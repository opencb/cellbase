/*
 * Copyright 2015-2020 OpenCB
 *
 * Licensed under the Apache License, Version 2.0 (the "License");
 * you may not use this file except in compliance with the License.
 * You may obtain a copy of the License at
 *
 *     http://www.apache.org/licenses/LICENSE-2.0
 *
 * Unless required by applicable law or agreed to in writing, software
 * distributed under the License is distributed on an "AS IS" BASIS,
 * WITHOUT WARRANTIES OR CONDITIONS OF ANY KIND, either express or implied.
 * See the License for the specific language governing permissions and
 * limitations under the License.
 */

package org.opencb.cellbase.server.rest.regulatory;

import io.swagger.annotations.*;
import org.opencb.biodata.models.core.Gene;
import org.opencb.biodata.models.core.RegulatoryFeature;
import org.opencb.cellbase.core.api.GeneQuery;
import org.opencb.cellbase.core.api.RegulationQuery;
import org.opencb.cellbase.core.api.query.LogicalList;
import org.opencb.cellbase.core.result.CellBaseDataResult;
import org.opencb.cellbase.lib.managers.GeneManager;
import org.opencb.cellbase.lib.managers.RegulatoryManager;
import org.opencb.cellbase.lib.managers.TfbsManager;
import org.opencb.cellbase.server.exception.CellBaseServerException;

import javax.servlet.http.HttpServletRequest;
import javax.ws.rs.*;
import javax.ws.rs.core.Context;
import javax.ws.rs.core.MediaType;
import javax.ws.rs.core.Response;
import javax.ws.rs.core.UriInfo;
import java.util.ArrayList;
import java.util.Arrays;
import java.util.List;

import static org.opencb.cellbase.core.ParamConstants.*;


@Path("/{apiVersion}/{species}/regulation/tf")
@Produces(MediaType.APPLICATION_JSON)
@Api(value = "TFBS", description = "Gene RESTful Web Services API")
public class TfWSServer extends RegulatoryWSServer {

    private RegulatoryManager regulatoryManager;
    private TfbsManager tfbsManager;
    private GeneManager geneManager;

    public TfWSServer(@PathParam("apiVersion") @ApiParam(name = "apiVersion", value = VERSION_DESCRIPTION, defaultValue = DEFAULT_VERSION)
                              String apiVersion,
                      @PathParam("species") @ApiParam(name = "species", value = SPECIES_DESCRIPTION) String species,
                      @ApiParam(name = "assembly", value = ASSEMBLY_DESCRIPTION) @DefaultValue("") @QueryParam("assembly") String assembly,
                      @ApiParam(name = "dataRelease", value = DATA_RELEASE_DESCRIPTION) @DefaultValue("0") @QueryParam("dataRelease")
                              int dataRelease,
                      @ApiParam(name = "apiKey", value = API_KEY_DESCRIPTION) @DefaultValue("") @QueryParam("apiKey") String apiKey,
                      @Context UriInfo uriInfo, @Context HttpServletRequest hsr)
<<<<<<< HEAD
            throws QueryException, IOException, CellBaseException {
        super(apiVersion, species, assembly, dataRelease, apiKey, uriInfo, hsr);

        regulatoryManager = cellBaseManagerFactory.getRegulatoryManager(species, assembly);
        tfbsManager = cellBaseManagerFactory.getTFManager(species, assembly);
        geneManager = cellBaseManagerFactory.getGeneManager(species, assembly);
=======
            throws CellBaseServerException {
        super(apiVersion, species, assembly, dataRelease, token, uriInfo, hsr);
        try {
            regulatoryManager = cellBaseManagerFactory.getRegulatoryManager(species, assembly);
            tfbsManager = cellBaseManagerFactory.getTFManager(species, assembly);
            geneManager = cellBaseManagerFactory.getGeneManager(species, assembly);
        } catch (Exception e) {
            throw new CellBaseServerException(e.getMessage());
        }
>>>>>>> cb8d4f7c
    }


    @GET
    @Path("/{tf}/tfbs")
    @ApiOperation(httpMethod = "GET", value = "Retrieves the corresponding TFBS objects",
            response = RegulatoryFeature.class, responseContainer = "QueryResponse")
    @ApiImplicitParams({
            @ApiImplicitParam(name = "cellType", value = CELLTYPE,
                    required = false, dataType = "java.util.List", paramType = "query"),
            @ApiImplicitParam(name = "count", value = COUNT_DESCRIPTION,
                    required = false, dataType = "boolean", paramType = "query", defaultValue = "false",
                    allowableValues = "false,true"),
            @ApiImplicitParam(name = "region", value = REGION_DESCRIPTION,
                    required = false, dataType = "java.util.List", paramType = "query"),
            @ApiImplicitParam(name = "exclude", value = EXCLUDE_DESCRIPTION,
                    required = false, dataType = "java.util.List", paramType = "query"),
            @ApiImplicitParam(name = "include", value = INCLUDE_DESCRIPTION,
                    required = false, dataType = "java.util.List", paramType = "query"),
            @ApiImplicitParam(name = "sort", value = SORT_DESCRIPTION,
                    required = false, dataType = "java.util.List", paramType = "query"),
            @ApiImplicitParam(name = "order", value = ORDER_DESCRIPTION,
                    required = false, dataType = "java.util.List", paramType = "query"),
            @ApiImplicitParam(name = "limit", value = LIMIT_DESCRIPTION,
                    required = false, defaultValue = DEFAULT_LIMIT, dataType = "java.util.List",
                    paramType = "query"),
            @ApiImplicitParam(name = "skip", value = SKIP_DESCRIPTION,
                    required = false, defaultValue = DEFAULT_SKIP, dataType = "java.util.List",
                    paramType = "query")
    })
    public Response getAllByTfbs(@PathParam("tf") @ApiParam(name = "tf", value = TFBS_IDS, required = true) String tf) {
        try {
            List<RegulationQuery> queries = new ArrayList<>();
            String[] identifiers = tf.split(",");
            for (String identifier : identifiers) {
                RegulationQuery query = new RegulationQuery(uriParams);
                query.setDataRelease(getDataRelease());
                query.setNames(Arrays.asList(identifier));
                query.setFeatureTypes(Arrays.asList("TF_binding_site"));
                queries.add(query);
                logger.info("REST RegulationQuery: {}", query.toString());
            }
            List<CellBaseDataResult<RegulatoryFeature>> queryResults = regulatoryManager.search(queries);
            return createOkResponse(queryResults);
        } catch (Exception e) {
            return createErrorResponse(e);
        }
    }

    @GET
    @Path("/{tf}/gene")
    @ApiOperation(httpMethod = "GET", value = "Retrieves gene info for a (list of) TF(s)", response = Gene.class,
        responseContainer = "QueryResponse")
    @ApiImplicitParams({
            @ApiImplicitParam(name = "count", value = COUNT_DESCRIPTION,
                    required = false, dataType = "java.lang.Boolean", paramType = "query", defaultValue = "false",
                    allowableValues = "false,true"),
            @ApiImplicitParam(name = "transcripts.id", value = TRANSCRIPT_IDS_DESCRIPTION,
                    required = false, dataType = "java.util.List", paramType = "query"),
            @ApiImplicitParam(name = "transcripts.name", value = TRANSCRIPT_NAMES_DESCRIPTION,
                    required = false, dataType = "java.util.List", paramType = "query"),
            @ApiImplicitParam(name = "transcripts.tfbs.id", value = TRANSCRIPT_TFBS_IDS_DESCRIPTION,
                    required = false, dataType = "java.util.List", paramType = "query"),
            @ApiImplicitParam(name = "annotation.diseases.id", value = ANNOTATION_DISEASES_IDS_DESCRIPTION,
                    required = false, dataType = "java.util.List", paramType = "query"),
            @ApiImplicitParam(name = "annotation.diseases.name", value = ANNOTATION_DISEASES_NAMES_DESCRIPTION,
                    required = false, dataType = "java.util.List", paramType = "query"),
            @ApiImplicitParam(name = "annotation.expression.tissue", value = ANNOTATION_EXPRESSION_TISSUE_DESCRIPTION,
                    required = false, dataType = "java.util.List", paramType = "query"),
            @ApiImplicitParam(name = "annotation.drugs.name", value = ANNOTATION_DRUGS_NAME_DESCRIPTION,
                    required = false, dataType = "java.util.List", paramType = "query"),
            @ApiImplicitParam(name = "exclude", value = EXCLUDE_DESCRIPTION,
                    required = false, dataType = "java.util.List", paramType = "query"),
            @ApiImplicitParam(name = "include", value = INCLUDE_DESCRIPTION,
                    required = false, dataType = "java.util.List", paramType = "query"),
            @ApiImplicitParam(name = "sort", value = SORT_DESCRIPTION,
                    required = false, dataType = "java.util.List", paramType = "query"),
            @ApiImplicitParam(name = "limit", value = LIMIT_DESCRIPTION,
                    required = false, defaultValue = DEFAULT_LIMIT, dataType = "java.util.List",
                    paramType = "query"),
            @ApiImplicitParam(name = "skip", value = SKIP_DESCRIPTION,
                    required = false, defaultValue = DEFAULT_SKIP, dataType = "java.util.List",
                    paramType = "query")
    })
    public Response getEnsemblGenes(@PathParam("tf") @ApiParam(name = "tf", value = TFBS_IDS, required = true) String tf) {
        try {
            GeneQuery geneQuery = new GeneQuery(uriParams);
            geneQuery.setDataRelease(getDataRelease());
            LogicalList<String> logicalList = new LogicalList(Arrays.asList(tf.split(",")));
            geneQuery.setTranscriptsTfbsId(logicalList);
            CellBaseDataResult<Gene> queryResults = geneManager.search(geneQuery);
            return createOkResponse(queryResults);
        } catch (Exception e) {
            return createErrorResponse(e);
        }
    }

    @GET
    @Path("/help")
    public Response help() {
        StringBuilder sb = new StringBuilder();
        sb.append("Input:\n");
        sb.append("All id formats are accepted.\n\n\n");
        sb.append("Resources:\n");
        sb.append("- info: Get information about this transcription factor (TF).\n\n");
        sb.append("- tfbs: Get all transcription factor binding sites (TFBSs) for this TF.\n");
        sb.append(" Output columns: TF name, target gene name, chromosome, start, end, cell type, sequence, score.\n\n");
        sb.append("- gene: Get all genes regulated by this TF.\n");
        sb.append(" Output columns: Ensembl gene, external name, external name source, biotype, status, chromosome, start, end, strand, "
                + "source, description.\n\n");
        sb.append("- pwm: Get all position weight matrices associated to this TF.\n");
        sb.append(" Output columns: TF Name, type, frequency_matrix, description, source, length, jaspar_accession.\n\n\n");
        sb.append("Documentation:\n");
        sb.append("http://docs.bioinfo.cipf.es/projects/cellbase/wiki/Regulatory_rest_ws_api#Transcription-Factor");

        return createOkResponse(sb.toString());
    }
}<|MERGE_RESOLUTION|>--- conflicted
+++ resolved
@@ -58,16 +58,8 @@
                               int dataRelease,
                       @ApiParam(name = "apiKey", value = API_KEY_DESCRIPTION) @DefaultValue("") @QueryParam("apiKey") String apiKey,
                       @Context UriInfo uriInfo, @Context HttpServletRequest hsr)
-<<<<<<< HEAD
-            throws QueryException, IOException, CellBaseException {
+            throws CellBaseServerException {
         super(apiVersion, species, assembly, dataRelease, apiKey, uriInfo, hsr);
-
-        regulatoryManager = cellBaseManagerFactory.getRegulatoryManager(species, assembly);
-        tfbsManager = cellBaseManagerFactory.getTFManager(species, assembly);
-        geneManager = cellBaseManagerFactory.getGeneManager(species, assembly);
-=======
-            throws CellBaseServerException {
-        super(apiVersion, species, assembly, dataRelease, token, uriInfo, hsr);
         try {
             regulatoryManager = cellBaseManagerFactory.getRegulatoryManager(species, assembly);
             tfbsManager = cellBaseManagerFactory.getTFManager(species, assembly);
@@ -75,9 +67,7 @@
         } catch (Exception e) {
             throw new CellBaseServerException(e.getMessage());
         }
->>>>>>> cb8d4f7c
     }
-
 
     @GET
     @Path("/{tf}/tfbs")
@@ -128,7 +118,7 @@
     @GET
     @Path("/{tf}/gene")
     @ApiOperation(httpMethod = "GET", value = "Retrieves gene info for a (list of) TF(s)", response = Gene.class,
-        responseContainer = "QueryResponse")
+            responseContainer = "QueryResponse")
     @ApiImplicitParams({
             @ApiImplicitParam(name = "count", value = COUNT_DESCRIPTION,
                     required = false, dataType = "java.lang.Boolean", paramType = "query", defaultValue = "false",
