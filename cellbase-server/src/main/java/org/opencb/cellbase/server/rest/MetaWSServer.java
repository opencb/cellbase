--- conflicted
+++ resolved
@@ -28,7 +28,7 @@
 import org.opencb.cellbase.core.config.SpeciesProperties;
 import org.opencb.cellbase.core.exception.CellBaseException;
 import org.opencb.cellbase.core.models.DataRelease;
-import org.opencb.cellbase.core.models.DataReleaseSource;
+import org.opencb.cellbase.core.models.DataSource;
 import org.opencb.cellbase.core.result.CellBaseDataResult;
 import org.opencb.cellbase.core.utils.SpeciesUtils;
 import org.opencb.cellbase.lib.managers.DataReleaseManager;
@@ -93,7 +93,7 @@
     @GET
     @Path("/{species}/versions")
     @ApiOperation(httpMethod = "GET", value = "Returns source version metadata, including source urls from which "
-            + "data files were downloaded.", response = DataReleaseSource.class, responseContainer = "QueryResponse")
+            + "data files were downloaded.", response = DataSource.class, responseContainer = "QueryResponse")
     public Response getVersion(@PathParam("species")
                                @ApiParam(name = "species", value = ParamConstants.SPECIES_DESCRIPTION,
                                        defaultValue = ParamConstants.DEFAULT_SPECIES, required = true) String species,
@@ -114,18 +114,14 @@
                 return createErrorResponse("/versions", "Invalid species: '" + species + "' or assembly: '"
                         + assembly + "'");
             }
-<<<<<<< HEAD
-            CellBaseDataResult queryResult = metaManager.getVersions(species, assembly);
-            return createOkResponse(queryResult);
-=======
             DataReleaseManager dataReleaseManager = cellBaseManagerFactory.getDataReleaseManager(species, assembly);
             DataRelease dr = dataReleaseManager.get(dataRelease);
             if (dr == null) {
                 return createErrorResponse("/versions", "Could not find data release '" + dataRelease + "'");
             }
             // Remove some sources
-            List<DataReleaseSource> sources = new ArrayList<>();
-            for (DataReleaseSource source : dr.getSources()) {
+            List<DataSource> sources = new ArrayList<>();
+            for (DataSource source : dr.getSources()) {
                 if (!COSMIC_DATA.equalsIgnoreCase(source.getName()) && !HGMD_DATA.equalsIgnoreCase(source.getName())) {
                     sources.add(source);
                 }
@@ -133,7 +129,6 @@
             int dbTime = Long.valueOf(System.currentTimeMillis() - dbTimeStart).intValue();
             return createOkResponse(new CellBaseDataResult<>("versions", dbTime, Collections.emptyList(), sources.size(), sources,
                     sources.size()));
->>>>>>> 60860ed6
         } catch (CellBaseException e) {
             return createErrorResponse(e);
         }
