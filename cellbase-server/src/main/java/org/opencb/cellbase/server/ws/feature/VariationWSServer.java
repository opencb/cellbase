--- conflicted
+++ resolved
@@ -146,21 +146,12 @@
         try {
             parseQueryParams();
             VariantDBAdaptor variationDBAdaptor = dbAdaptorFactory2.getVariationDBAdaptor(this.species, this.assembly);
-<<<<<<< HEAD
             List<Query> queries = createQueries(id, VariantDBAdaptor.QueryParams.ID.key());
-            return createOkResponse(variationDBAdaptor.nativeGet(queries, queryOptions));
-=======
-            String[] ids = id.split(",");
-            List<Query> queries = new ArrayList<>(ids.length);
-            for (String s : ids) {
-                queries.add(new Query(VariantDBAdaptor.QueryParams.ID.key(), s));
+            List<QueryResult> queryResults = variationDBAdaptor.nativeGet(queries, queryOptions);
+            for (int i = 0; i < queries.size(); i++) {
+                queryResults.get(i).setId((String) queries.get(i).get(VariantDBAdaptor.QueryParams.ID.key()));
             }
-            List<QueryResult> queryResultList = variationDBAdaptor.nativeGet(queries, queryOptions);
-            for (int i = 0; i < ids.length; i++) {
-                queryResultList.get(i).setId(ids[i]);
-            }
-            return createOkResponse(queryResultList);
->>>>>>> dd8ab8cb
+            return createOkResponse(queryResults);
         } catch (Exception e) {
             return createErrorResponse(e);
         }
