/*
 * Copyright 2015-2020 OpenCB
 *
 * Licensed under the Apache License, Version 2.0 (the "License");
 * you may not use this file except in compliance with the License.
 * You may obtain a copy of the License at
 *
 *     http://www.apache.org/licenses/LICENSE-2.0
 *
 * Unless required by applicable law or agreed to in writing, software
 * distributed under the License is distributed on an "AS IS" BASIS,
 * WITHOUT WARRANTIES OR CONDITIONS OF ANY KIND, either express or implied.
 * See the License for the specific language governing permissions and
 * limitations under the License.
 */

package org.opencb.cellbase.server.rest;

import com.fasterxml.jackson.annotation.JsonInclude;
import com.fasterxml.jackson.core.JsonProcessingException;
import com.fasterxml.jackson.databind.MapperFeature;
import com.fasterxml.jackson.databind.ObjectMapper;
import com.fasterxml.jackson.databind.ObjectWriter;
import com.fasterxml.jackson.module.jsonSchema.JsonSchema;
import com.fasterxml.jackson.module.jsonSchema.factories.SchemaFactoryWrapper;
import com.google.common.base.Splitter;
import io.swagger.annotations.ApiOperation;
import io.swagger.annotations.ApiParam;
import org.apache.commons.lang3.StringUtils;
import org.apache.commons.lang3.time.StopWatch;
import org.opencb.cellbase.core.CellBaseDataResponse;
import org.opencb.cellbase.core.api.DBAdaptorFactory;
import org.opencb.cellbase.core.config.CellBaseConfiguration;
import org.opencb.cellbase.core.config.Species;
import org.opencb.cellbase.core.exception.CellbaseException;
import org.opencb.cellbase.core.monitor.Monitor;
import org.opencb.cellbase.core.result.CellBaseDataResult;
import org.opencb.cellbase.server.exception.SpeciesException;
import org.opencb.cellbase.server.exception.VersionException;
import org.opencb.commons.datastore.core.Event;
import org.opencb.commons.datastore.core.ObjectMap;
import org.opencb.commons.datastore.core.Query;
import org.opencb.commons.datastore.core.QueryOptions;
import org.slf4j.Logger;
import org.slf4j.LoggerFactory;

import javax.servlet.ServletContext;
import javax.servlet.http.HttpServletRequest;
import javax.ws.rs.QueryParam;
import javax.ws.rs.*;
import javax.ws.rs.core.*;
import javax.ws.rs.core.Response.ResponseBuilder;
import java.io.IOException;
import java.nio.file.Paths;
import java.text.SimpleDateFormat;
import java.util.*;
import java.util.concurrent.atomic.AtomicBoolean;

@Path("/{version}/{species}")
@Produces("text/plain")
public class GenericRestWSServer implements IWSServer {

    protected String version;
    protected String species;

    @ApiParam(name = "assembly", value = "Set the reference genome assembly, e.g. grch38. For a full list of"
            + "potentially available assemblies, please refer to: "
            + "https://bioinfo.hpc.cam.ac.uk/cellbase/webservices/rest/v4/meta/species")
    @DefaultValue("")
    @QueryParam("assembly")
    protected String assembly;

    @ApiParam(name = "exclude", value = "Set which fields are excluded in the response, e.g.: transcripts.exons. "
            + " Please note that this option may not be enabled for all web services.")
    @DefaultValue("")
    @QueryParam("exclude")
    protected String exclude;

    @DefaultValue("")
    @QueryParam("include")
    @ApiParam(name = "include", value = "Set which fields are included in the response, e.g.: transcripts.id. "
            + " Please note that this parameter may not be enabled for all web services.")
    protected String include;

    @DefaultValue("-1")
    @QueryParam("limit")
    @ApiParam(name = "limit", value = "Max number of results to be returned. No limit applied when -1."
            + " Please note that this option may not be available for all web services.")
    protected int limit;

    @DefaultValue("-1")
    @QueryParam("skip")
    @ApiParam(name = "skip", value = "Number of results to be skipped. No skip applied when -1. "
            + " Please note that this option may not be available for all web services.")
    protected int skip;

    @DefaultValue("false")
    @QueryParam("skipCount")
    @ApiParam(name = "skipCount", value = "Skip counting the total number of results. In other words, will leave "
            + "numTotalResults in the QueryResult object to -1. This can make queries much faster."
            + " Please note that this option may not be available for all web services.")
    protected String skipCount;

    @DefaultValue("false")
    @QueryParam("count")
    @ApiParam(name = "count", value = "Get a count of the number of results obtained. Deactivated by default. "
            + " Please note that this option may not be available for all web services.",
            defaultValue = "false", allowableValues = "false,true")
    protected String count;

    @DefaultValue("")
    @QueryParam("sort")
    @ApiParam(name = "sort", value = "Sort returned results by a certain data model attribute."
            + " Please note that this option may not be available for all web services.")
    protected String sort;

    @DefaultValue("json")
    @QueryParam("of")
    @ApiParam(name = "Output format", value = "Output format, Protobuf is not yet implemented", defaultValue = "json",
            allowableValues = "json,pb (Not implemented yet)")
    protected String outputFormat;


    protected Query query;
    protected QueryOptions queryOptions;
    protected CellBaseDataResponse queryResponse;

    protected CellBaseDataResponse response;
    protected ObjectMap params;

    protected UriInfo uriInfo;
    protected HttpServletRequest httpServletRequest;

    protected static ObjectMapper jsonObjectMapper;
    protected static ObjectWriter jsonObjectWriter;
    protected static final String SERVICE_START_DATE;
    protected static final StopWatch WATCH;

    protected static AtomicBoolean initialized;

    protected long startTime;
    protected long endTime;

    protected static Logger logger;

    /**
     * Loading properties file just one time to be more efficient. All methods
     * will check parameters so to avoid extra operations this config can load
     * versions and species
     */
    protected static CellBaseConfiguration cellBaseConfiguration; //= new CellBaseConfiguration()

    /**
     * DBAdaptorFactory creation, this object can be initialize with an
     * HibernateDBAdaptorFactory or an HBaseDBAdaptorFactory. This object is a
     * factory for creating adaptors like GeneDBAdaptor
     */
    protected static DBAdaptorFactory dbAdaptorFactory;
    protected static Monitor monitor;

    private static final int LIMIT_DEFAULT = 1000;
    private static final int LIMIT_MAX = 5000;
    private static final String ERROR = "error";
    private static final String OK = "ok";

    static {
        initialized = new AtomicBoolean(false);

        SERVICE_START_DATE = new SimpleDateFormat("yyyyMMdd_HHmmss").format(Calendar.getInstance().getTime());
        WATCH = new StopWatch();
        WATCH.start();

        jsonObjectMapper = new ObjectMapper();
        jsonObjectMapper.setSerializationInclusion(JsonInclude.Include.NON_NULL);
        jsonObjectMapper.configure(MapperFeature.REQUIRE_SETTERS_FOR_GETTERS, true);
        jsonObjectWriter = jsonObjectMapper.writer();

        // Initialize Monitor
        monitor = new Monitor(dbAdaptorFactory);
    }

    public GenericRestWSServer(@PathParam("version") String version, @Context UriInfo uriInfo,
                               @Context HttpServletRequest hsr) throws VersionException, SpeciesException, IOException, CellbaseException {
        this.version = version;
        this.uriInfo = uriInfo;
        this.httpServletRequest = hsr;

        init();
        initQuery();
    }

    public GenericRestWSServer(@PathParam("version") String version, @PathParam("species") String species, @Context UriInfo uriInfo,
                               @Context HttpServletRequest hsr) throws VersionException, SpeciesException, IOException, CellbaseException {
        this.version = version;
        this.species = species;
        this.uriInfo = uriInfo;
        this.httpServletRequest = hsr;

        init();
        initQuery();
    }

    protected void init() throws VersionException, SpeciesException, IOException, CellbaseException {
        // we need to make sure we only init one single time
        if (initialized.compareAndSet(false, true)) {
            logger = LoggerFactory.getLogger(this.getClass());

            // We must load the configuration file from CELLBASE_HOME, this must happen only the first time!
            ServletContext context = httpServletRequest.getServletContext();
            String cellbaseHome = context.getInitParameter("CELLBASE_HOME");
            if (StringUtils.isEmpty(cellbaseHome)) {
                // If not exists then we try the environment variable OPENCGA_HOME
                if (StringUtils.isNotEmpty(System.getenv("CELLBASE_HOME"))) {
                    cellbaseHome = System.getenv("CELLBASE_HOME");
                } else {
                    logger.error("No valid configuration directory provided!");
                    throw new CellbaseException("No CELLBASE_HOME found");
                }
            }
            logger.debug("CELLBASE_HOME set to: {}", cellbaseHome);

            cellBaseConfiguration = CellBaseConfiguration.load(Paths.get(cellbaseHome).resolve("conf").resolve("configuration.yml"));
            dbAdaptorFactory = new org.opencb.cellbase.lib.impl.MongoDBAdaptorFactory(cellBaseConfiguration);
        }
    }

    private void initQuery() throws VersionException, SpeciesException {
        startTime = System.currentTimeMillis();
        query = new Query();
        // This needs to be an ArrayList since it may be added some extra fields later
        queryOptions = new QueryOptions("exclude", new ArrayList<>(Arrays.asList("_id", "_chunkIds")));
        queryResponse = new CellBaseDataResponse<>();

        params = new ObjectMap();
        response = new CellBaseDataResponse();

        checkPathParams(true);
    }

    private void checkPathParams(boolean checkSpecies) throws VersionException, SpeciesException {
        if (version == null) {
            throw new VersionException("Version not valid: '" + version + "'");
        }

        if (checkSpecies && species == null) {
            throw new SpeciesException("Species not valid: '" + species + "'");
        }
    }

    @Override
    public void parseQueryParams() {
        MultivaluedMap<String, String> multivaluedMap = uriInfo.getQueryParameters();

        queryOptions.put("metadata", multivaluedMap.get("metadata") == null || multivaluedMap.get("metadata").get(0).equals("true"));

        if (exclude != null && !exclude.isEmpty()) {
            // We add the user's 'exclude' fields to the default values _id and _chunks
            if (queryOptions.containsKey(QueryOptions.EXCLUDE)) {
                queryOptions.getAsStringList(QueryOptions.EXCLUDE).addAll(Splitter.on(",").splitToList(exclude));
            }
        }

        if (include != null && !include.isEmpty()) {
            queryOptions.put(QueryOptions.INCLUDE, new LinkedList<>(Splitter.on(",").splitToList(include)));
        } else {
            queryOptions.put(QueryOptions.INCLUDE, (multivaluedMap.get(QueryOptions.INCLUDE) != null)
                    ? Splitter.on(",").splitToList(multivaluedMap.get(QueryOptions.INCLUDE).get(0))
                    : null);
        }

        if (sort != null && !sort.isEmpty()) {
            queryOptions.put(QueryOptions.SORT, sort);
        }

        queryOptions.put(QueryOptions.LIMIT, (limit > 0) ? Math.min(limit, LIMIT_MAX) : LIMIT_DEFAULT);
        queryOptions.put(QueryOptions.SKIP, (skip >= 0) ? skip : -1);
        queryOptions.put(QueryOptions.SKIP_COUNT, StringUtils.isNotBlank(skipCount) && Boolean.parseBoolean(skipCount));
        queryOptions.put(QueryOptions.COUNT, StringUtils.isNotBlank(count) && Boolean.parseBoolean(count));

        // Add all the others QueryParams from the URL
        for (Map.Entry<String, List<String>> entry : multivaluedMap.entrySet()) {
            if (!queryOptions.containsKey(entry.getKey())) {
                query.put(entry.getKey(), entry.getValue().get(0));
            }
        }
<<<<<<< HEAD


//        try {
//            logger.info("{}\t{}\t{}", uriInfo.getAbsolutePath().toString(),
//                    jsonObjectWriter.writeValueAsString(query), jsonObjectWriter.writeValueAsString(queryOptions));
//        } catch (JsonProcessingException e) {
//            e.printStackTrace();
//        }
=======
>>>>>>> 5c9758bf
    }

    protected void logQuery(String status) {
        try {
            logger.info("{}\t{}\t{}\t{}\t{}",
                    uriInfo.getAbsolutePath().toString(),
                    jsonObjectWriter.writeValueAsString(query),
                    jsonObjectWriter.writeValueAsString(queryOptions),
                    new Long(System.currentTimeMillis() - startTime).intValue(),
                    status);
        } catch (JsonProcessingException e) {
            e.printStackTrace();
        }
    }

    @GET
    @Path("/help")
    @ApiOperation(httpMethod = "GET", value = "To be implemented", response = CellBaseDataResponse.class, hidden = true)
    public Response help() {
        return createOkResponse("No help available");
    }

    @GET
    public Response defaultMethod() {
        switch (species) {
            case "echo":
                return createStringResponse("Status active");
            default:
                break;
        }
        return createOkResponse("Not valid option");
    }

    protected Response createModelResponse(Class clazz) {
        try {
            ObjectMapper mapper = new ObjectMapper();
            SchemaFactoryWrapper visitor = new SchemaFactoryWrapper();
            mapper.acceptJsonFormatVisitor(mapper.constructType(clazz), visitor);
            JsonSchema jsonSchema = visitor.finalSchema();

            return createOkResponse(new CellBaseDataResult(clazz.toString(), 0, 1, 1, null,
                    Collections.singletonList(jsonSchema)));
        } catch (Exception e) {
            return createErrorResponse(e);
        }
    }

    protected Response createErrorResponse(Exception e) {
        // First we print the exception in Server logs
        e.printStackTrace();

        // Now we prepare the response to client
        queryResponse = new CellBaseDataResponse();
        queryResponse.setTime(new Long(System.currentTimeMillis() - startTime).intValue());
        queryResponse.setApiVersion(version);
        queryResponse.setParams(new ObjectMap(queryOptions));
        queryResponse.addEvent(new Event(Event.Type.ERROR, e.toString()));

        CellBaseDataResult<ObjectMap> result = new CellBaseDataResult();
        List<Event> events = new ArrayList<>();
        events.add(new Event(Event.Type.WARNING, "Future errors will ONLY be shown in the QueryResponse body"));
        events.add(new Event(Event.Type.ERROR, "DEPRECATED: " + e.toString()));
        queryResponse.setEvents(events);
        queryResponse.setResponses(Arrays.asList(result));
        logQuery(ERROR);

        return Response
                .fromResponse(createJsonResponse(queryResponse))
                .status(Response.Status.INTERNAL_SERVER_ERROR)
                .build();
    }

    protected Response createErrorResponse(String method, String errorMessage) {
        try {
            logQuery(ERROR);
            return buildResponse(Response.ok(jsonObjectWriter.writeValueAsString(new HashMap<>().put("[ERROR] " + method, errorMessage)),
                    MediaType.APPLICATION_JSON_TYPE));
        } catch (Exception e) {
            return createErrorResponse(e);
        }
    }

    protected Response createOkResponse(Object obj) {
        queryResponse = new CellBaseDataResponse();
        queryResponse.setTime(new Long(System.currentTimeMillis() - startTime).intValue());
        queryResponse.setApiVersion(version);
        queryResponse.setParams(queryOptions);


        // Now:

        params.put("id", ((CellBaseDataResult) obj).getId());
        params.put("species", species);
        params.putAll(query);
        params.putAll(queryOptions);
        response.setParams(params);

        // Guarantee that the QueryResponse object contains a list of results
        List list;
        if (obj instanceof List) {
            list = (List) obj;
        } else {
            list = new ArrayList(1);
            list.add(obj);
        }
        queryResponse.setResponses(list);
        logQuery(OK);

        return createJsonResponse(queryResponse);
    }

    protected Response createOkResponse(Object obj, MediaType mediaType) {
        return buildResponse(Response.ok(obj, mediaType));
    }

    protected Response createOkResponse(Object obj, MediaType mediaType, String fileName) {
        return buildResponse(Response.ok(obj, mediaType).header("content-disposition", "attachment; filename =" + fileName));
    }

    protected Response createStringResponse(String str) {
        return buildResponse(Response.ok(str));
    }

    protected Response createJsonResponse(CellBaseDataResponse queryResponse) {
        try {
            return buildResponse(Response.ok(jsonObjectWriter.writeValueAsString(queryResponse),
                    MediaType.APPLICATION_JSON_TYPE.withCharset("utf-8")));
        } catch (JsonProcessingException e) {
            e.printStackTrace();
            logger.error("Error parsing queryResponse object");
            return createErrorResponse("", "Error parsing QueryResponse object:\n" + Arrays.toString(e.getStackTrace()));
        }
    }

    private Response buildResponse(ResponseBuilder responseBuilder) {
        return responseBuilder
                .header("Access-Control-Allow-Origin", "*")
                .header("Access-Control-Allow-Headers", "x-requested-with, content-type")
                .header("Access-Control-Allow-Credentials", "true")
                .header("Access-Control-Allow-Methods", "GET, POST, OPTIONS")
                .build();
    }

    protected List<Query> createQueries(String csvField, String queryKey, String... args) {
        String[] ids = csvField.split(",");
        List<Query> queries = new ArrayList<>(ids.length);
        for (String id : ids) {
            Query q = new Query(query);
            q.put(queryKey, id);
            if (args != null && args.length > 0 && args.length % 2 == 0) {
                for (int i = 0; i < args.length; i += 2) {
                    q.put(args[i], args[i + 1]);
                }
            }
            queries.add(q);
        }
        return queries;
    }

    /*
     * TO DELETE
     */
    @Deprecated
    protected Response generateResponse(String queryString, List features) throws IOException {
        return createOkResponse("TODO: generateResponse is deprecated");
    }

    @Deprecated
    protected Response generateResponse(String queryString, String headerTag, List features) throws IOException {
        return createOkResponse("TODO: generateResponse is deprecated");
    }

    @Deprecated
    private boolean isSpecieAvailable(String species) {
        List<Species> speciesList = cellBaseConfiguration.getAllSpecies();
        for (int i = 0; i < speciesList.size(); i++) {
            // This only allows to show the information if species is in 3
            // letters format
            if (species.equalsIgnoreCase(speciesList.get(i).getId())) {
                return true;
            }
        }
        return false;
    }
}<|MERGE_RESOLUTION|>--- conflicted
+++ resolved
@@ -283,17 +283,6 @@
                 query.put(entry.getKey(), entry.getValue().get(0));
             }
         }
-<<<<<<< HEAD
-
-
-//        try {
-//            logger.info("{}\t{}\t{}", uriInfo.getAbsolutePath().toString(),
-//                    jsonObjectWriter.writeValueAsString(query), jsonObjectWriter.writeValueAsString(queryOptions));
-//        } catch (JsonProcessingException e) {
-//            e.printStackTrace();
-//        }
-=======
->>>>>>> 5c9758bf
     }
 
     protected void logQuery(String status) {
