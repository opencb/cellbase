/*
 * Copyright 2015-2020 OpenCB
 *
 * Licensed under the Apache License, Version 2.0 (the "License");
 * you may not use this file except in compliance with the License.
 * You may obtain a copy of the License at
 *
 *     http://www.apache.org/licenses/LICENSE-2.0
 *
 * Unless required by applicable law or agreed to in writing, software
 * distributed under the License is distributed on an "AS IS" BASIS,
 * WITHOUT WARRANTIES OR CONDITIONS OF ANY KIND, either express or implied.
 * See the License for the specific language governing permissions and
 * limitations under the License.
 */

package org.opencb.cellbase.server.rest;

import com.fasterxml.jackson.annotation.JsonInclude;
import com.fasterxml.jackson.core.JsonProcessingException;
import com.fasterxml.jackson.databind.MapperFeature;
import com.fasterxml.jackson.databind.ObjectMapper;
import com.fasterxml.jackson.databind.ObjectWriter;
import com.fasterxml.jackson.module.jsonSchema.JsonSchema;
import com.fasterxml.jackson.module.jsonSchema.factories.SchemaFactoryWrapper;
import io.swagger.annotations.ApiOperation;
import org.apache.commons.collections4.CollectionUtils;
import org.apache.commons.lang3.StringUtils;
import org.apache.commons.lang3.time.StopWatch;
import org.opencb.cellbase.core.ParamConstants;
import org.opencb.cellbase.core.api.key.ApiKeyJwtPayload;
import org.opencb.cellbase.core.api.key.ApiKeyManager;
import org.opencb.cellbase.core.config.CellBaseConfiguration;
import org.opencb.cellbase.core.exception.CellBaseException;
import org.opencb.cellbase.core.models.DataRelease;
import org.opencb.cellbase.core.result.CellBaseDataResponse;
import org.opencb.cellbase.core.result.CellBaseDataResult;
import org.opencb.cellbase.core.utils.SpeciesUtils;
import org.opencb.cellbase.lib.managers.CellBaseManagerFactory;
import org.opencb.cellbase.lib.managers.DataReleaseManager;
import org.opencb.cellbase.lib.managers.MetaManager;
import org.opencb.cellbase.lib.monitor.Monitor;
import org.opencb.cellbase.server.exception.CellBaseServerException;
import org.opencb.commons.datastore.core.Event;
import org.opencb.commons.datastore.core.ObjectMap;
import org.opencb.commons.datastore.core.Query;
import org.slf4j.Logger;
import org.slf4j.LoggerFactory;

import javax.servlet.ServletContext;
import javax.servlet.http.HttpServletRequest;
import javax.ws.rs.GET;
import javax.ws.rs.Path;
import javax.ws.rs.PathParam;
import javax.ws.rs.Produces;
import javax.ws.rs.core.*;
import javax.ws.rs.core.Response.ResponseBuilder;
import java.io.IOException;
import java.nio.file.Paths;
import java.text.SimpleDateFormat;
import java.util.*;
import java.util.concurrent.atomic.AtomicBoolean;

import static org.opencb.cellbase.core.ParamConstants.API_KEY_PARAM;
import static org.opencb.cellbase.core.ParamConstants.DATA_RELEASE_PARAM;

@Path("/{version}/{species}")
@Produces("text/plain")
public class GenericRestWSServer implements IWSServer {

    protected String version;
    protected DataRelease defaultDataRelease = null;
    protected String species;
    protected String assembly;

    protected Query query;
    //    protected QueryOptions queryOptions;
    private static final int MAX_RECORDS = 5000;
    protected Map<String, String> uriParams;
    protected UriInfo uriInfo;
    protected HttpServletRequest httpServletRequest;
    protected static ObjectMapper jsonObjectMapper;
    protected static ObjectWriter jsonObjectWriter;
    protected String SERVICE_START_DATE;
    protected StopWatch WATCH;
    private static final AtomicBoolean INITIALIZED = new AtomicBoolean(false);
    protected long startTime;
    protected static Logger logger;

    /**
     * Loading properties file just one time to be more efficient. All methods
     * will check parameters so to avoid extra operations this config can load
     * versions and species
     */
    protected static CellBaseConfiguration cellBaseConfiguration;
    protected static CellBaseManagerFactory cellBaseManagerFactory;
    protected static org.opencb.cellbase.lib.monitor.Monitor monitor;
    private static final String ERROR = "error";
    private static final String OK = "ok";

    protected static String defaultApiKey;
    protected static ApiKeyManager apiKeyManager;

    public GenericRestWSServer(@PathParam("version") String version, @Context UriInfo uriInfo, @Context HttpServletRequest hsr)
            throws CellBaseServerException {
        this(version, "hsapiens", null, uriInfo, hsr);
    }

    public GenericRestWSServer(@PathParam("version") String version, @PathParam("species") String species,
                               @PathParam("assembly") String assembly, @Context UriInfo uriInfo,
                               @Context HttpServletRequest hsr)
            throws CellBaseServerException {

        this.version = version;
        this.uriInfo = uriInfo;
        this.httpServletRequest = hsr;
        this.species = species;
        this.assembly = assembly;

        try {
<<<<<<< HEAD
            init();

            if (this.assembly == null) {
                // Default assembly depends on the CellBaseConfiguration (so it has to be already initialized)
                this.assembly = SpeciesUtils.getDefaultAssembly(cellBaseConfiguration, this.species).getName();
            }

=======
            if (!INITIALIZED.get()) {
                init();
            }
>>>>>>> 8be81e77
            initQuery();
        } catch (Exception e) {
            throw new CellBaseServerException(e.getMessage());
        }
    }

    private synchronized void init() throws IOException, CellBaseException {
        // we need to make sure we only init one single time
        if (!INITIALIZED.get()) {
            SERVICE_START_DATE = new SimpleDateFormat("yyyyMMdd_HHmmss").format(Calendar.getInstance().getTime());
            WATCH = new StopWatch();
            WATCH.start();

            jsonObjectMapper = new ObjectMapper();
            jsonObjectMapper.setSerializationInclusion(JsonInclude.Include.NON_NULL);
            jsonObjectMapper.configure(MapperFeature.REQUIRE_SETTERS_FOR_GETTERS, true);
            jsonObjectWriter = jsonObjectMapper.writer();

            logger = LoggerFactory.getLogger(this.getClass());

            // We must load the configuration file from CELLBASE_HOME, this must happen only the first time!
            String cellbaseHome = System.getenv("CELLBASE_HOME");
            if (StringUtils.isEmpty(cellbaseHome)) {

                // ENV variable isn't set, try the servlet context instead
                ServletContext context = httpServletRequest.getServletContext();
                if (StringUtils.isNotEmpty(context.getInitParameter("CELLBASE_HOME"))) {
                    cellbaseHome = context.getInitParameter("CELLBASE_HOME");
                } else {
                    logger.error("No valid configuration directory provided!");
                    throw new CellBaseException("No CELLBASE_HOME found");
                }
            }

            logger.info("CELLBASE_HOME set to: {}", cellbaseHome);

            logger.info("***************************************************");
            logger.info("cellbaseHome = " + cellbaseHome);
            cellBaseConfiguration = CellBaseConfiguration.load(Paths.get(cellbaseHome).resolve("conf").resolve("configuration.yml"));
            cellBaseManagerFactory = new CellBaseManagerFactory(cellBaseConfiguration);
            logger.info("***************************************************");

            // Get default API key (for anonymous queries)
            if (apiKeyManager == null) {
                apiKeyManager = new ApiKeyManager(cellBaseConfiguration.getSecretKey());
                defaultApiKey = apiKeyManager.getDefaultApiKey();
                logger.info("default API key {}", defaultApiKey);
            }

            // Initialize Monitor
            monitor = new Monitor(cellBaseManagerFactory.getMetaManager());

            INITIALIZED.set(true);
        }
    }

    private void initQuery() throws CellBaseException {
        startTime = System.currentTimeMillis();
        query = new Query();
        uriParams = convertMultiToMap(uriInfo.getQueryParameters());

        // Assembly isn't needed in the query, only in the database connection which we already have.
        if (uriParams.get("assembly") != null) {
            uriParams.remove("assembly");
        }

        // Set default API key, if necessary
        String apiKey = uriParams.getOrDefault(API_KEY_PARAM, null);
        if (StringUtils.isEmpty(apiKey)) {
            apiKey = defaultApiKey;
            uriParams.put(API_KEY_PARAM, apiKey);
        }

        checkLimit();

        // Check version, species is validated later
        checkVersion();

        // Set default data release if necessary
        if (defaultDataRelease == null) {
            DataReleaseManager releaseManager = cellBaseManagerFactory.getDataReleaseManager(species, assembly);
            // getDefault launches an exception if no data release is found for that CellBase version
            defaultDataRelease = releaseManager.getDefault(version);
        }

        // Check API key (expiration date, quota,...)
        checkApiKey();
    }

    protected int getDataRelease() throws CellBaseException {
        if (uriParams.containsKey(DATA_RELEASE_PARAM) && StringUtils.isNotEmpty(uriParams.get(DATA_RELEASE_PARAM))) {
            try {
                int dataRelease = Integer.parseInt(uriParams.get(DATA_RELEASE_PARAM));
                // If data release is 0, then use the default data release
                if (dataRelease == 0) {
                    logger.info("Using data release 0 in query: using the default data release '" + defaultDataRelease.getRelease()
                            + "' for CellBase version '" + version + "'");
                    return defaultDataRelease.getRelease();
                } else {
                    return dataRelease;
                }
            } catch (NumberFormatException e) {
                throw new CellBaseException("Invalid data release number '" + uriParams.get(DATA_RELEASE_PARAM) + "'");
            }
        }
<<<<<<< HEAD
        // If no data release is present in the query, then use the default data release
        return defaultDataRelease.getRelease();
    }

    protected DataRelease getDataRelease(int dataRelease, String species, String assembly) throws CellBaseException {
        DataRelease output;
        if (dataRelease == defaultDataRelease.getRelease()) {
            output = defaultDataRelease;
        } else {
            DataReleaseManager releaseManager = cellBaseManagerFactory.getDataReleaseManager(species, assembly);
            // Get data release
            output = releaseManager.get(dataRelease);
            if (output == null) {
                throw new CellBaseException("Unknown data release number '" + dataRelease + "'; it does not exist.");
            }
        }
        return output;
=======
        return defaultDataRelease;
>>>>>>> 8be81e77
    }

    protected String getApiKey() {
        return uriParams.get(API_KEY_PARAM);
    }

    /**
     * If limit is empty, then set to be 10. If limit is set, check that it is less than maximum allowed limit.
     *
     * @throws CellBaseException if limit is higher than max allowed values
     */
    private void checkLimit() throws CellBaseException {
        if (uriParams.get("limit") == null) {
            uriParams.put("limit", ParamConstants.DEFAULT_LIMIT);
        } else {
            int limit = Integer.parseInt(uriParams.get("limit"));
            if (limit > MAX_RECORDS) {
                throw new CellBaseException("Limit cannot exceed " + MAX_RECORDS + " but is : '" + uriParams.get("limit") + "'");
            }
        }
    }

    private void checkVersion() throws CellBaseException {
        if (version == null) {
            throw new CellBaseException("Version not valid: '" + version + "'");
        }

        if (!uriInfo.getPath().contains("health") && !version.startsWith(cellBaseConfiguration.getVersion())) {
            logger.error("URL version '{}' does not match configuration '{}'", this.version, cellBaseConfiguration.getVersion());
            throw new CellBaseException("URL version not valid: '" + version + "'");
        }
    }

    private void checkApiKey() throws CellBaseException {
        // Update the API key content only for non-meta endpoints
        if (!uriInfo.getPath().contains("/meta/")) {
            String apiKey = getApiKey();
            ApiKeyJwtPayload payload = apiKeyManager.decode(apiKey);

            // Check API key expiration date
            if (payload.getExpiration() != null && payload.getExpiration().getTime() < new Date().getTime()) {
                throw new CellBaseException("CellBase API key has expired");
            }

            // Check quota
            MetaManager metaManager = cellBaseManagerFactory.getMetaManager();
            metaManager.checkQuota(apiKey, payload);
        }
    }

    private Map<String, String> convertMultiToMap(MultivaluedMap<String, String> multivaluedMap) {
        Map<String, String> convertedMap = new HashMap<String, String>();
        if (multivaluedMap == null) {
            return convertedMap;
        }
        for (Map.Entry<String, List<String>> entry : multivaluedMap.entrySet()) {
            List<String> values = entry.getValue();
            if (CollectionUtils.isNotEmpty(values)) {
                convertedMap.put(entry.getKey(), String.join(",", entry.getValue()));
            }
        }
        return convertedMap;
    }

    // "fields" is not part of genequery, will throw an exception, rename to be "facet"
    public void copyToFacet(String columnName, String fields) {
        uriParams.keySet().removeIf(columnName::equals);
        uriParams.put("facet", fields);
    }

    protected void logQuery(String status) {
        StringBuilder params = new StringBuilder();
        uriParams.forEach((key, value) -> params.append(key).append(": ").append(value + ", "));

        try {
            logger.info("{}\t{}\t{}\t{}\t{}",
                    uriInfo.getAbsolutePath().toString(),
                    jsonObjectWriter.writeValueAsString(query),
                    params.toString(),
//                    jsonObjectWriter.writeValueAsString(queryOptions),
                    new Long(System.currentTimeMillis() - startTime).intValue(),
                    status);
        } catch (JsonProcessingException e) {
            e.printStackTrace();
        }
    }

    @GET
    @Path("/help")
    @ApiOperation(httpMethod = "GET", value = "To be implemented", response = CellBaseDataResponse.class, hidden = true)
    public Response help() {
        return createOkResponse("No help available");
    }

    protected Response createModelResponse(Class clazz) {
        try {
            ObjectMapper mapper = new ObjectMapper();
            SchemaFactoryWrapper visitor = new SchemaFactoryWrapper();
            mapper.acceptJsonFormatVisitor(mapper.constructType(clazz), visitor);
            JsonSchema jsonSchema = visitor.finalSchema();
            return createOkResponse(new CellBaseDataResult<>(clazz.toString(), 0, Collections.emptyList(), 1,
                    Collections.singletonList(jsonSchema), 1));
        } catch (Exception e) {
            return createErrorResponse(e);
        }
    }

    protected Response createErrorResponse(Exception e) {
        // First we print the exception in Server logs
        logger.error("Catch error: " + e.getMessage(), e);

        // Now we prepare the response to client
        CellBaseDataResponse queryResponse = new CellBaseDataResponse();
        queryResponse.setTime(new Long(System.currentTimeMillis() - startTime).intValue());
        queryResponse.setApiVersion(version);
        try {
            queryResponse.setDataRelease(getDataRelease());
        } catch (CellBaseException ex) {
            logger.warn("Impossible to set the data release used in the query response", e);
        }
        queryResponse.setApiKey(getApiKey());
//        queryResponse.setParams(new ObjectMap(queryOptions));
        queryResponse.addEvent(new Event(Event.Type.ERROR, e.toString()));

        CellBaseDataResult<ObjectMap> result = new CellBaseDataResult();
        List<Event> events = new ArrayList<>();
//        events.add(new Event(Event.Type.WARNING, "Future errors will ONLY be shown in the QueryResponse body"));
        events.add(new Event(Event.Type.ERROR, e.toString()));
        queryResponse.setEvents(events);
        queryResponse.setResponses(Arrays.asList(result));
        logQuery(ERROR);

        return Response
                .fromResponse(createJsonResponse(queryResponse))
                .status(Response.Status.INTERNAL_SERVER_ERROR)
                .build();
    }

    protected Response createErrorResponse(String method, String errorMessage) {
        return createErrorResponse(new CellBaseException(method + ": " + errorMessage));
    }

    protected Response createOkResponse(Object obj) {
        CellBaseDataResponse queryResponse = new CellBaseDataResponse();
        queryResponse.setTime(new Long(System.currentTimeMillis() - startTime).intValue());
        queryResponse.setApiVersion(version);
        try {
            queryResponse.setDataRelease(getDataRelease());
        } catch (CellBaseException e) {
            logger.warn("Impossible to set the data release used in the query response", e);
        }
        queryResponse.setApiKey(getApiKey());

        ObjectMap params = new ObjectMap();
        params.put("species", species);
//        params.putAll(query);
//        params.putAll(queryOptions);
        params.putAll(uriParams);
        queryResponse.setParams(params);

        // Guarantee that the QueryResponse object contains a list of data results
        List list;
        if (obj instanceof List) {
            list = (List) obj;
        } else {
            list = new ArrayList(1);
            list.add(obj);
        }

        queryResponse.setResponses(list);
        logQuery(OK);

        Response jsonResponse = createJsonResponse(queryResponse);

        // Update API key stats, if necessary
        try {
            if (!uriInfo.getPath().contains("/meta/")) {
                String apiKey = getApiKey();
                MetaManager metaManager = cellBaseManagerFactory.getMetaManager();
                long bytes = (jsonResponse.getEntity() != null) ? jsonResponse.getEntity().toString().length() : 0;
                metaManager.incApiKeyStats(apiKey, 1, queryResponse.getTime(), bytes);
            }
        } catch (CellBaseException e) {
            return createErrorResponse(e);
        }

        return  jsonResponse;
    }

    protected Response createJsonResponse(CellBaseDataResponse queryResponse) {
        try {
            String value = jsonObjectWriter.writeValueAsString(queryResponse);
            ResponseBuilder ok = Response.ok(value, MediaType.APPLICATION_JSON_TYPE.withCharset("utf-8"));
            Response response = buildResponse(ok);
            return response;
        } catch (JsonProcessingException e) {
            logger.error("Error parsing queryResponse object", e);
            return createErrorResponse("", "Error parsing QueryResponse object:\n" + Arrays.toString(e.getStackTrace()));
        }
    }

    protected Response createJsonResponse(Object obj) {
        try {
            return buildResponse(Response.ok(jsonObjectWriter.writeValueAsString(obj),
                    MediaType.APPLICATION_JSON_TYPE.withCharset("utf-8")));
        } catch (JsonProcessingException e) {
            logger.error("Error parsing object", e);
            return createErrorResponse("", "Error parsing object:\n" + Arrays.toString(e.getStackTrace()));
        }
    }

    private Response buildResponse(ResponseBuilder responseBuilder) {
        return responseBuilder
                .header("Access-Control-Allow-Origin", "*")
                .header("Access-Control-Allow-Headers", "x-requested-with, content-type")
                .header("Access-Control-Allow-Credentials", "true")
                .header("Access-Control-Allow-Methods", "GET, POST, OPTIONS")
                .build();
    }
}<|MERGE_RESOLUTION|>--- conflicted
+++ resolved
@@ -118,19 +118,15 @@
         this.assembly = assembly;
 
         try {
-<<<<<<< HEAD
-            init();
+            if (!INITIALIZED.get()) {
+                init();
+            }
 
             if (this.assembly == null) {
                 // Default assembly depends on the CellBaseConfiguration (so it has to be already initialized)
                 this.assembly = SpeciesUtils.getDefaultAssembly(cellBaseConfiguration, this.species).getName();
             }
 
-=======
-            if (!INITIALIZED.get()) {
-                init();
-            }
->>>>>>> 8be81e77
             initQuery();
         } catch (Exception e) {
             throw new CellBaseServerException(e.getMessage());
@@ -236,7 +232,6 @@
                 throw new CellBaseException("Invalid data release number '" + uriParams.get(DATA_RELEASE_PARAM) + "'");
             }
         }
-<<<<<<< HEAD
         // If no data release is present in the query, then use the default data release
         return defaultDataRelease.getRelease();
     }
@@ -254,9 +249,6 @@
             }
         }
         return output;
-=======
-        return defaultDataRelease;
->>>>>>> 8be81e77
     }
 
     protected String getApiKey() {
