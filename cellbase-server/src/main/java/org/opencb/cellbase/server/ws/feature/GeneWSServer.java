--- conflicted
+++ resolved
@@ -17,10 +17,6 @@
 package org.opencb.cellbase.server.ws.feature;
 
 import com.google.common.base.Splitter;
-<<<<<<< HEAD
-import org.bson.Document;
-=======
->>>>>>> 76bc05db
 import io.swagger.annotations.Api;
 import io.swagger.annotations.ApiOperation;
 import io.swagger.annotations.ApiParam;
@@ -107,25 +103,6 @@
 
 
     @GET
-    @Path("/count2")
-    @ApiOperation(httpMethod = "GET", value = "Get the number of objects in the database")
-    public Response count2(@DefaultValue("") @QueryParam("region") String region,
-                           @DefaultValue("") @QueryParam("biotype") String biotype,
-                           @DefaultValue("") @QueryParam("xrefs") String xrefs) {
-//        GeneDBAdaptor geneDBAdaptor = dbAdaptorFactory.getGeneDBAdaptor(this.species, this.assembly);
-        org.opencb.cellbase.core.api.GeneDBAdaptor geneDBAdaptor = dbAdaptorFactory2.getGeneDBAdaptor(this.species, this.assembly);
-
-        Query query = new Query();
-        query.append(org.opencb.cellbase.core.api.GeneDBAdaptor.QueryParams.REGION.key(), region);
-//        query.append(org.opencb.cellbase.core.api.GeneDBAdaptor.QueryParams.BIOTYPE.key(), biotype);
-        query.append(org.opencb.cellbase.core.api.GeneDBAdaptor.QueryParams.BIOTYPE.key(), biotype);
-        query.append(org.opencb.cellbase.core.api.GeneDBAdaptor.QueryParams.XREFS.key(), xrefs);
-
-        return createOkResponse(geneDBAdaptor.count(query));
-    }
-
-
-    @GET
     @Path("/stats")
     @Override
     public Response stats() {
@@ -189,34 +166,6 @@
         }
     }
 
-<<<<<<< HEAD
-    @GET
-    @Path("/{geneId}/info2")
-    @ApiOperation(httpMethod = "GET", value = "Get information about the specified gene(s)", response = Gene.class)
-    public Response getByEnsemblId2(@PathParam("geneId") String geneId) {
-        parseQueryParams();
-        org.opencb.cellbase.core.api.GeneDBAdaptor geneDBAdaptor = dbAdaptorFactory2.getGeneDBAdaptor(this.species, this.assembly);
-
-        Query query = new Query();
-        query.append(org.opencb.cellbase.core.api.GeneDBAdaptor.QueryParams.ID.key(), geneId);
-
-        return createOkResponse(geneDBAdaptor.nativeGet(query, queryOptions));
-    }
-
-    @GET
-    @Path("/{geneId}/stats")
-    @ApiOperation(httpMethod = "GET", value = "Get summary stats about the specified gene(s)", response = Document.class)
-    public Response getStatsByEnsemblId(@PathParam("geneId") String geneId) {
-        try {
-            parseQueryParams();
-            GeneDBAdaptor geneDBAdaptor = dbAdaptorFactory.getGeneDBAdaptor(this.species, this.assembly);
-            QueryResult stats = geneDBAdaptor.getStatsById(geneId, queryOptions);
-            return createOkResponse(stats);
-        } catch (Exception e) {
-            return createErrorResponse(e);
-        }
-    }
-=======
 //    @GET
 //    @Path("/{geneId}/info2")
 //    @ApiOperation(httpMethod = "GET", value = "Get information about the specified gene(s)", response = Gene.class)
@@ -243,7 +192,6 @@
 //            return createErrorResponse(e);
 //        }
 //    }
->>>>>>> 76bc05db
 
     @GET
     @Path("/{geneId}/next")
