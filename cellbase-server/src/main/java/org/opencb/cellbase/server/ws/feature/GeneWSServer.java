--- conflicted
+++ resolved
@@ -937,11 +937,7 @@
                                                 + " BRCA2", required = true) String geneId) {
         try {
             parseQueryParams();
-<<<<<<< HEAD
-            ClinicalDBAdaptor clinicalDBAdaptor = dbAdaptorFactory2.getClinicalLegacyDBAdaptor(this.species, this.assembly);
-=======
             ClinicalDBAdaptor clinicalDBAdaptor = dbAdaptorFactory.getClinicalDBAdaptor(this.species, this.assembly);
->>>>>>> c3013290
             query.put("gene", geneId);
             QueryResult queryResult = clinicalDBAdaptor.nativeGet(query, queryOptions);
             queryResult.setId(geneId);
