/*
 * Copyright 2015 OpenCB
 *
 * Licensed under the Apache License, Version 2.0 (the "License");
 * you may not use this file except in compliance with the License.
 * You may obtain a copy of the License at
 *
 *     http://www.apache.org/licenses/LICENSE-2.0
 *
 * Unless required by applicable law or agreed to in writing, software
 * distributed under the License is distributed on an "AS IS" BASIS,
 * WITHOUT WARRANTIES OR CONDITIONS OF ANY KIND, either express or implied.
 * See the License for the specific language governing permissions and
 * limitations under the License.
 */

package org.opencb.cellbase.server.ws.feature;

import com.google.common.base.Splitter;
import io.swagger.annotations.Api;
import io.swagger.annotations.ApiOperation;
import io.swagger.annotations.ApiParam;
import org.bson.Document;
import org.opencb.biodata.models.core.Xref;
import org.opencb.cellbase.core.api.GeneDBAdaptor;
import org.opencb.cellbase.core.api.XRefDBAdaptor;
import org.opencb.cellbase.server.exception.SpeciesException;
import org.opencb.cellbase.server.exception.VersionException;
import org.opencb.cellbase.server.ws.GenericRestWSServer;
import org.opencb.commons.datastore.core.Query;
import org.opencb.commons.datastore.core.QueryResult;

import javax.servlet.http.HttpServletRequest;
import javax.ws.rs.*;
import javax.ws.rs.core.Context;
import javax.ws.rs.core.MediaType;
import javax.ws.rs.core.Response;
import javax.ws.rs.core.UriInfo;
import java.io.IOException;
import java.util.ArrayList;
import java.util.List;
import java.util.Map;

/**
 * @author imedina
 */
@Path("/{version}/{species}/feature/id")
@Produces(MediaType.APPLICATION_JSON)
@Api(value = "Xref", description = "External References RESTful Web Services API")
public class IdWSServer extends GenericRestWSServer {

    public IdWSServer(@PathParam("version")
                      @ApiParam(name = "version", value = "Use 'latest' for last stable version",
                              defaultValue = "latest") String version,
                      @PathParam("species")
                      @ApiParam(name = "species", value = "Name of the species, e.g.: hsapiens. For a full list "
                              + "of potentially available species ids, please refer to: "
                              + "http://bioinfo.hpc.cam.ac.uk/cellbase/webservices/rest/latest/meta/species") String species,
                      @Context UriInfo uriInfo, @Context HttpServletRequest hsr) throws VersionException, SpeciesException, IOException {
        super(version, species, uriInfo, hsr);
    }

    @GET
    @Path("/model")
    @ApiOperation(httpMethod = "GET", value = "Get JSON specification of Xref data model", response = Map.class,
            responseContainer = "QueryResponse")
    public Response getModel() {
        return createModelResponse(Xref.class);
    }

    @GET
    @Path("/{id}/info")
    @ApiOperation(httpMethod = "GET", value = "Retrieves the external reference(s) info for the ID(s)",
            notes = "An independent database query will be issued for each id, meaning that results for each id will be"
            + " returned in independent QueryResult objects within the QueryResponse object.", response = Xref.class,
            responseContainer = "QueryResponse")
    public Response getByFeatureIdInfo(@PathParam("id")
                                       @ApiParam(name = "id", value = "Comma separated list of ids, e.g.: BRCA2. Exact "
                                               + "text matches will be returned.", required = true) String id) {
        try {
            parseQueryParams();
            XRefDBAdaptor xRefDBAdaptor = dbAdaptorFactory2.getXRefDBAdaptor(this.species, this.assembly);

            List<String> list = Splitter.on(",").splitToList(id);
            String[] ids = id.split(",");
            List<Query> queries = new ArrayList<>(ids.length);
            for (String s : ids) {
                queries.add(new Query(XRefDBAdaptor.QueryParams.ID.key(), s));
            }

            List<QueryResult<Document>> dbNameList = xRefDBAdaptor.nativeGet(queries, queryOptions);
            for (int i = 0; i < dbNameList.size(); i++) {
                dbNameList.get(i).setId(ids[i]);
                for (Document document : dbNameList.get(i).getResult()) {
                    if (document.get("id").equals(list.get(i))) {
                        List<Document> objectList = new ArrayList<>(1);
                        objectList.add(document);
                        dbNameList.get(i).setResult(objectList);
                        break;
                    }
                }
            }
            return createOkResponse(dbNameList);
        } catch (Exception e) {
            return createErrorResponse(e);
        }
    }

    @GET
    @Path("/{id}/xref")
    @ApiOperation(httpMethod = "GET", value = "Retrieves all the external references related with given ID(s)",
        response = Xref.class, responseContainer = "QueryResponse")
    public Response getAllXrefsByFeatureId(@PathParam("id")
                                           @ApiParam(name = "id", value = "Comma separated list of ids, e.g.: BRCA2."
                                                   + "Exact text matches will be searched.", required = true) String ids,
                                           @DefaultValue("")
                                           @QueryParam("dbname")
                                           @ApiParam(name = "dbname", value = "Comma separated list of source DB names"
                                                   + " to include in the search, e.g.: ensembl_gene,vega_gene,havana_gene."
                                                   + " Available db names are shown by this web service: "
                                                   + " http://bioinfo.hpc.cam.ac.uk/cellbase/webservices/#!/Xref/"
                                                   + "getDBNames", required = false) String dbname) {
        try {
            parseQueryParams();
            XRefDBAdaptor xRefDBAdaptor = dbAdaptorFactory2.getXRefDBAdaptor(this.species, this.assembly);
            if (dbname != null && !dbname.isEmpty()) {
                queryOptions.put("dbname", Splitter.on(",").splitToList(dbname));
            }
            Query query = new Query();
            query.put(XRefDBAdaptor.QueryParams.ID.key(), ids);
//            return createOkResponse(xRefDBAdaptor.nativeGet(Splitter.on(",").splitToList(ids), queryOptions));
            QueryResult queryResult = xRefDBAdaptor.nativeGet(query, queryOptions);
            queryResult.setId(ids);
            return createOkResponse(queryResult);
        } catch (Exception e) {
            return createErrorResponse(e);
        }
    }

    @GET
    @Path("/{id}/starts_with")
    @ApiOperation(httpMethod = "GET", value = "Get the gene HGNC symbols of genes for which there is an Xref id that "
            + "matches the beginning of the given string", response = Map.class, responseContainer = "QueryResponse")
    public Response getByLikeQuery(@PathParam("id")
                                   @ApiParam(name = "id", value = "One single string to be matched at the beginning of"
                                           + " the Xref id", required = true) String id) {
        try {
            parseQueryParams();
<<<<<<< HEAD
            XRefDBAdaptor xRefDBAdaptor = dbAdaptorFactory2.getXRefDBAdaptor(this.species, this.assembly);
            return createOkResponse(xRefDBAdaptor.startsWith(id, queryOptions));
=======
            XRefDBAdaptor x = dbAdaptorFactory2.getXRefDBAdaptor(this.species, this.assembly);
            QueryResult queryResult = x.startsWith(id, queryOptions);
            queryResult.setId(id);
            return createOkResponse(queryResult);
>>>>>>> 57fded0a
        } catch (Exception e) {
            return createErrorResponse(e);
        }
    }

    @GET
    @Path("/{id}/contains")
    @ApiOperation(httpMethod = "GET", value = "Get gene HGNC symbols for which there is an Xref id containing the given "
            + "string", response = Map.class, responseContainer = "QueryResponse")
    public Response getByContainsQuery(@PathParam("id")
                                       @ApiParam(name = "id", value = "Comma separated list of strings to "
                                               + "be contained within the xref id, e.g.: BRCA2", required = true) String id) {
        try {
            parseQueryParams();
            XRefDBAdaptor xRefDBAdaptor = dbAdaptorFactory2.getXRefDBAdaptor(this.species, this.assembly);
            QueryResult xrefs = xRefDBAdaptor.contains(id, queryOptions);
            xrefs.setId(id);
            return createOkResponse(xrefs);
        } catch (Exception e) {
            return createErrorResponse(e);
        }
    }


    @GET
    @Path("/{id}/gene")
    @ApiOperation(httpMethod = "GET", value = "Get the gene(s) for the given ID(s)", notes = "An independent"
            + " database query will be issued for each id, meaning that results for each id will be"
            + " returned in independent QueryResult objects within the QueryResponse object.",
            responseContainer = "QueryResponse")
    public Response getGeneByEnsemblId(@PathParam("id")
                                       @ApiParam(name = "id", value = "Comma separated list of ids to look"
                                               + " for within gene xrefs, e.g.: BRCA2", required = true) String id) {
        try {
            parseQueryParams();
            GeneDBAdaptor geneDBAdaptor = dbAdaptorFactory2.getGeneDBAdaptor(this.species, this.assembly);

            String[] ids = id.split(",");
            List<Query> queries = new ArrayList<>(ids.length);
            for (String s : ids) {
                queries.add(new Query(GeneDBAdaptor.QueryParams.XREFS.key(), s));
            }
            List<QueryResult> queryResults = geneDBAdaptor.nativeGet(queries, queryOptions);
            for (int i = 0; i < ids.length; i++) {
                queryResults.get(i).setId(ids[i]);
            }
            return createOkResponse(queryResults);
        } catch (Exception e) {
            return createErrorResponse(e);
        }
    }

    @GET
    @Path("/dbnames")
    @ApiOperation(httpMethod = "GET", value = "Get list of distinct source DB names from which xref ids were collected ",
        response = String.class, responseContainer = "QueryResponse")
    public Response getDBNames() {
        try {
            parseQueryParams();
            XRefDBAdaptor xRefDBAdaptor = dbAdaptorFactory2.getXRefDBAdaptor(this.species, this.assembly);
            QueryResult xrefs = xRefDBAdaptor.distinct(query, "transcripts.xrefs.dbName");
            return createOkResponse(xrefs);
        } catch (Exception e) {
            return createErrorResponse(e);
        }
    }

    @GET
    public Response defaultMethod() {
        return help();
    }

    @GET
    @Path("/help")
    public Response help() {
        return createOkResponse("Usage:");
    }

}<|MERGE_RESOLUTION|>--- conflicted
+++ resolved
@@ -146,15 +146,10 @@
                                            + " the Xref id", required = true) String id) {
         try {
             parseQueryParams();
-<<<<<<< HEAD
-            XRefDBAdaptor xRefDBAdaptor = dbAdaptorFactory2.getXRefDBAdaptor(this.species, this.assembly);
-            return createOkResponse(xRefDBAdaptor.startsWith(id, queryOptions));
-=======
             XRefDBAdaptor x = dbAdaptorFactory2.getXRefDBAdaptor(this.species, this.assembly);
             QueryResult queryResult = x.startsWith(id, queryOptions);
             queryResult.setId(id);
             return createOkResponse(queryResult);
->>>>>>> 57fded0a
         } catch (Exception e) {
             return createErrorResponse(e);
         }
