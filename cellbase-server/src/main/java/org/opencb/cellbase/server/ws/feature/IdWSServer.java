/*
 * Copyright 2015 OpenCB
 *
 * Licensed under the Apache License, Version 2.0 (the "License");
 * you may not use this file except in compliance with the License.
 * You may obtain a copy of the License at
 *
 *     http://www.apache.org/licenses/LICENSE-2.0
 *
 * Unless required by applicable law or agreed to in writing, software
 * distributed under the License is distributed on an "AS IS" BASIS,
 * WITHOUT WARRANTIES OR CONDITIONS OF ANY KIND, either express or implied.
 * See the License for the specific language governing permissions and
 * limitations under the License.
 */

package org.opencb.cellbase.server.ws.feature;

import com.google.common.base.Splitter;
import io.swagger.annotations.Api;
import io.swagger.annotations.ApiOperation;
import org.bson.Document;
import org.opencb.biodata.models.core.Xref;
import org.opencb.cellbase.core.api.GeneDBAdaptor;
import org.opencb.cellbase.core.api.XRefDBAdaptor;
import org.opencb.cellbase.server.exception.SpeciesException;
import org.opencb.cellbase.server.exception.VersionException;
import org.opencb.cellbase.server.ws.GenericRestWSServer;
<<<<<<< HEAD
=======
import org.opencb.commons.datastore.core.Query;
>>>>>>> 76bc05db
import org.opencb.commons.datastore.core.QueryResult;

import javax.servlet.http.HttpServletRequest;
import javax.ws.rs.*;
import javax.ws.rs.core.Context;
import javax.ws.rs.core.MediaType;
import javax.ws.rs.core.Response;
import javax.ws.rs.core.UriInfo;
import java.io.IOException;
import java.util.ArrayList;
import java.util.List;

/**
 * @author imedina
 */
@Path("/{version}/{species}/feature/id")
@Produces(MediaType.APPLICATION_JSON)
@Api(value = "Xref", description = "External References RESTful Web Services API")
public class IdWSServer extends GenericRestWSServer {

    public IdWSServer(@PathParam("version") String version, @PathParam("species") String species,
                      @Context UriInfo uriInfo, @Context HttpServletRequest hsr) throws VersionException, SpeciesException, IOException {
        super(version, species, uriInfo, hsr);
    }

    @GET
    @Path("/model")
    @ApiOperation(httpMethod = "GET", value = "Get the object data model")
    public Response getModel() {
        return createModelResponse(Xref.class);
    }

    @GET
    @Path("/{id}/info")
    @ApiOperation(httpMethod = "GET", value = "Retrieves the external reference info for the ID")
    public Response getByFeatureIdInfo(@PathParam("id") String id) {
        try {
            parseQueryParams();
            XRefDBAdaptor xRefDBAdaptor = dbAdaptorFactory2.getXRefDBAdaptor(this.species, this.assembly);
<<<<<<< HEAD
            List<String> list = Splitter.on(",").splitToList(query);
            List<QueryResult> dbNameList = xRefDBAdaptor.get(Splitter.on(",").splitToList(query), queryOptions);
            for (int i = 0; i < dbNameList.size(); i++) {
                for (Object o : dbNameList.get(i).getResult()) {
                    if (((Document) o).get("id").equals(list.get(i))) {
                        List<Object> objectList = new ArrayList<>(1);
                        objectList.add(o);
=======

            List<String> list = Splitter.on(",").splitToList(id);
            String[] ids = id.split(",");
            List<Query> queries = new ArrayList<>(ids.length);
            for (String s : ids) {
                queries.add(new Query(XRefDBAdaptor.QueryParams.ID.key(), s));
            }

            List<QueryResult<Document>> dbNameList = xRefDBAdaptor.nativeGet(queries, queryOptions);
            for (int i = 0; i < dbNameList.size(); i++) {
                for (Document document : dbNameList.get(i).getResult()) {
                    if (document.get("id").equals(list.get(i))) {
                        List<Document> objectList = new ArrayList<>(1);
                        objectList.add(document);
>>>>>>> 76bc05db
                        dbNameList.get(i).setResult(objectList);
                        break;
                    }
                }
            }
            return createOkResponse(dbNameList);
        } catch (Exception e) {
            return createErrorResponse(e);
        }
    }

    @GET
    @Path("/{id}/xref")
    @ApiOperation(httpMethod = "GET", value = "Retrieves all the external references for the ID")
    public Response getAllXrefsByFeatureId(@PathParam("id") String query, @DefaultValue("") @QueryParam("dbname") String dbname) {
        try {
            parseQueryParams();
            XRefDBAdaptor xRefDBAdaptor = dbAdaptorFactory2.getXRefDBAdaptor(this.species, this.assembly);
            if (dbname != null && !dbname.isEmpty()) {
                queryOptions.put("dbname", Splitter.on(",").splitToList(dbname));
            }
            return createOkResponse(xRefDBAdaptor.nativeGet(Splitter.on(",").splitToList(query), queryOptions));
        } catch (Exception e) {
            return createErrorResponse(e);
        }
    }

    @GET
    @Path("/{id}/starts_with")
    @ApiOperation(httpMethod = "GET", value = "Get the genes that match the beginning of the given string")
    public Response getByLikeQuery(@PathParam("id") String id) {
        try {
            parseQueryParams();
            XRefDBAdaptor x = dbAdaptorFactory2.getXRefDBAdaptor(this.species, this.assembly);
            return createOkResponse(x.startsWith(id, queryOptions));
        } catch (Exception e) {
            return createErrorResponse(e);
        }
    }

    @GET
    @Path("/{id}/contains")
    @ApiOperation(httpMethod = "GET", value = "Get the IDs that contain the given string")
    public Response getByContainsQuery(@PathParam("id") String id) {
        try {
            parseQueryParams();
            XRefDBAdaptor xRefDBAdaptor = dbAdaptorFactory2.getXRefDBAdaptor(this.species, this.assembly);
            QueryResult xrefs = xRefDBAdaptor.contains(id, queryOptions);
            return createOkResponse(xrefs);
        } catch (Exception e) {
            return createErrorResponse(e);
        }
    }


    @GET
    @Path("/{id}/gene")
    @ApiOperation(httpMethod = "GET", value = "Get the gene for the given ID")
    public Response getGeneByEnsemblId(@PathParam("id") String id) {
        try {
            parseQueryParams();
            GeneDBAdaptor geneDBAdaptor = dbAdaptorFactory2.getGeneDBAdaptor(this.species, this.assembly);
<<<<<<< HEAD
            query.put(GeneDBAdaptor.QueryParams.XREFS.key(), id);
            return createOkResponse(geneDBAdaptor.nativeGet(query, queryOptions));
=======

            String[] ids = id.split(",");
            List<Query> queries = new ArrayList<>(ids.length);
            for (String s : ids) {
                queries.add(new Query(GeneDBAdaptor.QueryParams.XREFS.key(), s));
            }

            return createOkResponse(geneDBAdaptor.nativeGet(queries, queryOptions));
>>>>>>> 76bc05db
        } catch (Exception e) {
            return createErrorResponse(e);
        }
    }

    @GET
    @Path("/dbnames")
    @ApiOperation(httpMethod = "GET", value = "Get the SNP for the given ID")
    public Response getSnpByFeatureId() {
        try {
            parseQueryParams();
            XRefDBAdaptor xRefDBAdaptor = dbAdaptorFactory2.getXRefDBAdaptor(this.species, this.assembly);
            QueryResult xrefs = xRefDBAdaptor.distinct(query, "transcripts.xrefs.dbName");
            return createOkResponse(xrefs);
        } catch (Exception e) {
            return createErrorResponse(e);
        }
    }

    @GET
    public Response defaultMethod() {
        return help();
    }

    @GET
    @Path("/help")
    public Response help() {
        return createOkResponse("Usage:");
    }

}<|MERGE_RESOLUTION|>--- conflicted
+++ resolved
@@ -26,10 +26,7 @@
 import org.opencb.cellbase.server.exception.SpeciesException;
 import org.opencb.cellbase.server.exception.VersionException;
 import org.opencb.cellbase.server.ws.GenericRestWSServer;
-<<<<<<< HEAD
-=======
 import org.opencb.commons.datastore.core.Query;
->>>>>>> 76bc05db
 import org.opencb.commons.datastore.core.QueryResult;
 
 import javax.servlet.http.HttpServletRequest;
@@ -69,15 +66,6 @@
         try {
             parseQueryParams();
             XRefDBAdaptor xRefDBAdaptor = dbAdaptorFactory2.getXRefDBAdaptor(this.species, this.assembly);
-<<<<<<< HEAD
-            List<String> list = Splitter.on(",").splitToList(query);
-            List<QueryResult> dbNameList = xRefDBAdaptor.get(Splitter.on(",").splitToList(query), queryOptions);
-            for (int i = 0; i < dbNameList.size(); i++) {
-                for (Object o : dbNameList.get(i).getResult()) {
-                    if (((Document) o).get("id").equals(list.get(i))) {
-                        List<Object> objectList = new ArrayList<>(1);
-                        objectList.add(o);
-=======
 
             List<String> list = Splitter.on(",").splitToList(id);
             String[] ids = id.split(",");
@@ -92,7 +80,6 @@
                     if (document.get("id").equals(list.get(i))) {
                         List<Document> objectList = new ArrayList<>(1);
                         objectList.add(document);
->>>>>>> 76bc05db
                         dbNameList.get(i).setResult(objectList);
                         break;
                     }
@@ -155,10 +142,6 @@
         try {
             parseQueryParams();
             GeneDBAdaptor geneDBAdaptor = dbAdaptorFactory2.getGeneDBAdaptor(this.species, this.assembly);
-<<<<<<< HEAD
-            query.put(GeneDBAdaptor.QueryParams.XREFS.key(), id);
-            return createOkResponse(geneDBAdaptor.nativeGet(query, queryOptions));
-=======
 
             String[] ids = id.split(",");
             List<Query> queries = new ArrayList<>(ids.length);
@@ -167,7 +150,6 @@
             }
 
             return createOkResponse(geneDBAdaptor.nativeGet(queries, queryOptions));
->>>>>>> 76bc05db
         } catch (Exception e) {
             return createErrorResponse(e);
         }
