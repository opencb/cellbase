--- conflicted
+++ resolved
@@ -91,7 +91,7 @@
 
             List<QueryResult<Document>> dbNameList = xRefDBAdaptor.nativeGet(queries, queryOptions);
             for (int i = 0; i < dbNameList.size(); i++) {
-                dbNameList.get(i).setId(ids[i]);
+                dbNameList.get(i).setId(list.get(i));
                 for (Document document : dbNameList.get(i).getResult()) {
                     if (document.get("id").equals(list.get(i))) {
                         List<Document> objectList = new ArrayList<>(1);
@@ -127,17 +127,12 @@
             if (dbname != null && !dbname.isEmpty()) {
                 queryOptions.put("dbname", Splitter.on(",").splitToList(dbname));
             }
-<<<<<<< HEAD
             List<Query> queries = createQueries(ids, XRefDBAdaptor.QueryParams.ID.key());
-            return createOkResponse(xRefDBAdaptor.nativeGet(queries, queryOptions));
-=======
-            Query query = new Query();
-            query.put(XRefDBAdaptor.QueryParams.ID.key(), ids);
-//            return createOkResponse(xRefDBAdaptor.nativeGet(Splitter.on(",").splitToList(ids), queryOptions));
-            QueryResult queryResult = xRefDBAdaptor.nativeGet(query, queryOptions);
-            queryResult.setId(ids);
-            return createOkResponse(queryResult);
->>>>>>> dd8ab8cb
+            List<QueryResult> queryResultList = xRefDBAdaptor.nativeGet(queries, queryOptions);
+            for (int i = 0; i < queries.size(); i++) {
+                queryResultList.get(i).setId((String) queries.get(i).get(XRefDBAdaptor.QueryParams.ID.key()));
+            }
+            return createOkResponse(queryResultList);
         } catch (Exception e) {
             return createErrorResponse(e);
         }
