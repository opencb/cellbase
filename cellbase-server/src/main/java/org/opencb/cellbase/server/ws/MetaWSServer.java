--- conflicted
+++ resolved
@@ -20,12 +20,9 @@
 import io.swagger.annotations.ApiOperation;
 import io.swagger.annotations.ApiParam;
 import org.opencb.cellbase.core.api.CellBaseDBAdaptor;
-<<<<<<< HEAD
+import org.opencb.cellbase.core.common.GitRepositoryState;
 import org.opencb.cellbase.core.config.DownloadProperties;
 import org.opencb.cellbase.core.config.SpeciesProperties;
-=======
-import org.opencb.cellbase.core.common.GitRepositoryState;
->>>>>>> 65681d55
 import org.opencb.cellbase.server.exception.SpeciesException;
 import org.opencb.cellbase.server.exception.VersionException;
 import org.opencb.commons.datastore.core.Query;
@@ -138,7 +135,7 @@
     @GET
     @Path("/about")
     @ApiOperation(httpMethod = "GET", value = "Returns info about current CellBase code.",
-            response = CellBaseConfiguration.SpeciesProperties.class, responseContainer = "QueryResponse")
+            response = SpeciesProperties.class, responseContainer = "QueryResponse")
     public Response getAbout() {
         Map<String, String> info = new HashMap<>(3);
         info.put("Program: ", "CellBase (OpenCB)");
