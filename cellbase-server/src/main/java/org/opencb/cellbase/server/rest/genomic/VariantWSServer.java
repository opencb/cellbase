--- conflicted
+++ resolved
@@ -209,11 +209,6 @@
                                                        defaultValue = "0", required = false) Integer svExtraPadding,
                                                @QueryParam("cnvExtraPadding")
                                                @ApiParam(name = "cnvExtraPadding",
-<<<<<<< HEAD
-                                                       value = ParamConstants.CNV_EXTRA_PADDING,
-                                                       defaultValue = "0", required = false) Integer cnvExtraPadding) {
-        return getAnnotationByVariant(variants, normalize, skipDecompose, ignorePhase, phased, imprecise, svExtraPadding, cnvExtraPadding);
-=======
                                                        value = "Integer to optionally provide the size of the extra"
                                                                + " padding to be used when annotating imprecise (or not)"
                                                                + " CNVs",
@@ -232,7 +227,6 @@
                 svExtraPadding,
                 cnvExtraPadding,
                 checkAminoAcidChange);
->>>>>>> d62e258d
     }
     private Response getAnnotationByVariant(String variants,
                                             Boolean normalize,
@@ -244,52 +238,9 @@
                                             Integer cnvExtraPadding,
                                             Boolean checkAminoAcidChange) {
         try {
-            parseQueryParams();
-<<<<<<< HEAD
             List<CellBaseDataResult<VariantAnnotation>> queryResults = variantManager.getAnnotationByVariant(queryOptions, variants,
                     normalize, skipDecompose, ignorePhase, phased, imprecise, svExtraPadding, cnvExtraPadding);
             return createOkResponse(queryResults);
-=======
-            List<Variant> variantList = parseVariants(variants);
-            logger.debug("queryOptions: " + queryOptions);
-
-            // If ignorePhase (new parameter) is present, then overrides presence of "phased"
-            if (ignorePhase != null) {
-                queryOptions.put("ignorePhase", ignorePhase);
-                // If the new parameter (ignorePhase) is not present but old one ("phased") is, then follow old one - probably
-                // someone who has not moved to the new parameter yet
-            } else if (phased != null) {
-                queryOptions.put("ignorePhase", !phased);
-                // Default behavior is to perform phased annotation
-            } else {
-                queryOptions.put("ignorePhase", false);
-            }
-
-            if (normalize != null) {
-                queryOptions.put("normalize", normalize);
-            }
-            if (skipDecompose != null) {
-                queryOptions.put("skipDecompose", skipDecompose);
-            }
-            if (imprecise != null) {
-                queryOptions.put("imprecise", imprecise);
-            }
-            if (svExtraPadding != null) {
-                queryOptions.put("svExtraPadding", svExtraPadding);
-            }
-            if (cnvExtraPadding != null) {
-                queryOptions.put("cnvExtraPadding", cnvExtraPadding);
-            }
-            if (checkAminoAcidChange != null) {
-                queryOptions.put("checkAminoAcidChange", checkAminoAcidChange);
-            }
-            VariantAnnotationCalculator variantAnnotationCalculator =
-                    new VariantAnnotationCalculator(this.species, this.assembly, dbAdaptorFactory);
-            List<CellBaseDataResult<VariantAnnotation>> queryResultList =
-                    variantAnnotationCalculator.getAnnotationByVariantList(variantList, queryOptions);
-
-            return createOkResponse(queryResultList);
->>>>>>> d62e258d
         } catch (Exception e) {
             return createErrorResponse(e);
         }
