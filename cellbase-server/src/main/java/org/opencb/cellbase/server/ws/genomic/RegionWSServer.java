--- conflicted
+++ resolved
@@ -395,19 +395,9 @@
         try {
             parseQueryParams();
             RegulationDBAdaptor regRegionDBAdaptor = dbAdaptorFactory2.getRegulationDBAdaptor(this.species, this.assembly);
-<<<<<<< HEAD
-//            List<Region> regions = Region.parseRegions(region);
             query.put(RegulationDBAdaptor.QueryParams.REGION.key(), region);
             query.put(RegulationDBAdaptor.QueryParams.FEATURE_TYPE.key(), featureType);
             query.put(RegulationDBAdaptor.QueryParams.FEATURE_CLASS.key(), featureClass);
-//            queryOptions.put("featureType", (!featureType.equals("")) ? Splitter.on(",").splitToList(featureType) : null);
-//            queryOptions.put("featureClass", (!featureClass.equals("")) ? Splitter.on(",").splitToList(featureClass) : null);
-//            logger.info(regions.get(0).toString());
-=======
-            query.put(RegulationDBAdaptor.QueryParams.REGION.key(), region);
-            query.put(RegulationDBAdaptor.QueryParams.FEATURE_TYPE.key(), featureType);
-            query.put(RegulationDBAdaptor.QueryParams.FEATURE_CLASS.key(), featureClass);
->>>>>>> 76bc05db
             return createOkResponse(regRegionDBAdaptor.nativeGet(query, queryOptions));
         } catch (Exception e) {
             return createErrorResponse(e);
