--- conflicted
+++ resolved
@@ -557,11 +557,7 @@
 //                                        @DefaultValue("") @QueryParam("phenotype") String phenotype) {
         try {
             parseQueryParams();
-<<<<<<< HEAD
-            ClinicalDBAdaptor clinicalDBAdaptor = dbAdaptorFactory2.getClinicalLegacyDBAdaptor(this.species, this.assembly);
-=======
             ClinicalDBAdaptor clinicalDBAdaptor = dbAdaptorFactory.getClinicalDBAdaptor(this.species, this.assembly);
->>>>>>> c3013290
             query.put(ClinicalDBAdaptor.QueryParams.REGION.key(), chrRegionId);
 //            List<Region> regions = Region.parseRegions(query);
             if (hasHistogramQueryParam()) {
