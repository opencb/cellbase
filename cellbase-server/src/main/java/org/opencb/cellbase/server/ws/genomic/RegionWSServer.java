/*
 * Copyright 2015 OpenCB
 *
 * Licensed under the Apache License, Version 2.0 (the "License");
 * you may not use this file except in compliance with the License.
 * You may obtain a copy of the License at
 *
 *     http://www.apache.org/licenses/LICENSE-2.0
 *
 * Unless required by applicable law or agreed to in writing, software
 * distributed under the License is distributed on an "AS IS" BASIS,
 * WITHOUT WARRANTIES OR CONDITIONS OF ANY KIND, either express or implied.
 * See the License for the specific language governing permissions and
 * limitations under the License.
 */

package org.opencb.cellbase.server.ws.genomic;

import io.swagger.annotations.*;
import org.bson.Document;
import org.opencb.biodata.models.core.*;
import org.opencb.cellbase.core.api.*;
import org.opencb.cellbase.server.exception.SpeciesException;
import org.opencb.cellbase.server.exception.VersionException;
import org.opencb.cellbase.server.ws.GenericRestWSServer;
import org.opencb.commons.datastore.core.Query;
import org.opencb.commons.datastore.core.QueryResult;

import javax.servlet.http.HttpServletRequest;
import javax.ws.rs.*;
import javax.ws.rs.core.*;
import java.io.IOException;
import java.util.ArrayList;
import java.util.List;
import java.util.Map;

@Path("/{version}/{species}/genomic/region")
@Produces(MediaType.APPLICATION_JSON)
@Api(value = "Region", description = "Region RESTful Web Services API")
public class RegionWSServer extends GenericRestWSServer {

    private int histogramIntervalSize = 200000;

    public RegionWSServer(@PathParam("version")
                          @ApiParam(name = "version", value = "Use 'latest' for last stable version",
                                  defaultValue = "latest") String version,
                          @PathParam("species")
                          @ApiParam(name = "species", value = "Name of the species, e.g.: hsapiens. For a full list "
                                  + "of potentially available species ids, please refer to: "
                                  + "http://bioinfo.hpc.cam.ac.uk/cellbase/webservices/rest/latest/meta/species") String species,
                          @Context UriInfo uriInfo,
                          @Context HttpServletRequest hsr) throws VersionException, SpeciesException, IOException {
        super(version, species, uriInfo, hsr);
    }

    @GET
    @Path("/model")
    @ApiOperation(httpMethod = "GET", value = "Returns a JSON specification of the region data model",
            response = Map.class, responseContainer = "QueryResponse")
    public Response getModel() {
        return createModelResponse(Region.class);
    }


    private String getHistogramParameter() {
        MultivaluedMap<String, String> parameters = uriInfo.getQueryParameters();
        return (parameters.get("histogram") != null) ? parameters.get("histogram").get(0) : "false";
    }

    private int getHistogramIntervalSize() {
        MultivaluedMap<String, String> parameters = uriInfo.getQueryParameters();
        if (parameters.containsKey("interval")) {
            int value = this.histogramIntervalSize;
            try {
                value = Integer.parseInt(parameters.get("interval").get(0));
                logger.debug("Interval: " + value);
                return value;
            } catch (Exception exp) {
                exp.printStackTrace();
                /** malformed string y no se puede castear a int **/
                return value;
            }
        } else {
            return this.histogramIntervalSize;
        }
    }

    private boolean hasHistogramQueryParam() {
        return Boolean.parseBoolean(getHistogramParameter());
    }

    @POST
    @Consumes("application/x-www-form-urlencoded")
    @Path("/gene")
    @ApiOperation(httpMethod = "POST", value = "Retrieves all the gene objects for the regions. If query param "
            + "histogram=true, frequency values per genomic interval will be returned instead.", notes = "If "
            + "histogram=false Gene objects will be returned "
            + "(see https://github.com/opencb/biodata/tree/develop/biodata-models/src/main/java/org/opencb/biodata/models/core). "
            + "If histogram=true Document objects with keys start,end,chromosome & feature_count will be returned.",
            responseContainer = "QueryResponse")
    @ApiImplicitParams({
            @ApiImplicitParam(name = "histogram",
                    value = "Boolean to indicate whether gene counts per interval shall be returned", defaultValue = "false",
                    required = false, allowableValues = "true,false", dataType = "boolean", paramType = "query"),
            @ApiImplicitParam(name = "interval",
                    value = "Use only if histogram=true. Boolean indicating the size of the histogram interval",
                    defaultValue = "200000", required = false, dataType = "Integer", paramType = "query"),
            @ApiImplicitParam(name = "biotype",
                    value = "Comma separated list of gene gencode biotypes, e.g.: protein_coding,miRNA,lincRNA."
                            + " Exact text matches will be returned",
                    required = false, dataType = "list of strings", paramType = "query"),
            @ApiImplicitParam(name = "transcripts.biotype",
                    value = "Comma separated list of transcript gencode biotypes, e.g.: protein_coding,miRNA,lincRNA."
                            + " Exact text matches will be returned",
                    required = false, dataType = "list of strings", paramType = "query"),
            @ApiImplicitParam(name = "transcripts.xrefs",
                    value = "Comma separated list transcript xrefs ids, e.g.: ENSG00000145113,35912_at,GO:0002020."
                            + " Exact text matches will be returned",
                    required = false, dataType = "list of strings", paramType = "query"),
            @ApiImplicitParam(name = "transcripts.tfbs.name",
                    value = "Comma separated list of TFBS names, e.g.: CTCF,Gabp."
                            + " Exact text matches will be returned",
                    required = false, dataType = "list of strings", paramType = "query"),
            @ApiImplicitParam(name = "annotation.diseases.id",
                    value = "Comma separated list of phenotype ids (OMIM, UMLS), e.g.: umls:C0030297,OMIM:613390,"
                            + "OMIM:613390. Exact text matches will be returned",
                    required = false, dataType = "list of strings", paramType = "query"),
            @ApiImplicitParam(name = "annotation.diseases.name",
                    value = "Comma separated list of phenotypes, e.g.: Cryptorchidism,Absent thumb,Stage 5 chronic "
                            + "kidney disease. Exact text matches will be returned",
                    required = false, dataType = "list of strings", paramType = "query"),
            @ApiImplicitParam(name = "annotation.expression.gene",
                    value = "Comma separated list of ENSEMBL gene ids for which expression values are available, "
                            + "e.g.: ENSG00000139618,ENSG00000155657. Exact text matches will be returned",
                    required = false, dataType = "list of strings", paramType = "query"),
            @ApiImplicitParam(name = "annotation.expression.tissue",
                    value = "Comma separated list of tissues for which expression values are available, "
                            + "e.g.: adipose tissue,heart atrium,tongue."
                            + " Exact text matches will be returned",
                    required = false, dataType = "list of strings", paramType = "query"),
            @ApiImplicitParam(name = "annotation.drugs.name",
                    value = "Comma separated list of drug names, "
                            + "e.g.: BMN673,OLAPARIB,VELIPARIB."
                            + " Exact text matches will be returned",
                    required = false, dataType = "list of strings", paramType = "query"),
    })
    public Response getGenesByRegionPost(@FormParam("region")
                                         @ApiParam(name = "region",
                                                 value = "Comma separated list of genomic regions to be queried, e.g.: 1:6635137-6635325",
                                                 required = true) String region) {
//                                     @DefaultValue("true") @QueryParam("transcript") String transcripts,
//                                     @DefaultValue("") @QueryParam("biotype") String biotype) {
        return getGenesByRegion(region);
//        return getGenesByRegion(region, "true");
    }

//    @POST
//    @Path("/{chrRegionId}/gene")
//    @ApiOperation(httpMethod = "POST", value = "Retrieves all the gene objects for the regions. If query param "
//            + "histogram=true, frequency values per genomic interval will be returned instead.", notes = "If "
//            + "histogram=false Gene objects will be returned "
//            + "(see https://github.com/opencb/biodata/tree/develop/biodata-models/src/main/java/org/opencb/biodata/models/core). "
//            + "If histogram=true Document objects with keys start,end,chromosome & feature_count will be returned.",
//            responseContainer = "QueryResponse")
//    @ApiImplicitParams({
//            @ApiImplicitParam(name = "histogram",
//                    value = "Boolean to indicate whether gene counts per interval shall be returned", defaultValue = "false",
//                    required = false, allowableValues = "true,false", dataType = "boolean", paramType = "query"),
//            @ApiImplicitParam(name = "interval",
//                    value = "Use only if histogram=true. Boolean indicating the size of the histogram interval",
//                    defaultValue = "200000", required = false, dataType = "Integer", paramType = "query"),
//            @ApiImplicitParam(name = "biotype",
//                    value = "Comma separated list of gene gencode biotypes, e.g.: protein_coding,miRNA,lincRNA."
//                            + " Exact text matches will be returned",
//                    required = false, dataType = "list of strings", paramType = "query"),
//            @ApiImplicitParam(name = "transcripts.biotype",
//                    value = "Comma separated list of transcript gencode biotypes, e.g.: protein_coding,miRNA,lincRNA."
//                            + " Exact text matches will be returned",
//                    required = false, dataType = "list of strings", paramType = "query"),
//            @ApiImplicitParam(name = "transcripts.xrefs",
//                    value = "Comma separated list transcript xrefs ids, e.g.: ENSG00000145113,35912_at,GO:0002020."
//                            + " Exact text matches will be returned",
//                    required = false, dataType = "list of strings", paramType = "query"),
//            @ApiImplicitParam(name = "transcripts.tfbs.name",
//                    value = "Comma separated list of TFBS names, e.g.: CTCF,Gabp."
//                            + " Exact text matches will be returned",
//                    required = false, dataType = "list of strings", paramType = "query"),
//            @ApiImplicitParam(name = "annotation.diseases.id",
//                    value = "Comma separated list of phenotype ids (OMIM, UMLS), e.g.: umls:C0030297,OMIM:613390,"
//                            + "OMIM:613390. Exact text matches will be returned",
//                    required = false, dataType = "list of strings", paramType = "query"),
//            @ApiImplicitParam(name = "annotation.diseases.name",
//                    value = "Comma separated list of phenotypes, e.g.: Cryptorchidism,Absent thumb,Stage 5 chronic "
//                            + "kidney disease. Exact text matches will be returned",
//                    required = false, dataType = "list of strings", paramType = "query"),
//            @ApiImplicitParam(name = "annotation.expression.gene",
//                    value = "Comma separated list of ENSEMBL gene ids for which expression values are available, "
//                            + "e.g.: ENSG00000139618,ENSG00000155657. Exact text matches will be returned",
//                    required = false, dataType = "list of strings", paramType = "query"),
//            @ApiImplicitParam(name = "annotation.expression.tissue",
//                    value = "Comma separated list of tissues for which expression values are available, "
//                            + "e.g.: adipose tissue,heart atrium,tongue."
//                            + " Exact text matches will be returned",
//                    required = false, dataType = "list of strings", paramType = "query"),
//            @ApiImplicitParam(name = "annotation.drugs.name",
//                    value = "Comma separated list of drug names, "
//                            + "e.g.: BMN673,OLAPARIB,VELIPARIB."
//                            + " Exact text matches will be returned",
//                    required = false, dataType = "list of strings", paramType = "query"),
//    })
//    public Response getGenesByRegionPost(@PathParam("chrRegionId")
//                                         @ApiParam(name = "chregionId",
//                                                 value = "Comma separated list of genomic regions to be queried, e.g.: 1:6635137-6635325",
//                                                 required = true) String chregionId,
//                                         @DefaultValue("true")
//                                         @QueryParam("transcript")
//                                         @ApiParam(name = "transcript",
//                                                 value = "Boolean indicating if transcript data shall be returned",
//                                                 allowableValues = "true,false", required = true) String transcripts) {
//        return getGenesByRegion(chregionId);
//    }

    @GET
    @Path("/{chrRegionId}/gene")
    @ApiOperation(httpMethod = "GET", value = "Retrieves all the gene objects for the regions. If query param "
            + "histogram=true, frequency values per genomic interval will be returned instead.", notes = "If "
            + "histogram=false Gene objects will be returned "
            + "(see https://github.com/opencb/biodata/tree/develop/biodata-models/src/main/java/org/opencb/biodata/models/core). "
            + "If histogram=true Document objects with keys start,end,chromosome & feature_count will be returned.",
            responseContainer = "QueryResponse")
    @ApiImplicitParams({
            @ApiImplicitParam(name = "histogram",
                    value = "Boolean to indicate whether gene counts per interval shall be returned", defaultValue = "false",
                    required = false, allowableValues = "true,false", dataType = "boolean", paramType = "query"),
            @ApiImplicitParam(name = "interval",
                    value = "Use only if histogram=true. Boolean indicating the size of the histogram interval",
                    defaultValue = "200000", required = false, dataType = "Integer", paramType = "query"),
            @ApiImplicitParam(name = "biotype",
                    value = "Comma separated list of gene gencode biotypes, e.g.: protein_coding,miRNA,lincRNA."
                            + " Exact text matches will be returned",
                    required = false, dataType = "list of strings", paramType = "query"),
            @ApiImplicitParam(name = "transcripts.biotype",
                    value = "Comma separated list of transcript gencode biotypes, e.g.: protein_coding,miRNA,lincRNA."
                            + " Exact text matches will be returned",
                    required = false, dataType = "list of strings", paramType = "query"),
            @ApiImplicitParam(name = "transcripts.xrefs",
                    value = "Comma separated list transcript xrefs ids, e.g.: ENSG00000145113,35912_at,GO:0002020."
                            + " Exact text matches will be returned",
                    required = false, dataType = "list of strings", paramType = "query"),
            @ApiImplicitParam(name = "transcripts.tfbs.name",
                    value = "Comma separated list of TFBS names, e.g.: CTCF,Gabp."
                            + " Exact text matches will be returned",
                    required = false, dataType = "list of strings", paramType = "query"),
            @ApiImplicitParam(name = "annotation.diseases.id",
                    value = "Comma separated list of phenotype ids (OMIM, UMLS), e.g.: umls:C0030297,OMIM:613390,"
                            + "OMIM:613390. Exact text matches will be returned",
                    required = false, dataType = "list of strings", paramType = "query"),
            @ApiImplicitParam(name = "annotation.diseases.name",
                    value = "Comma separated list of phenotypes, e.g.: Cryptorchidism,Absent thumb,Stage 5 chronic "
                            + "kidney disease. Exact text matches will be returned",
                    required = false, dataType = "list of strings", paramType = "query"),
            @ApiImplicitParam(name = "annotation.expression.gene",
                    value = "Comma separated list of ENSEMBL gene ids for which expression values are available, "
                            + "e.g.: ENSG00000139618,ENSG00000155657. Exact text matches will be returned",
                    required = false, dataType = "list of strings", paramType = "query"),
            @ApiImplicitParam(name = "annotation.expression.tissue",
                    value = "Comma separated list of tissues for which expression values are available, "
                            + "e.g.: adipose tissue,heart atrium,tongue."
                            + " Exact text matches will be returned",
                    required = false, dataType = "list of strings", paramType = "query"),
            @ApiImplicitParam(name = "annotation.drugs.name",
                    value = "Comma separated list of drug names, "
                            + "e.g.: BMN673,OLAPARIB,VELIPARIB."
                            + " Exact text matches will be returned",
                    required = false, dataType = "list of strings", paramType = "query"),
    })
    public Response getGenesByRegion(@PathParam("chrRegionId")
                                     @ApiParam(name = "chrRegionId",
                                             value = "Comma separated list of genomic regions to be queried, e.g.: 1:6635137-6635325",
                                             required = true) String region) {
        try {
            parseQueryParams();
            GeneDBAdaptor geneDBAdaptor = dbAdaptorFactory2.getGeneDBAdaptor(this.species, this.assembly);
            query.put(GeneDBAdaptor.QueryParams.REGION.key(), region);

            if (hasHistogramQueryParam()) {
//                queryOptions.put("interval", getHistogramIntervalSize());
                QueryResult res = geneDBAdaptor.getIntervalFrequencies(query, getHistogramIntervalSize(), queryOptions);
                res.setId(region);
                return createOkResponse(res);
            } else {
<<<<<<< HEAD
                List<Query> queries = createQueries(region, GeneDBAdaptor.QueryParams.REGION.key());
                return createOkResponse(geneDBAdaptor.nativeGet(queries, queryOptions));
=======
                QueryResult queryResult = geneDBAdaptor.nativeGet(query, queryOptions);
                queryResult.setId(region);
                return createOkResponse(queryResult);
>>>>>>> dd8ab8cb
            }
        } catch (Exception e) {
            return createErrorResponse(e);
        }
    }


    @GET
    @Path("/{chrRegionId}/transcript")
    @ApiOperation(httpMethod = "GET", value = "Retrieves all transcript objects for the regions", response = Transcript.class,
            responseContainer = "QueryResponse")
    @ApiImplicitParams({
            @ApiImplicitParam(name = "transcripts.biotype",
                    value = "Comma separated list of transcript gencode biotypes, e.g.: protein_coding,miRNA,lincRNA."
                            + " Exact text matches will be returned",
                    required = false, dataType = "list of strings", paramType = "query"),
            @ApiImplicitParam(name = "transcripts.xrefs",
                    value = "Comma separated list transcript xrefs ids, e.g.: ENSG00000145113,35912_at,GO:0002020."
                            + " Exact text matches will be returned",
                    required = false, dataType = "list of strings", paramType = "query"),
            @ApiImplicitParam(name = "transcripts.id",
                    value = "Comma separated list of ENSEMBL transcript ids, e.g.: ENST00000342992,ENST00000380152,"
                            + "ENST00000544455. Exact text matches will be returned",
                    required = false, dataType = "list of strings", paramType = "query"),
            @ApiImplicitParam(name = "transcripts.name",
                    value = "Comma separated list of transcript names, e.g.: BRCA2-201,TTN-003."
                            + " Exact text matches will be returned",
                    required = false, dataType = "list of strings", paramType = "query"),
            @ApiImplicitParam(name = "transcripts.tfbs.name",
                    value = "Comma separated list of TFBS names, e.g.: CTCF,Gabp."
                            + " Exact text matches will be returned",
                    required = false, dataType = "list of strings", paramType = "query")
    })
    public Response getTranscriptByRegion(@PathParam("chrRegionId")
                                          @ApiParam(name = "chrRegionId",
                                                  value = "comma-separated list of genomic regions to be queried, "
                                                          + "e.g. 1:11869-14412", required = true) String region) {
        try {
            parseQueryParams();
            TranscriptDBAdaptor transcriptDBAdaptor = dbAdaptorFactory2.getTranscriptDBAdaptor(this.species, this.assembly);
<<<<<<< HEAD
            List<Query> queries = createQueries(region, TranscriptDBAdaptor.QueryParams.REGION.key());
            return createOkResponse(transcriptDBAdaptor.nativeGet(queries, queryOptions));
=======
            query.put(TranscriptDBAdaptor.QueryParams.REGION.key(), region);
            QueryResult queryResult = transcriptDBAdaptor.nativeGet(query, queryOptions);
            queryResult.setId(region);
            return createOkResponse(queryResult);
>>>>>>> dd8ab8cb
        } catch (Exception e) {
            return createErrorResponse(e);
        }
    }


    @GET
    @Path("/{chrRegionId}/variation")
    @ApiOperation(httpMethod = "GET", value = "Retrieves all the variant objects for the regions. If query param "
            + "histogram=true, frequency values per genomic interval will be returned instead.", notes = "If "
            + "histogram=false Variant objects will be returned "
            + "(see https://github.com/opencb/biodata/tree/develop/biodata-models/src/main/java/org/opencb/biodata/models/core). "
            + "If histogram=true Document objects with keys start,end,chromosome & feature_count will be returned."
            + "Please NOTE that regions must be smaller than 10Mb",
            responseContainer = "QueryResponse")
    @ApiImplicitParams({
            @ApiImplicitParam(name = "histogram",
                    value = "Boolean to indicate whether gene counts per interval shall be returned", defaultValue = "false",
                    required = false, allowableValues = "true,false", dataType = "boolean", paramType = "query"),
            @ApiImplicitParam(name = "interval",
                    value = "Use only if histogram=true. Boolean indicating the size of the histogram interval",
                    defaultValue = "200000", required = false, dataType = "Integer", paramType = "query"),
            @ApiImplicitParam(name = "consequenceType",
                    value = "Comma separated list of sequence ontology term names, e.g.: missense_variant. Exact text "
                            + "matches will be returned.",
                    required = false, dataType = "list of strings", paramType = "query"),
            @ApiImplicitParam(name = "gene",
                    value = "Comma separated list gene ids, e.g.: BRCA2. Gene ids can be either HGNC symbols or "
                            + " ENSEMBL gene ids. Exact text matches will be returned.",
                    required = false, dataType = "list of strings", paramType = "query"),
            @ApiImplicitParam(name = "id",
                    value = "Comma separated list of rs ids, e.g.: rs6025",
                    required = false, dataType = "list of strings", paramType = "query"),
            @ApiImplicitParam(name = "reference",
                    value = "Comma separated list of possible reference to be queried, e.g.: A,T",
                    required = false, dataType = "list of strings", paramType = "query"),
            @ApiImplicitParam(name = "alternate",
                    value = "Comma separated list of possible alternate to be queried, e.g.: A,T",
                    required = false, dataType = "list of strings", paramType = "query")
    })
    public Response getVariationByRegion(@PathParam("chrRegionId")
                                         @ApiParam(name = "chrRegionId",
                                                 value = "Comma separated list of genomic regions to be queried, "
                                                         + "e.g.: 1:6635137-6635325",
                                                 required = true) String chrRegionId) {
        try {
            parseQueryParams();
            VariantDBAdaptor variationDBAdaptor = dbAdaptorFactory2.getVariationDBAdaptor(this.species, this.assembly);

            List<Region> regions = Region.parseRegions(chrRegionId);
            // remove regions bigger than 10Mb
            if (regions != null) {
                for (Region r : regions) {
                    if ((r.getEnd() - r.getStart()) > 10000000) {
                        return createErrorResponse("getSNpByRegion", "Regions must be smaller than 10Mb");
                    }
                }
            }

            query.put(VariantDBAdaptor.QueryParams.REGION.key(), chrRegionId);

            if (hasHistogramQueryParam()) {
//                queryOptions.put("interval", getHistogramIntervalSize());
                QueryResult queryResult = variationDBAdaptor.getIntervalFrequencies(query, getHistogramIntervalSize(),
                        queryOptions);
                queryResult.setId(chrRegionId);
                return createOkResponse(queryResult);
            } else {
                logger.debug("query = " + query.toJson());
                logger.debug("queryOptions = " + queryOptions.toJson());
<<<<<<< HEAD
                List<Query> queries = createQueries(chrRegionId, VariantDBAdaptor.QueryParams.REGION.key());
                return createOkResponse(variationDBAdaptor.nativeGet(queries, queryOptions));
=======
                QueryResult queryResult = variationDBAdaptor.nativeGet(query, queryOptions);
                queryResult.setId(chrRegionId);
                return createOkResponse(queryResult);
>>>>>>> dd8ab8cb
            }
        } catch (Exception e) {
            return createErrorResponse(e);
        }
    }

    @GET
    @Deprecated
    @Path("/{chrRegionId}/snp")
    @ApiOperation(httpMethod = "GET", value = "Retrieves all SNP objects", hidden = true)
    public Response getSnpByRegion(@PathParam("chrRegionId") String region,
                                   @DefaultValue("") @QueryParam("consequence_type") String consequenceTypes,
                                   @DefaultValue("") @QueryParam("phenotype") String phenotype) {
//        return getVariationByRegion(region, consequenceTypes);
        return getVariationByRegion(region);
//        try {
//            parseQueryParams();
//            VariantDBAdaptor variationDBAdaptor = dbAdaptorFactory2.getVariationDBAdaptor(this.species, this.assembly);
//
//            List<Region> regions = Region.parseRegions(region);
//            // remove regions bigger than 10Mb
//            if (regions != null) {
//                for (Region r : regions) {
//                    if ((r.getEnd() - r.getStart()) > 10000000) {
//                        return createErrorResponse("getSNpByRegion", "Regions must be smaller than 10Mb");
//                    }
//                }
//            }
//
//            query.put(VariantDBAdaptor.QueryParams.REGION.key(), region);
//
//            if (hasHistogramQueryParam()) {
//                queryOptions.put("interval", getHistogramIntervalSize());
//                return createOkResponse(variationDBAdaptor.getIntervalFrequencies(query, histogramIntervalSize, queryOptions));
//            } else {
//                System.out.println("query = " + query.toJson());
//                System.out.println("queryOptions = " + queryOptions.toJson());
//                return createOkResponse(variationDBAdaptor.nativeGet(query, queryOptions));
//            }
//        } catch (Exception e) {
//            return createErrorResponse(e);
//        }
    }


    @GET
    @Path("/{chrRegionId}/sequence")
    @ApiOperation(httpMethod = "GET", value = "Retrieves genomic sequence", response = String.class,
            responseContainer = "QueryResponse")
    public Response getSequenceByRegion(@PathParam("chrRegionId")
                                        @ApiParam(name = "chrRegionId", value = "Comma separated list of genomic coordinates, "
                                                + "e.g. 9:3242335-3272335,13:3425245-3525245", required = true) String chrRegionId,
                                        @DefaultValue("1")
                                        @QueryParam("strand")
                                        @ApiParam(name = "strand", value = "Strand to query, either 1 or -1",
                                            allowableValues = "1,-1", defaultValue = "1", required = true) String strand) {
        try {
            parseQueryParams();
            GenomeDBAdaptor genomeDBAdaptor = dbAdaptorFactory2.getGenomeDBAdaptor(this.species, this.assembly);

            if (chrRegionId.contains(",")) {
                String[] regions = chrRegionId.split(",");
                List<Query> queries = new ArrayList<>(regions.length);
                for (String s : regions) {
                    Query q = new Query("region", s);
                    q.put("strand", strand);
                    queries.add(q);
                }
<<<<<<< HEAD
//                return createOkResponse(genomeDBAdaptor.getGenomicSequence(queries, queryOptions));
                return createOkResponse(genomeDBAdaptor.getSequence(Region.parseRegions(region), queryOptions));
=======
                List<QueryResult<GenomeSequenceFeature>> queryResultList = genomeDBAdaptor.getGenomicSequence(queries, queryOptions);
                for (int i = 0; i < queries.size(); i++) {
                    queryResultList.get(i).setId(regions[i]);
                }
                return createOkResponse(queryResultList);
>>>>>>> dd8ab8cb
            } else {
                query.put(GenomeDBAdaptor.QueryParams.REGION.key(), chrRegionId);
                query.put("strand", strand);
                QueryResult queryResult = genomeDBAdaptor.getGenomicSequence(query, queryOptions);
                queryResult.setId(chrRegionId);
                return createOkResponse(queryResult);
            }
        } catch (Exception e) {
            return createErrorResponse(e);
        }
    }


    @GET
    @Path("/{chrRegionId}/clinical")
    @ApiOperation(httpMethod = "GET", value = "Retrieves all the clinical variants",
            notes = "No more than 1000 objects are allowed to be returned at a time. "
            + "Please note that ClinVar, COSMIC or GWAS objects may be returned as stored in the database. Please have "
            + "a look at "
            + "https://github.com/opencb/cellbase/wiki/MongoDB-implementation#clinical for further details.",
            response = Document.class, responseContainer = "QueryResponse")
    @ApiImplicitParams({
            @ApiImplicitParam(name = "so",
                    value = "Comma separated list of sequence ontology term names, e.g.: missense_variant. Exact text "
                            + "matches will be returned.",
                    required = false, dataType = "list of strings", paramType = "query"),
            @ApiImplicitParam(name = "gene",
                    value = "Comma separated list gene ids, e.g.: BRCA2. Gene ids can be either HGNC symbols or "
                            + " ENSEMBL gene ids. Exact text matches will be returned.",
                    required = false, dataType = "list of strings", paramType = "query"),
            @ApiImplicitParam(name = "phenotype",
                    value = "String to indicate the phenotypes to query. A text search will be run.",
                    required = false, dataType = "list of strings", paramType = "query"),
            @ApiImplicitParam(name = "clinvarId",
                    value = "Comma separated list of rcv ids, e.g.: RCV000033215",
                    required = false, dataType = "list of strings", paramType = "query"),
            @ApiImplicitParam(name = "rs",
                    value = "Comma separated list of rs ids, e.g.: rs6025",
                    required = false, dataType = "list of strings", paramType = "query"),
            @ApiImplicitParam(name = "type",
                    value = "Comma separated list of variant types as stored in ClinVar (only enabled for ClinVar "
                            + "variants, e.g. \"single nucleotide variant\" ",
                    required = false, dataType = "list of strings", paramType = "query"),
            @ApiImplicitParam(name = "review",
                    value = "Comma separated list of review lables (only enabled for ClinVar variants), "
                            + " e.g.: CRITERIA_PROVIDED_SINGLE_SUBMITTER",
                    required = false, dataType = "list of strings", paramType = "query"),
            @ApiImplicitParam(name = "clinvar-significance",
                    value = "Comma separated list of clinical significance labels as stored in ClinVar (only enabled "
                            + "for ClinVar variants), e.g.: Benign",
                    required = false, dataType = "list of strings", paramType = "query"),
    })
    public Response getClinicalByRegion(@PathParam("chrRegionId") String chrRegionId) {
//    public Response getClinicalByRegion(@PathParam("chrRegionId") String region,
//                                        @DefaultValue("") @QueryParam("gene") String gene,
//                                        @DefaultValue("") @QueryParam("id") String id,
//                                        @DefaultValue("") @QueryParam("phenotype") String phenotype) {
        try {
            parseQueryParams();
            ClinicalDBAdaptor clinicalDBAdaptor = dbAdaptorFactory2.getClinicalDBAdaptor(this.species, this.assembly);
            query.put(ClinicalDBAdaptor.QueryParams.REGION.key(), chrRegionId);
//            List<Region> regions = Region.parseRegions(query);
            if (hasHistogramQueryParam()) {
                return null;
            } else {
//                if (gene != null && !gene.equals("")) {
//                    queryOptions.add("gene", Arrays.asList(gene.split(",")));
//                }
//                if (id != null && !id.equals("")) {
//                    queryOptions.add("id", Arrays.asList(id.split(",")));
//                }
//                if (phenotype != null && !phenotype.equals("")) {
//                    queryOptions.add("phenotype", Arrays.asList(phenotype.split(",")));
//                }


//                List<QueryResult> clinicalQueryResultList = clinicalDBAdaptor.getAllClinvarByRegionList(regions, queryOptions);
//                List<QueryResult> queryResultList = new ArrayList<>();
//                for(QueryResult clinicalQueryResult: clinicalQueryResultList) {
//                    QueryResult queryResult = new QueryResult();
//                    queryResult.setId(clinicalQueryResult.getId());
//                    queryResult.setDbTime(clinicalQueryResult.getDbTime());
//                    BasicDBList basicDBList = new BasicDBList();
//                    int numResults = 0;
//                    for (Document clinicalRecord : (List<Document>) clinicalQueryResult.getResult()) {
//                        if(clinicalRecord.containsKey("clinvarList")) {
//                            basicDBList.add(clinicalRecord);
//                            numResults += 1;
//                        }
//                    }
//                    queryResult.setResult(basicDBList);
//                    queryResult.setNumResults(numResults);
//                    queryResultList.add(queryResult);
//                }
//                return createOkResponse(queryResultList);
                QueryResult queryResult = clinicalDBAdaptor.nativeGet(query, queryOptions);
                queryResult.setId(chrRegionId);
                return createOkResponse(queryResult);
            }

        } catch (Exception e) {
            return createErrorResponse(e);
        }
    }

    // TODO: modify the code below to use clinicalDBAdaptor rather than variationDBAdaptor
//    @GET
//    @Path("/{chrRegionId}/phenotype")
//    public Response getPhenotypeByRegion(@PathParam("chrRegionId") String query, @DefaultValue("") @QueryParam("source") String source) {
//        try {
//            parseQueryParams();
//            VariationDBAdaptor variationDBAdaptor = dbAdaptorFactory2.getVariationDBAdaptor(this.species, this.assembly);
//            List<Region> regions = Region.parseRegions(query);
//
//            if (hasHistogramQueryParam()) {
//                QueryResult queryResult = variationDBAdaptor.getAllIntervalFrequencies(regions.get(0), queryOptions);
//                return createOkResponse(queryResult);
//            } else {
//                if (source != null && !source.equals("")) {
//                    queryOptions.put("source", Splitter.on(",").splitToList(source));
//                }
//                List<QueryResult> queryResults = variationDBAdaptor.getAllPhenotypeByRegion(regions, queryOptions);
//                return createOkResponse(queryResults);
//            }
//        } catch (Exception e) {
//            return createErrorResponse(e);
//        }
//    }

//    @GET
//    @Path("/{chrRegionId}/structural_variation")
//    public Response getStructuralVariationByRegion(@PathParam("chrRegionId") String query,
//                                                   @QueryParam("min_length") Integer minLength,
//                                                   @QueryParam("max_length") Integer maxLength) {
//        try {
//            parseQueryParams();
//            StructuralVariationDBAdaptor structuralVariationDBAdaptor = dbAdaptorFactory2
//                    .getStructuralVariationDBAdaptor(this.species, this.assembly);
//            List<Region> regions = Region.parseRegions(query);
//
//            if (hasHistogramQueryParam()) {
//                List<IntervalFeatureFrequency> intervalList = structuralVariationDBAdaptor.getAllIntervalFrequencies(
//                        regions.get(0), getHistogramIntervalSize());
//                return generateResponse(query, intervalList);
//            } else {
//                List<List<StructuralVariation>> structuralVariationList = null;
//                if (minLength == null && maxLength == null) {
//                    structuralVariationList = structuralVariationDBAdaptor.getAllByRegionList(regions);
//                } else {
//                    if (minLength == null) {
//                        minLength = 1;
//                    }
//                    if (maxLength == null) {
//                        maxLength = Integer.MAX_VALUE;
//                    }
//                    structuralVariationList = structuralVariationDBAdaptor.getAllByRegionList(regions, minLength,
//                            maxLength);
//                }
//                return this.generateResponse(query, "STRUCTURAL_VARIATION", structuralVariationList);
//            }
//        } catch (Exception e) {
//            return createErrorResponse(e);
//        }
//    }

//    @GET
//    @Path("/{chrRegionId}/cytoband")
//    public Response getCytobandByRegion(@PathParam("chrRegionId") String chregionId) {
//        try {
//            parseQueryParams();
//            CytobandDBAdaptor cytobandDBAdaptor = dbAdaptorFactory2.getCytobandDBAdaptor(this.species, this.assembly);
//            List<Region> regions = Region.parseRegions(chregionId);
//            return generateResponse(chregionId, cytobandDBAdaptor.getAllByRegionList(regions));
//        } catch (Exception e) {
//            return createErrorResponse(e);
//        }
//    }


    @GET
    @Path("/{chrRegionId}/regulatory")
    @ApiOperation(httpMethod = "GET", value = "Retrieves all regulatory elements in a region", notes = "An independent"
            + " database query will be issued for each region in regionStr, meaning that results for each region will be"
            + " returned in independent QueryResult objects within the QueryResponse object.",
            response = RegulatoryFeature.class, responseContainer = "QueryResponse")
    @ApiImplicitParams({
            @ApiImplicitParam(name = "featureType",
                    value = "Comma separated list of regulatory region types, e.g.: "
                            + "TF_binding_site,histone_acetylation_site. Exact text matches will be returned. For a full"
                            + "list of available regulatory types: "
                            + "http://bioinfo.hpc.cam.ac.uk/cellbase/webservices/rest/latest/hsapiens/regulatory/featureType\n ",
                    required = false, dataType = "list of strings", paramType = "query"),
    })
    public Response getFeatureMap(@PathParam("chrRegionId")
                                      @ApiParam(name = "chrRegionId", value = "Comma separated list of genomic coordinates, "
                                          + "e.g. 9:3242335-3272335,13:3425245-3525245", required = true) String chrRegionId) {
//                                  @DefaultValue("") @QueryParam("type") String featureType,
//                                  @DefaultValue("") @QueryParam("class") String featureClass,
//                                  @DefaultValue("") @QueryParam("name") String name) {
        try {
            parseQueryParams();
            RegulationDBAdaptor regRegionDBAdaptor = dbAdaptorFactory2.getRegulationDBAdaptor(this.species, this.assembly);
            List<Query> queries = createQueries(chrRegionId, RegulationDBAdaptor.QueryParams.REGION.key());
//                    RegulationDBAdaptor.QueryParams.FEATURE_TYPE.key(), featureType,
//                    RegulationDBAdaptor.QueryParams.FEATURE_CLASS.key(), featureClass,
//                    RegulationDBAdaptor.QueryParams.NAME.key(), name);
            List<QueryResult> queryResults = regRegionDBAdaptor.nativeGet(queries, queryOptions);
            for (int i = 0; i < queries.size(); i++) {
                queryResults.get(i).setId((String) queries.get(i).get(RegulationDBAdaptor.QueryParams.REGION.key()));
            }
            return createOkResponse(queryResults);
//            query.put(RegulationDBAdaptor.QueryParams.REGION.key(), region);
//            query.put(RegulationDBAdaptor.QueryParams.FEATURE_TYPE.key(), featureType);
//            query.put(RegulationDBAdaptor.QueryParams.FEATURE_CLASS.key(), featureClass);
//            query.put(RegulationDBAdaptor.QueryParams.NAME.key(), name);
//            return createOkResponse(regRegionDBAdaptor.nativeGet(query, queryOptions));
        } catch (Exception e) {
            return createErrorResponse(e);
        }
    }

    @GET
    @Path("/{chrRegionId}/tfbs")
    @ApiOperation(httpMethod = "GET", value = "Retrieves all transcription factor binding site objects for the regions. "
            + "If query param "
            + "histogram=true, frequency values per genomic interval will be returned instead.", notes = "If "
            + "histogram=false RegulatoryFeature objects will be returned "
            + "(see https://github.com/opencb/biodata/tree/develop/biodata-models/src/main/java/org/opencb/biodata/models/core). "
            + "An independent database query will be issued for each region in regionStr, meaning that results for each "
            + "region will be returned in independent QueryResult objects within the QueryResponse object."
            + "If histogram=true Document objects with keys start,end,chromosome & feature_count will be returned.",
            responseContainer = "QueryResponse")
    public Response getTfByRegion(@PathParam("chrRegionId")
                                  @ApiParam(name = "chrRegionId",
                                          value = "Comma separated list of genomic regions to be queried, e.g.: "
                                                  + "1:6635137-6635325",
                                          required = false) String chrRegionId) {
//                                  @DefaultValue("") @QueryParam("name") String name) {
        try {
            parseQueryParams();
            RegulationDBAdaptor regulationDBAdaptor = dbAdaptorFactory2.getRegulationDBAdaptor(this.species, this.assembly);

            if (hasHistogramQueryParam()) {
                Query query = new Query();
                QueryResult intervalFrequencies =
                        regulationDBAdaptor.getIntervalFrequencies(query, getHistogramIntervalSize(), queryOptions);
                intervalFrequencies.setId(chrRegionId);
                return createOkResponse(intervalFrequencies);
            } else {
                List<Query> queries = createQueries(chrRegionId, RegulationDBAdaptor.QueryParams.REGION.key(),
                        RegulationDBAdaptor.QueryParams.FEATURE_TYPE.key(),
                        RegulationDBAdaptor.FeatureType.TF_binding_site + ","
                                + RegulationDBAdaptor.FeatureType.TF_binding_site_motif);
//                        RegulationDBAdaptor.QueryParams.NAME.key(), name);
                List<QueryResult> queryResults = regulationDBAdaptor.nativeGet(queries, queryOptions);
                for (int i = 0; i < queries.size(); i++) {
                    queryResults.get(i).setId((String) queries.get(i).get(RegulationDBAdaptor.QueryParams.REGION.key()));
                }
                return createOkResponse(queryResults);
//                query.put(RegulationDBAdaptor.QueryParams.REGION.key(), regionId);
//                query.put("featureType", "TF_binding_site_motif");
//                query.put(RegulationDBAdaptor.QueryParams.NAME.key(), name);
//                return createOkResponse(regulationDBAdaptor.nativeGet(query, queryOptions));
            }
        } catch (Exception e) {
            return createErrorResponse(e);
        }
    }

//    @GET
//    @Path("/{chrRegionId}/mirna_target")
//    public Response getMirnaTargetByRegion(@PathParam("chrRegionId") String query,
//                                           @DefaultValue("") @QueryParam("source") String source) {
//        try {
//            parseQueryParams();
//            MirnaDBAdaptor mirnaDBAdaptor = dbAdaptorFactory2.getMirnaDBAdaptor(this.species, this.assembly);
//            List<Region> regions = Region.parseRegions(query);
//
//            if (hasHistogramQueryParam()) {
//                System.out.println("PAKO:" + "si");
//                List<IntervalFeatureFrequency> intervalList = mirnaDBAdaptor.getAllMirnaTargetsIntervalFrequencies(
//                        regions.get(0), getHistogramIntervalSize());
//                return generateResponse(query, intervalList);
//            } else {
//                System.out.println("PAKO:" + "NO");
//                List<List<MirnaTarget>> mirnaTargetList = mirnaDBAdaptor.getAllMiRnaTargetsByRegionList(regions);
//                return this.generateResponse(query, "MIRNA_TARGET", mirnaTargetList);
//            }
//
//        } catch (Exception e) {
//            e.printStackTrace();
//            return createErrorResponse("getMirnaTargetByRegion", e.toString());
//        }
//    }

//    @GET
//    @Path("/{chrRegionId}/cpg_island")
//    public Response getCpgIslandByRegion(@PathParam("chrRegionId") String query) {
//        try {
//            parseQueryParams();
//            CpGIslandDBAdaptor cpGIslandDBAdaptor = dbAdaptorFactory2.getCpGIslandDBAdaptor(this.species, this.assembly);
//            List<Region> regions = Region.parseRegions(query);
//
//            if (hasHistogramQueryParam()) {
//                List<IntervalFeatureFrequency> intervalList = cpGIslandDBAdaptor.getAllIntervalFrequencies(
//                        regions.get(0), getHistogramIntervalSize());
//                return generateResponse(query, intervalList);
//            } else {
//                List<List<CpGIsland>> cpGIslandList = cpGIslandDBAdaptor.getAllByRegionList(regions);
//                return this.generateResponse(query, cpGIslandList);
//            }
//        } catch (Exception e) {
//            return createErrorResponse(e);
//        }
//    }

//    @GET
//    @Path("/{chrRegionId}/conserved_region")
//    @Deprecated
//    public Response getConservedRegionByRegion(@PathParam("chrRegionId") String query) {
//        try {
//            parseQueryParams();
//            List<Region> regions = Region.parseRegions(query);
//            ConservedRegionDBAdaptor conservedRegionDBAdaptor = dbAdaptorFactory2
// .getConservedRegionDBAdaptor(this.species, this.assembly);
//            return createOkResponse(conservedRegionDBAdaptor.getAllByRegionList(regions, queryOptions));
//        } catch (Exception e) {
//            return createErrorResponse(e);
//        }
//    }

    @GET
    @Path("/{chrRegionId}/conservation")
    @ApiOperation(httpMethod = "GET", value = "Retrieves all the conservation scores", response = GenomicScoreRegion.class,
        responseContainer = "QueryResponse")
    public Response conservation(@PathParam("chrRegionId")
                                 @ApiParam(name = "chrRegionId", value = "Comma separated list of genomic coordinates, "
                                         + "e.g. 9:3242335-3272335,13:3425245-3525245", required = true) String chrRegionId) {
        try {
            parseQueryParams();
            GenomeDBAdaptor conservationDBAdaptor = dbAdaptorFactory2.getGenomeDBAdaptor(this.species, this.assembly);
            List<Region> regionList = Region.parseRegions(chrRegionId);
            List<QueryResult<GenomicScoreRegion<Float>>> queryResultList = conservationDBAdaptor.getConservation(regionList, queryOptions);
            for (int i = 0; i < regionList.size(); i++) {
                queryResultList.get(i).setId(chrRegionId);
            }
            return createOkResponse(queryResultList);
        } catch (Exception e) {
            return createErrorResponse(e);
        }
    }


    @GET
    public Response defaultMethod() {
        return help();
    }

    @GET
    @Path("/help")
    public Response help() {
        StringBuilder sb = new StringBuilder();
        sb.append("Input:\n");
        sb.append("Chr. region format: chr:start-end (i.e.: 7:245000-501560)\n\n\n");
        sb.append("Resources:\n");
        sb.append("- gene: This resource obtain the genes belonging to one of the regions specified.\n");
        sb.append(" Output columns: Ensembl ID, external name, external name source, biotype, status, chromosome, start, end, strand, "
                + "source, description.\n\n");
        sb.append("- transcript: This resource obtain the transcripts belonging to one of the regions specified.\n");
        sb.append(" Output columns: Ensembl ID, external name, external name source, biotype, status, chromosome, start, end, strand, "
                + "coding region start, coding region end, cdna coding start, cdna coding end, description.\n\n");
        sb.append("- snp: To obtain the SNPs belonging to one of the regions specified write snp\n");
        sb.append(" Output columns: rsID, chromosome, position, Ensembl consequence type, SO consequence type, sequence.\n\n");
        sb.append("- sequence: To obtain the genomic sequence of one region write sequence as resource\n\n");
        sb.append("- tfbs: To obtain the TFBS of one region write sequence as resource\n");
        sb.append(" Output columns: TF name, target gene name, chromosome, start, end, cell type, sequence, score.\n\n");
        sb.append("- regulatory: To obtain the regulatory elements of one region write sequence as resource\n");
        sb.append(" Output columns: name, type, chromosome, start, end, cell type, source.\n\n\n");
        sb.append("Documentation:\n");
        sb.append("http://docs.bioinfo.cipf.es/projects/cellbase/wiki/Genomic_rest_ws_api#Region");

        return createOkResponse(sb.toString());
    }

}<|MERGE_RESOLUTION|>--- conflicted
+++ resolved
@@ -30,7 +30,6 @@
 import javax.ws.rs.*;
 import javax.ws.rs.core.*;
 import java.io.IOException;
-import java.util.ArrayList;
 import java.util.List;
 import java.util.Map;
 
@@ -289,14 +288,12 @@
                 res.setId(region);
                 return createOkResponse(res);
             } else {
-<<<<<<< HEAD
                 List<Query> queries = createQueries(region, GeneDBAdaptor.QueryParams.REGION.key());
-                return createOkResponse(geneDBAdaptor.nativeGet(queries, queryOptions));
-=======
-                QueryResult queryResult = geneDBAdaptor.nativeGet(query, queryOptions);
-                queryResult.setId(region);
-                return createOkResponse(queryResult);
->>>>>>> dd8ab8cb
+                List<QueryResult> queryResults = geneDBAdaptor.nativeGet(queries, queryOptions);
+                for (int i = 0; i < queries.size(); i++) {
+                    queryResults.get(i).setId((String) queries.get(i).get(GeneDBAdaptor.QueryParams.REGION.key()));
+                }
+                return createOkResponse(queryResults);
             }
         } catch (Exception e) {
             return createErrorResponse(e);
@@ -337,15 +334,12 @@
         try {
             parseQueryParams();
             TranscriptDBAdaptor transcriptDBAdaptor = dbAdaptorFactory2.getTranscriptDBAdaptor(this.species, this.assembly);
-<<<<<<< HEAD
             List<Query> queries = createQueries(region, TranscriptDBAdaptor.QueryParams.REGION.key());
-            return createOkResponse(transcriptDBAdaptor.nativeGet(queries, queryOptions));
-=======
-            query.put(TranscriptDBAdaptor.QueryParams.REGION.key(), region);
-            QueryResult queryResult = transcriptDBAdaptor.nativeGet(query, queryOptions);
-            queryResult.setId(region);
-            return createOkResponse(queryResult);
->>>>>>> dd8ab8cb
+            List<QueryResult> queryResults = transcriptDBAdaptor.nativeGet(queries, queryOptions);
+            for (int i = 0; i < queries.size(); i++) {
+                queryResults.get(i).setId((String) queries.get(i).get(TranscriptDBAdaptor.QueryParams.REGION.key()));
+            }
+            return createOkResponse(queryResults);
         } catch (Exception e) {
             return createErrorResponse(e);
         }
@@ -416,14 +410,12 @@
             } else {
                 logger.debug("query = " + query.toJson());
                 logger.debug("queryOptions = " + queryOptions.toJson());
-<<<<<<< HEAD
                 List<Query> queries = createQueries(chrRegionId, VariantDBAdaptor.QueryParams.REGION.key());
-                return createOkResponse(variationDBAdaptor.nativeGet(queries, queryOptions));
-=======
-                QueryResult queryResult = variationDBAdaptor.nativeGet(query, queryOptions);
-                queryResult.setId(chrRegionId);
-                return createOkResponse(queryResult);
->>>>>>> dd8ab8cb
+                List<QueryResult> queryResults = variationDBAdaptor.nativeGet(queries, queryOptions);
+                for (int i = 0; i < queries.size(); i++) {
+                    queryResults.get(i).setId((String) queries.get(i).get(VariantDBAdaptor.QueryParams.REGION.key()));
+                }
+                return createOkResponse(queryResults);
             }
         } catch (Exception e) {
             return createErrorResponse(e);
@@ -485,23 +477,20 @@
             GenomeDBAdaptor genomeDBAdaptor = dbAdaptorFactory2.getGenomeDBAdaptor(this.species, this.assembly);
 
             if (chrRegionId.contains(",")) {
-                String[] regions = chrRegionId.split(",");
-                List<Query> queries = new ArrayList<>(regions.length);
-                for (String s : regions) {
-                    Query q = new Query("region", s);
-                    q.put("strand", strand);
-                    queries.add(q);
+//                String[] regions = chrRegionId.split(",");
+//                List<Query> queries = new ArrayList<>(regions.length);
+//                for (String s : regions) {
+//                    Query q = new Query("region", s);
+//                    q.put("strand", strand);
+//                    queries.add(q);
+//                }
+                List<Region> regionList = Region.parseRegions(chrRegionId);
+                List<QueryResult<GenomeSequenceFeature>> queryResults =
+                        genomeDBAdaptor.getSequence(Region.parseRegions(chrRegionId), queryOptions);
+                for (int i = 0; i < regionList.size(); i++) {
+                    queryResults.get(i).setId(regionList.get(i).toString());
                 }
-<<<<<<< HEAD
-//                return createOkResponse(genomeDBAdaptor.getGenomicSequence(queries, queryOptions));
-                return createOkResponse(genomeDBAdaptor.getSequence(Region.parseRegions(region), queryOptions));
-=======
-                List<QueryResult<GenomeSequenceFeature>> queryResultList = genomeDBAdaptor.getGenomicSequence(queries, queryOptions);
-                for (int i = 0; i < queries.size(); i++) {
-                    queryResultList.get(i).setId(regions[i]);
-                }
-                return createOkResponse(queryResultList);
->>>>>>> dd8ab8cb
+                return createOkResponse(queryResults);
             } else {
                 query.put(GenomeDBAdaptor.QueryParams.REGION.key(), chrRegionId);
                 query.put("strand", strand);
