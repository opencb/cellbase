--- conflicted
+++ resolved
@@ -26,12 +26,8 @@
 import org.opencb.cellbase.server.exception.SpeciesException;
 import org.opencb.cellbase.server.exception.VersionException;
 import org.opencb.cellbase.server.ws.GenericRestWSServer;
-<<<<<<< HEAD
+import org.opencb.commons.datastore.core.QueryResponse;
 import org.opencb.commons.datastore.core.QueryResult;
-=======
-import org.opencb.datastore.core.QueryResponse;
-import org.opencb.datastore.core.QueryResult;
->>>>>>> 17cf359e
 
 import javax.servlet.http.HttpServletRequest;
 import javax.ws.rs.*;
@@ -150,8 +146,8 @@
                     + "of VariantAnnotation objects.",
             response = QueryResponse.class)
     public Response getAnnotationByVariantsGET(@ApiParam(value = "Comma-separated list of variants to annotate")
-                                                   @DefaultValue("19:45411941:T:C,14:38679764:-:GATCTGAGAAGGGAAAAAGGG")
-                                                   @PathParam("variants") String variants) {
+                                               @DefaultValue("19:45411941:T:C,14:38679764:-:GATCTGAGAAGGGAAAAAGGG")
+                                               @PathParam("variants") String variants) {
         try {
             parseQueryParams();
             List<Variant> variantList = Variant.parseVariants(variants);
