--- conflicted
+++ resolved
@@ -227,15 +227,12 @@
                                                                + "normalized or not. Normalization process includes "
                                                                + "decomposing MNVs", allowableValues = "false,true",
                                                        defaultValue = "false", required = false) Boolean normalize,
-<<<<<<< HEAD
-=======
                                                @QueryParam("phased")
                                                @ApiParam(name = "phased",
                                                        value = "Boolean to indicate whether phase should be considered "
                                                                + "during the annotation process",
                                                        allowableValues = "false,true", defaultValue = "false",
                                                        required = false) Boolean phased,
->>>>>>> e9ddab8f
                                                @QueryParam("useCache")
                                                @ApiParam(name = "useCache",
                                                        value = "Boolean to indicate whether cached annotation should be"
@@ -252,12 +249,9 @@
             if (useCache != null) {
                 queryOptions.put("useCache", useCache);
             }
-<<<<<<< HEAD
-=======
             if (phased != null) {
                 queryOptions.put("phased", phased);
             }
->>>>>>> e9ddab8f
             logger.debug(queryOptions.toJson());
             List<QueryResult<VariantAnnotation>> clinicalQueryResultList =
                     variantAnnotationCalculator.getAnnotationByVariantList(variantList, queryOptions);
