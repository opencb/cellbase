/*
 * Copyright 2015 OpenCB
 *
 * Licensed under the Apache License, Version 2.0 (the "License");
 * you may not use this file except in compliance with the License.
 * You may obtain a copy of the License at
 *
 *     http://www.apache.org/licenses/LICENSE-2.0
 *
 * Unless required by applicable law or agreed to in writing, software
 * distributed under the License is distributed on an "AS IS" BASIS,
 * WITHOUT WARRANTIES OR CONDITIONS OF ANY KIND, either express or implied.
 * See the License for the specific language governing permissions and
 * limitations under the License.
 */

package org.opencb.cellbase.server.ws.genomic;

import io.swagger.annotations.*;
import org.opencb.biodata.models.core.Transcript;
import org.opencb.biodata.models.variant.Variant;
import org.opencb.biodata.models.variant.avro.Score;
import org.opencb.biodata.models.variant.avro.VariantAnnotation;
import org.opencb.cellbase.core.api.VariantDBAdaptor;
import org.opencb.cellbase.core.variant.annotation.VariantAnnotationCalculator;
import org.opencb.cellbase.server.exception.SpeciesException;
import org.opencb.cellbase.server.exception.VersionException;
import org.opencb.cellbase.server.ws.GenericRestWSServer;
import org.opencb.commons.datastore.core.QueryResponse;
import org.opencb.commons.datastore.core.QueryResult;

import javax.servlet.http.HttpServletRequest;
import javax.ws.rs.*;
import javax.ws.rs.core.Context;
import javax.ws.rs.core.MediaType;
import javax.ws.rs.core.Response;
import javax.ws.rs.core.UriInfo;
import java.io.IOException;
import java.util.HashMap;
import java.util.List;
import java.util.Map;

@Path("/{version}/{species}/genomic/variant")
@Produces(MediaType.APPLICATION_JSON)
@Api(value = "Variant", description = "Variant RESTful Web Services API")
public class VariantWSServer extends GenericRestWSServer {

    protected static final HashMap<String, List<Transcript>> CACHE_TRANSCRIPT = new HashMap<>();

    public VariantWSServer(@PathParam("version")
                           @ApiParam(name = "version", value = "Use 'latest' for last stable version",
                                   defaultValue = "latest") String version,
                           @PathParam("species")
                           @ApiParam(name = "species", value = "Name of the species, e.g.: hsapiens. For a full list "
                                   + "of potentially available species ids, please refer to: "
                                   + "http://bioinfo.hpc.cam.ac.uk/cellbase/webservices/rest/latest/meta/species") String species,
                           @Context UriInfo uriInfo,
                           @Context HttpServletRequest hsr) throws VersionException, SpeciesException, IOException {
        super(version, species, uriInfo, hsr);
    }

    @GET
    @Path("/model")
    @ApiOperation(httpMethod = "GET", value = "Get JSON specification of Variant data model", response = Map.class,
            responseContainer = "QueryResponse")
    public Response getModel() {
        return createModelResponse(Variant.class);
    }

    @GET
    @Path("/{phenotype}/phenotype")
    @ApiOperation(httpMethod = "GET",
            value = "Not implemented yet",
            response = QueryResponse.class, hidden = true)
    public Response getVariantsByPhenotype(@PathParam("phenotype") String phenotype) {
        try {
            parseQueryParams();
//            VariationPhenotypeAnnotationDBAdaptor va =
//                    dbAdaptorFactory.getVariationPhenotypeAnnotationDBAdaptor(this.species, this.assembly);
//            return createOkResponse(va.getAllByPhenotype(phenotype, queryOptions));
            return Response.ok("Not implemented").build();
        } catch (Exception e) {
            return createErrorResponse(e);
        }
    }

//    @GET
//    @Path("/{variants}/snp_phenotype")
//    public Response getSnpPhenotypesByPositionByGet(@PathParam("variants") String variants) {
//        return getSnpPhenotypesByPosition(variants, outputFormat);
//    }
//
//    @Consumes("application/x-www-form-urlencoded")
//    @Path("/snp_phenotype")
//    public Response getSnpPhenotypesByPositionByPost(@FormParam("of") String outputFormat, @FormParam("variants") String variants) {
//        return getSnpPhenotypesByPosition(variants, outputFormat);
//    }
//
//    public Response getSnpPhenotypesByPosition(String variants, String outputFormat) {
//        try {
//            parseQueryParams();
//            VariationDBAdaptor variationDBAdaptor = dbAdaptorFactory.getVariationDBAdaptor(this.species, this.assembly);
//            List<Variant> variantList = Variant.parseVariants(variants);
//            List<Position> positionList = new ArrayList<>(variantList.size());
//            for (Variant gv : variantList) {
//                positionList.add(new Position(gv.getChromosome(), gv.getStart()));
//            }
//            return createOkResponse("Mongo TODO");
//        } catch (Exception e) {
//            return createErrorResponse(e);
//        }
//    }


//    @GET
//    @Path("/{variants}/mutation_phenotype")
//    public Response getMutationPhenotypesByPositionByGet(@PathParam("variants") String variants) {
//        return getMutationPhenotypesByPosition(variants, outputFormat);
//    }
//
//    @POST
//    @Consumes("application/x-www-form-urlencoded")
////    @Consumes({MediaType.MULTIPART_FORM_DATA, MediaType.APPLICATION_FORM_URLENCODED})//MediaType.MULTIPART_FORM_DATA,
//    @Path("/mutation_phenotype")
//    public Response getMutationPhenotypesByPositionByPost(@FormParam("of") String outputFormat, @FormParam("variants") String variants) {
//        return getMutationPhenotypesByPosition(variants, outputFormat);
//    }
//
//    public Response getMutationPhenotypesByPosition(String variants, String outputFormat) {
//        try {
//            parseQueryParams();
//            MutationDBAdaptor mutationDBAdaptor = dbAdaptorFactory.getMutationDBAdaptor(this.species, this.assembly);
//            List<Variant> variantList = Variant.parseVariants(variants);
//            List<Position> positionList = new ArrayList<Position>(variantList.size());
//            for (Variant gv : variantList) {
//                positionList.add(new Position(gv.getChromosome(), gv.getStart()));
//            }
//            long t0 = System.currentTimeMillis();
//            List<QueryResult> queryResults = mutationDBAdaptor.getAllByPositionList(positionList, queryOptions);
//            logger.debug("getMutationPhenotypesByPosition: " + (System.currentTimeMillis() - t0) + "ms");
////            return generateResponse(variants, "MUTATION", mutationPhenotypeAnnotList);
//            return createOkResponse(queryResults);
//        } catch (Exception e) {
//            return createErrorResponse(e);
//        }
//    }


    @GET
    public Response defaultMethod() {
        return help();
    }

    @POST
    @Consumes("text/plain")
    @Path("/annotation")
    @ApiOperation(httpMethod = "POST",
            value = "Retrieves variant annotation for a list of variants.", notes = "Include and exclude lists take"
            + " values from the following set: {variation, clinical, conservation, functionalScore, consequenceType,"
            + " expression, geneDisease, drugInteraction, populationFrequencies}. In addition, annotation was already "
            + "pre-calculated and cached in our servers for the whole ENSEMBL variation collection. Most of variants "
            + "will be included in that collection, meaning that the use of this cache may significantly improve "
            + "performance. Use of this cache by the server can be tuned with the \"useCache\" parameter. ",
            response = VariantAnnotation.class, responseContainer = "QueryResponse")
    @ApiImplicitParams({
            @ApiImplicitParam(name = "normalize",
                    value = "Boolean to indicate whether input variants shall be normalized or not. Normalization"
                            + " process includes decomposing MNVs", allowableValues = "false,true", defaultValue = "false",
                    required = false, dataType = "list of strings", paramType = "query"),
            @ApiImplicitParam(name = "useCache",
                    value = "Boolean to indicate whether "
                            + " cached annotation should be used or not", allowableValues = "false,true", defaultValue = "false",
                    required = false, dataType = "list of strings", paramType = "query")
    })
    public Response getAnnotationByVariantsPOST(@ApiParam(name = "variants", value = "Comma separated list of variants to"
                                                        + "annotate, e.g. "
                                                        + "19:45411941:T:C,14:38679764:-:GATCTG,1:6635210:G:-,"
                                                        + "2:114340663:GCTGGGCATCCT:ACTGGGCATCCT",
                                                        required = true) String variants) {

        try {
            parseQueryParams();
            List<Variant> variantList = Variant.parseVariants(variants);
            logger.debug("queryOptions: " + queryOptions);
<<<<<<< HEAD
//            boolean normalize = (queryOptions.get("normalize") != null && queryOptions.get("normalize").equals("true"));
//            // Use cache by default
//            boolean useCache = (queryOptions.get("useCache") != null ? queryOptions.get("useCache").equals("true") : true);
            VariantAnnotationCalculator variantAnnotationCalculator =
                    new VariantAnnotationCalculator(this.species, this.assembly, dbAdaptorFactory2);
            List<QueryResult<VariantAnnotation>> clinicalQueryResultList =
=======
//            VariantAnnotationDBAdaptor varAnnotationDBAdaptor =
//                    dbAdaptorFactory2.getVariantAnnotationDBAdaptor(this.species, this.assembly);
//            List<QueryResult> clinicalQueryResultList = varAnnotationDBAdaptor.getAnnotationByVariantList(variantList, queryOptions);

//            VariantAnnotationCalculator variantAnnotationCalculator =
//                    new VariantAnnotationCalculator(this.species, this.assembly, dbAdaptorFactory2);

            VariantAnnotationCalculator variantAnnotationCalculator = null;
            if (queryOptions.get("normalize") != null && queryOptions.get("normalize").equals("true")) {
                variantAnnotationCalculator =
                        new VariantAnnotationCalculator(this.species, this.assembly, dbAdaptorFactory2, true);
            } else {
                variantAnnotationCalculator =
                        new VariantAnnotationCalculator(this.species, this.assembly, dbAdaptorFactory2, false);
            }
            List<QueryResult<VariantAnnotation>> queryResultList =
>>>>>>> b4bf8c22
                    variantAnnotationCalculator.getAnnotationByVariantList(variantList, queryOptions);

            return createOkResponse(queryResultList);
        } catch (Exception e) {
            return createErrorResponse(e);
        }
    }

    @GET
    @Path("/{variants}/annotation")
    @ApiOperation(httpMethod = "GET",
            value = "Retrieves variant annotation for a list of variants.", notes = "Include and exclude lists take"
            + " values from the following set: {variation, clinical, conservation, functionalScore, consequenceType,"
            + " expression, geneDisease, drugInteraction, populationFrequencies}. In addition, annotation was already "
            + "pre-calculated and cached in our servers for the whole ENSEMBL variation collection. Most of variants "
            + "will be included in that collection, meaning that the use of this cache may significantly improve "
            + "performance. Use of this cache by the server can be tuned with the \"useCache\" parameter. ",
            response = VariantAnnotation.class, responseContainer = "QueryResponse")
    @ApiImplicitParams({
            @ApiImplicitParam(name = "normalize",
                    value = "Boolean to indicate whether input variants shall be normalized or not. Normalization"
                            + " process includes decomposing MNVs", allowableValues = "false,true", defaultValue = "false",
                    required = false, dataType = "list of strings", paramType = "query"),
            @ApiImplicitParam(name = "useCache",
                    value = "Boolean to indicate whether "
                            + " cached annotation should be used or not", allowableValues = "false,true", defaultValue = "false",
                    required = false, dataType = "list of strings", paramType = "query")
    })
    public Response getAnnotationByVariantsGET(@PathParam("variants")
                                               @ApiParam(name = "variants", value = "Comma separated list of variants to"
                                                       + "annotate, e.g. "
                                                       + "19:45411941:T:C,14:38679764:-:GATCTG,1:6635210:G:-,"
                                                       + "2:114340663:GCTGGGCATCCT:ACTGGGCATCCT,1:816505-825225:<CNV>",
                                                       required = true) String variants) {
        try {
            parseQueryParams();
            List<Variant> variantList = Variant.parseVariants(variants);
            VariantAnnotationCalculator variantAnnotationCalculator =
                    new VariantAnnotationCalculator(this.species, this.assembly, dbAdaptorFactory2);
            List<QueryResult<VariantAnnotation>> clinicalQueryResultList =
                    variantAnnotationCalculator.getAnnotationByVariantList(variantList, queryOptions);

            return createOkResponse(clinicalQueryResultList);
        } catch (Exception e) {
            return createErrorResponse(e);
        }
    }

    @GET
    @Path("/{variants}/cadd")
    @ApiOperation(httpMethod = "GET", value = "Get CADD scores for a (list of) variant(s)", response = Score.class,
            responseContainer = "QueryResponse")
    public Response getCaddScoreByVariant(@PathParam("variants")
                                          @ApiParam(name = "variants", value = "Comma separated list of variants for"
                                                  + "which CADD socores will be returned, e.g. "
                                                  + "19:45411941:T:C,14:38679764:-:GATCTG,1:6635210:G:-,"
                                                  + "2:114340663:GCTGGGCATCCT:ACTGGGCATCCT",
                                                    required = true) String variants) {
        try {
            parseQueryParams();
            VariantDBAdaptor variantDBAdaptor = dbAdaptorFactory2.getVariationDBAdaptor(this.species, this.assembly);
            List<QueryResult<Score>> functionalScoreVariant =
                    variantDBAdaptor.getFunctionalScoreVariant(Variant.parseVariants(variants), queryOptions);
            return createOkResponse(functionalScoreVariant);
        } catch (Exception e) {
            return createErrorResponse(e);
        }
    }

//    @Deprecated
//    @GET
//    @Path("/{variants}/full_annotation")
//    @ApiOperation(httpMethod = "GET", value = "Get the object data model")
//    public Response getFullAnnotationByVariantsGET(@PathParam("variants") String variants) {
//        return getAnnotationByVariantsGET(variants);
//    }



//    @POST
//    @Consumes("text/plain")
//    @Path("/full_annotation")
//    @Deprecated
//    public Response getFullAnnotationByVariantsPOST(String variants) {
//        return getAnnotationByVariantsPOST(variants);
//    }


//    @GET
//    @Path("/help")
//    public Response help() {
//        StringBuilder sb = new StringBuilder();
//        sb.append("Input:\n");
//        sb.append("Variant format: chr:position:new allele (i.e.: 1:150044250:G)\n\n\n");
//        sb.append("Resources:\n");
//        sb.append("- consequence_type: Suppose that we have obtained some variants from a resequencing analysis and we want to obtain "
//                + "the consequence type of a variant over the transcripts\n");
//        sb.append(" Output columns: chromosome, start, end, feature ID, feature name, consequence type, biotype, feature chromosome, "
//                + "feature start, feature end, feature strand, snp ID, ancestral allele, alternative allele, gene Ensembl ID, Ensembl "
//                + "transcript ID, gene name, SO consequence type ID, SO consequence type name, consequence type description, "
//                + "consequence type category, aminoacid change, codon change.\n\n\n");
//        sb.append("Documentation:\n");
//        sb.append("http://docs.bioinfo.cipf.es/projects/cellbase/wiki/Genomic_rest_ws_api#Variant");
//
//        return createOkResponse(sb.toString());
//    }

}<|MERGE_RESOLUTION|>--- conflicted
+++ resolved
@@ -182,31 +182,12 @@
             parseQueryParams();
             List<Variant> variantList = Variant.parseVariants(variants);
             logger.debug("queryOptions: " + queryOptions);
-<<<<<<< HEAD
 //            boolean normalize = (queryOptions.get("normalize") != null && queryOptions.get("normalize").equals("true"));
 //            // Use cache by default
 //            boolean useCache = (queryOptions.get("useCache") != null ? queryOptions.get("useCache").equals("true") : true);
             VariantAnnotationCalculator variantAnnotationCalculator =
                     new VariantAnnotationCalculator(this.species, this.assembly, dbAdaptorFactory2);
-            List<QueryResult<VariantAnnotation>> clinicalQueryResultList =
-=======
-//            VariantAnnotationDBAdaptor varAnnotationDBAdaptor =
-//                    dbAdaptorFactory2.getVariantAnnotationDBAdaptor(this.species, this.assembly);
-//            List<QueryResult> clinicalQueryResultList = varAnnotationDBAdaptor.getAnnotationByVariantList(variantList, queryOptions);
-
-//            VariantAnnotationCalculator variantAnnotationCalculator =
-//                    new VariantAnnotationCalculator(this.species, this.assembly, dbAdaptorFactory2);
-
-            VariantAnnotationCalculator variantAnnotationCalculator = null;
-            if (queryOptions.get("normalize") != null && queryOptions.get("normalize").equals("true")) {
-                variantAnnotationCalculator =
-                        new VariantAnnotationCalculator(this.species, this.assembly, dbAdaptorFactory2, true);
-            } else {
-                variantAnnotationCalculator =
-                        new VariantAnnotationCalculator(this.species, this.assembly, dbAdaptorFactory2, false);
-            }
             List<QueryResult<VariantAnnotation>> queryResultList =
->>>>>>> b4bf8c22
                     variantAnnotationCalculator.getAnnotationByVariantList(variantList, queryOptions);
 
             return createOkResponse(queryResultList);
