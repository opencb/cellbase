--- conflicted
+++ resolved
@@ -6,11 +6,7 @@
     <parent>
         <groupId>org.opencb.cellbase</groupId>
         <artifactId>cellbase</artifactId>
-<<<<<<< HEAD
         <version>3.2-SNAPSHOT</version>
-=======
-        <version>3.1.1</version>
->>>>>>> 18057b3a
         <relativePath>..</relativePath>
     </parent>
 
