--- conflicted
+++ resolved
@@ -278,7 +278,6 @@
         // TODO: check differences against Web VEP
 //        http://wwwdev.ebi.ac.uk/cellbase/webservices/rest/v3/hsapiens/genomic/variant/2:114340663:GCTGGGCATCC:ACTGGGCATCC/full_annotation
 //        http://wwwdev.ebi.ac.uk/cellbase/webservices/rest/v3/hsapiens/genomic/variant/2:114340663:GCTGGGCATCCT:ACTGGGCATCCT/full_annotation
-<<<<<<< HEAD
         variantAnnotationDBAdaptor.getAllConsequenceTypesByVariant(new Variant("18", 30913143, "T", "-"), new QueryOptions());  // should not return String Index Out of Bounds
 //        variantAnnotationDBAdaptor.getAllConsequenceTypesByVariant(new Variant("14", 38679764, "-", "GATCTGAGAAGNGGAANANAAGGG"), new QueryOptions());  // should not return NPE
 //        variantAnnotationDBAdaptor.getAllConsequenceTypesByVariant(new Variant("20", 44485953, "-", "ATCT"), new QueryOptions());  // should return ENSG00000101473 ENST00000217455 -       initiator_codon_variant
@@ -415,147 +414,7 @@
 //        variantAnnotationDBAdaptor.getAllConsequenceTypesByVariant(new Variant("14", 19108198, "-", "GGTCTAGCATG"), new QueryOptions());
 //        variantAnnotationDBAdaptor.getAllConsequenceTypesByVariant(new Variant("3L", 22024723, "G", "T"), new QueryOptions());
 //        variantAnnotationDBAdaptor.getAllConsequenceTypesByVariant(new Variant("2L", 37541199, "G", "A"), new QueryOptions());
-=======
-
-        variantAnnotationDBAdaptor.getAllConsequenceTypesByVariant(new GenomicVariant("4", 48896023, "G", "C"), new QueryOptions());  // should return ENST00000381464 -       incomplete_terminal_codon_variant
-//        variantAnnotationDBAdaptor.getAllConsequenceTypesByVariant(new GenomicVariant("2", 11662599, "C", "T"), new QueryOptions());  // should not return intergenic_variant
-//        variantAnnotationDBAdaptor.getAllConsequenceTypesByVariant(new GenomicVariant("18", 30913143, "T", "-"), new QueryOptions());  // should not return String Index Out of Bounds
-//        variantAnnotationDBAdaptor.getAllConsequenceTypesByVariant(new GenomicVariant("14", 38679764, "-", "GATCTGAGAAGNGGAANANAAGGG"), new QueryOptions());  // should not return NPE
-//        variantAnnotationDBAdaptor.getAllConsequenceTypesByVariant(new GenomicVariant("20", 44485953, "-", "ATCT"), new QueryOptions());  // should return ENSG00000101473 ENST00000217455 -       initiator_codon_variant
-//        variantAnnotationDBAdaptor.getAllConsequenceTypesByVariant(new GenomicVariant("15", 78224189, "-", "C"), new QueryOptions());  // should
-//        variantAnnotationDBAdaptor.getAllConsequenceTypesByVariant(new GenomicVariant("13", 52718051, "-", "T"), new QueryOptions());  // should
-//        variantAnnotationDBAdaptor.getAllConsequenceTypesByVariant(new GenomicVariant("13", 32893271, "A", "G"), new QueryOptions());  // should set functional description "In BC and ovarian cancer; unknown pathological significance; dbSNP:rs4987046" for ENST00000380152
-//        QueryResult queryResult = variantAnnotationDBAdaptor.getAllConsequenceTypesByVariant(new GenomicVariant("19", 45411941, "T", "C"), new QueryOptions());  // should return intergenic_variant
-//        variantAnnotationDBAdaptor.getAllConsequenceTypesByVariant(new GenomicVariant("10", 6638139, "A", "T"), new QueryOptions());  // should return intergenic_variant
-//        variantAnnotationDBAdaptor.getAllConsequenceTypesByVariant(new GenomicVariant("10", 108309064, StringUtils.repeat("N",2252), "-"), new QueryOptions());  // should return ENSG00000215002 ENST00000399415 -       transcript_ablation
-//        variantAnnotationDBAdaptor.getAllConsequenceTypesByVariant(new GenomicVariant("10", 124814698, StringUtils.repeat("N",1048), "-"), new QueryOptions());  // should return ENSG00000215002 ENST00000399415 -       transcript_ablation
-//        variantAnnotationDBAdaptor.getAllConsequenceTypesByVariantOld(new GenomicVariant("10", 327947, "A", "-"), new QueryOptions());  // should return
-//        variantAnnotationDBAdaptor.getAllConsequenceTypesByVariantOld(new GenomicVariant("10", 327947, "A", "-"), new QueryOptions());  // should return
-//        variantAnnotationDBAdaptor.getAllConsequenceTypesByVariant(new GenomicVariant("10", 327947, "A", "-"), new QueryOptions());  // should return
-//        variantAnnotationDBAdaptor.getAllConsequenceTypesByVariant(new GenomicVariant("10", 101786, "A", "-"), new QueryOptions());  // should return ENSG00000173876 ENST00000413237 -       intron_variant
-//        variantAnnotationDBAdaptor.getAllConsequenceTypesByVariant(new GenomicVariant("10", 10103931, "A", "-"), new QueryOptions());  // should return ENSG00000224788 ENST00000429539 -       intron_variant
-//        variantAnnotationDBAdaptor.getAllConsequenceTypesByVariant(new GenomicVariant("10", 10005684, "-", "AT"), new QueryOptions());  // should return intergenic_variant
-//        variantAnnotationDBAdaptor.getAllConsequenceTypesByVariant(new GenomicVariant("10", 696869, "C", "-"), new QueryOptions());  // should not return NPE
-//        variantAnnotationDBAdaptor.getAllConsequenceTypesByVariantOld(new GenomicVariant("10", 52365874, "G", "A"), new QueryOptions());  // should not return 10      133761141       A       ENSG00000175470 ENST00000422256 -       missense_variant
-//        variantAnnotationDBAdaptor.getAllConsequenceTypesByVariant(new GenomicVariant("10", 133761141, "G", "A"), new QueryOptions());  // should not return 10      133761141       A       ENSG00000175470 ENST00000422256 -       missense_variant
-//        variantAnnotationDBAdaptor.getAllConsequenceTypesByVariant(new GenomicVariant("10", 12172775, "G", "A"), new QueryOptions());  // should return 10      12172775        A       ENSG00000265653 ENST00000584402 -       non_coding_transcript_exon_variant
-//        variantAnnotationDBAdaptor.getAllConsequenceTypesByVariant(new GenomicVariant("10", 10993859, "G", "C"), new QueryOptions());  // should return 10      10993859        C       ENSG00000229240 ENST00000598573 -       splice_region_variant
-//          variantAnnotationDBAdaptor.getAllConsequenceTypesByVariant(new GenomicVariant("10", 323246, "T", "C"), new QueryOptions());  // should not return NPE
-//        variantAnnotationDBAdaptor.getAllConsequenceTypesByVariantOld(new GenomicVariant("10", 323246, "T", "C"), new QueryOptions());  // should not return NPE
-//        variantAnnotationDBAdaptor.getAllConsequenceTypesByVariant(new GenomicVariant("10", 295047, "T", "G"), new QueryOptions());  // should return NPE
-//        variantAnnotationDBAdaptor.getAllConsequenceTypesByVariantOld(new GenomicVariant("10", 295047, "T", "G"), new QueryOptions());  // should return NPE
-//        variantAnnotationDBAdaptor.getAllConsequenceTypesByVariant(new GenomicVariant("10", 172663, "G", "A"), new QueryOptions());  // should return intergenic_variant
-//        variantAnnotationDBAdaptor.getAllConsequenceTypesByVariant(new GenomicVariant("2", 114340663, "GCTGGGCATCCT", "-"), new QueryOptions());  // should not return null
-//        variantAnnotationDBAdaptor.getAllConsequenceTypesByVariant(new GenomicVariant("2", 114340663, "GCTGGGCATCCT", "ACTGGGCATCCT"), new QueryOptions());  // should not return null
-//        variantAnnotationDBAdaptor.getAllConsequenceTypesByVariant(new GenomicVariant("1", 220603289, "-", "GTGT"), new QueryOptions());  // should not return null
-//        variantAnnotationDBAdaptor.getAllConsequenceTypesByVariant(new GenomicVariant("1", 220603347, "CCTAGTA", "ACTACTA"), new QueryOptions());  // last triplet of the transcript (- strand) and last codifying codon of the transcript, should not return null
-//        variantAnnotationDBAdaptor.getAllConsequenceTypesByVariant(new GenomicVariant("1", 16555369, "-", "TG"), new QueryOptions());  // last triplet of the transcript (- strand) and last codifying codon of the transcript, should not return null
-//        variantAnnotationDBAdaptor.getAllConsequenceTypesByVariant(new GenomicVariant("1", 16555369, "T", "-"), new QueryOptions());  // last triplet of the transcript (- strand) and last codifying codon of the transcript, should not return null
-//        variantAnnotationDBAdaptor.getAllConsequenceTypesByVariant(new GenomicVariant("1", 70008, "-", "TG"), new QueryOptions());  // should
-//        variantAnnotationDBAdaptor.getAllConsequenceTypesByVariant(new GenomicVariant("1", 167385325, "A", "-"), new QueryOptions());  // should
-//        variantAnnotationDBAdaptor.getAllConsequenceTypesByVariant(new GenomicVariant("22", 16287365, "C", "T"), new QueryOptions());  // should
-//        variantAnnotationDBAdaptor.getAllConsequenceTypesByVariant(new GenomicVariant("19", 45411941, "T", "C"), new QueryOptions());  // should
-//        variantAnnotationDBAdaptor.getAllConsequenceTypesByVariant(new GenomicVariant("5", 150407694, "G", "A"), new QueryOptions());  // should
-//        variantAnnotationDBAdaptor.getAllConsequenceTypesByVariant(new GenomicVariant("19", 20047783, "AAAAAA", "-"), new QueryOptions());  // should
-//        variantAnnotationDBAdaptor.getAllConsequenceTypesByVariant(new GenomicVariant("13", 28942717, "NNN", "-"), new QueryOptions());  // should return ENST00000541932 stop_retained
-//        variantAnnotationDBAdaptor.getAllConsequenceTypesByVariant(new GenomicVariant("13", 45411941, "T", "C"), new QueryOptions());  // should
-//        variantAnnotationDBAdaptor.getAllConsequenceTypesByVariant(new GenomicVariant("9", 107366952, StringUtils.repeat("N",12577), "A"), new QueryOptions());  // should
-//        variantAnnotationDBAdaptor.getAllConsequenceTypesByVariant(new GenomicVariant("7", 23775220, "T", "A"), new QueryOptions());  // should
-//        variantAnnotationDBAdaptor.getAllConsequenceTypesByVariant(new GenomicVariant("5", 150407694, "G", "A"), new QueryOptions());  // should
-//        variantAnnotationDBAdaptor.getAllConsequenceTypesByVariant(new GenomicVariant("5", 150407693, "T", "G"), new QueryOptions());  // should
-//        variantAnnotationDBAdaptor.getAllConsequenceTypesByVariant(new GenomicVariant("4", 48896023, "G", "C"), new QueryOptions());  // should
-//        variantAnnotationDBAdaptor.getAllConsequenceTypesByVariant(new GenomicVariant("1", 12837706, "-", "CC"), new QueryOptions());  // should not return null
-//        variantAnnotationDBAdaptor.getAllConsequenceTypesByVariant(new GenomicVariant("19", 20047783, "-", "AAAAAA"), new QueryOptions());  // should return stop_gained
-//        variantAnnotationDBAdaptor.getAllConsequenceTypesByVariant(new GenomicVariant("1", 115828861, "C", "G"), new QueryOptions());  // should return
-//        variantAnnotationDBAdaptor.getAllConsequenceTypesByVariant(new GenomicVariant("16", 32859177, "C", "T"), new QueryOptions());  // should return stop_lost
-//        variantAnnotationDBAdaptor.getAllConsequenceTypesByVariant(new GenomicVariant("10", 13481174, "NN", "-"), new QueryOptions());  // should return stop_lost
-//        variantAnnotationDBAdaptor.getAllConsequenceTypesByVariant(new GenomicVariant("1", 153600596, "-", "C"), new QueryOptions());  // should
-//        variantAnnotationDBAdaptor.getAllConsequenceTypesByVariant(new GenomicVariant("1", 10041199, "A", "T"), new QueryOptions());  // should
-//        variantAnnotationDBAdaptor.getAllConsequenceTypesByVariant(new GenomicVariant("1", 102269845, "C", "A"), new QueryOptions());  // should
-//        variantAnnotationDBAdaptor.getAllConsequenceTypesByVariant(new GenomicVariant("7", 158384306, "TGTG", "-"), new QueryOptions());  // should not return null
-//        variantAnnotationDBAdaptor.getAllConsequenceTypesByVariant(new GenomicVariant("11", 118898436, "N", "-"), new QueryOptions());  // should return intergenic_variant
-//        variantAnnotationDBAdaptor.getAllConsequenceTypesByVariant(new GenomicVariant("10", 6638139, "-", "T"), new QueryOptions());  // should return intergenic_variant
-//        variantAnnotationDBAdaptor.getAllConsequenceTypesByVariant(new GenomicVariant("10", 70612070, StringUtils.repeat("N",11725), "-"), new QueryOptions());  // should not return null
-//        variantAnnotationDBAdaptor.getAllConsequenceTypesByVariant(new GenomicVariant("22", 36587846, "-", "CT"), new QueryOptions());  // should not return null
-//        variantAnnotationDBAdaptor.getAllConsequenceTypesByVariant(new GenomicVariant("13", 52718051, "-", "T"), new QueryOptions());  // should not return null
-//        variantAnnotationDBAdaptor.getAllConsequenceTypesByVariant(new GenomicVariant("10", 115412783, "-", "C"), new QueryOptions());  // should not return null
-//        variantAnnotationDBAdaptor.getAllConsequenceTypesByVariant(new GenomicVariant("10", 27793991, StringUtils.repeat("N",1907), "-"), new QueryOptions());  // should not return null
-//        variantAnnotationDBAdaptor.getAllConsequenceTypesByVariant(new GenomicVariant("10", 27436462, StringUtils.repeat("N",2), "-"), new QueryOptions());  // should not return intergenic_variant
-//        variantAnnotationDBAdaptor.getAllConsequenceTypesByVariant(new GenomicVariant("10", 6638139, "A", "T"), new QueryOptions());  // should not return intergenic_variant
-//        variantAnnotationDBAdaptor.getAllConsequenceTypesByVariant(new GenomicVariant("1", 3745870, "C", "T"), new QueryOptions());  // should not return null
-//          variantAnnotationDBAdaptor.getAllConsequenceTypesByVariant(new GenomicVariant("1", 35656173, "C", "A"), new QueryOptions());  // should return initiator_codon_variant
-//          variantAnnotationDBAdaptor.getAllConsequenceTypesByVariant(new GenomicVariant("1", 28071285, "C", "G"), new QueryOptions());  // should return initiator_codon_variant
-//          variantAnnotationDBAdaptor.getAllConsequenceTypesByVariant(new GenomicVariant("1", 35656173, "C", "A"), new QueryOptions());  // should return synonymous_variant
-//          variantAnnotationDBAdaptor.getAllConsequenceTypesByVariant(new GenomicVariant("22", 22274249, "-", "AGGAG"), new QueryOptions());  // should return downstream_gene_variant
-//          variantAnnotationDBAdaptor.getAllConsequenceTypesByVariant(new GenomicVariant("22", 51042514, "-", "G"), new QueryOptions());  // should return downstream_gene_variant
-//          variantAnnotationDBAdaptor.getAllConsequenceTypesByVariant(new GenomicVariant("22", 36587846, "-", "CT"), new QueryOptions());  // should
-//          variantAnnotationDBAdaptor.getAllConsequenceTypesByVariant(new GenomicVariant("22", 42537628, "T", "C"), new QueryOptions());  // should return downstream_gene_variant
-//          variantAnnotationDBAdaptor.getAllConsequenceTypesByVariant(new GenomicVariant("22", 27283340, "-", "C"), new QueryOptions());  // should return splice_region_variant
-//          variantAnnotationDBAdaptor.getAllConsequenceTypesByVariant(new GenomicVariant("22", 31478142, "-", "G"), new QueryOptions());  // should return downstream_gene_variant
-//          variantAnnotationDBAdaptor.getAllConsequenceTypesByVariant(new GenomicVariant("22", 29684676, "G", "A"), new QueryOptions());  // should return downstream_gene_variant
-//          variantAnnotationDBAdaptor.getAllConsequenceTypesByVariant(new GenomicVariant("22", 40806293, "-", "TGTG"), new QueryOptions());  // should return downstream_gene_variant
-//          variantAnnotationDBAdaptor.getAllConsequenceTypesByVariant(new GenomicVariant("22", 39426437, StringUtils.repeat("N",20092), "-"), new QueryOptions());  // ¿should return 3_prime_UTR_variant? No if ENSEMBLs gtf was used
-//          variantAnnotationDBAdaptor.getAllConsequenceTypesByVariant(new GenomicVariant("22", 38069602, StringUtils.repeat("N",5799), "-"), new QueryOptions());  // should return 3_prime_UTR_variant
-//          variantAnnotationDBAdaptor.getAllConsequenceTypesByVariant(new GenomicVariant("22", 17054103, "A", "G"), new QueryOptions());  // should NOT return non_coding_transcript_exon_variant
-//          variantAnnotationDBAdaptor.getAllConsequenceTypesByVariant(new GenomicVariant("22", 35661560, "A", "G"), new QueryOptions());  // should return synonymous_variant
-//          variantAnnotationDBAdaptor.getAllConsequenceTypesByVariant(new GenomicVariant("22", 31368158, StringUtils.repeat("N",4), "-"), new QueryOptions());  // should return donor_variant, intron_variant
-//          variantAnnotationDBAdaptor.getAllConsequenceTypesByVariant(new GenomicVariant("22", 36587124, "-", "TA"), new QueryOptions());  // should return stop_retained_variant
-//          variantAnnotationDBAdaptor.getAllConsequenceTypesByVariant(new GenomicVariant("22", 30824659, "-", "A"), new QueryOptions());  // should return stop_retained_variant
-//          variantAnnotationDBAdaptor.getAllConsequenceTypesByVariant(new GenomicVariant("22", 26951215, "T", "C"), new QueryOptions());  // should NOT return null pointer exception
-//          variantAnnotationDBAdaptor.getAllConsequenceTypesByVariant(new GenomicVariant("22", 17602839, "G", "A"), new QueryOptions());  // should NOT return null pointer exception
-//          variantAnnotationDBAdaptor.getAllConsequenceTypesByVariant(new GenomicVariant("22", 20891503, "-", "CCTC"), new QueryOptions());  // should return missense_variant
-//          variantAnnotationDBAdaptor.getAllConsequenceTypesByVariant(new GenomicVariant("22", 21991357, "T", "C"), new QueryOptions());  // should return missense_variant
-//          variantAnnotationDBAdaptor.getAllConsequenceTypesByVariant(new GenomicVariant("22", 24717655, "C", "T"), new QueryOptions());  // should return missense_variant
-//          variantAnnotationDBAdaptor.getAllConsequenceTypesByVariant(new GenomicVariant("22", 24314402, StringUtils.repeat("N",19399), "-"), new QueryOptions());  // should return 3prime_UTR_variant
-//          variantAnnotationDBAdaptor.getAllConsequenceTypesByVariant(new GenomicVariant("22", 22007661, "G", "A"), new QueryOptions());  // should
-//          variantAnnotationDBAdaptor.getAllConsequenceTypesByVariant(new GenomicVariant("22", 23476261, "G", "A"), new QueryOptions());  // should
-//          variantAnnotationDBAdaptor.getAllConsequenceTypesByVariant(new GenomicVariant("22", 22517056, StringUtils.repeat("N",82585), "-"), new QueryOptions());  // should return 3prime_UTR_variant
-//          variantAnnotationDBAdaptor.getAllConsequenceTypesByVariant(new GenomicVariant("22", 21388510, "A", "T"), new QueryOptions());  // should NOT return mature_miRNA_variant but non_coding_transcript_variant,non_coding_transcript_exon_variant
-//          variantAnnotationDBAdaptor.getAllConsequenceTypesByVariant(new GenomicVariant("22", 22007634, "G", "A"), new QueryOptions());  // should NOT return mature_miRNA_variant but non_coding_transcript_variant,non_coding_transcript_exon_variant
-//          variantAnnotationDBAdaptor.getAllConsequenceTypesByVariant(new GenomicVariant("22", 20891502, "-", "CCTC"), new QueryOptions());  // should return splice_region_variant
-//          variantAnnotationDBAdaptor.getAllConsequenceTypesByVariant(new GenomicVariant("22", 18387495, "G", "A"), new QueryOptions());  // should NOT return incomplete_teminator_codon_variant
-//          variantAnnotationDBAdaptor.getAllConsequenceTypesByVariant(new GenomicVariant("22", 19258045, StringUtils.repeat("N",27376), "-"), new QueryOptions());  // should return initiator_codon_variant
-//          variantAnnotationDBAdaptor.getAllConsequenceTypesByVariant(new GenomicVariant("22", 18293502, "T", "C"), new QueryOptions());  // should return initiator_codon_variant
-//          variantAnnotationDBAdaptor.getAllConsequenceTypesByVariant(new GenomicVariant("22", 18620375, StringUtils.repeat("N",9436), "-"), new QueryOptions());  // should return transcript_ablation
-//          variantAnnotationDBAdaptor.getAllConsequenceTypesByVariant(new GenomicVariant("22", 18997219, StringUtils.repeat("N",12521), "-"), new QueryOptions());  // should return transcript_ablation
-//          variantAnnotationDBAdaptor.getAllConsequenceTypesByVariant(new GenomicVariant("22", 17449263, "G", "A"), new QueryOptions());  // should return
-//          variantAnnotationDBAdaptor.getAllConsequenceTypesByVariant(new GenomicVariant("22", 21982892, "C", "T"), new QueryOptions());  // should return a result
-//          variantAnnotationDBAdaptor.getAllConsequenceTypesByVariant(new GenomicVariant("22", 16676212, "C", "T"), new QueryOptions());  // should include downstream_gene_variant
-//          variantAnnotationDBAdaptor.getAllConsequenceTypesByVariant(new GenomicVariant("22", 22022872, "T", "C"), new QueryOptions());  // should not raise an error
-//          variantAnnotationDBAdaptor.getAllConsequenceTypesByVariant(new GenomicVariant("2", 179633644, "G", "C"), new QueryOptions());  // should include
-//          variantAnnotationDBAdaptor.getAllConsequenceTypesByVariant(new GenomicVariant("22", 16123409, "-", "A"), new QueryOptions());  // should include
-//          variantAnnotationDBAdaptor.getAllConsequenceTypesByVariant(new GenomicVariant("22", 51234118, "C", "G"), new QueryOptions());  // should include upstream_gene_variant
-//          variantAnnotationDBAdaptor.getAllConsequenceTypesByVariant(new GenomicVariant("1", 155159745, "G", "A"), new QueryOptions());  // should not raise error
-//          variantAnnotationDBAdaptor.getAllConsequenceTypesByVariant(new GenomicVariant("2", 179621477, "C", "T"), new QueryOptions());  // should not raise error
-//          variantAnnotationDBAdaptor.getAllConsequenceTypesByVariant(new GenomicVariant("22", 20918922, "C", "T"), new QueryOptions());  // should not raise java.lang.StringIndexOutOfBoundsException
-//          variantAnnotationDBAdaptor.getAllConsequenceTypesByVariant(new GenomicVariant("22", 18628756, "A", "T"), new QueryOptions());  // should not raise java.lang.NumberFormatException
-//          variantAnnotationDBAdaptor.getAllConsequenceTypesByVariant(new GenomicVariant("22", 17488995, "G", "A"), new QueryOptions());  // should not raise java.lang.NumberFormatException
-//          variantAnnotationDBAdaptor.getAllConsequenceTypesByVariant(new GenomicVariant("22", 17280889, "G", "A"), new QueryOptions());  // should not raise java.lang.NumberFormatException
-//          variantAnnotationDBAdaptor.getAllConsequenceTypesByVariant(new GenomicVariant("22", 16449075, "G", "A"), new QueryOptions());  // should not raise null exception
-//          variantAnnotationDBAdaptor.getAllConsequenceTypesByVariant(new GenomicVariant("22", 16287784, "C", "T"), new QueryOptions());  // should not raise null exception
-//          variantAnnotationDBAdaptor.getAllConsequenceTypesByVariant(new GenomicVariant("22", 16287365, "C", "T"), new QueryOptions());  // should not raise null exception
-//          variantAnnotationDBAdaptor.getAllConsequenceTypesByVariant(new GenomicVariant("22", 17468875, "C", "A"), new QueryOptions());  // missense_variant
-//        variantAnnotationDBAdaptor.getAllConsequenceTypesByVariant(new GenomicVariant("22", 17451081, "C", "T"), new QueryOptions());  // should not include stop_reained_variant
-//        variantAnnotationDBAdaptor.getAllConsequenceTypesByVariant(new GenomicVariant("22", 17468875, "C", "T"), new QueryOptions());  // synonymous_variant
-//        variantAnnotationDBAdaptor.getAllConsequenceTypesByVariant(new GenomicVariant("22", 17449263, "G", "A"), new QueryOptions());  // should not include stop_reained_variant
-//        variantAnnotationDBAdaptor.getAllConsequenceTypesByVariant(new GenomicVariant("22", 17449238, "T", "C"), new QueryOptions());  // should not include stop_codon
-//        variantAnnotationDBAdaptor.getAllConsequenceTypesByVariant(new GenomicVariant("22", 17071673, "A", "G"), new QueryOptions());  // 3_prime_UTR_variant
-//        variantAnnotationDBAdaptor.getAllConsequenceTypesByVariant(new GenomicVariant("22", 16151191, "G", "-"), new QueryOptions());
-//        variantAnnotationDBAdaptor.getAllConsequenceTypesByVariant(new GenomicVariant("22", 16340551, "A", "G"), new QueryOptions());
-//        variantAnnotationDBAdaptor.getAllConsequenceTypesByVariant(new GenomicVariant("22", 17039749, "C", "A"), new QueryOptions());
-//        variantAnnotationDBAdaptor.getAllConsequenceTypesByVariant(new GenomicVariant("22", 16287365, "C", "T"), new QueryOptions());
-//        variantAnnotationDBAdaptor.getAllConsequenceTypesByVariant(new GenomicVariant("22", 16101010, "TTA", "-"), new QueryOptions());
-//        variantAnnotationDBAdaptor.getAllConsequenceTypesByVariant(new GenomicVariant("22", 16062270, "G", "T"), new QueryOptions());
-//        variantAnnotationDBAdaptor.getAllConsequenceTypesByVariant(new GenomicVariant("22", 20918922, "C", "T"), new QueryOptions());
-//        variantAnnotationDBAdaptor.getAllConsequenceTypesByVariant(new GenomicVariant("22", 17668822, "TCTCTACTAAAAATACAAAAAATTAGCCAGGCGTGGTGGCAGGTGCCTGTAGTACCAGCTACTTGGAAGGCTGAGGCAGGAGACTCTCTTGAACCTGGGAAGCCGAGGTTGCAGTGAGCTGGGCGACAGAGGGAGACTCCGTAAAAAAAAGAAAAAAAAAGAAGAAGAAGAAAAGAAAACAGGAAGGAAAGAAGAAAGAGAAACTAGAAATAATACATGTAAAGTGGCTGATTCTATTATCCTTGTTATTCCTTCTCCATGGGGCTGTTGTCAGGATTAAGTGAGATAGAGCACAGGAAAGGGCTCTGGAAACGCCTGTAGGCTCTAACCCTGAGGCATGGGCCTGTGGCCAGGAGCTCTCCCATTGACCACCTCCGCTGCCTCTGCTCGCATCCCGCAGGCTCACCTGTTTCTCCGGCGTGGAAGAAGTAAGGCAGCTTAACGCCATCCTTGGCGGGGATCATCAGAGCTTCCTTGTAGTCATGCAAGGAGTGGCCAGTGTCCTCATGCCCCACCTGCAGGACAGAGAGGGACAGGGAGGTGTCTGCAGGGCGCATGCCTCACTTGCTGATGGCGCGCCCTGGAGCCTGTGCACACCCTTCCTTGTACCCTGCCACCACTGCCGGGACCTTTGTCACACAGCCTTTTAAGAATGACCAGGAGCAGGCCAGGCGTGGTGGCTCACACCTGTAATCCCAGCACTTTGGGAGGCCGAGGCAGGCAGATCACGAAGTCAGGAGATCGAGACCATCCTGGCTAACACAGTGAAACCCCA", "-"), new QueryOptions());
-//        variantAnnotationDBAdaptor.getAllConsequenceTypesByVariant(new GenomicVariant("22", 17668818, "C", "A"), new QueryOptions());
-//        variantAnnotationDBAdaptor.getAllConsequenceTypesByVariant(new GenomicVariant("8", 408515, "GAA", ""), new QueryOptions());
-//        variantAnnotationDBAdaptor.getAllConsequenceTypesByVariant(new GenomicVariant("3", 367747, "C", "T"), new QueryOptions());
-//        variantAnnotationDBAdaptor.getAllConsequenceTypesByVariant(new GenomicVariant("9", 214512, "C", "A"), new QueryOptions());
-//        variantAnnotationDBAdaptor.getAllConsequenceTypesByVariant(new GenomicVariant("14", 19108198, "-", "GGTCTAGCATG"), new QueryOptions());
-//        variantAnnotationDBAdaptor.getAllConsequenceTypesByVariant(new GenomicVariant("3L", 22024723, "G", "T"), new QueryOptions());
-//        variantAnnotationDBAdaptor.getAllConsequenceTypesByVariant(new GenomicVariant("2L", 37541199, "G", "A"), new QueryOptions());
->>>>>>> 58fdebe8
+
 //
 //        // Use local gene collection to test these
 //        variantAnnotationDBAdaptor.getAllConsequenceTypesByVariant(new Variant("1", 5, "GGTCTAGCATG", "-"), new QueryOptions());
