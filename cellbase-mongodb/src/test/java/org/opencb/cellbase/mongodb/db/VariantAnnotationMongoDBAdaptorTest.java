/*
 * Copyright 2015 OpenCB
 *
 * Licensed under the Apache License, Version 2.0 (the "License");
 * you may not use this file except in compliance with the License.
 * You may obtain a copy of the License at
 *
 *     http://www.apache.org/licenses/LICENSE-2.0
 *
 * Unless required by applicable law or agreed to in writing, software
 * distributed under the License is distributed on an "AS IS" BASIS,
 * WITHOUT WARRANTIES OR CONDITIONS OF ANY KIND, either express or implied.
 * See the License for the specific language governing permissions and
 * limitations under the License.
 */

package org.opencb.cellbase.mongodb.db;

import org.apache.commons.lang.StringUtils;
import org.junit.Ignore;
import org.junit.Test;
import org.opencb.biodata.formats.annotation.io.VepFormatWriter;
import org.opencb.biodata.formats.variant.vcf4.VcfRecord;
import org.opencb.biodata.formats.variant.vcf4.io.VcfRawReader;
import org.opencb.biodata.models.variant.annotation.ConsequenceType;
import org.opencb.biodata.models.variant.annotation.VariantAnnotation;
import org.opencb.biodata.models.variation.GenomicVariant;
import org.opencb.cellbase.core.CellBaseConfiguration;
import org.opencb.cellbase.core.db.DBAdaptorFactory;
import org.opencb.cellbase.core.db.api.variation.VariantAnnotationDBAdaptor;
import java.io.*;
import java.net.URISyntaxException;
import org.opencb.datastore.core.QueryOptions;
import org.opencb.datastore.core.QueryResult;

import java.io.BufferedReader;
import java.io.BufferedWriter;
import java.io.FileReader;
import java.io.IOException;
import java.nio.charset.Charset;
import java.nio.file.Files;
import java.nio.file.Paths;
import java.util.*;


public class VariantAnnotationMongoDBAdaptorTest {

    @Ignore
    @Test
    public void testGetAnnotationByVariantList() throws Exception {

        CellBaseConfiguration cellBaseConfiguration = new CellBaseConfiguration();

        try {
            cellBaseConfiguration = CellBaseConfiguration
                    .load(CellBaseConfiguration.class.getClassLoader().getResourceAsStream("configuration.json"));
        } catch (IOException e) {
            e.printStackTrace();
        }

        DBAdaptorFactory dbAdaptorFactory = new MongoDBAdaptorFactory(cellBaseConfiguration);

        VariantAnnotationDBAdaptor variantAnnotationDBAdaptor = dbAdaptorFactory.getVariantAnnotationDBAdaptor("hsapiens", "GRCh37");

        List<VariantAnnotation> variantAnnotationList = new ArrayList<>();

        variantAnnotationList.add((VariantAnnotation) ((List) variantAnnotationDBAdaptor.getAnnotationByVariantList(Collections.singletonList(new GenomicVariant("1", 167385325, "A", "-"))  // Should not return null
                , new QueryOptions()).get(0).getResult()).get(0));
//        variantAnnotationList.add((VariantAnnotation) ((List) variantAnnotationDBAdaptor.getAnnotationByVariantList(Collections.singletonList(new GenomicVariant("1", 220603289, "-", "GTGT"))  // Should not return null
//                , new QueryOptions()).get(0).getResult()).get(0));
//        variantAnnotationList.add((VariantAnnotation) ((List) variantAnnotationDBAdaptor.getAnnotationByVariantList(Collections.singletonList(new GenomicVariant("19", 45411941, "T", "C"))  // Should return any result
//                , new QueryOptions()).get(0).getResult()).get(0));
//        variantAnnotationList.add((VariantAnnotation) ((List) variantAnnotationDBAdaptor.getAnnotationByVariantList(Collections.singletonList(new GenomicVariant("22", 16050612, "C", "G"))  // Should return any result
//                , new QueryOptions()).get(0).getResult()).get(0));
//        variantAnnotationList.add((VariantAnnotation) ((List) variantAnnotationDBAdaptor.getAnnotationByVariantList(Collections.singletonList(new GenomicVariant("13", 45411941, "T", "C"))  // Should return any result
//                , new QueryOptions()).get(0).getResult()).get(0));
//        variantAnnotationList.add((VariantAnnotation) ((List) variantAnnotationDBAdaptor.getAnnotationByVariantList(Collections.singletonList(new GenomicVariant("21", 18992155, "T", "C"))  // Should return any result
//                , new QueryOptions()).get(0).getResult()).get(0));
//        variantAnnotationList.add((VariantAnnotation) ((List) variantAnnotationDBAdaptor.getAnnotationByVariantList(Collections.singletonList(new GenomicVariant("2", 130498751, "A", "G"))  // Should return any result
//                , new QueryOptions()).get(0).getResult()).get(0));
//        variantAnnotationList.add((VariantAnnotation) ((List) variantAnnotationDBAdaptor.getAnnotationByVariantList(Collections.singletonList(new GenomicVariant("19", 45411941, "T", "C"))  // Should return any result
//                , new QueryOptions()).get(0).getResult()).get(0));
//        variantAnnotationDBAdaptor.getAnnotationByVariantList(Collections.singletonList(new GenomicVariant("22", 21982892, "C", "T"))  // Should return any result
//                , new QueryOptions());
//        variantAnnotationDBAdaptor.getAnnotationByVariantList(Collections.singletonList(new GenomicVariant("22", 21982892, "C", "G"))  // Should return any result
//                , new QueryOptions());
//        variantAnnotationDBAdaptor.getAnnotationByVariantList(Collections.singletonList(new GenomicVariant("10", 78444456, "G", "T"))  // Should include population frequencies
//                , new QueryOptions());
//        variantAnnotationDBAdaptor.getAnnotationByVariantList(Collections.singletonList(new GenomicVariant("22", 22022872, "T", "C"))  // Should not raise java.lang.NullPointerException
//                , new QueryOptions());
//        variantAnnotationDBAdaptor.getAnnotationByVariantList(Collections.singletonList(new GenomicVariant("22", 16123409, "-", "A"))
//                , new QueryOptions());

        VepFormatWriter vepFormatWriter = new VepFormatWriter("/tmp/test.vep");
        vepFormatWriter.open();
        vepFormatWriter.pre();
        vepFormatWriter.write(variantAnnotationList);
        vepFormatWriter.post();
        vepFormatWriter.close();



    }

    private int countLines(String fileName) throws IOException {
        System.out.println("Counting lines...");
        BufferedReader reader = new BufferedReader(new FileReader(fileName));
        int lines = 0;
        while (reader.readLine() != null) lines++;
        reader.close();

        return lines;
    }

    public class ConsequenceTypeComparator implements Comparator<ConsequenceType> {
        public int compare(ConsequenceType consequenceType1, ConsequenceType consequenceType2) {
            String geneId1 = consequenceType1.getEnsemblGeneId()==null?"":consequenceType1.getEnsemblGeneId();
            String geneId2 = consequenceType2.getEnsemblGeneId()==null?"":consequenceType2.getEnsemblGeneId();

            int geneComparison = geneId1.compareTo(geneId2);
            if(geneComparison == 0 && !geneId1.equals("")) {
                return consequenceType1.getEnsemblTranscriptId().compareTo(consequenceType2.getEnsemblTranscriptId());
            } else {
                return geneComparison;
            }
        }
    }

    private class AnnotationComparisonObject {
        String chr;
        String pos;
        String alt;
        String ensemblGeneId;
        String ensemblTranscriptId;
        String biotype;
        String SOname;

        public AnnotationComparisonObject(String chr, String pos, String alt, String ensemblGeneId,
                                          String ensemblTranscriptId, String SOname) {
            this(chr, pos, alt, ensemblGeneId, ensemblTranscriptId, "-", SOname);
        }

        public AnnotationComparisonObject(String chr, String pos, String alt, String ensemblGeneId,
                                          String ensemblTranscriptId, String biotype, String SOname) {
            this.chr = chr;
            this.pos = pos;
            this.alt = alt;
            this.ensemblGeneId = ensemblGeneId;
            this.ensemblTranscriptId = ensemblTranscriptId;
            this.biotype = biotype;
            this.SOname = SOname;
        }

        public String getChr() {
            return chr;
        }

        public String getPos() {
            return pos;
        }

        public String getAlt() {
            return alt;
        }

        public String getEnsemblGeneId() {
            return ensemblGeneId;
        }

        public String getSOname() {
            return SOname;
        }

        public String getEnsemblTranscriptId() {
            return ensemblTranscriptId;
        }

        public void setEnsemblTranscriptId(String ensemblTranscriptId) {
            this.ensemblTranscriptId = ensemblTranscriptId;
        }

        public String getBiotype() {
            return biotype;
        }

        public void setBiotype(String biotype) {
            this.biotype = biotype;
        }

        @Override
        public boolean equals(Object o) {
            if (this == o) return true;
            if (!(o instanceof AnnotationComparisonObject)) return false;

            AnnotationComparisonObject that = (AnnotationComparisonObject) o;

            if (SOname != null ? !SOname.equals(that.SOname) : that.SOname != null) return false;
            if (alt != null ? !alt.equals(that.alt) : that.alt != null) return false;
            if (chr != null ? !chr.equals(that.chr) : that.chr != null) return false;
            if (ensemblGeneId != null ? !ensemblGeneId.equals(that.ensemblGeneId) : that.ensemblGeneId != null)
                return false;
            if (ensemblTranscriptId != null ? !ensemblTranscriptId.equals(that.ensemblTranscriptId) : that.ensemblTranscriptId != null)
                return false;
            if (pos != null ? !pos.equals(that.pos) : that.pos != null) return false;

            return true;
        }

        @Override
        public int hashCode() {
            int result = chr != null ? chr.hashCode() : 0;
            result = 31 * result + (pos != null ? pos.hashCode() : 0);
            result = 31 * result + (alt != null ? alt.hashCode() : 0);
            result = 31 * result + (ensemblGeneId != null ? ensemblGeneId.hashCode() : 0);
            result = 31 * result + (ensemblTranscriptId != null ? ensemblTranscriptId.hashCode() : 0);
            result = 31 * result + (SOname != null ? SOname.hashCode() : 0);
            return result;
        }

        @Override
        public String toString() {
            return chr+"\t"+pos+"\t"+alt+"\t"+ensemblGeneId+"\t"+ensemblTranscriptId+"\t"+biotype+"\t"+SOname+"\n";
        }
    }

    public class AnnotationComparisonObjectComparator implements Comparator<AnnotationComparisonObject> {
        public int compare(AnnotationComparisonObject annotationComparisonObject1, AnnotationComparisonObject annotationComparisonObject2) {

            int chrComparison = annotationComparisonObject1.getChr().compareTo(annotationComparisonObject2.getChr());
            if(chrComparison == 0) {
                return annotationComparisonObject1.getPos().compareTo(annotationComparisonObject2.getPos());
            } else {
                return chrComparison;
            }
        }

    }

//    @Ignore
    @Test
    public void testGetAllConsequenceTypesByVariant() throws IOException, URISyntaxException {

//        URI uri = new URI("http", null, "172.22.68.41", 8080, "/cellbase/webservices/rest/", null, null);
//        UriBuilder uriBuilder = UriBuilder.fromUri(uri).path("v3").path("hsapiens").path("genomic").path("variant").path("full_annotation");
//        ClientConfig clientConfig = new ClientConfig();
//        Client client = ClientBuilder.newClient(clientConfig);
//        Invocation.Builder request = client.target(uriBuilder).request();
//        Response response = request.post(Entity.entity("19:45411941:T:C", "text/plain"));
//        String responseStr = response.readEntity(String.class);
//        ObjectMapper objectMapper = new ObjectMapper();
//        ObjectReader objectReader = objectMapper.reader(objectMapper.getTypeFactory().constructParametricType(
//                QueryResponse.class, objectMapper.getTypeFactory().constructParametricType(org.opencb.datastore.core.QueryResult.class, VariantAnnotation.class)));
//        objectReader.readValue(response);
//        String result = objectMapper.writeValueAsString(response);
//        int a = 1;

//        CellbaseConfiguration config = new CellbaseConfiguration();
        CellBaseConfiguration cellBaseConfiguration = new CellBaseConfiguration();

        try {
            cellBaseConfiguration = CellBaseConfiguration
                    .load(CellBaseConfiguration.class.getClassLoader().getResourceAsStream("configuration.json"));
        } catch (IOException e) {
            e.printStackTrace();
        }

//        config.addSpeciesAlias("agambiae", "agambiae");
//        config.addSpeciesAlias("hsapiens", "hsapiens");

        DBAdaptorFactory dbAdaptorFactory = new MongoDBAdaptorFactory(cellBaseConfiguration);

        VariantAnnotationDBAdaptor variantAnnotationDBAdaptor = dbAdaptorFactory.getVariantAnnotationDBAdaptor("hsapiens", "GRCh37");
//        VariantAnnotationDBAdaptor variantAnnotationDBAdaptor = dbAdaptorFactory.getVariantAnnotationDBAdaptor("agambiae", "GRCh37");

        String line = null;


        // Use ebi cellbase to test these
        // TODO: check differences against Web VEP
//        variantAnnotationDBAdaptor.getAllConsequenceTypesByVariant(new GenomicVariant("1", 220603289, "-", "GTGT"), new QueryOptions());  // should not return null
<<<<<<< HEAD
=======
//        variantAnnotationDBAdaptor.getAllConsequenceTypesByVariant(new GenomicVariant("1", 16555369, "-", "TG"), new QueryOptions());  // last triplet of the transcript (- strand) and last codifying codon of the transcript, should not return null
//        variantAnnotationDBAdaptor.getAllConsequenceTypesByVariant(new GenomicVariant("1", 16555369, "T", "-"), new QueryOptions());  // last triplet of the transcript (- strand) and last codifying codon of the transcript, should not return null
//        variantAnnotationDBAdaptor.getAllConsequenceTypesByVariant(new GenomicVariant("1", 70008, "-", "TG"), new QueryOptions());  // should
>>>>>>> d158cc43
//        variantAnnotationDBAdaptor.getAllConsequenceTypesByVariant(new GenomicVariant("1", 167385325, "A", "-"), new QueryOptions());  // should
//        variantAnnotationDBAdaptor.getAllConsequenceTypesByVariant(new GenomicVariant("22", 16287365, "C", "T"), new QueryOptions());  // should
        variantAnnotationDBAdaptor.getAllConsequenceTypesByVariant(new GenomicVariant("19", 45411941, "T", "C"), new QueryOptions());  // should
//        variantAnnotationDBAdaptor.getAllConsequenceTypesByVariant(new GenomicVariant("5", 150407694, "G", "A"), new QueryOptions());  // should
//        variantAnnotationDBAdaptor.getAllConsequenceTypesByVariant(new GenomicVariant("19", 20047783, "AAAAAA", "-"), new QueryOptions());  // should
//        variantAnnotationDBAdaptor.getAllConsequenceTypesByVariant(new GenomicVariant("13", 28942717, "NNN", "-"), new QueryOptions());  // should return ENST00000541932 stop_retained
//        variantAnnotationDBAdaptor.getAllConsequenceTypesByVariant(new GenomicVariant("13", 45411941, "T", "C"), new QueryOptions());  // should
//        variantAnnotationDBAdaptor.getAllConsequenceTypesByVariant(new GenomicVariant("9", 107366952, StringUtils.repeat("N",12577), "A"), new QueryOptions());  // should
//        variantAnnotationDBAdaptor.getAllConsequenceTypesByVariant(new GenomicVariant("7", 23775220, "T", "A"), new QueryOptions());  // should
//        variantAnnotationDBAdaptor.getAllConsequenceTypesByVariant(new GenomicVariant("5", 150407694, "G", "A"), new QueryOptions());  // should
//        variantAnnotationDBAdaptor.getAllConsequenceTypesByVariant(new GenomicVariant("5", 150407693, "T", "G"), new QueryOptions());  // should
//        variantAnnotationDBAdaptor.getAllConsequenceTypesByVariant(new GenomicVariant("4", 48896023, "G", "C"), new QueryOptions());  // should
//        variantAnnotationDBAdaptor.getAllConsequenceTypesByVariant(new GenomicVariant("1", 12837706, "-", "CC"), new QueryOptions());  // should not return null
//        variantAnnotationDBAdaptor.getAllConsequenceTypesByVariant(new GenomicVariant("19", 20047783, "-", "AAAAAA"), new QueryOptions());  // should return stop_gained
//        variantAnnotationDBAdaptor.getAllConsequenceTypesByVariant(new GenomicVariant("1", 115828861, "C", "G"), new QueryOptions());  // should return stop_lost
//        variantAnnotationDBAdaptor.getAllConsequenceTypesByVariant(new GenomicVariant("16", 32859177, "C", "T"), new QueryOptions());  // should return stop_lost
//        variantAnnotationDBAdaptor.getAllConsequenceTypesByVariant(new GenomicVariant("10", 13481174, "NN", "-"), new QueryOptions());  // should return stop_lost
//        variantAnnotationDBAdaptor.getAllConsequenceTypesByVariant(new GenomicVariant("1", 153600596, "-", "C"), new QueryOptions());  // should
//        variantAnnotationDBAdaptor.getAllConsequenceTypesByVariant(new GenomicVariant("1", 10041199, "A", "T"), new QueryOptions());  // should
//        variantAnnotationDBAdaptor.getAllConsequenceTypesByVariant(new GenomicVariant("1", 102269845, "C", "A"), new QueryOptions());  // should
//        variantAnnotationDBAdaptor.getAllConsequenceTypesByVariant(new GenomicVariant("7", 158384306, "TGTG", "-"), new QueryOptions());  // should not return null
//        variantAnnotationDBAdaptor.getAllConsequenceTypesByVariant(new GenomicVariant("11", 118898436, "N", "-"), new QueryOptions());  // should return intergenic_variant
//        variantAnnotationDBAdaptor.getAllConsequenceTypesByVariant(new GenomicVariant("10", 6638139, "-", "T"), new QueryOptions());  // should return intergenic_variant
//        variantAnnotationDBAdaptor.getAllConsequenceTypesByVariant(new GenomicVariant("10", 70612070, StringUtils.repeat("N",11725), "-"), new QueryOptions());  // should not return null
//        variantAnnotationDBAdaptor.getAllConsequenceTypesByVariant(new GenomicVariant("22", 36587846, "-", "CT"), new QueryOptions());  // should not return null
//        variantAnnotationDBAdaptor.getAllConsequenceTypesByVariant(new GenomicVariant("13", 52718051, "-", "T"), new QueryOptions());  // should not return null
//        variantAnnotationDBAdaptor.getAllConsequenceTypesByVariant(new GenomicVariant("10", 115412783, "-", "C"), new QueryOptions());  // should not return null
//        variantAnnotationDBAdaptor.getAllConsequenceTypesByVariant(new GenomicVariant("10", 27793991, StringUtils.repeat("N",1907), "-"), new QueryOptions());  // should not return null
//        variantAnnotationDBAdaptor.getAllConsequenceTypesByVariant(new GenomicVariant("10", 27436462, StringUtils.repeat("N",2), "-"), new QueryOptions());  // should not return intergenic_variant
//        variantAnnotationDBAdaptor.getAllConsequenceTypesByVariant(new GenomicVariant("10", 6638139, "A", "T"), new QueryOptions());  // should not return intergenic_variant
//        variantAnnotationDBAdaptor.getAllConsequenceTypesByVariant(new GenomicVariant("1", 3745870, "C", "T"), new QueryOptions());  // should not return null
//          variantAnnotationDBAdaptor.getAllConsequenceTypesByVariant(new GenomicVariant("1", 35656173, "C", "A"), new QueryOptions());  // should return initiator_codon_variant
//          variantAnnotationDBAdaptor.getAllConsequenceTypesByVariant(new GenomicVariant("1", 28071285, "C", "G"), new QueryOptions());  // should return initiator_codon_variant
//          variantAnnotationDBAdaptor.getAllConsequenceTypesByVariant(new GenomicVariant("1", 35656173, "C", "A"), new QueryOptions());  // should return synonymous_variant
//          variantAnnotationDBAdaptor.getAllConsequenceTypesByVariant(new GenomicVariant("22", 22274249, "-", "AGGAG"), new QueryOptions());  // should return downstream_gene_variant
//          variantAnnotationDBAdaptor.getAllConsequenceTypesByVariant(new GenomicVariant("22", 51042514, "-", "G"), new QueryOptions());  // should return downstream_gene_variant
//          variantAnnotationDBAdaptor.getAllConsequenceTypesByVariant(new GenomicVariant("22", 36587846, "-", "CT"), new QueryOptions());  // should
//          variantAnnotationDBAdaptor.getAllConsequenceTypesByVariant(new GenomicVariant("22", 42537628, "T", "C"), new QueryOptions());  // should return downstream_gene_variant
//          variantAnnotationDBAdaptor.getAllConsequenceTypesByVariant(new GenomicVariant("22", 27283340, "-", "C"), new QueryOptions());  // should return splice_region_variant
//          variantAnnotationDBAdaptor.getAllConsequenceTypesByVariant(new GenomicVariant("22", 31478142, "-", "G"), new QueryOptions());  // should return downstream_gene_variant
//          variantAnnotationDBAdaptor.getAllConsequenceTypesByVariant(new GenomicVariant("22", 29684676, "G", "A"), new QueryOptions());  // should return downstream_gene_variant
//          variantAnnotationDBAdaptor.getAllConsequenceTypesByVariant(new GenomicVariant("22", 40806293, "-", "TGTG"), new QueryOptions());  // should return downstream_gene_variant
//          variantAnnotationDBAdaptor.getAllConsequenceTypesByVariant(new GenomicVariant("22", 39426437, StringUtils.repeat("N",20092), "-"), new QueryOptions());  // ¿should return 3_prime_UTR_variant? No if ENSEMBLs gtf was used
//          variantAnnotationDBAdaptor.getAllConsequenceTypesByVariant(new GenomicVariant("22", 38069602, StringUtils.repeat("N",5799), "-"), new QueryOptions());  // should return 3_prime_UTR_variant
//          variantAnnotationDBAdaptor.getAllConsequenceTypesByVariant(new GenomicVariant("22", 17054103, "A", "G"), new QueryOptions());  // should NOT return non_coding_transcript_exon_variant
//          variantAnnotationDBAdaptor.getAllConsequenceTypesByVariant(new GenomicVariant("22", 35661560, "A", "G"), new QueryOptions());  // should return synonymous_variant
//          variantAnnotationDBAdaptor.getAllConsequenceTypesByVariant(new GenomicVariant("22", 31368158, StringUtils.repeat("N",4), "-"), new QueryOptions());  // should return donor_variant, intron_variant
//          variantAnnotationDBAdaptor.getAllConsequenceTypesByVariant(new GenomicVariant("22", 36587124, "-", "TA"), new QueryOptions());  // should return stop_retained_variant
//          variantAnnotationDBAdaptor.getAllConsequenceTypesByVariant(new GenomicVariant("22", 30824659, "-", "A"), new QueryOptions());  // should return stop_retained_variant
//          variantAnnotationDBAdaptor.getAllConsequenceTypesByVariant(new GenomicVariant("22", 26951215, "T", "C"), new QueryOptions());  // should NOT return null pointer exception
//          variantAnnotationDBAdaptor.getAllConsequenceTypesByVariant(new GenomicVariant("22", 17602839, "G", "A"), new QueryOptions());  // should NOT return null pointer exception
//          variantAnnotationDBAdaptor.getAllConsequenceTypesByVariant(new GenomicVariant("22", 20891503, "-", "CCTC"), new QueryOptions());  // should return missense_variant
//          variantAnnotationDBAdaptor.getAllConsequenceTypesByVariant(new GenomicVariant("22", 21991357, "T", "C"), new QueryOptions());  // should return missense_variant
//          variantAnnotationDBAdaptor.getAllConsequenceTypesByVariant(new GenomicVariant("22", 24717655, "C", "T"), new QueryOptions());  // should return missense_variant
//          variantAnnotationDBAdaptor.getAllConsequenceTypesByVariant(new GenomicVariant("22", 24314402, StringUtils.repeat("N",19399), "-"), new QueryOptions());  // should return 3prime_UTR_variant
//          variantAnnotationDBAdaptor.getAllConsequenceTypesByVariant(new GenomicVariant("22", 22007661, "G", "A"), new QueryOptions());  // should
//          variantAnnotationDBAdaptor.getAllConsequenceTypesByVariant(new GenomicVariant("22", 23476261, "G", "A"), new QueryOptions());  // should
//          variantAnnotationDBAdaptor.getAllConsequenceTypesByVariant(new GenomicVariant("22", 22517056, StringUtils.repeat("N",82585), "-"), new QueryOptions());  // should return 3prime_UTR_variant
//          variantAnnotationDBAdaptor.getAllConsequenceTypesByVariant(new GenomicVariant("22", 21388510, "A", "T"), new QueryOptions());  // should NOT return mature_miRNA_variant but non_coding_transcript_variant,non_coding_transcript_exon_variant
//          variantAnnotationDBAdaptor.getAllConsequenceTypesByVariant(new GenomicVariant("22", 22007634, "G", "A"), new QueryOptions());  // should NOT return mature_miRNA_variant but non_coding_transcript_variant,non_coding_transcript_exon_variant
//          variantAnnotationDBAdaptor.getAllConsequenceTypesByVariant(new GenomicVariant("22", 20891502, "-", "CCTC"), new QueryOptions());  // should return splice_region_variant
//          variantAnnotationDBAdaptor.getAllConsequenceTypesByVariant(new GenomicVariant("22", 18387495, "G", "A"), new QueryOptions());  // should NOT return incomplete_teminator_codon_variant
//          variantAnnotationDBAdaptor.getAllConsequenceTypesByVariant(new GenomicVariant("22", 19258045, StringUtils.repeat("N",27376), "-"), new QueryOptions());  // should return initiator_codon_variant
//          variantAnnotationDBAdaptor.getAllConsequenceTypesByVariant(new GenomicVariant("22", 18293502, "T", "C"), new QueryOptions());  // should return initiator_codon_variant
//          variantAnnotationDBAdaptor.getAllConsequenceTypesByVariant(new GenomicVariant("22", 18620375, StringUtils.repeat("N",9436), "-"), new QueryOptions());  // should return transcript_ablation
//          variantAnnotationDBAdaptor.getAllConsequenceTypesByVariant(new GenomicVariant("22", 18997219, StringUtils.repeat("N",12521), "-"), new QueryOptions());  // should return transcript_ablation
//          variantAnnotationDBAdaptor.getAllConsequenceTypesByVariant(new GenomicVariant("22", 17449263, "G", "A"), new QueryOptions());  // should return
//          variantAnnotationDBAdaptor.getAllConsequenceTypesByVariant(new GenomicVariant("22", 21982892, "C", "T"), new QueryOptions());  // should return a result
//          variantAnnotationDBAdaptor.getAllConsequenceTypesByVariant(new GenomicVariant("22", 16676212, "C", "T"), new QueryOptions());  // should include downstream_gene_variant
//          variantAnnotationDBAdaptor.getAllConsequenceTypesByVariant(new GenomicVariant("22", 22022872, "T", "C"), new QueryOptions());  // should not raise an error
//          variantAnnotationDBAdaptor.getAllConsequenceTypesByVariant(new GenomicVariant("2", 179633644, "G", "C"), new QueryOptions());  // should include
//          variantAnnotationDBAdaptor.getAllConsequenceTypesByVariant(new GenomicVariant("22", 16123409, "-", "A"), new QueryOptions());  // should include
//          variantAnnotationDBAdaptor.getAllConsequenceTypesByVariant(new GenomicVariant("22", 51234118, "C", "G"), new QueryOptions());  // should include upstream_gene_variant
//          variantAnnotationDBAdaptor.getAllConsequenceTypesByVariant(new GenomicVariant("1", 155159745, "G", "A"), new QueryOptions());  // should not raise error
//          variantAnnotationDBAdaptor.getAllConsequenceTypesByVariant(new GenomicVariant("2", 179621477, "C", "T"), new QueryOptions());  // should not raise error
//          variantAnnotationDBAdaptor.getAllConsequenceTypesByVariant(new GenomicVariant("22", 20918922, "C", "T"), new QueryOptions());  // should not raise java.lang.StringIndexOutOfBoundsException
//          variantAnnotationDBAdaptor.getAllConsequenceTypesByVariant(new GenomicVariant("22", 18628756, "A", "T"), new QueryOptions());  // should not raise java.lang.NumberFormatException
//          variantAnnotationDBAdaptor.getAllConsequenceTypesByVariant(new GenomicVariant("22", 17488995, "G", "A"), new QueryOptions());  // should not raise java.lang.NumberFormatException
//          variantAnnotationDBAdaptor.getAllConsequenceTypesByVariant(new GenomicVariant("22", 17280889, "G", "A"), new QueryOptions());  // should not raise java.lang.NumberFormatException
//          variantAnnotationDBAdaptor.getAllConsequenceTypesByVariant(new GenomicVariant("22", 16449075, "G", "A"), new QueryOptions());  // should not raise null exception
//          variantAnnotationDBAdaptor.getAllConsequenceTypesByVariant(new GenomicVariant("22", 16287784, "C", "T"), new QueryOptions());  // should not raise null exception
//          variantAnnotationDBAdaptor.getAllConsequenceTypesByVariant(new GenomicVariant("22", 16287365, "C", "T"), new QueryOptions());  // should not raise null exception
//          variantAnnotationDBAdaptor.getAllConsequenceTypesByVariant(new GenomicVariant("22", 17468875, "C", "A"), new QueryOptions());  // missense_variant
//        variantAnnotationDBAdaptor.getAllConsequenceTypesByVariant(new GenomicVariant("22", 17451081, "C", "T"), new QueryOptions());  // should not include stop_reained_variant
//        variantAnnotationDBAdaptor.getAllConsequenceTypesByVariant(new GenomicVariant("22", 17468875, "C", "T"), new QueryOptions());  // synonymous_variant
//        variantAnnotationDBAdaptor.getAllConsequenceTypesByVariant(new GenomicVariant("22", 17449263, "G", "A"), new QueryOptions());  // should not include stop_reained_variant
//        variantAnnotationDBAdaptor.getAllConsequenceTypesByVariant(new GenomicVariant("22", 17449238, "T", "C"), new QueryOptions());  // should not include stop_codon
//        variantAnnotationDBAdaptor.getAllConsequenceTypesByVariant(new GenomicVariant("22", 17071673, "A", "G"), new QueryOptions());  // 3_prime_UTR_variant
//        variantAnnotationDBAdaptor.getAllConsequenceTypesByVariant(new GenomicVariant("22", 16151191, "G", "-"), new QueryOptions());
//        variantAnnotationDBAdaptor.getAllConsequenceTypesByVariant(new GenomicVariant("22", 16340551, "A", "G"), new QueryOptions());
//        variantAnnotationDBAdaptor.getAllConsequenceTypesByVariant(new GenomicVariant("22", 17039749, "C", "A"), new QueryOptions());
//        variantAnnotationDBAdaptor.getAllConsequenceTypesByVariant(new GenomicVariant("22", 16287365, "C", "T"), new QueryOptions());
//        variantAnnotationDBAdaptor.getAllConsequenceTypesByVariant(new GenomicVariant("22", 16101010, "TTA", "-"), new QueryOptions());
//        variantAnnotationDBAdaptor.getAllConsequenceTypesByVariant(new GenomicVariant("22", 16062270, "G", "T"), new QueryOptions());
//        variantAnnotationDBAdaptor.getAllConsequenceTypesByVariant(new GenomicVariant("22", 20918922, "C", "T"), new QueryOptions());
//        variantAnnotationDBAdaptor.getAllConsequenceTypesByVariant(new GenomicVariant("22", 17668822, "TCTCTACTAAAAATACAAAAAATTAGCCAGGCGTGGTGGCAGGTGCCTGTAGTACCAGCTACTTGGAAGGCTGAGGCAGGAGACTCTCTTGAACCTGGGAAGCCGAGGTTGCAGTGAGCTGGGCGACAGAGGGAGACTCCGTAAAAAAAAGAAAAAAAAAGAAGAAGAAGAAAAGAAAACAGGAAGGAAAGAAGAAAGAGAAACTAGAAATAATACATGTAAAGTGGCTGATTCTATTATCCTTGTTATTCCTTCTCCATGGGGCTGTTGTCAGGATTAAGTGAGATAGAGCACAGGAAAGGGCTCTGGAAACGCCTGTAGGCTCTAACCCTGAGGCATGGGCCTGTGGCCAGGAGCTCTCCCATTGACCACCTCCGCTGCCTCTGCTCGCATCCCGCAGGCTCACCTGTTTCTCCGGCGTGGAAGAAGTAAGGCAGCTTAACGCCATCCTTGGCGGGGATCATCAGAGCTTCCTTGTAGTCATGCAAGGAGTGGCCAGTGTCCTCATGCCCCACCTGCAGGACAGAGAGGGACAGGGAGGTGTCTGCAGGGCGCATGCCTCACTTGCTGATGGCGCGCCCTGGAGCCTGTGCACACCCTTCCTTGTACCCTGCCACCACTGCCGGGACCTTTGTCACACAGCCTTTTAAGAATGACCAGGAGCAGGCCAGGCGTGGTGGCTCACACCTGTAATCCCAGCACTTTGGGAGGCCGAGGCAGGCAGATCACGAAGTCAGGAGATCGAGACCATCCTGGCTAACACAGTGAAACCCCA", "-"), new QueryOptions());
//        variantAnnotationDBAdaptor.getAllConsequenceTypesByVariant(new GenomicVariant("22", 17668818, "C", "A"), new QueryOptions());
//        variantAnnotationDBAdaptor.getAllConsequenceTypesByVariant(new GenomicVariant("8", 408515, "GAA", ""), new QueryOptions());
//        variantAnnotationDBAdaptor.getAllConsequenceTypesByVariant(new GenomicVariant("3", 367747, "C", "T"), new QueryOptions());
//        variantAnnotationDBAdaptor.getAllConsequenceTypesByVariant(new GenomicVariant("9", 214512, "C", "A"), new QueryOptions());
//        variantAnnotationDBAdaptor.getAllConsequenceTypesByVariant(new GenomicVariant("14", 19108198, "-", "GGTCTAGCATG"), new QueryOptions());
//        variantAnnotationDBAdaptor.getAllConsequenceTypesByVariant(new GenomicVariant("3L", 22024723, "G", "T"), new QueryOptions());
//        variantAnnotationDBAdaptor.getAllConsequenceTypesByVariant(new GenomicVariant("2L", 37541199, "G", "A"), new QueryOptions());
//
//        // Use local gene collection to test these
//        variantAnnotationDBAdaptor.getAllConsequenceTypesByVariant(new GenomicVariant("1", 5, "GGTCTAGCATG", "-"), new QueryOptions());
//        variantAnnotationDBAdaptor.getAllConsequenceTypesByVariant(new GenomicVariant("1", 1, "G", "A"), new QueryOptions());
//        variantAnnotationDBAdaptor.getAllConsequenceTypesByVariant(new GenomicVariant("1", 5, "GGTCTAGCATGTTACATGAAG", "-"), new QueryOptions());
//        variantAnnotationDBAdaptor.getAllConsequenceTypesByVariant(new GenomicVariant("1", 15, "GTTACATGAAG", "-"), new QueryOptions());
//        variantAnnotationDBAdaptor.getAllConsequenceTypesByVariant(new GenomicVariant("1", 21, "T", "A"), new QueryOptions());
//        variantAnnotationDBAdaptor.getAllConsequenceTypesByVariant(new GenomicVariant("1", 34, "-", "AAAT"), new QueryOptions());
//        variantAnnotationDBAdaptor.getAllConsequenceTypesByVariant(new GenomicVariant("1", 42, "G", "A"), new QueryOptions());
//        variantAnnotationDBAdaptor.getAllConsequenceTypesByVariant(new GenomicVariant("1", 75, "T", "A"), new QueryOptions());
//        variantAnnotationDBAdaptor.getAllConsequenceTypesByVariant(new GenomicVariant("1", 75, "TCTAAGGCCTC", "-"), new QueryOptions());
//        variantAnnotationDBAdaptor.getAllConsequenceTypesByVariant(new GenomicVariant("1", 25, "GATAGTTCCTA", "-"), new QueryOptions());
//        variantAnnotationDBAdaptor.getAllConsequenceTypesByVariant(new GenomicVariant("1", 45, "GATAGGGTAC", "-"), new QueryOptions());


//        try {
//            br = new BufferedReader(new InputStreamReader(Files.newInputStream(Paths.get("/tmp/22.wgs.integrated_phase1_v3.20101123.snps_indels_sv.sites.vcf"))));
//        } catch (IOException e) {
//            e.printStackTrace();
//        }

        /**
         * Calculates annotation for vcf file variants, loads vep annotations, compares batches and writes results
         */
        String DIROUT = "/home/fjlopez/tmp/";
//        String DIROUT = "/homes/fjlopez/tmp/";
        List<String> VCFS = new ArrayList<>();
        VCFS.add("/tmp/test.vcf");
//        VCFS.add("/nfs/production2/eva/release-2015-pag/1000g-phase1/vcf_accessioned/ALL.chr10.integrated_phase1_v3.20101123.snps_indels_svs.genotypes_accessioned.vcf");
//        VCFS.add("/nfs/production2/eva/release-2015-pag/1000g-phase1/vcf_accessioned/ALL.chr11.integrated_phase1_v3.20101123.snps_indels_svs.genotypes_accessioned.vcf");
//        VCFS.add("/nfs/production2/eva/release-2015-pag/1000g-phase1/vcf_accessioned/ALL.chr12.integrated_phase1_v3.20101123.snps_indels_svs.genotypes_accessioned.vcf");
//        VCFS.add("/nfs/production2/eva/release-2015-pag/1000g-phase1/vcf_accessioned/ALL.chr13.integrated_phase1_v3.20101123.snps_indels_svs.genotypes_accessioned.vcf");
//        VCFS.add("/nfs/production2/eva/release-2015-pag/1000g-phase1/vcf_accessioned/ALL.chr14.integrated_phase1_v3.20101123.snps_indels_svs.genotypes_accessioned.vcf");
//        VCFS.add("/nfs/production2/eva/release-2015-pag/1000g-phase1/vcf_accessioned/ALL.chr15.integrated_phase1_v3.20101123.snps_indels_svs.genotypes_accessioned.vcf");
//        VCFS.add("/nfs/production2/eva/release-2015-pag/1000g-phase1/vcf_accessioned/ALL.chr16.integrated_phase1_v3.20101123.snps_indels_svs.genotypes_accessioned.vcf");
//        VCFS.add("/nfs/production2/eva/release-2015-pag/1000g-phase1/vcf_accessioned/ALL.chr17.integrated_phase1_v3.20101123.snps_indels_svs.genotypes_accessioned.vcf");
//        VCFS.add("/nfs/production2/eva/release-2015-pag/1000g-phase1/vcf_accessioned/ALL.chr18.integrated_phase1_v3.20101123.snps_indels_svs.genotypes_accessioned.vcf");
//        VCFS.add("/nfs/production2/eva/release-2015-pag/1000g-phase1/vcf_accessioned/ALL.chr19.integrated_phase1_v3.20101123.snps_indels_svs.genotypes_accessioned.vcf");
//        VCFS.add("/nfs/production2/eva/release-2015-pag/1000g-phase1/vcf_accessioned/ALL.chr1.integrated_phase1_v3.20101123.snps_indels_svs.genotypes_accessioned.vcf");
//        VCFS.add("/nfs/production2/eva/release-2015-pag/1000g-phase1/vcf_accessioned/ALL.chr20.integrated_phase1_v3.20101123.snps_indels_svs.genotypes_accessioned.vcf");
//        VCFS.add("/nfs/production2/eva/release-2015-pag/1000g-phase1/vcf_accessioned/ALL.chr21.integrated_phase1_v3.20101123.snps_indels_svs.genotypes_accessioned.vcf");
//        VCFS.add("/nfs/production2/eva/release-2015-pag/1000g-phase1/vcf_accessioned/ALL.chr22.integrated_phase1_v3.20101123.snps_indels_svs.genotypes_accessioned.vcf");
//        VCFS.add("/nfs/production2/eva/release-2015-pag/1000g-phase1/vcf_accessioned/ALL.chr2.integrated_phase1_v3.20101123.snps_indels_svs.genotypes_accessioned.vcf");
//        VCFS.add("/nfs/production2/eva/release-2015-pag/1000g-phase1/vcf_accessioned/ALL.chr3.integrated_phase1_v3.20101123.snps_indels_svs.genotypes_accessioned.vcf");
//        VCFS.add("/nfs/production2/eva/release-2015-pag/1000g-phase1/vcf_accessioned/ALL.chr4.integrated_phase1_v3.20101123.snps_indels_svs.genotypes_accessioned.vcf");
//        VCFS.add("/nfs/production2/eva/release-2015-pag/1000g-phase1/vcf_accessioned/ALL.chr5.integrated_phase1_v3.20101123.snps_indels_svs.genotypes_accessioned.vcf");
//        VCFS.add("/nfs/production2/eva/release-2015-pag/1000g-phase1/vcf_accessioned/ALL.chr6.integrated_phase1_v3.20101123.snps_indels_svs.genotypes_accessioned.vcf");
//        VCFS.add("/nfs/production2/eva/release-2015-pag/1000g-phase1/vcf_accessioned/ALL.chr7.integrated_phase1_v3.20101123.snps_indels_svs.genotypes_accessioned.vcf");
//        VCFS.add("/nfs/production2/eva/release-2015-pag/1000g-phase1/vcf_accessioned/ALL.chr8.integrated_phase1_v3.20101123.snps_indels_svs.genotypes_accessioned.vcf");
//        VCFS.add("/nfs/production2/eva/release-2015-pag/1000g-phase1/vcf_accessioned/ALL.chr9.integrated_phase1_v3.20101123.snps_indels_svs.genotypes_accessioned.vcf");
//        VCFS.add("/nfs/production2/eva/release-2015-pag/1000g-phase1/vcf_accessioned/ALL.chrX.integrated_phase1_v3.20101123.snps_indels_svs.genotypes_accessioned.vcf");

        List<String> VEPFILENAMES = new ArrayList<>();
        VEPFILENAMES.add("/tmp/test.txt");
//        VEPFILENAMES.add("/nfs/production2/eva/VEP/eva_output/release-2015-pag/Complete/1000g-phase1/vcf_accessioned/ALL.chr10.integrated_phase1_v3.20101123.snps_indels_svs.genotypes_accessioned_VEPprocessed.txt");
//        VEPFILENAMES.add("/nfs/production2/eva/VEP/eva_output/release-2015-pag/Complete/1000g-phase1/vcf_accessioned/ALL.chr11.integrated_phase1_v3.20101123.snps_indels_svs.genotypes_accessioned_VEPprocessed.txt");
//        VEPFILENAMES.add("/nfs/production2/eva/VEP/eva_output/release-2015-pag/Complete/1000g-phase1/vcf_accessioned/ALL.chr12.integrated_phase1_v3.20101123.snps_indels_svs.genotypes_accessioned_VEPprocessed.txt");
//        VEPFILENAMES.add("/nfs/production2/eva/VEP/eva_output/release-2015-pag/Complete/1000g-phase1/vcf_accessioned/ALL.chr13.integrated_phase1_v3.20101123.snps_indels_svs.genotypes_accessioned_VEPprocessed.txt");
//        VEPFILENAMES.add("/nfs/production2/eva/VEP/eva_output/release-2015-pag/Complete/1000g-phase1/vcf_accessioned/ALL.chr14.integrated_phase1_v3.20101123.snps_indels_svs.genotypes_accessioned_VEPprocessed.txt");
//        VEPFILENAMES.add("/nfs/production2/eva/VEP/eva_output/release-2015-pag/Complete/1000g-phase1/vcf_accessioned/ALL.chr15.integrated_phase1_v3.20101123.snps_indels_svs.genotypes_accessioned_VEPprocessed.txt");
//        VEPFILENAMES.add("/nfs/production2/eva/VEP/eva_output/release-2015-pag/Complete/1000g-phase1/vcf_accessioned/ALL.chr16.integrated_phase1_v3.20101123.snps_indels_svs.genotypes_accessioned_VEPprocessed.txt");
//        VEPFILENAMES.add("/nfs/production2/eva/VEP/eva_output/release-2015-pag/Complete/1000g-phase1/vcf_accessioned/ALL.chr17.integrated_phase1_v3.20101123.snps_indels_svs.genotypes_accessioned_VEPprocessed.txt");
//        VEPFILENAMES.add("/nfs/production2/eva/VEP/eva_output/release-2015-pag/Complete/1000g-phase1/vcf_accessioned/ALL.chr18.integrated_phase1_v3.20101123.snps_indels_svs.genotypes_accessioned_VEPprocessed.txt");
//        VEPFILENAMES.add("/nfs/production2/eva/VEP/eva_output/release-2015-pag/Complete/1000g-phase1/vcf_accessioned/ALL.chr19.integrated_phase1_v3.20101123.snps_indels_svs.genotypes_accessioned_VEPprocessed.txt");
//        VEPFILENAMES.add("/nfs/production2/eva/VEP/eva_output/release-2015-pag/Complete/1000g-phase1/vcf_accessioned/ALL.chr1.integrated_phase1_v3.20101123.snps_indels_svs.genotypes_accessioned_VEPprocessed.txt");
//        VEPFILENAMES.add("/nfs/production2/eva/VEP/eva_output/release-2015-pag/Complete/1000g-phase1/vcf_accessioned/ALL.chr20.integrated_phase1_v3.20101123.snps_indels_svs.genotypes_accessioned_VEPprocessed.txt");
//        VEPFILENAMES.add("/nfs/production2/eva/VEP/eva_output/release-2015-pag/Complete/1000g-phase1/vcf_accessioned/ALL.chr21.integrated_phase1_v3.20101123.snps_indels_svs.genotypes_accessioned_VEPprocessed.txt");
//        VEPFILENAMES.add("/nfs/production2/eva/VEP/eva_output/release-2015-pag/Complete/1000g-phase1/vcf_accessioned/ALL.chr22.integrated_phase1_v3.20101123.snps_indels_svs.genotypes_accessioned_VEPprocessed.txt");
//        VEPFILENAMES.add("/nfs/production2/eva/VEP/eva_output/release-2015-pag/Complete/1000g-phase1/vcf_accessioned/ALL.chr2.integrated_phase1_v3.20101123.snps_indels_svs.genotypes_accessioned_VEPprocessed.txt");
//        VEPFILENAMES.add("/nfs/production2/eva/VEP/eva_output/release-2015-pag/Complete/1000g-phase1/vcf_accessioned/ALL.chr3.integrated_phase1_v3.20101123.snps_indels_svs.genotypes_accessioned_VEPprocessed.txt");
//        VEPFILENAMES.add("/nfs/production2/eva/VEP/eva_output/release-2015-pag/Complete/1000g-phase1/vcf_accessioned/ALL.chr4.integrated_phase1_v3.20101123.snps_indels_svs.genotypes_accessioned_VEPprocessed.txt");
//        VEPFILENAMES.add("/nfs/production2/eva/VEP/eva_output/release-2015-pag/Complete/1000g-phase1/vcf_accessioned/ALL.chr5.integrated_phase1_v3.20101123.snps_indels_svs.genotypes_accessioned_VEPprocessed.txt");
//        VEPFILENAMES.add("/nfs/production2/eva/VEP/eva_output/release-2015-pag/Complete/1000g-phase1/vcf_accessioned/ALL.chr6.integrated_phase1_v3.20101123.snps_indels_svs.genotypes_accessioned_VEPprocessed.txt");
//        VEPFILENAMES.add("/nfs/production2/eva/VEP/eva_output/release-2015-pag/Complete/1000g-phase1/vcf_accessioned/ALL.chr7.integrated_phase1_v3.20101123.snps_indels_svs.genotypes_accessioned_VEPprocessed.txt");
//        VEPFILENAMES.add("/nfs/production2/eva/VEP/eva_output/release-2015-pag/Complete/1000g-phase1/vcf_accessioned/ALL.chr8.integrated_phase1_v3.20101123.snps_indels_svs.genotypes_accessioned_VEPprocessed.txt");
//        VEPFILENAMES.add("/nfs/production2/eva/VEP/eva_output/release-2015-pag/Complete/1000g-phase1/vcf_accessioned/ALL.chr9.integrated_phase1_v3.20101123.snps_indels_svs.genotypes_accessioned_VEPprocessed.txt");
//        VEPFILENAMES.add("/nfs/production2/eva/VEP/eva_output/release-2015-pag/Complete/1000g-phase1/vcf_accessioned/ALL.chrX.integrated_phase1_v3.20101123.snps_indels_svs.genotypes_accessioned_VEPprocessed.txt");



        Set<AnnotationComparisonObject> uvaAnnotationSet = new HashSet<>();
        Set<AnnotationComparisonObject> vepAnnotationSet = new HashSet<>();
        int vepFileIndex = 0;
        int nNonRegulatoryAnnotations = 0;
        int nVariants = 0;
        for (String vcfFilename : VCFS) {
            System.out.println("Processing "+vcfFilename+" lines...");
            VcfRawReader vcfReader = new VcfRawReader(vcfFilename);
            File file = new File(VEPFILENAMES.get(vepFileIndex));
            RandomAccessFile raf = new RandomAccessFile(file, "r");
            if (vcfReader.open()) {
                vcfReader.pre();
                skipVepFileHeader(raf);
                int nLines = countLines(vcfFilename);
                int nReadVariants;
                int lineCounter=0;
                do {
                    nReadVariants = getVcfAnnotationBatch(vcfReader, variantAnnotationDBAdaptor, uvaAnnotationSet);
                    nNonRegulatoryAnnotations += getVepAnnotationBatch(raf, nReadVariants, vepAnnotationSet);
                    nVariants += nReadVariants;
                    compareAndWrite(uvaAnnotationSet, vepAnnotationSet, lineCounter, nLines, nNonRegulatoryAnnotations,
                            nVariants, DIROUT);
                    lineCounter += nReadVariants;
                    System.out.print(lineCounter+"/"+nLines+" - non-regulatory annotations: "+nNonRegulatoryAnnotations+"\r");
                } while (nReadVariants > 0);
                vcfReader.post();
                vcfReader.close();
                raf.close();
            }
            vepFileIndex++;
        }
    }

    private void skipVepFileHeader(RandomAccessFile raf) throws IOException {
        String line;
        long pos;
        do {
            pos = raf.getFilePointer();
            line = raf.readLine();
        }while(line.startsWith("#"));
        raf.seek(pos);
    }

    private int getVcfAnnotationBatch(VcfRawReader vcfReader, VariantAnnotationDBAdaptor variantAnnotationDBAdaptor,
                                      Set<AnnotationComparisonObject> uvaAnnotationSet) {
        QueryResult queryResult = null;
        String pos;
        String ref;
        String alt;
        String SoNameToTest;

        List<VcfRecord> vcfRecordList = vcfReader.read(1000);
        int ensemblPos;

        for (VcfRecord vcfRecord : vcfRecordList) {
            // Short deletion
            if (vcfRecord.getReference().length() > 1) {
                ref = vcfRecord.getReference().substring(1);
                alt = "-";
                ensemblPos = vcfRecord.getPosition() + 1;
                int end = getEndFromInfoField(vcfRecord);
                if(end==-1) {
                    if (ref.length() > 1) {
                        pos = (vcfRecord.getPosition() + 1) + "-" + (vcfRecord.getPosition() + ref.length());
                    } else {
                        pos = Integer.toString(vcfRecord.getPosition() + 1);
                    }
                } else {
                    pos = (vcfRecord.getPosition() + 1) + "-" + end;
                }
                // Alternate length may be > 1 if it contains <DEL>
            } else if (vcfRecord.getAlternate().length() > 1) {
                // Large deletion
                if (vcfRecord.getAlternate().equals("<DEL>")) {
                    ensemblPos = vcfRecord.getPosition() + 1;
                    int end = getEndFromInfoField(vcfRecord);
                    pos = (vcfRecord.getPosition() + 1) + "-" + end;
                    ref = StringUtils.repeat("N", end - vcfRecord.getPosition());
                    alt = "-";
                    // Short insertion
                } else {
                    ensemblPos = vcfRecord.getPosition() + 1;
                    ref = "-";
                    alt = vcfRecord.getAlternate().substring(1);
                    pos = vcfRecord.getPosition() + "-" + (vcfRecord.getPosition() + 1);
                }
                // SNV
            } else {
                ref = vcfRecord.getReference();
                alt = vcfRecord.getAlternate();
                ensemblPos = vcfRecord.getPosition();
                pos = Integer.toString(ensemblPos);
            }
            try {
                queryResult = variantAnnotationDBAdaptor.getAllConsequenceTypesByVariant(new GenomicVariant(vcfRecord.getChromosome(), ensemblPos,
                        ref, alt), new QueryOptions());
            } catch (Exception e) {
                System.out.println("new GenomicVariant = " + new GenomicVariant(vcfRecord.getChromosome(), ensemblPos, ref, alt));
                System.exit(1);
            }

            int i;
            List<ConsequenceType> consequenceTypeList = (List<ConsequenceType>) queryResult.getResult();
            for (i = 0; i < consequenceTypeList.size(); i++) {
                for (ConsequenceType.ConsequenceTypeEntry soTerm : consequenceTypeList.get(i).getSoTerms()) {
                    if (soTerm.getSoName().equals("2KB_upstream_gene_variant")) {
                        SoNameToTest = "upstream_gene_variant";
                    } else if (soTerm.getSoName().equals("2KB_downstream_gene_variant")) {
                        SoNameToTest = "downstream_gene_variant";
                    } else {
                        SoNameToTest = soTerm.getSoName();
                    }
                    uvaAnnotationSet.add(new AnnotationComparisonObject(vcfRecord.getChromosome(), pos, alt,
                            consequenceTypeList.get(i).getEnsemblGeneId() == null ? "-" : consequenceTypeList.get(i).getEnsemblGeneId(),
                            consequenceTypeList.get(i).getEnsemblTranscriptId() == null ? "-" : consequenceTypeList.get(i).getEnsemblTranscriptId(),
                            consequenceTypeList.get(i).getBiotype() == null ? "-" : consequenceTypeList.get(i).getBiotype(),
                            SoNameToTest));
                }
            }
        }
        return vcfRecordList.size();
    }

    private int getEndFromInfoField(VcfRecord vcfRecord) {
        String[] infoFields = vcfRecord.getInfo().split(";");
        int i = 0;
        while (i < infoFields.length && !infoFields[i].startsWith("END=")) {
            i++;
        }

        if(i<infoFields.length) {
            return Integer.parseInt(infoFields[i].split("=")[1]);
        } else {
            return -1;
        }
    }

    private int getVepAnnotationBatch(RandomAccessFile raf, int nVariantsToRead,
                                       Set<AnnotationComparisonObject> vepAnnotationSet) throws IOException {
        /**
         * Loads VEP annotation
         */
        String newLine;
        int nNonRegulatoryAnnotations = 0;
        int nReadVariants = 0;
        String previousChr = "";
        String previousPosition = "";
        String previousAlt = "";
        String alt;
        long filePointer=0;

        if(nVariantsToRead>0) {
            while (((newLine = raf.readLine()) != null) && nReadVariants <= nVariantsToRead) {
                String[] lineFields = newLine.split("\t");
                String[] coordinatesParts = lineFields[1].split(":");
                if (lineFields[2].equals("deletion")) {
                    alt = "-";
                } else {
                    alt = lineFields[2];
                }
                if (!previousChr.equals(coordinatesParts[0]) || !previousPosition.equals(coordinatesParts[1]) ||
                        !previousAlt.equals(alt)) {
                    nReadVariants++;
                }
                if (nReadVariants <= nVariantsToRead) {
                    for (String SOname : lineFields[6].split(",")) {
                        if (SOname.equals("nc_transcript_variant")) {
                            SOname = "non_coding_transcript_variant";
                        }
                        if (!SOname.equals("regulatory_region_variant")) {
                            nNonRegulatoryAnnotations++;
                        }
                        vepAnnotationSet.add(new AnnotationComparisonObject(coordinatesParts[0], coordinatesParts[1], alt, lineFields[3],
                                lineFields[4], SOname));
                    }
                    previousChr = coordinatesParts[0];
                    previousPosition = coordinatesParts[1];
                    previousAlt = alt;
                    filePointer = raf.getFilePointer();
                }
            }

            raf.seek(filePointer);
        }

        return nNonRegulatoryAnnotations;
    }

    private void compareAndWrite(Set<AnnotationComparisonObject> uvaAnnotationSet,
                                 Set<AnnotationComparisonObject> vepAnnotationSet, int lineCounter, int nLines,
                                 int nNonRegulatoryAnnotations, int nVariants, String dirout) throws IOException {

        /**
         * Compare both annotation sets and get UVA specific annotations
         */
        BufferedWriter bw = Files.newBufferedWriter(Paths.get(dirout+"/uva.specific.txt"), Charset.defaultCharset());
        bw.write("#CHR\tPOS\tALT\tENSG\tENST\tBIOTYPE\tCT\n");
        Set<AnnotationComparisonObject> uvaAnnotationSetBck = new HashSet<>(uvaAnnotationSet);
        uvaAnnotationSet.removeAll(vepAnnotationSet);
        List<AnnotationComparisonObject> uvaSpecificAnnotationList = new ArrayList(uvaAnnotationSet);
        Collections.sort(uvaSpecificAnnotationList, new AnnotationComparisonObjectComparator());
        for(AnnotationComparisonObject comparisonObject : uvaSpecificAnnotationList) {
            bw.write(comparisonObject.toString());
        }
        bw.close();

        /**
         * Compare both annotation sets and get VEP specific annotations
         */
        bw = Files.newBufferedWriter(Paths.get(dirout+"vep.specific.txt"), Charset.defaultCharset());
        bw.write("#CHR\tPOS\tALT\tENSG\tENST\tBIOTYPE\tCT\n");
        vepAnnotationSet.removeAll(uvaAnnotationSetBck);
        List<AnnotationComparisonObject> vepSpecificAnnotationList = new ArrayList<>(vepAnnotationSet);
        Collections.sort(vepSpecificAnnotationList, new AnnotationComparisonObjectComparator());
        for(AnnotationComparisonObject comparisonObject : vepSpecificAnnotationList) {
            bw.write(comparisonObject.toString());
        }
        bw.write("\n\n\n");
        bw.write(lineCounter+"/"+nLines+"\n");
        bw.write("# processed variants: "+nVariants+"\n");
        bw.write("# non-regulatory annotations: "+nNonRegulatoryAnnotations+"\n");

        bw.close();
    }

}<|MERGE_RESOLUTION|>--- conflicted
+++ resolved
@@ -278,12 +278,9 @@
         // Use ebi cellbase to test these
         // TODO: check differences against Web VEP
 //        variantAnnotationDBAdaptor.getAllConsequenceTypesByVariant(new GenomicVariant("1", 220603289, "-", "GTGT"), new QueryOptions());  // should not return null
-<<<<<<< HEAD
-=======
 //        variantAnnotationDBAdaptor.getAllConsequenceTypesByVariant(new GenomicVariant("1", 16555369, "-", "TG"), new QueryOptions());  // last triplet of the transcript (- strand) and last codifying codon of the transcript, should not return null
 //        variantAnnotationDBAdaptor.getAllConsequenceTypesByVariant(new GenomicVariant("1", 16555369, "T", "-"), new QueryOptions());  // last triplet of the transcript (- strand) and last codifying codon of the transcript, should not return null
 //        variantAnnotationDBAdaptor.getAllConsequenceTypesByVariant(new GenomicVariant("1", 70008, "-", "TG"), new QueryOptions());  // should
->>>>>>> d158cc43
 //        variantAnnotationDBAdaptor.getAllConsequenceTypesByVariant(new GenomicVariant("1", 167385325, "A", "-"), new QueryOptions());  // should
 //        variantAnnotationDBAdaptor.getAllConsequenceTypesByVariant(new GenomicVariant("22", 16287365, "C", "T"), new QueryOptions());  // should
         variantAnnotationDBAdaptor.getAllConsequenceTypesByVariant(new GenomicVariant("19", 45411941, "T", "C"), new QueryOptions());  // should
