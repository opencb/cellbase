--- conflicted
+++ resolved
@@ -109,15 +109,8 @@
 //db.setReadPreference(ReadPreference.secondary(new BasicDBObject("dc", "PG")));
 //db.setReadPreference(ReadPreference.primary());
                 System.out.println("Debug String: "+mc.debugString());
-<<<<<<< HEAD
                 if(!config.getUsername(speciesId,assembly).equals("") || !config.getPass(speciesId, assembly).equals("")){
                     db.authenticate(config.getUsername(speciesId,assembly),config.getPass(speciesId, assembly).toCharArray());
-=======
-                String user = applicationProperties.getProperty(dbPrefix+".USERNAME", "");
-                String pass = applicationProperties.getProperty(dbPrefix+".PASSWORD", "");
-                if(!user.equals("") || !pass.equals("")){
-                    db.authenticate(user,pass.toCharArray());
->>>>>>> c6ef91d1
                 }
             } catch (UnknownHostException e) {
                 e.printStackTrace();
