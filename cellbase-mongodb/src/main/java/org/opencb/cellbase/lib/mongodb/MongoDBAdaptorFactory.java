package org.opencb.cellbase.lib.mongodb;

import com.mongodb.*;
import org.opencb.cellbase.core.lib.DBAdaptorFactory;
import org.opencb.cellbase.core.lib.api.*;
import org.opencb.cellbase.core.lib.api.network.PathwayDBAdaptor;
import org.opencb.cellbase.core.lib.api.network.ProteinProteinInteractionDBAdaptor;
import org.opencb.cellbase.core.lib.api.regulatory.RegulatoryRegionDBAdaptor;
import org.opencb.cellbase.core.lib.api.regulatory.TfbsDBAdaptor;
import org.opencb.cellbase.core.lib.api.variation.*;
import org.opencb.cellbase.lib.mongodb.network.PathwayMongoDBAdaptor;
import org.opencb.cellbase.lib.mongodb.network.ProteinProteinInteractionMongoDBAdaptor;
import org.opencb.cellbase.lib.mongodb.regulatory.RegulatoryRegionMongoDBAdaptor;
import org.opencb.cellbase.lib.mongodb.regulatory.TfbsMongoDBAdaptor;

import java.net.UnknownHostException;
import java.util.*;

public class MongoDBAdaptorFactory extends DBAdaptorFactory {

    private static Map<String, DB> mongoDBFactory;
    // private static Config applicationProperties;
    private static ResourceBundle resourceBundle;
    protected static Properties applicationProperties;

    protected static Map<String, String> speciesAlias;


    static {
        // mongoDBFactory = new HashMap<String, HibernateDBAdaptor>(20);
        speciesAlias = new HashMap<>();
        mongoDBFactory = new HashMap<>(10);

        // reading application.properties file
        resourceBundle = ResourceBundle.getBundle("mongodb");
//			applicationProperties = new Config(resourceBundle);
        applicationProperties = new Properties();
        if (resourceBundle != null) {
            Set<String> keys = resourceBundle.keySet();
            Iterator<String> iterator = keys.iterator();
            String nextKey;
            while (iterator.hasNext()) {
                nextKey = iterator.next();
                applicationProperties.put(nextKey, resourceBundle.getString(nextKey));
            }
        }


        String[] speciesArray = applicationProperties.getProperty("SPECIES").split(",");
        String[] alias = null;
        String version;
        for (String species : speciesArray) {
            species = species.toUpperCase();
            version = applicationProperties.getProperty(species + ".DEFAULT.VERSION").toUpperCase();
            alias = applicationProperties.getProperty(species + "." + version + ".ALIAS").split(",");

//                System.out.println("");
//                System.out.println(species);
            for (String al : alias) {
//                System.out.print(al+' ');
                speciesAlias.put(al, species);
            }
//                System.out.println("");
            // For to recognize the species code
            speciesAlias.put(species, species);
        }
    }

    private DB createCellBaseMongoDB(String speciesVersionPrefix) {
        // logger.debug("HibernateDBAdaptorFactory in getGeneDBAdaptor(): creating Hibernate SessionFactory object for SPECIES.VERSION: '"+speciesVersionPrefix+"' ...");
        // long t1 = System.currentTimeMillis();
        System.out.println(speciesVersionPrefix + "=>"
                + applicationProperties.getProperty(speciesVersionPrefix + ".DATABASE"));
        // initial load and setup from hibernate.cfg.xml
        // Configuration cfg = new
        // Configuration().configure("cellbase-hibernate.cfg.xml");
        MongoClient mc = null;
        DB db = null;
        if (speciesVersionPrefix != null && !speciesVersionPrefix.trim().equals("")) {
            // read DB configuration for that SPECIES.VERSION, by default
            // PRIMARY_DB is selected
            String dbPrefix = applicationProperties.getProperty(speciesVersionPrefix + ".DB", "PRIMARY_DB");
            try {
                MongoClientOptions mongoClientOptions = new MongoClientOptions.Builder()
                        .connectionsPerHost(
                                Integer.parseInt(applicationProperties.getProperty(speciesVersionPrefix + ".MAX_POOL_SIZE", "10")))
                        .connectTimeout(Integer.parseInt(applicationProperties.getProperty(speciesVersionPrefix + ".TIMEOUT", "10000")))
                        .build();

                mc = new MongoClient(new ServerAddress(applicationProperties.getProperty(dbPrefix + ".HOST",
                        "localhost"), Integer.parseInt(applicationProperties.getProperty(dbPrefix + ".PORT", "27017"))),
                        mongoClientOptions);
//                mc.setReadPreference(ReadPreference.secondary(new BasicDBObject("dc", "PG")));
//                mc.setReadPreference(ReadPreference.primary());
//                System.out.println("Replica Status: "+mc.getReplicaSetStatus());
                System.out.println(applicationProperties.getProperty(speciesVersionPrefix + ".DATABASE"));
                db = mc.getDB(applicationProperties.getProperty(speciesVersionPrefix + ".DATABASE"));
//db.setReadPreference(ReadPreference.secondary(new BasicDBObject("dc", "PG")));
//db.setReadPreference(ReadPreference.primary());
<<<<<<< HEAD
                System.out.println("Debug String: "+mc.debugString());
=======
>>>>>>> 7aa27f0b
                String user = applicationProperties.getProperty(dbPrefix+".USERNAME");
                String pass = applicationProperties.getProperty(dbPrefix+".PASSWORD");
                if(!user.equals("") || !pass.equals("")){
                    db.authenticate(user,pass.toCharArray());
                }
            } catch (UnknownHostException e) {
                e.printStackTrace();
            }
        } else {
            logger.debug("HibernateDBAdaptorFactory in createSessionFactory(): 'species' parameter is null or empty");
        }

        return db;
    }

    protected String getSpeciesVersionPrefix(String species, String version) {
        String speciesPrefix = null;
        if (species != null && !species.equals("")) {
            // coding an alias to application code species
            species = speciesAlias.get(species);
            // if 'version' parameter has not been provided the default version is selected
            if (version == null || version.trim().equals("")) {
                version = applicationProperties.getProperty(species + ".DEFAULT.VERSION").toUpperCase();
//				logger.debug("HibernateDBAdaptorFactory in createSessionFactory(): 'version' parameter is null or empty, it's been set to: '"+version+"'");
            }

            // setting database configuration for the 'species.version'
            speciesPrefix = species.toUpperCase() + "." + version.toUpperCase();
        }
        return speciesPrefix;
    }

    @Override
    public void setConfiguration(Properties properties) {
        if (properties != null) {
            if (applicationProperties == null) {
//                applicationProperties = new Config();
                applicationProperties = properties;
            } else {
                for (Object key : properties.keySet()) {
                    applicationProperties.setProperty((String) key, properties.getProperty((String) key));
                }
            }
        }
    }

    @Override
    public void open(String species, String version) {
        String speciesVersionPrefix = getSpeciesVersionPrefix(species, version);

        if (!mongoDBFactory.containsKey(speciesVersionPrefix)) {
            DB db = createCellBaseMongoDB(speciesVersionPrefix);
            mongoDBFactory.put(speciesVersionPrefix, db);
        }
    }

    @Override
    public void close() {
        for (DB sessionFactory : mongoDBFactory.values()) {
            if (sessionFactory != null) {
                sessionFactory.cleanCursors(true);
            }
        }
    }

    @Override
    public GeneDBAdaptor getGeneDBAdaptor(String species) {
        return getGeneDBAdaptor(species, null);
    }

    @Override
    public GeneDBAdaptor getGeneDBAdaptor(String species, String version) {
        String speciesVersionPrefix = getSpeciesVersionPrefix(species, version);
        if (!mongoDBFactory.containsKey(speciesVersionPrefix)) {
            DB db = createCellBaseMongoDB(speciesVersionPrefix);
            mongoDBFactory.put(speciesVersionPrefix, db);
        }
        return (GeneDBAdaptor) new GeneMongoDBAdaptor(mongoDBFactory.get(speciesVersionPrefix),
                speciesAlias.get(species), version);
    }

    @Override
    public TranscriptDBAdaptor getTranscriptDBAdaptor(String species) {
        return getTranscriptDBAdaptor(species, null);
    }

    @Override
    public TranscriptDBAdaptor getTranscriptDBAdaptor(String species, String version) {
        String speciesVersionPrefix = getSpeciesVersionPrefix(species, version);
        if (!mongoDBFactory.containsKey(speciesVersionPrefix)) {
            DB db = createCellBaseMongoDB(speciesVersionPrefix);
            mongoDBFactory.put(speciesVersionPrefix, db);
        }
        return (TranscriptDBAdaptor) new TranscriptMongoDBAdaptor(mongoDBFactory.get(speciesVersionPrefix),
                speciesAlias.get(species), version);
    }

    @Override
    public ChromosomeDBAdaptor getChromosomeDBAdaptor(String species) {
        return getChromosomeDBAdaptor(species, null);
    }

    @Override
    public ChromosomeDBAdaptor getChromosomeDBAdaptor(String species, String version) {
        String speciesVersionPrefix = getSpeciesVersionPrefix(species, version);
        if (!mongoDBFactory.containsKey(speciesVersionPrefix)) {
            DB db = createCellBaseMongoDB(speciesVersionPrefix);
            mongoDBFactory.put(speciesVersionPrefix, db);
        }
        return (ChromosomeDBAdaptor) new ChromosomeMongoDBAdaptor(mongoDBFactory.get(speciesVersionPrefix),
                speciesAlias.get(species), version);
    }

    @Override
    public ExonDBAdaptor getExonDBAdaptor(String species) {
        return getExonDBAdaptor(species, null);
    }

    @Override
    public ExonDBAdaptor getExonDBAdaptor(String species, String version) {
        String speciesVersionPrefix = getSpeciesVersionPrefix(species, version);
        if (!mongoDBFactory.containsKey(speciesVersionPrefix)) {
            DB db = createCellBaseMongoDB(speciesVersionPrefix);
            mongoDBFactory.put(speciesVersionPrefix, db);
        }
        return (ExonDBAdaptor) new ExonMongoDBAdaptor(mongoDBFactory.get(speciesVersionPrefix),
                speciesAlias.get(species), version);
    }

    @Override
    public VariantEffectDBAdaptor getGenomicVariantEffectDBAdaptor(String species) {
        return getGenomicVariantEffectDBAdaptor(species, null);
    }

    @Override
    public VariantEffectDBAdaptor getGenomicVariantEffectDBAdaptor(String species, String version) {
        String speciesVersionPrefix = getSpeciesVersionPrefix(species, version);
        if (!mongoDBFactory.containsKey(speciesVersionPrefix)) {
            DB db = createCellBaseMongoDB(speciesVersionPrefix);
            mongoDBFactory.put(speciesVersionPrefix, db);
        }
        return (VariantEffectDBAdaptor) new VariantEffectMongoDBAdaptor(mongoDBFactory.get(speciesVersionPrefix),
                speciesAlias.get(species), version);
    }

    @Override
    public ProteinDBAdaptor getProteinDBAdaptor(String species) {
        return getProteinDBAdaptor(species, null);
    }

    @Override
    public ProteinDBAdaptor getProteinDBAdaptor(String species, String version) {
        String speciesVersionPrefix = getSpeciesVersionPrefix(species, version);
        if (!mongoDBFactory.containsKey(speciesVersionPrefix)) {
            DB db = createCellBaseMongoDB(speciesVersionPrefix);
            mongoDBFactory.put(speciesVersionPrefix, db);
        }
        return new ProteinMongoDBAdaptor(mongoDBFactory.get(speciesVersionPrefix),
                speciesAlias.get(species), version);
    }

    @Override
    public SnpDBAdaptor getSnpDBAdaptor(String species) {
        // TODO Auto-generated method stub
        return null;
    }

    @Override
    public SnpDBAdaptor getSnpDBAdaptor(String species, String version) {
        // TODO Auto-generated method stub
        return null;
    }

    @Override
    public GenomeSequenceDBAdaptor getGenomeSequenceDBAdaptor(String species) {
        return getGenomeSequenceDBAdaptor(species, null);
    }

    @Override
    public GenomeSequenceDBAdaptor getGenomeSequenceDBAdaptor(String species, String version) {
        String speciesVersionPrefix = getSpeciesVersionPrefix(species, version);
        if (!mongoDBFactory.containsKey(speciesVersionPrefix)) {
            DB db = createCellBaseMongoDB(speciesVersionPrefix);
            mongoDBFactory.put(speciesVersionPrefix, db);
        }
        return (GenomeSequenceDBAdaptor) new GenomeSequenceMongoDBAdaptor(mongoDBFactory.get(speciesVersionPrefix),
                speciesAlias.get(species), version);
    }

    @Override
    public CytobandDBAdaptor getCytobandDBAdaptor(String species) {
        // TODO Auto-generated method stub
        return null;
    }

    @Override
    public CytobandDBAdaptor getCytobandDBAdaptor(String species, String version) {
        // TODO Auto-generated method stub
        return null;
    }

    @Override
    public XRefsDBAdaptor getXRefDBAdaptor(String species) {
        return getXRefDBAdaptor(species, null);
    }

    @Override
    public XRefsDBAdaptor getXRefDBAdaptor(String species, String version) {
        String speciesVersionPrefix = getSpeciesVersionPrefix(species, version);
        if (!mongoDBFactory.containsKey(speciesVersionPrefix)) {
            DB db = createCellBaseMongoDB(speciesVersionPrefix);
            mongoDBFactory.put(speciesVersionPrefix, db);
        }
        return (XRefsDBAdaptor) new XRefsMongoDBAdaptor(mongoDBFactory.get(speciesVersionPrefix),
                speciesAlias.get(species), version);
    }

    @Override
    public RegulatoryRegionDBAdaptor getRegulatoryRegionDBAdaptor(String species) {
        return getRegulatoryRegionDBAdaptor(species, null);
    }

    @Override
    public RegulatoryRegionDBAdaptor getRegulatoryRegionDBAdaptor(String species, String version) {
        String speciesVersionPrefix = getSpeciesVersionPrefix(species, version);
        if (!mongoDBFactory.containsKey(speciesVersionPrefix)) {
            DB db = createCellBaseMongoDB(speciesVersionPrefix);
            mongoDBFactory.put(speciesVersionPrefix, db);
        }
        return (RegulatoryRegionDBAdaptor) new RegulatoryRegionMongoDBAdaptor(mongoDBFactory.get(speciesVersionPrefix),
                speciesAlias.get(species), version);
    }

    @Override
    public MirnaDBAdaptor getMirnaDBAdaptor(String species) {
        // TODO Auto-generated method stub
        return null;
    }

    @Override
    public MirnaDBAdaptor getMirnaDBAdaptor(String species, String version) {
        // TODO Auto-generated method stub
        return null;
    }

    @Override
    public MutationDBAdaptor getMutationDBAdaptor(String species) {
        return getMutationDBAdaptor(species, null);
    }

    @Override
    public MutationDBAdaptor getMutationDBAdaptor(String species, String version) {
        String speciesVersionPrefix = getSpeciesVersionPrefix(species, version);
        if (!mongoDBFactory.containsKey(speciesVersionPrefix)) {
            DB db = createCellBaseMongoDB(speciesVersionPrefix);
            mongoDBFactory.put(speciesVersionPrefix, db);
        }
        return (MutationDBAdaptor) new MutationMongoDBAdaptor(mongoDBFactory.get(speciesVersionPrefix),
                speciesAlias.get(species), version);
    }

    @Override
    public CpGIslandDBAdaptor getCpGIslandDBAdaptor(String species) {
        // TODO Auto-generated method stub
        return null;
    }

    @Override
    public CpGIslandDBAdaptor getCpGIslandDBAdaptor(String species, String version) {
        // TODO Auto-generated method stub
        return null;
    }

    @Override
    public StructuralVariationDBAdaptor getStructuralVariationDBAdaptor(String species) {
        // TODO Auto-generated method stub
        return null;
    }

    @Override
    public StructuralVariationDBAdaptor getStructuralVariationDBAdaptor(String species, String version) {
        // TODO Auto-generated method stub
        return null;
    }

    @Override
    public PathwayDBAdaptor getPathwayDBAdaptor(String species) {
        return getPathwayDBAdaptor(species, null);
    }

    @Override
    public PathwayDBAdaptor getPathwayDBAdaptor(String species, String version) {
        String speciesVersionPrefix = getSpeciesVersionPrefix(species, version);
        if (!mongoDBFactory.containsKey(speciesVersionPrefix)) {
            DB db = createCellBaseMongoDB(speciesVersionPrefix);
            mongoDBFactory.put(speciesVersionPrefix, db);
        }
        return (PathwayDBAdaptor) new PathwayMongoDBAdaptor(mongoDBFactory.get(speciesVersionPrefix),
                speciesAlias.get(species), version);
    }


    @Override
    public ProteinProteinInteractionDBAdaptor getProteinProteinInteractionDBAdaptor(String species) {
        return getProteinProteinInteractionDBAdaptor(species, null);
    }

    @Override
    public ProteinProteinInteractionDBAdaptor getProteinProteinInteractionDBAdaptor(String species, String version) {
        String speciesVersionPrefix = getSpeciesVersionPrefix(species, version);
        if (!mongoDBFactory.containsKey(speciesVersionPrefix)) {
            DB db = createCellBaseMongoDB(speciesVersionPrefix);
            mongoDBFactory.put(speciesVersionPrefix, db);
        }
        return (ProteinProteinInteractionDBAdaptor) new ProteinProteinInteractionMongoDBAdaptor(mongoDBFactory.get(speciesVersionPrefix),
                speciesAlias.get(species), version);
    }


//    public RegulatoryRegionDBAdaptor getRegulationDBAdaptor(String species) {
//        return getRegulationDBAdaptor(species, null);
//    }
//
//    public RegulatoryRegionDBAdaptor getRegulationDBAdaptor(String species, String version) {
//        String speciesVersionPrefix = getSpeciesVersionPrefix(species, version);
//        if (!mongoDBFactory.containsKey(speciesVersionPrefix)) {
//            DB db = createCellBaseMongoDB(speciesVersionPrefix);
//            mongoDBFactory.put(speciesVersionPrefix, db);
//        }
//        return (RegulatoryRegionDBAdaptor) new RegulatoryRegionMongoDBAdaptor(mongoDBFactory.get(speciesVersionPrefix),
//                speciesAlias.get(species), version);
//    }

    public VariationDBAdaptor getVariationDBAdaptor(String species) {
        return getVariationDBAdaptor(species, null);
    }

    public VariationDBAdaptor getVariationDBAdaptor(String species, String version) {
        String speciesVersionPrefix = getSpeciesVersionPrefix(species, version);
        if (!mongoDBFactory.containsKey(speciesVersionPrefix)) {
            DB db = createCellBaseMongoDB(speciesVersionPrefix);
            mongoDBFactory.put(speciesVersionPrefix, db);
        }
        return (VariationDBAdaptor) new VariationMongoDBAdaptor(mongoDBFactory.get(speciesVersionPrefix),
                speciesAlias.get(species), version);
    }

    public ConservedRegionDBAdaptor getConservedRegionDBAdaptor(String species) {
        return getConservedRegionDBAdaptor(species, null);
    }


    public ConservedRegionDBAdaptor getConservedRegionDBAdaptor(String species, String version) {
        String speciesVersionPrefix = getSpeciesVersionPrefix(species, version);
        if (!mongoDBFactory.containsKey(speciesVersionPrefix)) {
            DB db = createCellBaseMongoDB(speciesVersionPrefix);
            mongoDBFactory.put(speciesVersionPrefix, db);
        }
        return (ConservedRegionDBAdaptor) new ConservedRegionMongoDBAdaptor(mongoDBFactory.get(speciesVersionPrefix),
                speciesAlias.get(species), version);
    }

    @Override
    public ProteinFunctionPredictorDBAdaptor getProteinFunctionPredictorDBAdaptor(String species) {
        return getProteinFunctionPredictorDBAdaptor(species, null);
    }

    @Override
    public ProteinFunctionPredictorDBAdaptor getProteinFunctionPredictorDBAdaptor(String species, String version) {
        String speciesVersionPrefix = getSpeciesVersionPrefix(species, version);
        if (!mongoDBFactory.containsKey(speciesVersionPrefix)) {
            DB db = createCellBaseMongoDB(speciesVersionPrefix);
            mongoDBFactory.put(speciesVersionPrefix, db);
        }
        return (ProteinFunctionPredictorDBAdaptor) new ProteinFunctionPredictorMongoDBAdaptor(mongoDBFactory.get(speciesVersionPrefix),
                speciesAlias.get(species), version);
    }


    public TfbsDBAdaptor getTfbsDBAdaptor(String species) {
        return getTfbsDBAdaptor(species, null);
    }


    public TfbsDBAdaptor getTfbsDBAdaptor(String species, String version) {
        String speciesVersionPrefix = getSpeciesVersionPrefix(species, version);
        if (!mongoDBFactory.containsKey(speciesVersionPrefix)) {
            DB db = createCellBaseMongoDB(speciesVersionPrefix);
            mongoDBFactory.put(speciesVersionPrefix, db);
        }
        return (TfbsDBAdaptor) new TfbsMongoDBAdaptor(mongoDBFactory.get(speciesVersionPrefix),
                speciesAlias.get(species), version);
    }


    @Override
    public VariationPhenotypeAnnotationDBAdaptor getVariationPhenotypeAnnotationDBAdaptor(String species) {
        return getVariationPhenotypeAnnotationDBAdaptor(species, null);
    }

    @Override
    public VariationPhenotypeAnnotationDBAdaptor getVariationPhenotypeAnnotationDBAdaptor(String species, String version) {
        String speciesVersionPrefix = getSpeciesVersionPrefix(species, version);
        if (!mongoDBFactory.containsKey(speciesVersionPrefix)) {
            DB db = createCellBaseMongoDB(speciesVersionPrefix);
            mongoDBFactory.put(speciesVersionPrefix, db);
        }
        return (VariationPhenotypeAnnotationDBAdaptor) new VariationPhenotypeAnnotationMongoDBAdaptor(mongoDBFactory.get(speciesVersionPrefix),
                speciesAlias.get(species), version);
    }
}<|MERGE_RESOLUTION|>--- conflicted
+++ resolved
@@ -97,10 +97,7 @@
                 db = mc.getDB(applicationProperties.getProperty(speciesVersionPrefix + ".DATABASE"));
 //db.setReadPreference(ReadPreference.secondary(new BasicDBObject("dc", "PG")));
 //db.setReadPreference(ReadPreference.primary());
-<<<<<<< HEAD
                 System.out.println("Debug String: "+mc.debugString());
-=======
->>>>>>> 7aa27f0b
                 String user = applicationProperties.getProperty(dbPrefix+".USERNAME");
                 String pass = applicationProperties.getProperty(dbPrefix+".PASSWORD");
                 if(!user.equals("") || !pass.equals("")){
