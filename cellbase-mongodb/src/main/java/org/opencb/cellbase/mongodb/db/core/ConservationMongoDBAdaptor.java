--- conflicted
+++ resolved
@@ -247,50 +247,39 @@
                             valuesList = typeMap.get(source);
                         }
 
-<<<<<<< HEAD
-                    BasicDBList valuesChunk = (BasicDBList) chunk.get("values");
-                    int pos = 0;
-                    if (region.getStart() > chunk.getInteger("start")) {
-                        pos = region.getStart() - chunk.getInteger("start");
+                        valuesChunk = (BasicDBList) chunk.get("values");
+                        int pos = 0;
+                        if (region.getStart() > chunk.getInteger("start")) {
+                            pos = region.getStart() - chunk.getInteger("start");
+                        }
+
+                        for (; pos < valuesChunk.size() && (pos + chunk.getInteger("start") <= region.getEnd()); pos++) {
+                            valuesList.set(pos + chunk.getInteger("start") - region.getStart(), new Float((Double) valuesChunk.get(pos)));
+                        }
+                    } else {
+                        continue;
                     }
 
-                    for (; pos < valuesChunk.size() && (pos + chunk.getInteger("start") <= region.getEnd()); pos++) {
-                        valuesList.set(pos + chunk.getInteger("start") - region.getStart(), new Float((Double) valuesChunk.get(pos)));
-=======
-                        int pos = 0;
-                        if (region.getStart() > chunk.getInt("start")) {
-                            pos = region.getStart() - chunk.getInt("start");
+                }
+
+                BasicDBList resultList = new BasicDBList();
+                for (Map.Entry<String, List<Float>> elem : typeMap.entrySet()) {
+                    for (Float value : elem.getValue()) {
+                        if (value != null) {
+                            resultList.add(new Score(new Double(value), elem.getKey()));
                         }
-
-                        for (; pos < valuesChunk.size() && (pos + chunk.getInt("start") <= region.getEnd()); pos++) {
-                            valuesList.set(pos + chunk.getInt("start") - region.getStart(), new Float((Double) valuesChunk.get(pos)));
-                        }
->>>>>>> 1b804d0d
                     }
+                }
+                if (!resultList.isEmpty()) {
+                    queryResult.setResult(resultList);
                 } else {
-                    continue;
-                }
-
-            }
-
-            BasicDBList resultList = new BasicDBList();
-            for (Map.Entry<String, List<Float>> elem : typeMap.entrySet()) {
-                for (Float value : elem.getValue()) {
-                    if (value != null) {
-                        resultList.add(new Score(new Double(value), elem.getKey()));
-                    }
-                }
-            }
-            if (!resultList.isEmpty()) {
-                queryResult.setResult(resultList);
-            } else {
-                queryResult.setResult(null);
-            }
+                    queryResult.setResult(null);
+                }
+            }
+
         }
-
         return queryResults;
     }
-
 
 //    private List<ConservedRegion> executeQuery(Document query) {
 //        List<ConservedRegion> result = null;
