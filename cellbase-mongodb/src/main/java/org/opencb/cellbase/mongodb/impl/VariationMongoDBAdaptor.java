/*
 * Copyright 2015 OpenCB
 *
 * Licensed under the Apache License, Version 2.0 (the "License");
 * you may not use this file except in compliance with the License.
 * You may obtain a copy of the License at
 *
 *     http://www.apache.org/licenses/LICENSE-2.0
 *
 * Unless required by applicable law or agreed to in writing, software
 * distributed under the License is distributed on an "AS IS" BASIS,
 * WITHOUT WARRANTIES OR CONDITIONS OF ANY KIND, either express or implied.
 * See the License for the specific language governing permissions and
 * limitations under the License.
 */

package org.opencb.cellbase.mongodb.impl;

import com.mongodb.client.model.Filters;
import org.bson.Document;
import org.bson.conversions.Bson;
import org.opencb.biodata.models.variation.Variation;
import org.opencb.cellbase.core.api.VariationDBAdaptor;
import org.opencb.commons.datastore.core.Query;
import org.opencb.commons.datastore.core.QueryOptions;
import org.opencb.commons.datastore.core.QueryResult;
import org.opencb.commons.datastore.mongodb.MongoDataStore;

import java.util.ArrayList;
import java.util.Iterator;
import java.util.List;
import java.util.Objects;
import java.util.function.Consumer;

/**
 * Created by imedina on 26/11/15.
 */
public class VariationMongoDBAdaptor extends MongoDBAdaptor implements VariationDBAdaptor<Variation> {

    public VariationMongoDBAdaptor(String species, String assembly, MongoDataStore mongoDataStore) {
        super(species, assembly, mongoDataStore);
        mongoDBCollection = mongoDataStore.getCollection("variation");

        logger.debug("VariationMongoDBAdaptor: in 'constructor'");
    }

    @Override
    public QueryResult<Variation> next(Query query, QueryOptions options) {
        return null;
    }

    @Override
    public QueryResult nativeNext(Query query, QueryOptions options) {
        return null;
    }

    @Override
    public QueryResult getIntervalFrequencies(Query query, QueryOptions options) {
        return null;
    }

    @Override
    public QueryResult<Long> count(Query query) {
        Bson document = parseQuery(query);
        return mongoDBCollection.count(document);
    }

    @Override
    public QueryResult distinct(Query query, String field) {
        return null;
    }

    @Override
    public QueryResult stats(Query query) {
        return null;
    }

    @Override
    public QueryResult first() {
        return null;
    }

    @Override
    public QueryResult<Variation> get(Query query, QueryOptions options) {
        return null;
    }

    @Override
    public QueryResult nativeGet(Query query, QueryOptions options) {
<<<<<<< HEAD
        return null;
    }

    @Override
    public Iterator<Variation> iterator() {
        return null;
    }

    @Override
    public Iterator nativeIterator() {
        return null;
=======
        Bson bson = parseQuery(query);
        return mongoDBCollection.find(bson, options);
>>>>>>> 7f28e88a
    }

    @Override
    public Iterator<Variation> iterator(Query query, QueryOptions options) {
        return null;
    }

    @Override
    public Iterator nativeIterator(Query query, QueryOptions options) {
        Bson bson = parseQuery(query);
        return mongoDBCollection.nativeQuery().find(bson, options).iterator();
    }

    @Override
    public void forEach(Consumer action) {

    }

    @Override
    public void forEach(Query query, Consumer<? super Object> action, QueryOptions options) {
        Objects.requireNonNull(action);
        Iterator iterator = nativeIterator(query, options);
        while (iterator.hasNext()) {
            action.accept(iterator.next());
        }
    }

    @Override
    public QueryResult rank(Query query, String field, int numResults, boolean asc) {
        return null;
    }

    @Override
    public QueryResult groupBy(Query query, String field, QueryOptions options) {
        return null;
    }

    @Override
    public QueryResult groupBy(Query query, List<String> fields, QueryOptions options) {
        return null;
    }

    private Bson parseQuery(Query query) {
        List<Bson> andBsonList = new ArrayList<>();

        createRegionQuery(query, VariationMongoDBAdaptor.QueryParams.REGION.key(), andBsonList);
        createOrQuery(query, VariationMongoDBAdaptor.QueryParams.ID.key(), "id", andBsonList);
        createOrQuery(query, VariationMongoDBAdaptor.QueryParams.GENE.key(), "transcriptVariations.transcriptId", andBsonList);
        createOrQuery(query, VariationMongoDBAdaptor.QueryParams.CONSEQUENCE_TYPE.key(), "consequenceTypes", andBsonList);
        createOrQuery(query, VariationMongoDBAdaptor.QueryParams.XREFS.key(), "transcripts.xrefs.id", andBsonList);

        if (andBsonList.size() > 0) {
            return Filters.and(andBsonList);
        } else {
            return new Document();
        }
    }

}<|MERGE_RESOLUTION|>--- conflicted
+++ resolved
@@ -87,7 +87,6 @@
 
     @Override
     public QueryResult nativeGet(Query query, QueryOptions options) {
-<<<<<<< HEAD
         return null;
     }
 
@@ -99,10 +98,6 @@
     @Override
     public Iterator nativeIterator() {
         return null;
-=======
-        Bson bson = parseQuery(query);
-        return mongoDBCollection.find(bson, options);
->>>>>>> 7f28e88a
     }
 
     @Override
