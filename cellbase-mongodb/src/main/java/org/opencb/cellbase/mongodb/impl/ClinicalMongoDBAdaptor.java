/*
 * Copyright 2015 OpenCB
 *
 * Licensed under the Apache License, Version 2.0 (the "License");
 * you may not use this file except in compliance with the License.
 * You may obtain a copy of the License at
 *
 *     http://www.apache.org/licenses/LICENSE-2.0
 *
 * Unless required by applicable law or agreed to in writing, software
 * distributed under the License is distributed on an "AS IS" BASIS,
 * WITHOUT WARRANTIES OR CONDITIONS OF ANY KIND, either express or implied.
 * See the License for the specific language governing permissions and
 * limitations under the License.
 */

package org.opencb.cellbase.mongodb.impl;

import com.mongodb.client.model.Filters;
import org.bson.Document;
import org.bson.conversions.Bson;
import org.opencb.cellbase.core.api.ClinicalDBAdaptor;
import org.opencb.cellbase.core.common.clinical.ClinicalVariant;
import org.opencb.commons.datastore.core.Query;
import org.opencb.commons.datastore.core.QueryOptions;
import org.opencb.commons.datastore.core.QueryResult;
import org.opencb.commons.datastore.mongodb.MongoDataStore;

import java.util.*;
import java.util.function.Consumer;
import java.util.stream.Collectors;

/**
 * Created by imedina on 01/12/15.
 */
public class ClinicalMongoDBAdaptor extends MongoDBAdaptor implements ClinicalDBAdaptor<ClinicalVariant> {

<<<<<<< HEAD
=======
    private static final Set<String> NO_FILTERING_QUERY_PARAMETERS = new HashSet<>(Arrays.asList(
            "assembly", "include", "exclude", "skip", "limit", "of", "count", "json"));
    private static final String CLINVAR_INCLUDE = "clinvar";
    private static final String COSMIC_INCLUDE = "cosmic";
    private static final String GWAS_INCLUDE = "gwas";


>>>>>>> 893136a1
    public ClinicalMongoDBAdaptor(String species, String assembly, MongoDataStore mongoDataStore) {
        super(species, assembly, mongoDataStore);
        mongoDBCollection = mongoDataStore.getCollection("clinical");

        logger.debug("ClinicalMongoDBAdaptor: in 'constructor'");
    }

    @Override
    public QueryResult<ClinicalVariant> next(Query query, QueryOptions options) {
        return null;
    }

    @Override
    public QueryResult nativeNext(Query query, QueryOptions options) {
        return null;
    }

    @Override
    public QueryResult rank(Query query, String field, int numResults, boolean asc) {
        return null;
    }

    @Override
    public QueryResult groupBy(Query query, String field, QueryOptions options) {
        return null;
    }

    @Override
    public QueryResult groupBy(Query query, List<String> fields, QueryOptions options) {
        return null;
    }

    @Override
    public QueryResult getIntervalFrequencies(Query query, int intervalSize, QueryOptions options) {
        return null;
    }

    @Override
    public QueryResult<Long> count(Query query) {
        Bson bson = parseQuery(query);
        return mongoDBCollection.count(bson);
    }

    @Override
    public QueryResult distinct(Query query, String field) {
        Bson bson = parseQuery(query);
        return mongoDBCollection.distinct(field, bson);
    }

    @Override
    public QueryResult stats(Query query) {
        return null;
    }

    @Override
    public QueryResult<ClinicalVariant> get(Query query, QueryOptions options) {
        return null;
    }

    @Override
    public QueryResult nativeGet(Query query, QueryOptions options) {
        Bson bson = parseQuery(query);
        return mongoDBCollection.find(bson, options);
    }

    @Override
    public Iterator<ClinicalVariant> iterator(Query query, QueryOptions options) {
        return null;
    }

    @Override
    public Iterator nativeIterator(Query query, QueryOptions options) {
        Bson bson = parseQuery(query);
        return mongoDBCollection.nativeQuery().find(bson, options).iterator();
    }

    @Override
    public void forEach(Query query, Consumer<? super Object> action, QueryOptions options) {
        Objects.requireNonNull(action);
        Iterator iterator = nativeIterator(query, options);
        while (iterator.hasNext()) {
            action.accept(iterator.next());
        }
    }

    private Bson parseQuery(Query query) {
        logger.info("Parsing query...");
        Bson filtersBson = null;

        // No filtering parameters mean all records
        if (query.size() > 0) {
<<<<<<< HEAD
=======
//        if (filteringOptionsEnabled(query)) {
>>>>>>> 893136a1
            Bson commonFiltersBson = getCommonFilters(query);
            Set<String> sourceContent = query.getAsStringList(QueryParams.SOURCE.key()) != null
                    ? new HashSet<>(query.getAsStringList(QueryParams.SOURCE.key())) : null;
            List<Bson> sourceSpecificFilterList = new ArrayList<>();
            getClinvarFilters(query, sourceContent, sourceSpecificFilterList);
            getCosmicFilters(query, sourceContent, sourceSpecificFilterList);
            getGwasFilters(query, sourceContent, sourceSpecificFilterList);

            if (sourceSpecificFilterList.size() > 0 && commonFiltersBson != null) {
                List<Bson> filtersBsonList = new ArrayList<>();
                filtersBsonList.add(commonFiltersBson);
                filtersBsonList.add(Filters.or(sourceSpecificFilterList));
                filtersBson = Filters.and(filtersBsonList);
            } else if (commonFiltersBson != null) {
                filtersBson = commonFiltersBson;
            } else if (sourceSpecificFilterList.size() > 0) {
                filtersBson = Filters.or(sourceSpecificFilterList);
            }
        }

        if (filtersBson != null) {
            return filtersBson;
        } else {
            return new Document();
        }
    }

    private void getGwasFilters(Query query, Set<String> sourceContent, List<Bson> sourceBson) {
        // If only clinvar-specific filters are provided it must be avoided to include the source=gwas condition since
        // sourceBson is going to be an OR list
        if (!(query.containsKey(QueryParams.CLINVARRCV.key()) || query.containsKey(QueryParams.CLINVARCLINSIG.key())
                || query.containsKey(QueryParams.CLINVARREVIEW.key())
                || query.containsKey(QueryParams.CLINVARTYPE.key())
                || query.containsKey(QueryParams.CLINVARRS.key()))) {
            if (sourceContent != null && sourceContent.contains("gwas")) {
                sourceBson.add(Filters.eq("source", "gwas"));
            }
        }
    }

    private void getCosmicFilters(Query query, Set<String> sourceContent, List<Bson> sourceBson) {
        // If only clinvar-specific filters are provided it must be avoided to include the source=cosmic condition since
        // sourceBson is going to be an OR list
        if (!(query.containsKey(QueryParams.CLINVARRCV.key()) || query.containsKey(QueryParams.CLINVARCLINSIG.key())
                || query.containsKey(QueryParams.CLINVARREVIEW.key())
                || query.containsKey(QueryParams.CLINVARTYPE.key())
                || query.containsKey(QueryParams.CLINVARRS.key()))) {
            if (sourceContent != null && sourceContent.contains("cosmic")) {
                sourceBson.add(Filters.eq("source", "cosmic"));
            }
        }
    }

    private void getClinvarFilters(Query query, Set<String> sourceContent, List<Bson> sourceBson) {
        List<Bson> andBsonList = new ArrayList<>();

        if (sourceContent != null && sourceContent.contains("clinvar")) {
            andBsonList.add(Filters.eq("source", "clinvar"));
        }

        createOrQuery(query, QueryParams.CLINVARRCV.key(), "clinvarSet.referenceClinVarAssertion.clinVarAccession.acc",
                andBsonList);
        createClinvarRsQuery(query, andBsonList);
        createClinvarTypeQuery(query, andBsonList);
        createClinvarReviewQuery(query, andBsonList);
        createClinvarClinicalSignificanceQuery(query, andBsonList);

        if (andBsonList.size() == 1) {
            sourceBson.add(andBsonList.get(0));
        } else if (andBsonList.size() > 0) {
            sourceBson.add(Filters.and(andBsonList));
        }
    }

    private void createClinvarClinicalSignificanceQuery(Query query, List<Bson> andBsonList) {
        if (query != null && query.getString(QueryParams.CLINVARCLINSIG.key()) != null
                && !query.getString(QueryParams.CLINVARCLINSIG.key()).isEmpty()) {
            createOrQuery(query.getAsStringList(QueryParams.CLINVARCLINSIG.key()).stream()
                            .map((clinicalSignificanceString) -> clinicalSignificanceString.replace("_", " "))
                            .collect(Collectors.toList()),
                    "clinvarSet.referenceClinVarAssertion.clinicalSignificance.description", andBsonList);
        }
    }

    private void createClinvarReviewQuery(Query query, List<Bson> andBsonList) {
        if (query != null && query.getString(QueryParams.CLINVARREVIEW.key()) != null
                && !query.getString(QueryParams.CLINVARREVIEW.key()).isEmpty()) {
            createOrQuery(query.getAsStringList(QueryParams.CLINVARREVIEW.key()).stream()
                            .map(String::toUpperCase)
                            .collect(Collectors.toList()),
                    "clinvarSet.referenceClinVarAssertion.clinicalSignificance.reviewStatus", andBsonList);
        }
    }

    private void createClinvarTypeQuery(Query query, List<Bson> andBsonList) {
        if (query != null && query.getString(QueryParams.CLINVARTYPE.key()) != null
                && !query.getString(QueryParams.CLINVARTYPE.key()).isEmpty()) {
            createOrQuery(query.getAsStringList(QueryParams.CLINVARTYPE.key()).stream()
                    .map((typeString) -> typeString.replace("_", " "))
                    .collect(Collectors.toList()),
                    "clinvarSet.referenceClinVarAssertion.measureSet.measure.type", andBsonList);
        }
    }

    private void createClinvarRsQuery(Query query, List<Bson> andBsonList) {
        if (query != null && query.getString(QueryParams.CLINVARRS.key()) != null
                && !query.getString(QueryParams.CLINVARRS.key()).isEmpty()) {
            List<String> queryList = query.getAsStringList(QueryParams.CLINVARRS.key());
            if (queryList.size() == 1) {
                andBsonList.add(Filters.eq("clinvarSet.referenceClinVarAssertion.measureSet.measure.xref.id",
                        queryList.get(0).substring(2)));
                andBsonList.add(Filters.eq("clinvarSet.referenceClinVarAssertion.measureSet.measure.xref.type", "rs"));
            } else {
                List<Bson> orBsonList = new ArrayList<>(queryList.size());
                for (String queryItem : queryList) {
                    List<Bson> innerAndBsonList = new ArrayList<>();
                    innerAndBsonList.add(Filters.eq("clinvarSet.referenceClinVarAssertion.measureSet.measure.xref.id",
                            queryList.get(0).substring(2)));
                    innerAndBsonList.add(Filters.eq("clinvarSet.referenceClinVarAssertion.measureSet.measure.xref.type", "rs"));
                    orBsonList.add(Filters.and(innerAndBsonList));
                }
                andBsonList.add(Filters.or(orBsonList));
            }
        }
    }

    private Bson getCommonFilters(Query query) {
        List<Bson> andBsonList = new ArrayList<>();
        createRegionQuery(query, QueryParams.REGION.key(), andBsonList);

        createOrQuery(query, QueryParams.SO.key(), "annot.consequenceTypes.soTerms.soName", andBsonList);
        createOrQuery(query, QueryParams.GENE.key(), "_geneIds", andBsonList);
        createPhenotypeQuery(query, andBsonList);

        if (andBsonList.size() == 1) {
            return andBsonList.get(0);
        } else if (andBsonList.size() > 1) {
            return Filters.and(andBsonList);
        } else {
            return null;
        }
    }

    private void createPhenotypeQuery(Query query, List<Bson> andBsonList) {
        if (query != null && query.getString(QueryParams.PHENOTYPE.key()) != null
                && !query.getString(QueryParams.PHENOTYPE.key()).isEmpty()) {
            andBsonList.add(Filters.text(query.getString(QueryParams.PHENOTYPE.key())));
        }
    }

    public List<QueryResult> getPhenotypeGeneRelations(Query query, QueryOptions queryOptions) {

        Set<String> sourceContent = query.getAsStringList(QueryParams.SOURCE.key()) != null
                ? new HashSet<>(query.getAsStringList(QueryParams.SOURCE.key())) : null;
        List<QueryResult> queryResultList = new ArrayList<>();
        if (sourceContent == null || sourceContent.contains("clinvar")) {
            queryResultList.add(getClinvarPhenotypeGeneRelations(queryOptions));

        }
        if (sourceContent == null || sourceContent.contains("gwas")) {
            queryResultList.add(getGwasPhenotypeGeneRelations(queryOptions));
        }

        return queryResultList;
    }

<<<<<<< HEAD
    private QueryResult getClinvarPhenotypeGeneRelations(QueryOptions queryOptions) {

        List<Bson> pipeline = new ArrayList<>();
        pipeline.add(new Document("$match", new Document("clinvarSet.referenceClinVarAssertion.clinVarAccession.acc",
                new Document("$exists", 1))));
//        pipeline.add(new Document("$match", new Document("clinvarSet", new Document("$exists", 1))));
        pipeline.add(new Document("$unwind", "$clinvarSet.referenceClinVarAssertion.measureSet.measure"));
        pipeline.add(new Document("$unwind", "$clinvarSet.referenceClinVarAssertion.measureSet.measure.measureRelationship"));
        pipeline.add(new Document("$unwind", "$clinvarSet.referenceClinVarAssertion.measureSet.measure.measureRelationship.symbol"));
        pipeline.add(new Document("$unwind", "$clinvarSet.referenceClinVarAssertion.traitSet.trait"));
        pipeline.add(new Document("$unwind", "$clinvarSet.referenceClinVarAssertion.traitSet.trait.name"));
        Document groupFields = new Document();
        groupFields.put("_id", "$clinvarSet.referenceClinVarAssertion.traitSet.trait.name.elementValue.value");
        groupFields.put("associatedGenes",
                new Document("$addToSet",
                        "$clinvarSet.referenceClinVarAssertion.measureSet.measure.measureRelationship.symbol.elementValue.value"));
        pipeline.add(new Document("$group", groupFields));
        Document fields = new Document();
        fields.put("_id", 0);
        fields.put("phenotype", "$_id");
        fields.put("associatedGenes", 1);
        pipeline.add(new Document("$project", fields));

        return executeAggregation2("", pipeline, queryOptions);

    }

    private QueryResult getGwasPhenotypeGeneRelations(QueryOptions queryOptions) {

        List<Bson> pipeline = new ArrayList<>();
        // Select only GWAS documents
        pipeline.add(new Document("$match", new Document("snpIdCurrent", new Document("$exists", 1))));
        pipeline.add(new Document("$unwind", "$studies"));
        pipeline.add(new Document("$unwind", "$studies.traits"));
        Document groupFields = new Document();
        groupFields.put("_id", "$studies.traits.diseaseTrait");
        groupFields.put("associatedGenes", new Document("$addToSet", "$reportedGenes"));
        pipeline.add(new Document("$group", groupFields));
        Document fields = new Document();
        fields.put("_id", 0);
        fields.put("phenotype", "$_id");
        fields.put("associatedGenes", 1);
        pipeline.add(new Document("$project", fields));

        return executeAggregation2("", pipeline, queryOptions);

=======
    private boolean filteringOptionsEnabled(Query query) {
        int i = 0;
        Object[] keys = query.keySet().toArray();
        while ((i < query.size()) && NO_FILTERING_QUERY_PARAMETERS.contains(keys[i])) {
            i++;
        }
        return (i < query.size());
>>>>>>> 893136a1
    }

}<|MERGE_RESOLUTION|>--- conflicted
+++ resolved
@@ -35,16 +35,6 @@
  */
 public class ClinicalMongoDBAdaptor extends MongoDBAdaptor implements ClinicalDBAdaptor<ClinicalVariant> {
 
-<<<<<<< HEAD
-=======
-    private static final Set<String> NO_FILTERING_QUERY_PARAMETERS = new HashSet<>(Arrays.asList(
-            "assembly", "include", "exclude", "skip", "limit", "of", "count", "json"));
-    private static final String CLINVAR_INCLUDE = "clinvar";
-    private static final String COSMIC_INCLUDE = "cosmic";
-    private static final String GWAS_INCLUDE = "gwas";
-
-
->>>>>>> 893136a1
     public ClinicalMongoDBAdaptor(String species, String assembly, MongoDataStore mongoDataStore) {
         super(species, assembly, mongoDataStore);
         mongoDBCollection = mongoDataStore.getCollection("clinical");
@@ -136,10 +126,6 @@
 
         // No filtering parameters mean all records
         if (query.size() > 0) {
-<<<<<<< HEAD
-=======
-//        if (filteringOptionsEnabled(query)) {
->>>>>>> 893136a1
             Bson commonFiltersBson = getCommonFilters(query);
             Set<String> sourceContent = query.getAsStringList(QueryParams.SOURCE.key()) != null
                     ? new HashSet<>(query.getAsStringList(QueryParams.SOURCE.key())) : null;
@@ -306,7 +292,6 @@
         return queryResultList;
     }
 
-<<<<<<< HEAD
     private QueryResult getClinvarPhenotypeGeneRelations(QueryOptions queryOptions) {
 
         List<Bson> pipeline = new ArrayList<>();
@@ -352,16 +337,6 @@
         pipeline.add(new Document("$project", fields));
 
         return executeAggregation2("", pipeline, queryOptions);
-
-=======
-    private boolean filteringOptionsEnabled(Query query) {
-        int i = 0;
-        Object[] keys = query.keySet().toArray();
-        while ((i < query.size()) && NO_FILTERING_QUERY_PARAMETERS.contains(keys[i])) {
-            i++;
-        }
-        return (i < query.size());
->>>>>>> 893136a1
     }
 
 }