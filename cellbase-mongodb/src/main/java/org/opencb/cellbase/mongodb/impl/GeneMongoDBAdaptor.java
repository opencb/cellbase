/*
 * Copyright 2015 OpenCB
 *
 * Licensed under the Apache License, Version 2.0 (the "License");
 * you may not use this file except in compliance with the License.
 * You may obtain a copy of the License at
 *
 *     http://www.apache.org/licenses/LICENSE-2.0
 *
 * Unless required by applicable law or agreed to in writing, software
 * distributed under the License is distributed on an "AS IS" BASIS,
 * WITHOUT WARRANTIES OR CONDITIONS OF ANY KIND, either express or implied.
 * See the License for the specific language governing permissions and
 * limitations under the License.
 */

package org.opencb.cellbase.mongodb.impl;

import com.mongodb.client.model.Filters;
import org.bson.Document;
import org.bson.conversions.Bson;
import org.opencb.biodata.models.core.Gene;
import org.opencb.cellbase.core.api.GeneDBAdaptor;
import org.opencb.commons.datastore.core.Query;
import org.opencb.commons.datastore.core.QueryOptions;
import org.opencb.commons.datastore.core.QueryResult;
import org.opencb.commons.datastore.mongodb.MongoDataStore;

import java.util.ArrayList;
import java.util.Iterator;
import java.util.List;
import java.util.function.Consumer;

/**
 * Created by imedina on 25/11/15.
 */
public class GeneMongoDBAdaptor extends MongoDBAdaptor implements GeneDBAdaptor<Gene> {

    public GeneMongoDBAdaptor(String species, String assembly, MongoDataStore mongoDataStore) {
        super(species, assembly, mongoDataStore);
        mongoDBCollection = mongoDataStore.getCollection("gene");

        logger.debug("GeneMongoDBAdaptor: in 'constructor'");
    }

    @Override
    public QueryResult<Gene> next(Query query, QueryOptions options) {
        return null;
    }

    @Override
    public QueryResult nativeNext(Query query, QueryOptions options) {
        return null;
    }

    @Override
    public QueryResult getIntervalFrequencies(Query query, QueryOptions options) {
        return null;
    }

    @Override
    public QueryResult<Long> count(Query query) {
        Bson document = parseQuery(query);
        return mongoDBCollection.count(document);
    }

    @Override
    public QueryResult distinct(Query query, String field) {
        return null;
    }

    @Override
    public QueryResult stats(Query query) {
        return null;
    }

    @Override
    public QueryResult first() {
        return null;
    }

    @Override
    public QueryResult<Gene> get(Query query, QueryOptions options) {
        return null;
    }

    @Override
    public QueryResult nativeGet(Query query, QueryOptions options) {
        Bson bson = parseQuery(query);
        return mongoDBCollection.find(bson, options);
    }

    @Override
<<<<<<< HEAD
    public Iterator<Gene> iterator() {
        return null;
    }

    @Override
    public Iterator nativeIterator() {
        return null;
    }

    @Override
=======
>>>>>>> 7f28e88a
    public Iterator<Gene> iterator(Query query, QueryOptions options) {
        return null;
    }

    @Override
    public Iterator nativeIterator(Query query, QueryOptions options) {
        Bson bson = parseQuery(query);
        return mongoDBCollection.nativeQuery().find(bson, options).iterator();
    }

    @Override
    public void forEach(Consumer action) {

    }

    @Override
    public void forEach(Query query, Consumer<? super Object> action, QueryOptions options) {

    }

    @Override
    public QueryResult rank(Query query, String field, int numResults, boolean asc) {
        return null;
    }

    @Override
    public QueryResult groupBy(Query query, String field, QueryOptions options) {
        return null;
    }

    @Override
    public QueryResult groupBy(Query query, List<String> fields, QueryOptions options) {
        return null;
    }

    private Bson parseQuery(Query query) {
        List<Bson> andBsonList = new ArrayList<>();

        createRegionQuery(query, QueryParams.REGION.key(), andBsonList);
        createOrQuery(query, QueryParams.ID.key(), "id", andBsonList);
        createOrQuery(query, QueryParams.NAME.key(), "name", andBsonList);
        createOrQuery(query, QueryParams.BIOTYPE.key(), "biotype", andBsonList);
        createOrQuery(query, QueryParams.XREFS.key(), "transcripts.xrefs.id", andBsonList);

        if (andBsonList.size() > 0) {
            return Filters.and(andBsonList);
        } else {
            return new Document();
        }
    }

}<|MERGE_RESOLUTION|>--- conflicted
+++ resolved
@@ -91,7 +91,6 @@
     }
 
     @Override
-<<<<<<< HEAD
     public Iterator<Gene> iterator() {
         return null;
     }
@@ -102,8 +101,6 @@
     }
 
     @Override
-=======
->>>>>>> 7f28e88a
     public Iterator<Gene> iterator(Query query, QueryOptions options) {
         return null;
     }
