/*
 * Copyright 2015 OpenCB
 *
 * Licensed under the Apache License, Version 2.0 (the "License");
 * you may not use this file except in compliance with the License.
 * You may obtain a copy of the License at
 *
 *     http://www.apache.org/licenses/LICENSE-2.0
 *
 * Unless required by applicable law or agreed to in writing, software
 * distributed under the License is distributed on an "AS IS" BASIS,
 * WITHOUT WARRANTIES OR CONDITIONS OF ANY KIND, either express or implied.
 * See the License for the specific language governing permissions and
 * limitations under the License.
 */

package org.opencb.cellbase.mongodb.db.core;

import com.mongodb.BasicDBList;
import com.mongodb.QueryBuilder;
import org.bson.Document;
import org.bson.conversions.Bson;
import org.opencb.biodata.models.variant.avro.ProteinFeature;
import org.opencb.biodata.models.variant.avro.ProteinVariantAnnotation;
import org.opencb.biodata.models.variant.avro.Score;
import org.opencb.cellbase.core.db.api.core.ProteinDBAdaptor;
import org.opencb.cellbase.core.variant.annotation.VariantAnnotationUtils;
import org.opencb.cellbase.mongodb.db.MongoDBAdaptor;
import org.opencb.commons.datastore.core.QueryOptions;
import org.opencb.commons.datastore.core.QueryResult;
import org.opencb.commons.datastore.mongodb.MongoDBCollection;
import org.opencb.commons.datastore.mongodb.MongoDataStore;

import java.util.*;

/**
 * Created by imedina on 06/03/14.
 */
public class ProteinMongoDBAdaptor extends MongoDBAdaptor implements ProteinDBAdaptor {

    private MongoDBCollection proteinFunctionalPredictionCollection;

    private static Map<String, String> aaShortName = new HashMap<>();

    // Just two prediction methods are currently returned: SIFT and POLYPHEN
    private static final int NUM_PROTEIN_SUBSTITUTION_SCORE_METHODS = 2;

    static {
        aaShortName.put("ALA", "A");
        aaShortName.put("ARG", "R");
        aaShortName.put("ASN", "N");
        aaShortName.put("ASP", "D");
        aaShortName.put("CYS", "C");
        aaShortName.put("GLN", "Q");
        aaShortName.put("GLU", "E");
        aaShortName.put("GLY", "G");
        aaShortName.put("HIS", "H");
        aaShortName.put("ILE", "I");
        aaShortName.put("LEU", "L");
        aaShortName.put("LYS", "K");
        aaShortName.put("MET", "M");
        aaShortName.put("PHE", "F");
        aaShortName.put("PRO", "P");
        aaShortName.put("SER", "S");
        aaShortName.put("THR", "T");
        aaShortName.put("TRP", "W");
        aaShortName.put("TYR", "Y");
        aaShortName.put("VAL", "V");
    }


    public ProteinMongoDBAdaptor(String species, String assembly, MongoDataStore mongoDataStore) {
        super(species, assembly, mongoDataStore);

        mongoDBCollection = mongoDataStore.getCollection("protein");
        proteinFunctionalPredictionCollection = mongoDataStore.getCollection("protein_functional_prediction");

        logger.debug("ProteinMongoDBAdaptor: in 'constructor'");
    }


    @Override
    public QueryResult first() {
        return null;
    }

    @Override
    public QueryResult count() {
        return mongoDBCollection.count();
    }

    @Override
    public QueryResult stats() {
        return null;
    }


    @Override
    public QueryResult getAll(QueryOptions options) {
        return null;
    }

    @Override
    public QueryResult getAllById(String id, QueryOptions options) {

        return null;
    }

    @Override
    public List<QueryResult> getAllByIdList(List<String> idList, QueryOptions options) {
        List<Document> queries = new ArrayList<>(idList.size());
        for (String id : idList) {
            QueryBuilder builder = QueryBuilder.start("name").is(id);
            queries.add(new Document(builder.get().toMap()));
        }

//        options = addExcludeReturnFields("transcripts", options);
        return executeQueryList2(idList, queries, options);
    }

    @Override
    public QueryResult getAllByAccession(String id, QueryOptions options) {
        return null;
    }

    @Override
    public List<QueryResult> getAllByAccessionList(List<String> idList, QueryOptions options) {
        return null;
    }

    @Override
    public QueryResult getAllByXref(String id, QueryOptions options) {
        return null;
    }


    @Override
    public List<QueryResult> getAllByXrefList(List<String> idList, QueryOptions options) {
        List<Document> queries = new ArrayList<>(idList.size());
        for (String id : idList) {
            QueryBuilder builder = QueryBuilder.start("dbReference.id").is(id);
            queries.add(new Document(builder.get().toMap()));
        }

//        options = addExcludeReturnFields("transcripts", options);
//        return executeQueryList(idList, queries, options);
        return executeQueryList2(idList, queries, options);
    }

    @Override
    public QueryResult getAllFunctionPredictionByEnsemblTranscriptId(String transcriptId, QueryOptions options) {
        return getAllFunctionPredictionByEnsemblTranscriptIdList(Arrays.asList(transcriptId), options).get(0);
    }

    @Override
    public List<QueryResult> getAllFunctionPredictionByEnsemblTranscriptIdList(List<String> transcriptIdList, QueryOptions options) {
        List<Document> queries = new ArrayList<>(transcriptIdList.size());

        if (options.containsKey("aaPosition")) {
            if (options.containsKey("aaChange")) {
                addIncludeReturnFields("aaPositions." + options.getString("aaPosition") + "." + options.getString("aaChange"), options);
            } else {
                addIncludeReturnFields("aaPositions." + options.getString("aaPosition"), options);
            }
        }


        for (String id : transcriptIdList) {
            QueryBuilder builder = QueryBuilder.start("transcriptId").is(id);
            queries.add(new Document(builder.get().toMap()));
        }

//        options = addExcludeReturnFields("transcripts", options);
        return executeQueryList2(transcriptIdList, queries, options, proteinFunctionalPredictionCollection);
    }

    public QueryResult getFunctionPredictionByAaChange(String transcriptId, Integer aaPosition, String newAa, QueryOptions queryOptions) {

        QueryBuilder builder = QueryBuilder.start("transcriptId").is(transcriptId);
        QueryResult allChangesQueryResult = executeQuery(transcriptId,
                new Document(builder.get().toMap()), queryOptions, proteinFunctionalPredictionCollection);

        QueryResult proteinSubstitionScoresQueryResult = new QueryResult();
        proteinSubstitionScoresQueryResult.setDbTime(allChangesQueryResult.getDbTime());
        proteinSubstitionScoresQueryResult.setId(transcriptId + "-" + aaPosition + "-" + newAa);

<<<<<<< HEAD
        String currentAaShortName = aaShortName.get(newAa);
        Map aaPositions = ((HashMap) ((Document) allChangesQueryResult.getResult().get(0)).get("aaPositions"));
        if (allChangesQueryResult.getNumResults() > 0 && currentAaShortName != null && aaPositions != null) {
            Document positionDBObject = (Document) aaPositions.get(Integer.toString(aaPosition));
            if (positionDBObject != null) {
                Object aaObject = positionDBObject.get(currentAaShortName);
                if (aaObject != null) {
                    proteinSubstitionScoresQueryResult.setNumResults(1);
                    proteinSubstitionScoresQueryResult.setResult(Arrays.asList(aaObject));
=======
        if (allChangesQueryResult.getNumResults() > 0) {
            String currentAaShortName = aaShortName.get(newAa);
            Map aaPositions = ((HashMap) ((BasicDBObject) allChangesQueryResult.getResult().get(0)).get("aaPositions"));
            if (currentAaShortName != null && aaPositions != null) {
                DBObject positionDBObject = (BasicDBObject) aaPositions.get(Integer.toString(aaPosition));
                if (positionDBObject != null) {
                    Object aaObject = positionDBObject.get(currentAaShortName);
                    if (aaObject != null) {
                        proteinSubstitionScoresQueryResult.setNumResults(1);
                        proteinSubstitionScoresQueryResult.setResult(Arrays.asList(aaObject));
                    } else {
                        proteinSubstitionScoresQueryResult.setErrorMsg("Unaccepted AA " + currentAaShortName
                                + ". Available AA changes for transcript " + transcriptId + ", position " + aaPosition
                                + ": " + positionDBObject.keySet().toString());
                        return proteinSubstitionScoresQueryResult;
                    }
>>>>>>> 17cf359e
                } else {
                    proteinSubstitionScoresQueryResult.setErrorMsg("Unaccepted position " + Integer.toString(aaPosition)
                            + ". Available positions for transcript " + transcriptId + ": " + aaPositions.keySet().toString());
                    return proteinSubstitionScoresQueryResult;
                }
            } else {
                proteinSubstitionScoresQueryResult.setNumResults(0);
            }
        }

        return proteinSubstitionScoresQueryResult;
    }

    @Override
    public QueryResult getVariantAnnotation(String ensemblTranscriptId, Integer position, String aaReference,
                                            String aaAlternate, QueryOptions queryOptions) {

        QueryResult queryResult = new QueryResult();
        queryResult.setId(ensemblTranscriptId + "/" + position + "/" + aaAlternate);
        long dbTimeStart = System.currentTimeMillis();

        ProteinVariantAnnotation proteinVariantAnnotation = new ProteinVariantAnnotation();
        proteinVariantAnnotation.setPosition(position);
        proteinVariantAnnotation.setReference(aaReference);
        proteinVariantAnnotation.setAlternate(aaAlternate);
        proteinVariantAnnotation.setSubstitutionScores(getProteinSubstitutionScores(ensemblTranscriptId, position, aaAlternate));

        QueryResult proteinVariantData = null;
        String shortAlternativeAa = aaShortName.get(aaAlternate);
        if (shortAlternativeAa != null) {
            List<Bson> pipeline = new ArrayList<>();

//            BasicDBList andDBList1 = new BasicDBList();
//            andDBList1.add(new Document("dbReference.id", ensemblTranscriptId));
//            andDBList1.add(new Document("feature.location.position.position", position));
//            andDBList1.add(new Document("feature.variation", shortAlternativeAa));
//            pipeline.add(new Document("$match", new Document("$and", andDBList1)));

            pipeline.add(new Document("$match", new Document("dbReference.id", ensemblTranscriptId)));

            Document projection = new Document();
            projection.put("accession", 1);
            projection.put("keyword", 1);
            projection.put("feature", 1);
            pipeline.add(new Document("$project", projection));

            pipeline.add(new Document("$unwind", "$feature"));

            BasicDBList andDBList2 = new BasicDBList();
            andDBList2.add(new Document("feature.location.position.position", position));
            andDBList2.add(new Document("feature.variation", shortAlternativeAa));
            Document firstOr = new Document("$and", andDBList2);
            BasicDBList andDBList3 = new BasicDBList();
            andDBList3.add(new Document("feature.location.end.position", new Document("$gte", position)));
            andDBList3.add(new Document("feature.location.begin.position", new Document("$lte", position)));
            Document secondOr = new Document();
            secondOr.put("$and", andDBList3);
            BasicDBList orList = new BasicDBList();
            orList.add(firstOr);
            orList.add(secondOr);
            pipeline.add(new Document("$match", new Document("$or", orList)));
//            pipeline.add(new Document("$match", firstOr));
//
            Document groupFields = new Document();
            groupFields.put("_id", "$accession");
            groupFields.put("keyword", new Document("$addToSet", "$keyword"));
            groupFields.put("feature", new Document("$addToSet", "$feature"));
            pipeline.add(new Document("$group", groupFields));


            //TODO:terminar el pipeline de agregacion
//            QueryBuilder builder = QueryBuilder.start("dbReference.id").is(ensemblTranscriptId)
//                    .and("feature.location.position.position").is(position)
//                    .and("feature.variation").is(shortAlternativeAa);
//
//            Document firstOr = new Document();
//            firstOr.put("location.position.position", position);
//            firstOr.put("variation", shortAlternativeAa);
//
//            BasicDBList andList = new BasicDBList();
//            andList.add(new Document("location.end.position", new Document("$gte", position)));
//            andList.add(new Document("location.begin.position", new Document("$lte", position)));
//            Document secondOr = new Document();
//            secondOr.put("$and", andList);
//
//            BasicDBList orList = new BasicDBList();
//            orList.add(firstOr);
//            orList.add(secondOr);
//
//            Document elemMatch = new Document();
//            elemMatch.put("$elemMatch", new Document("$or", orList));
//
//            Document projection = new Document();
//            projection.put("feature", elemMatch);
//
//            QueryOptions localQueryOptions = new QueryOptions();
//            localQueryOptions.put("elemMatch",projection);
//            localQueryOptions.put("include","accession,keyword,feature");
//            proteinVariantData = executeQuery(ensemblTranscriptId + "_" + String.valueOf(position) + "_"
//                            + aaAlternate, new Document(builder.get().toMap()), localQueryOptions);
            proteinVariantData = executeAggregation2(ensemblTranscriptId + "_" + String.valueOf(position) + "_"
                    + aaAlternate, pipeline, new QueryOptions());
            if (proteinVariantData.getNumResults() > 0) {
                proteinVariantAnnotation = processProteinVariantData(proteinVariantAnnotation, shortAlternativeAa,
                        (Document) proteinVariantData.getResult().get(0));
            }
        }

        long dbTimeEnd = System.currentTimeMillis();
        queryResult.setDbTime(Long.valueOf(dbTimeEnd - dbTimeStart).intValue());

        if (proteinVariantAnnotation.getSubstitutionScores() != null || proteinVariantAnnotation.getUniprotAccession() != null) {
            queryResult.setNumResults(1);
            queryResult.setResult(Collections.singletonList(proteinVariantAnnotation));
        }
        return queryResult;

    }

    private ProteinVariantAnnotation processProteinVariantData(ProteinVariantAnnotation proteinVariantAnnotation,
                                                               String shortAlternativeAa,
                                                               Document proteinVariantData) {
        proteinVariantAnnotation.setUniprotAccession((String) ((BasicDBList) proteinVariantData.get("_id")).get(0));

        proteinVariantAnnotation.setKeywords(new ArrayList<>());
        for (Object keywordObject : ((BasicDBList) ((BasicDBList) proteinVariantData.get("keyword")).get(0))) {
//            proteinVariantAnnotation.addUniprotKeyword((String)((Document) keywordObject).get("value"));
            proteinVariantAnnotation.getKeywords().add((String) ((Document) keywordObject).get("value"));
        }

        proteinVariantAnnotation.setFeatures(new ArrayList<>());
        for (Object featureObject : (BasicDBList) proteinVariantData.get("feature")) {
            Document featureDBObject = (Document) featureObject;
            String type = (String) featureDBObject.get("type");

            BasicDBList variationDBList = (BasicDBList) featureDBObject.get("variation");
            //Check and process protein variants within the "feature" list
//            if(type!=null && type.equals("sequence variant") &&
//                    ((int)((Document)((Document) featureDBObject.get("location")).get("position"))
//                            .get("position"))==proteinVariantAnnotation.getPosition()) {
            // Current feature corresponds to current variant
            if (variationDBList != null && variationDBList.contains(shortAlternativeAa)) {
                proteinVariantAnnotation.setUniprotVariantId((String) featureDBObject.get("id"));
                proteinVariantAnnotation.setFunctionalDescription((String) featureDBObject.get("description"));
                // Not a protein variant, another type of feature e.g. protein domain
            } else {
                ProteinFeature proteinFeature = new ProteinFeature();
                proteinFeature.setId((String) featureDBObject.get("id"));
                proteinFeature.setType((String) featureDBObject.get("type"));
                proteinFeature.setDescription((String) featureDBObject.get("description"));
//                proteinFeature.setRef((String) featureDBObject.get("ref"));
                if (featureDBObject.get("location") != null) {
                    if (((Document) featureDBObject.get("location")).get("begin") != null) {
                        proteinFeature.setStart((int) ((Document) ((Document) featureDBObject.get("location"))
                                .get("begin")).get("position"));
                        if (((Document) featureDBObject.get("location")).get("end") != null) {
                            proteinFeature.setEnd((int) ((Document) ((Document) featureDBObject.get("location"))
                                    .get("end")).get("position"));
                        } else {
                            proteinFeature.setEnd(proteinFeature.getStart());
                        }
                    } else if (((Document) featureDBObject.get("location")).get("position") != null) {
                        proteinFeature.setStart((int) ((Document) ((Document) featureDBObject.get("location"))
                                .get("position")).get("position"));
                        proteinFeature.setEnd(proteinFeature.getStart());
                    }
                }
//                proteinVariantAnnotation.addProteinFeature(proteinFeature);
                proteinVariantAnnotation.getFeatures().add(proteinFeature);
            }
        }

        return proteinVariantAnnotation;
    }

    private List<Score> getProteinSubstitutionScores(String ensemblTranscriptId, int aaPosition, String alternativeAa) {
        QueryResult proteinSubstitutionScoresQueryResult = getFunctionPredictionByAaChange(ensemblTranscriptId,
                aaPosition, alternativeAa, new QueryOptions());
        List<Score> scoreList = null;
        if (proteinSubstitutionScoresQueryResult.getNumResults() == 1) {
            scoreList = new ArrayList<>(NUM_PROTEIN_SUBSTITUTION_SCORE_METHODS);
            Document proteinSubstitutionScores = (Document) proteinSubstitutionScoresQueryResult.getResult().get(0);
            if (proteinSubstitutionScores.get("ss") != null) {
                scoreList.add(new Score(Double.parseDouble("" + proteinSubstitutionScores.get("ss")),
                        "sift", VariantAnnotationUtils.SIFT_DESCRIPTIONS.get(proteinSubstitutionScores.get("se"))));
            }
            if (proteinSubstitutionScores.get("ps") != null) {
                scoreList.add(new Score(Double.parseDouble("" + proteinSubstitutionScores.get("ps")),
                        "polyphen", VariantAnnotationUtils.POLYPHEN_DESCRIPTIONS.get(proteinSubstitutionScores.get("pe"))));
            }
        }
        return scoreList;
    }


}<|MERGE_RESOLUTION|>--- conflicted
+++ resolved
@@ -184,22 +184,22 @@
         proteinSubstitionScoresQueryResult.setDbTime(allChangesQueryResult.getDbTime());
         proteinSubstitionScoresQueryResult.setId(transcriptId + "-" + aaPosition + "-" + newAa);
 
-<<<<<<< HEAD
-        String currentAaShortName = aaShortName.get(newAa);
-        Map aaPositions = ((HashMap) ((Document) allChangesQueryResult.getResult().get(0)).get("aaPositions"));
-        if (allChangesQueryResult.getNumResults() > 0 && currentAaShortName != null && aaPositions != null) {
-            Document positionDBObject = (Document) aaPositions.get(Integer.toString(aaPosition));
-            if (positionDBObject != null) {
-                Object aaObject = positionDBObject.get(currentAaShortName);
-                if (aaObject != null) {
-                    proteinSubstitionScoresQueryResult.setNumResults(1);
-                    proteinSubstitionScoresQueryResult.setResult(Arrays.asList(aaObject));
-=======
+//<<<<<<< HEAD
+//        String currentAaShortName = aaShortName.get(newAa);
+//        Map aaPositions = ((HashMap) ((Document) allChangesQueryResult.getResult().get(0)).get("aaPositions"));
+//        if (allChangesQueryResult.getNumResults() > 0 && currentAaShortName != null && aaPositions != null) {
+//            Document positionDBObject = (Document) aaPositions.get(Integer.toString(aaPosition));
+//            if (positionDBObject != null) {
+//                Object aaObject = positionDBObject.get(currentAaShortName);
+//                if (aaObject != null) {
+//                    proteinSubstitionScoresQueryResult.setNumResults(1);
+//                    proteinSubstitionScoresQueryResult.setResult(Arrays.asList(aaObject));
+//=======
         if (allChangesQueryResult.getNumResults() > 0) {
             String currentAaShortName = aaShortName.get(newAa);
-            Map aaPositions = ((HashMap) ((BasicDBObject) allChangesQueryResult.getResult().get(0)).get("aaPositions"));
+            Map aaPositions = ((HashMap) ((Document) allChangesQueryResult.getResult().get(0)).get("aaPositions"));
             if (currentAaShortName != null && aaPositions != null) {
-                DBObject positionDBObject = (BasicDBObject) aaPositions.get(Integer.toString(aaPosition));
+                Document positionDBObject = (Document) aaPositions.get(Integer.toString(aaPosition));
                 if (positionDBObject != null) {
                     Object aaObject = positionDBObject.get(currentAaShortName);
                     if (aaObject != null) {
@@ -211,7 +211,7 @@
                                 + ": " + positionDBObject.keySet().toString());
                         return proteinSubstitionScoresQueryResult;
                     }
->>>>>>> 17cf359e
+//>>>>>>> develop
                 } else {
                     proteinSubstitionScoresQueryResult.setErrorMsg("Unaccepted position " + Integer.toString(aaPosition)
                             + ". Available positions for transcript " + transcriptId + ": " + aaPositions.keySet().toString());
