--- conflicted
+++ resolved
@@ -102,25 +102,20 @@
     }
 
     protected void createOrQuery(Query query, String queryParam, String mongodbField, List<Bson> andBsonList) {
-<<<<<<< HEAD
         if (query.containsKey(queryParam) && query.getString(queryParam) != null && !query.getString(queryParam).isEmpty()) {
-=======
-        if (query != null && query.getString(queryParam) != null && !query.getString(queryParam).isEmpty()) {
->>>>>>> c0e10ac80e8d8eab76d06141a8316a71ab50c560
-            List<String> queryList = query.getAsStringList(queryParam);
-            if (queryList.size() == 1) {
-                andBsonList.add(Filters.eq(mongodbField, queryList.get(0)));
-            } else {
-                List<Bson> orBsonList = new ArrayList<>(queryList.size());
-                for (String queryItem : queryList) {
-                    orBsonList.add(Filters.eq(mongodbField, queryItem));
-                }
-                andBsonList.add(Filters.or(orBsonList));
-            }
-<<<<<<< HEAD
-//        }
-=======
->>>>>>> c0e10ac80e8d8eab76d06141a8316a71ab50c560
+            if (query != null && query.getString(queryParam) != null && !query.getString(queryParam).isEmpty()) {
+                List<String> queryList = query.getAsStringList(queryParam);
+                if (queryList.size() == 1) {
+                    andBsonList.add(Filters.eq(mongodbField, queryList.get(0)));
+                } else {
+                    List<Bson> orBsonList = new ArrayList<>(queryList.size());
+                    for (String queryItem : queryList) {
+                        orBsonList.add(Filters.eq(mongodbField, queryItem));
+                    }
+                    andBsonList.add(Filters.or(orBsonList));
+                }
+//
+            }
         }
     }
 
