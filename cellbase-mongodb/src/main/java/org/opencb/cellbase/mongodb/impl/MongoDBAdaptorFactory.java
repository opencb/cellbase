--- conflicted
+++ resolved
@@ -20,11 +20,8 @@
 import org.opencb.cellbase.core.api.ConservationDBAdaptor;
 import org.opencb.cellbase.core.api.DBAdaptorFactory;
 import org.opencb.cellbase.core.api.GeneDBAdaptor;
-<<<<<<< HEAD
 import org.opencb.cellbase.core.api.TranscriptDBAdaptor;
-=======
 import org.opencb.cellbase.core.api.VariationDBAdaptor;
->>>>>>> c0e10ac80e8d8eab76d06141a8316a71ab50c560
 import org.opencb.commons.datastore.core.DataStoreServerAddress;
 import org.opencb.commons.datastore.mongodb.MongoDBConfiguration;
 import org.opencb.commons.datastore.mongodb.MongoDataStore;
@@ -157,25 +154,15 @@
 //
 
     @Override
-<<<<<<< HEAD
     public ConservationDBAdaptor getConservationDBAdaptor(String species) {
         return getConservationDBAdaptor(species, null);
     }
 
     @Override
     public ConservationDBAdaptor getConservationDBAdaptor(String species, String assembly) {
-=======
-    public ConservationDBAdaptor getConservedRegionDBAdaptor(String species) {
-        return getConservedRegionDBAdaptor(species, null);
-    }
-
-    @Override
-    public ConservationDBAdaptor getConservedRegionDBAdaptor(String species, String assembly) {
->>>>>>> c0e10ac80e8d8eab76d06141a8316a71ab50c560
         MongoDataStore mongoDatastore = createMongoDBDatastore(species, assembly);
         return new ConservationMongoDBAdaptor(species, assembly, mongoDatastore);
     }
-
 
     @Override
     public GeneDBAdaptor getGeneDBAdaptor(String species) {
