--- conflicted
+++ resolved
@@ -83,7 +83,7 @@
     }
 
     @Override
-<<<<<<< HEAD
+
     public Iterator iterator() {
         return null;
     }
@@ -94,8 +94,6 @@
     }
 
     @Override
-=======
->>>>>>> 7f28e88a
     public Iterator iterator(Query query, QueryOptions options) {
         return null;
     }
