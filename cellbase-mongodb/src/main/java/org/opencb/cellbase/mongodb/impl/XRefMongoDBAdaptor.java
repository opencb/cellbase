--- conflicted
+++ resolved
@@ -17,10 +17,7 @@
 package org.opencb.cellbase.mongodb.impl;
 
 import com.mongodb.client.model.Filters;
-<<<<<<< HEAD
-=======
 import com.mongodb.client.model.Projections;
->>>>>>> 6738e1a1
 import org.bson.Document;
 import org.bson.conversions.Bson;
 import org.opencb.biodata.models.core.Xref;
@@ -65,24 +62,14 @@
 
     @Override
     public QueryResult<Long> count(Query query) {
-<<<<<<< HEAD
-        Bson bsonDocument = parseQuery(query);
-        return mongoDBCollection.count(bsonDocument);
-=======
         Bson document = parseQuery(query);
         return mongoDBCollection.count(document);
->>>>>>> 6738e1a1
     }
 
     @Override
     public QueryResult distinct(Query query, String field) {
-<<<<<<< HEAD
-        Bson bsonDocument = parseQuery(query);
-        return mongoDBCollection.distinct(field, bsonDocument);
-=======
         Bson document = parseQuery(query);
         return mongoDBCollection.distinct(field, document);
->>>>>>> 6738e1a1
     }
 
     @Override
@@ -119,14 +106,8 @@
 
     private Bson parseQuery(Query query) {
         List<Bson> andBsonList = new ArrayList<>();
-
-<<<<<<< HEAD
-        createOrQuery(query, QueryParams.ID.key(), "transcripts.xrefs.id", andBsonList);
-        createOrQuery(query, QueryParams.DBNAME.key(), "transcripts.xrefs.dbname", andBsonList);
-=======
         createOrQuery(query, XRefDBAdaptor.QueryParams.ID.key(), "transcripts.xrefs.id", andBsonList);
         createOrQuery(query, XRefDBAdaptor.QueryParams.DBNAME.key(), "transcripts.xrefs.dbName", andBsonList);
->>>>>>> 6738e1a1
 
         if (andBsonList.size() > 0) {
             return Filters.and(andBsonList);
@@ -134,8 +115,5 @@
             return new Document();
         }
     }
-<<<<<<< HEAD
-=======
 
->>>>>>> 6738e1a1
 }