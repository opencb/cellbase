--- conflicted
+++ resolved
@@ -434,53 +434,22 @@
                 if (variationQueryResults != null) {
                     for (int i = 0; i < variantAnnotationResultList.size(); i++) {
                         List<Document> variationDBList = (List<Document>) variationQueryResults.get(i).getResult();
-
                         if (variationDBList != null && variationDBList.size() > 0) {
-<<<<<<< HEAD
-                            ((VariantAnnotation) variantAnnotationResultList.get(i).getResult().get(0))
-                                    .setId(variationDBList.get(0).getString("id"));
-
-                            if (annotatorSet.contains("populationFrequencies")) {
-                                BasicDBList freqsDBList = (BasicDBList) variationDBList.get(0).get("populationFrequencies");
-                                if (freqsDBList != null) {
-                                    Document freqDoc;
-                                    ((VariantAnnotation) variantAnnotationResultList.get(i).getResult().get(0))
-                                            .setPopulationFrequencies(new ArrayList<>());
-                                    for (int j = 0; j < freqsDBList.size(); j++) {
-                                        freqDoc = ((Document) freqsDBList.get(j));
-                                        if (freqDoc != null && freqDoc.get("refAllele") != null) {
-                                            if (freqDoc.containsKey("study")) {
-                                                ((VariantAnnotation) variantAnnotationResultList.get(i).getResult().get(0))
-                                                        .getPopulationFrequencies()
-                                                        .add(new PopulationFrequency(freqDoc.get("study").toString(),
-                                                                freqDoc.get("pop").toString(), freqDoc.get("superPop").toString(),
-                                                                freqDoc.get("refAllele").toString(), freqDoc.get("altAllele").toString(),
-                                                                Float.valueOf(freqDoc.get("refAlleleFreq").toString()),
-                                                                Float.valueOf(freqDoc.get("altAlleleFreq").toString()), 0.0f, 0.0f, 0.0f));
-                                            } else {
-                                                ((VariantAnnotation) variantAnnotationResultList.get(i).getResult().get(0))
-                                                        .getPopulationFrequencies().add(new PopulationFrequency("1000G_PHASE_3",
-                                                        freqDoc.get("pop").toString(), freqDoc.get("superPop").toString(),
-                                                        freqDoc.get("refAllele").toString(), freqDoc.get("altAllele").toString(),
-                                                        Float.valueOf(freqDoc.get("refAlleleFreq").toString()),
-                                                        Float.valueOf(freqDoc.get("altAlleleFreq").toString()), 0.0f, 0.0f, 0.0f));
-=======
                             BasicDBList idsDBList = (BasicDBList) variationDBList.get(0).get("ids");
                             if (idsDBList != null) {
                                 ((VariantAnnotation) variantAnnotationResultList.get(i).getResult().get(0))
                                         .setId((String) idsDBList.get(0));
                             }
-
                             if (annotatorSet.contains("populationFrequencies")) {
-                                BasicDBObject annotationDBObject =  (BasicDBObject) variationDBList.get(0).get("annotation");
+                                Document annotationDBObject =  (Document) variationDBList.get(0).get("annotation");
                                 if (annotationDBObject != null) {
                                     BasicDBList freqsDBList = (BasicDBList) annotationDBObject.get("populationFrequencies");
                                     if (freqsDBList != null) {
-                                        BasicDBObject freqDBObject;
+                                        Document freqDBObject;
                                         ((VariantAnnotation) variantAnnotationResultList.get(i).getResult().get(0))
                                                 .setPopulationFrequencies(new ArrayList<>());
                                         for (int j = 0; j < freqsDBList.size(); j++) {
-                                            freqDBObject = ((BasicDBObject) freqsDBList.get(j));
+                                            freqDBObject = ((Document) freqsDBList.get(j));
                                             if (freqDBObject != null && freqDBObject.get("refAllele") != null) {
                                                 if (freqDBObject.containsKey("study")) {
                                                     ((VariantAnnotation) variantAnnotationResultList.get(i).getResult().get(0))
@@ -502,7 +471,6 @@
                                                             Float.valueOf(freqDBObject.get("altAlleleFreq").toString()),
                                                             0.0f, 0.0f, 0.0f));
                                                 }
->>>>>>> 7483ce6b
                                             }
                                         }
                                     }
