--- conflicted
+++ resolved
@@ -17,9 +17,11 @@
 package org.opencb.cellbase.mongodb.db.variation;
 
 import com.fasterxml.jackson.databind.ObjectMapper;
-import com.mongodb.*;
+import com.mongodb.BasicDBList;
+import com.mongodb.BasicDBObject;
+import com.mongodb.DBObject;
+import htsjdk.tribble.readers.TabixReader;
 import org.opencb.biodata.models.core.Gene;
-import htsjdk.tribble.readers.TabixReader;
 import org.opencb.biodata.models.feature.Region;
 import org.opencb.biodata.models.variant.annotation.*;
 import org.opencb.biodata.models.variation.GenomicVariant;
@@ -415,27 +417,13 @@
                 variantAnnotation.setConsequenceTypes((List<ConsequenceType>) getAllConsequenceTypesByVariant(variantList.get(i), new QueryOptions()).getResult());
             }
 
-<<<<<<< HEAD
             if (includeList.isEmpty() || includeList.contains("expression")) {
                 variantAnnotation.setExpressionValues(getGeneExpressionValues(variantList.get(i)));
             }
 
             if (includeList.isEmpty() || includeList.contains("drugInteraction")) {
                 variantAnnotation.setGeneDrugInteraction(getGeneDrugInteractions(variantList.get(i)));
-=======
-            if (annotatorsSet.contains("expression")) {
-                Map<String, List<ExpressionValue>> geneExpressionValuesMap = new HashMap<>(1);
-                geneExpressionValuesMap.put("expressionAtlas", getGeneExpressionValues(variantList.get(i)));
-                variantAnnotation.setExpressionValues(geneExpressionValuesMap);
             }
-
-            if (annotatorsSet.contains("drugInteraction")) {
-                Map<String, List<GeneDrugInteraction>> geneDrugInteractionMap = new HashMap<>(1);
-                geneDrugInteractionMap.put("dgidb", getGeneDrugInteractions(variantList.get(i)));
-                variantAnnotation.setGeneDrugInteraction(geneDrugInteractionMap);
->>>>>>> a9ad23c2
-            }
-
 
             if (clinicalQueryResultList != null) {
                 QueryResult clinicalQueryResult = clinicalQueryResultList.get(i);
