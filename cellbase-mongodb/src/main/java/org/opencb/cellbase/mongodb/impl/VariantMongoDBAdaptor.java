/*
 * Copyright 2015 OpenCB
 *
 * Licensed under the Apache License, Version 2.0 (the "License");
 * you may not use this file except in compliance with the License.
 * You may obtain a copy of the License at
 *
 *     http://www.apache.org/licenses/LICENSE-2.0
 *
 * Unless required by applicable law or agreed to in writing, software
 * distributed under the License is distributed on an "AS IS" BASIS,
 * WITHOUT WARRANTIES OR CONDITIONS OF ANY KIND, either express or implied.
 * See the License for the specific language governing permissions and
 * limitations under the License.
 */

package org.opencb.cellbase.mongodb.impl;

import com.mongodb.BulkWriteException;
import com.mongodb.MongoClient;
import com.mongodb.QueryBuilder;
import com.mongodb.bulk.BulkWriteResult;
import com.mongodb.client.model.Filters;
import com.mongodb.client.model.Projections;
import org.bson.Document;
import org.bson.conversions.Bson;
import org.opencb.biodata.models.core.Region;
import org.opencb.biodata.models.variant.Variant;
import org.opencb.biodata.models.variant.avro.Score;
import org.opencb.cellbase.core.api.VariantDBAdaptor;
import org.opencb.cellbase.mongodb.MongoDBCollectionConfiguration;
import org.opencb.cellbase.mongodb.VariantMongoIterator;
import org.opencb.commons.datastore.core.Query;
import org.opencb.commons.datastore.core.QueryOptions;
import org.opencb.commons.datastore.core.QueryResult;
import org.opencb.commons.datastore.mongodb.MongoDBCollection;
import org.opencb.commons.datastore.mongodb.MongoDataStore;

import java.util.*;
import java.util.function.Consumer;
import java.util.regex.Pattern;

/**
 * Created by imedina on 26/11/15.
 */
public class VariantMongoDBAdaptor extends MongoDBAdaptor implements VariantDBAdaptor<Variant> {

    private static final String POP_FREQUENCIES_FIELD = "annotation.populationFrequencies";
    private static final float DECIMAL_RESOLUTION = 100f;
    private static final String ENSEMBL_GENE_ID_PATTERN = "ENSG00";
    private static final String ENSEMBL_TRANSCRIPT_ID_PATTERN = "ENST00";

    private MongoDBCollection caddDBCollection;

    public VariantMongoDBAdaptor(String species, String assembly, MongoDataStore mongoDataStore) {
        super(species, assembly, mongoDataStore);
        mongoDBCollection = mongoDataStore.getCollection("variation");
        caddDBCollection = mongoDataStore.getCollection("variation_functional_score");

        logger.debug("VariationMongoDBAdaptor: in 'constructor'");
    }

    @Override
    public QueryResult startsWith(String id, QueryOptions options) {
        Bson regex = Filters.regex("ids", Pattern.compile("^" + id));
        Bson include = Projections.include("ids", "chromosome", "start", "end");
        return mongoDBCollection.find(regex, include, options);
    }

    @Override
    public QueryResult<Variant> next(Query query, QueryOptions options) {
        return null;
    }

    @Override
    public QueryResult nativeNext(Query query, QueryOptions options) {
        return null;
    }

    @Override
    public QueryResult getIntervalFrequencies(Query query, int intervalSize, QueryOptions options) {
        if (query.getString("region") != null) {
            Region region = Region.parseRegion(query.getString("region"));
            Bson bsonDocument = parseQuery(query);
            return getIntervalFrequencies(bsonDocument, region, intervalSize, options);
        }
        return null;
    }

    @Override
    public QueryResult<Long> update(List objectList, String field) {
        QueryResult<Long> nLoadedObjects = null;
        switch (field) {
            case POP_FREQUENCIES_FIELD:
                nLoadedObjects = updatePopulationFrequencies((List<Document>) objectList);
                break;
            default:
                logger.error("Invalid field {}: no action implemented for updating this field.", field);
                break;
        }
        return nLoadedObjects;
    }

    @Override
    public QueryResult<Long> count(Query query) {
        Bson document = parseQuery(query);
        return mongoDBCollection.count(document);
    }

    @Override
    public QueryResult distinct(Query query, String field) {
        Bson document = parseQuery(query);
        return mongoDBCollection.distinct(field, document);
    }

    @Override
    public QueryResult stats(Query query) {
        return null;
    }

    @Override
    public QueryResult<Variant> get(Query query, QueryOptions options) {
        Bson bson = parseQuery(query);
//        options.put(MongoDBCollection.SKIP_COUNT, true);
        options = addPrivateExcludeOptions(options);
        logger.debug("query: {}", bson.toBsonDocument(Document.class, MongoClient.getDefaultCodecRegistry()) .toJson());
        return mongoDBCollection.find(bson, null, Variant.class, options);
    }

    @Override
    public QueryResult nativeGet(Query query, QueryOptions options) {
        Bson bson = parseQuery(query);
<<<<<<< HEAD
//        options.put(MongoDBCollection.SKIP_COUNT, true);
=======
        options.put(MongoDBCollection.SKIP_COUNT, true);
        logger.debug("query: {}", bson.toBsonDocument(Document.class, MongoClient.getDefaultCodecRegistry()) .toJson());
>>>>>>> 506610dd
        return mongoDBCollection.find(bson, options);
    }

    @Override
    public Iterator<Variant> iterator(Query query, QueryOptions options) {
        Bson bson = parseQuery(query);
        options = addPrivateExcludeOptions(options);
        return new VariantMongoIterator(mongoDBCollection.nativeQuery().find(bson, options).iterator());
    }

    @Override
    public Iterator nativeIterator(Query query, QueryOptions options) {
        Bson bson = parseQuery(query);
        return mongoDBCollection.nativeQuery().find(bson, options).iterator();
    }

    @Override
    public void forEach(Query query, Consumer<? super Object> action, QueryOptions options) {
        Objects.requireNonNull(action);
        Iterator iterator = nativeIterator(query, options);
        while (iterator.hasNext()) {
            action.accept(iterator.next());
        }
    }

    @Override
    public QueryResult rank(Query query, String field, int numResults, boolean asc) {
        return null;
    }

    @Override
    public QueryResult groupBy(Query query, String field, QueryOptions options) {
        Bson bsonQuery = parseQuery(query);
        return groupBy(bsonQuery, field, "name", options);
    }

    @Override
    public QueryResult groupBy(Query query, List<String> fields, QueryOptions options) {
        Bson bsonQuery = parseQuery(query);
        return groupBy(bsonQuery, fields, "name", options);
    }

    private Bson parseQuery(Query query) {
        List<Bson> andBsonList = new ArrayList<>();

        createRegionQuery(query, VariantMongoDBAdaptor.QueryParams.REGION.key(),
                MongoDBCollectionConfiguration.VARIATION_CHUNK_SIZE, andBsonList);
        createOrQuery(query, VariantMongoDBAdaptor.QueryParams.ID.key(), "ids", andBsonList);
        createOrQuery(query, QueryParams.CHROMOSOME.key(), "chromosome", andBsonList);
        createImprecisePositionQuery(query, QueryParams.CI_START_LEFT.key(), QueryParams.CI_START_RIGHT.key(),
                "sv.ciStartLeft", "sv.ciStartRight", andBsonList);
        createImprecisePositionQuery(query, QueryParams.CI_END_LEFT.key(), QueryParams.CI_END_RIGHT.key(),
                "sv.ciEndLeft", "sv.ciEndRight", andBsonList);
        createOrQuery(query, QueryParams.START.key(), "start", andBsonList, QueryValueType.INTEGER);
//        createOrQuery(query, QueryParams.REFERENCE.key(), "reference", andBsonList);
        if (query.containsKey(QueryParams.REFERENCE.key())) {
            createOrQuery(query.getAsStringList(QueryParams.REFERENCE.key()), "reference", andBsonList);
        }
        if (query.containsKey(QueryParams.ALTERNATE.key())) {
            createOrQuery(query.getAsStringList(QueryParams.ALTERNATE.key()), "alternate", andBsonList);
        }
//        createOrQuery(query, QueryParams.ALTERNATE.key(), "alternate", andBsonList);
        createOrQuery(query, VariantMongoDBAdaptor.QueryParams.CONSEQUENCE_TYPE.key(),
                "consequenceTypes.sequenceOntologyTerms.name", andBsonList);
//        createOrQuery(query, VariantMongoDBAdaptor.QueryParams.GENE.key(), "annotation.consequenceTypes.ensemblGeneId",
//                andBsonList);
        createGeneOrQuery(query, VariantMongoDBAdaptor.QueryParams.GENE.key(), andBsonList);

//        createOrQuery(query, VariantMongoDBAdaptor.QueryParams.XREFS.key(), "transcripts.xrefs.id", andBsonList);

        if (andBsonList.size() > 0) {
            return Filters.and(andBsonList);
        } else {
            return new Document();
        }
    }

    private void createImprecisePositionQuery(Query query, String leftQueryParam, String rightQueryParam,
                                              String leftLimitMongoField, String righLimitMongoField,
                                              List<Bson> andBsonList) {
        if (query != null && query.getString(leftQueryParam) != null && !query.getString(leftQueryParam).isEmpty()
                && query.getString(rightQueryParam) != null && !query.getString(rightQueryParam).isEmpty()) {
            int leftQueryValue = query.getInt(leftQueryParam);
            int rightQueryValue = query.getInt(rightQueryParam);
            andBsonList.add(Filters.lte(leftLimitMongoField, rightQueryValue));
            andBsonList.add(Filters.gte(righLimitMongoField, leftQueryValue));
        }
    }

//    private Bson getPositionWithinIntervalQuery(int value, String leftLimitMongoField,
//                                                String righLimitMongoField) {
//        List<Bson> andBsonList = new ArrayList<>(2);
//        andBsonList.add(Filters.lte(leftLimitMongoField, value));
//        andBsonList.add(Filters.gte(righLimitMongoField, value));
//
//        return Filters.and(andBsonList);
//    }
    private void createGeneOrQuery(Query query, String queryParam, List<Bson> andBsonList) {
        if (query != null) {
            List<String> geneList = query.getAsStringList(queryParam);
            if (geneList != null && !geneList.isEmpty()) {
                if (geneList.size() == 1) {
                    andBsonList.add(getGeneQuery(geneList.get(0)));
                } else {
                    List<Bson> orBsonList = new ArrayList<>(geneList.size());
                    for (String geneId : geneList) {
                        orBsonList.add(getGeneQuery(geneId));
                    }
                    andBsonList.add(Filters.or(orBsonList));
                }
            }
        }
    }

    private Bson getGeneQuery(String geneId) {
//        List<Bson> orBsonList = new ArrayList<>(3);
//        orBsonList.add(Filters.eq("annotation.consequenceTypes.geneName", geneId));
//        orBsonList.add(Filters.eq("annotation.consequenceTypes.ensemblGeneId", geneId));
//        orBsonList.add(Filters.eq("annotation.consequenceTypes.ensemblTranscriptId", geneId));

        // For some reason Mongo does not deal properly with OR queries and indexes. It is extremely slow to perform
        // the commented query above. On the contrary this query below provides instant results
        if (geneId.startsWith(ENSEMBL_GENE_ID_PATTERN)) {
            return Filters.eq("annotation.consequenceTypes.ensemblGeneId", geneId);
        } else if (geneId.startsWith(ENSEMBL_TRANSCRIPT_ID_PATTERN)) {
            return Filters.eq("annotation.consequenceTypes.ensemblTranscriptId", geneId);
        } else {
            return Filters.eq("annotation.consequenceTypes.geneName", geneId);
        }
    }

    private QueryResult<Long> updatePopulationFrequencies(List<Document> variantDocumentList) {

        List<Bson> queries = new ArrayList<>(variantDocumentList.size());
        List<Bson> updates = new ArrayList<>(variantDocumentList.size());
//        QueryResult<Long> longQueryResult = null;

        for (Document variantDBObject : variantDocumentList) {
            Document annotationDBObject = (Document) variantDBObject.get("annotation");
            Document push = new Document(POP_FREQUENCIES_FIELD, annotationDBObject.get("populationFrequencies"));

            // Remove annotation object from the DBObject so that push and setOnInsert do not update the same fields:
            // i.e. annotation.populationFrequencies and annotation
            variantDBObject.remove("annotation");
            addChunkId(variantDBObject);

            Document update = new Document()
                    .append("$pushAll", push)
                    .append("$setOnInsert", variantDBObject);

            updates.add(update);

//            String chunkId = getChunkIdPrefix((String) variantDBObject.get("chromosome"),
//                    (int) variantDBObject.get("start"), MongoDBCollectionConfiguration.VARIATION_CHUNK_SIZE);
//            queries.add(new Document("_chunkIds", chunkId)
//                    .append("chromosome", variantDBObject.get("chromosome"))
            queries.add(new Document("chromosome", variantDBObject.get("chromosome"))
                    .append("start", variantDBObject.get("start"))
//                    .append("end", variantDBObject.get("end"))
                    .append("reference", variantDBObject.get("reference"))
                    .append("alternate", variantDBObject.get("alternate")));
        }

        QueryResult<BulkWriteResult> bulkWriteResult;
        if (!queries.isEmpty()) {
            logger.info("updating object");
            QueryOptions options = new QueryOptions("upsert", true);
            options.put("multi", false);
            try {
                bulkWriteResult = mongoDBCollection.update(queries, updates, options);
            } catch (BulkWriteException e) {
                throw e;
            }
            logger.info("{} object updated", bulkWriteResult.first().getUpserts().size() + bulkWriteResult.first().getModifiedCount());

            QueryResult<Long> longQueryResult = new QueryResult<>(bulkWriteResult.getId(), bulkWriteResult.getDbTime(), bulkWriteResult
                    .getNumResults(),
                    bulkWriteResult.getNumTotalResults(), bulkWriteResult.getWarningMsg(), bulkWriteResult.getErrorMsg(),
                    Collections.singletonList((long) (bulkWriteResult.first().getUpserts().size()
                            + bulkWriteResult.first().getModifiedCount())));

//            return bulkWriteResult.first().getUpserts().size() + bulkWriteResult.first().getModifiedCount();
            return longQueryResult;
        }
        logger.info("no object updated");
        return null;
    }

    // Method copied from MongoDBCellbaseLoader. In a near future only this one will stay. Insert work currently done
    // by MongoDBCellbaseLoader must be replaced by an appropriate method in this adaptor
    private void addChunkId(Document dbObject) {
        List<String> chunkIds = new ArrayList<>();
        int chunkStart = (Integer) dbObject.get("start") / MongoDBCollectionConfiguration.VARIATION_CHUNK_SIZE;
        int chunkEnd = (Integer) dbObject.get("end") / MongoDBCollectionConfiguration.VARIATION_CHUNK_SIZE;
        String chunkIdSuffix = MongoDBCollectionConfiguration.VARIATION_CHUNK_SIZE / 1000 + "k";
        for (int i = chunkStart; i <= chunkEnd; i++) {
            if (dbObject.containsKey("chromosome")) {
                chunkIds.add(dbObject.get("chromosome") + "_" + i + "_" + chunkIdSuffix);
            } else {
                chunkIds.add(dbObject.get("sequenceName") + "_" + i + "_" + chunkIdSuffix);
            }
        }
        dbObject.put("_chunkIds", chunkIds);
    }

    @Override
    public QueryResult<Score> getFunctionalScoreVariant(Variant variant, QueryOptions queryOptions) {
        String chromosome = variant.getChromosome();
        int position = variant.getStart();
        String reference = variant.getReference();
        String alternate = variant.getAlternate();

        String chunkId = getChunkIdPrefix(chromosome, position, MongoDBCollectionConfiguration.VARIATION_FUNCTIONAL_SCORE_CHUNK_SIZE);
        QueryBuilder builder = QueryBuilder.start("_chunkIds").is(chunkId);
//                .and("chromosome").is(chromosome)
//                .and("start").is(position);
//        System.out.println(chunkId);
        QueryResult result = executeQuery(chromosome + "_" + position + "_" + reference + "_" + alternate,
                new Document(builder.get().toMap()), queryOptions, caddDBCollection);

//        System.out.println("result = " + result);

        List<Score> scores = new ArrayList<>();
        for (Object object : result.getResult()) {
//            System.out.println("object = " + object);
            Document dbObject = (Document) object;
            int chunkStart = dbObject.getInteger("start");
            int chunkEnd = dbObject.getInteger("end");
            // CADD positions are not continuous through the whole chromosome. Several documents may be associated with
            // the same chunk id: we have to be sure that current document contains queried position. Only two documents
            // will contain queried position - one for raw and one for scaled values
            if (position >= chunkStart && position <= chunkEnd) {
                int offset = (position - chunkStart);
                ArrayList basicDBList = dbObject.get("values", ArrayList.class);

//                long l1 = 0L; // TODO: delete
//                try { // TODO: delete
                long l1 = Long.parseLong(basicDBList.get(offset).toString());
//                                 l1 = (Long) basicDBList.get(offset);
//                } catch (Exception e) {  // TODO: delete
//                    logger.error("problematic variant: {}", variant.toString());
//                    throw e;
//                }

                if (dbObject.getString("source").equalsIgnoreCase("cadd_raw")) {
                    float value = 0f;
                    switch (alternate.toLowerCase()) {
                        case "a":
//                            value = ((short) (l1 >> 48) - 10000) / DECIMAL_RESOLUTION;
                            value = (((short) (l1 >> 48)) / DECIMAL_RESOLUTION) - 10;
                            break;
                        case "c":
                            value = (((short) (l1 >> 32)) / DECIMAL_RESOLUTION) - 10;
                            break;
                        case "g":
                            value = (((short) (l1 >> 16)) / DECIMAL_RESOLUTION) - 10;
                            break;
                        case "t":
                            value = (((short) (l1 >> 0)) / DECIMAL_RESOLUTION) - 10;
                            break;
                        default:
                            break;
                    }
                    scores.add(Score.newBuilder()
                            .setScore(value)
                            .setSource(dbObject.getString("source"))
                            .setDescription(null)
                            //                        .setDescription("")
                            .build());
                }

                if (dbObject.getString("source").equalsIgnoreCase("cadd_scaled")) {
                    float value = 0f;
                    switch (alternate.toLowerCase()) {
                        case "a":
                            value = ((short) (l1 >> 48)) / DECIMAL_RESOLUTION;
                            break;
                        case "c":
                            value = ((short) (l1 >> 32)) / DECIMAL_RESOLUTION;
                            break;
                        case "g":
                            value = ((short) (l1 >> 16)) / DECIMAL_RESOLUTION;
                            break;
                        case "t":
                            value = ((short) (l1 >> 0)) / DECIMAL_RESOLUTION;
                            break;
                        default:
                            break;
                    }
                    scores.add(Score.newBuilder()
                            .setScore(value)
                            .setSource(dbObject.getString("source"))
                            .setDescription(null)
                            //                        .setDescription("")
                            .build());
                }
            }
        }

        result.setResult(scores);
        return result;
    }
}<|MERGE_RESOLUTION|>--- conflicted
+++ resolved
@@ -130,12 +130,8 @@
     @Override
     public QueryResult nativeGet(Query query, QueryOptions options) {
         Bson bson = parseQuery(query);
-<<<<<<< HEAD
 //        options.put(MongoDBCollection.SKIP_COUNT, true);
-=======
-        options.put(MongoDBCollection.SKIP_COUNT, true);
         logger.debug("query: {}", bson.toBsonDocument(Document.class, MongoClient.getDefaultCodecRegistry()) .toJson());
->>>>>>> 506610dd
         return mongoDBCollection.find(bson, options);
     }
 
