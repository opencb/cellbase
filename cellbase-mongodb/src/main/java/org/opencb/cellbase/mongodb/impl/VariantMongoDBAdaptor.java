/*
 * Copyright 2015 OpenCB
 *
 * Licensed under the Apache License, Version 2.0 (the "License");
 * you may not use this file except in compliance with the License.
 * You may obtain a copy of the License at
 *
 *     http://www.apache.org/licenses/LICENSE-2.0
 *
 * Unless required by applicable law or agreed to in writing, software
 * distributed under the License is distributed on an "AS IS" BASIS,
 * WITHOUT WARRANTIES OR CONDITIONS OF ANY KIND, either express or implied.
 * See the License for the specific language governing permissions and
 * limitations under the License.
 */

package org.opencb.cellbase.mongodb.impl;

import com.mongodb.BulkWriteException;
import com.mongodb.QueryBuilder;
import com.mongodb.bulk.BulkWriteResult;
import com.mongodb.client.model.Filters;
import com.mongodb.client.model.Projections;
import org.bson.Document;
import org.bson.conversions.Bson;
import org.opencb.biodata.models.core.Region;
import org.opencb.biodata.models.variant.Variant;
import org.opencb.biodata.models.variant.avro.Score;
import org.opencb.cellbase.core.api.VariantDBAdaptor;
import org.opencb.cellbase.mongodb.MongoDBCollectionConfiguration;
import org.opencb.cellbase.mongodb.VariantMongoIterator;
import org.opencb.commons.datastore.core.Query;
import org.opencb.commons.datastore.core.QueryOptions;
import org.opencb.commons.datastore.core.QueryResult;
import org.opencb.commons.datastore.mongodb.MongoDBCollection;
import org.opencb.commons.datastore.mongodb.MongoDataStore;

import java.util.*;
import java.util.function.Consumer;
import java.util.regex.Pattern;

/**
 * Created by imedina on 26/11/15.
 */
public class VariantMongoDBAdaptor extends MongoDBAdaptor implements VariantDBAdaptor<Variant> {

    private static final String POP_FREQUENCIES_FIELD = "annotation.populationFrequencies";
    private static final String ANNOTATION_FIELD = "annotation";
    private static final float DECIMAL_RESOLUTION = 100f;

    private MongoDBCollection caddDBCollection;

    public VariantMongoDBAdaptor(String species, String assembly, MongoDataStore mongoDataStore) {
        super(species, assembly, mongoDataStore);
        mongoDBCollection = mongoDataStore.getCollection("variation");
        caddDBCollection = mongoDataStore.getCollection("variation_functional_score");

        logger.debug("VariationMongoDBAdaptor: in 'constructor'");
    }

    @Override
    public QueryResult startsWith(String id, QueryOptions options) {
        Bson regex = Filters.regex("ids", Pattern.compile("^" + id));
        Bson include = Projections.include("ids", "chromosome", "start", "end");
        return mongoDBCollection.find(regex, include, options);
    }

    @Override
    public QueryResult<Variant> next(Query query, QueryOptions options) {
        return null;
    }

    @Override
    public QueryResult nativeNext(Query query, QueryOptions options) {
        return null;
    }

    @Override
    public QueryResult getIntervalFrequencies(Query query, int intervalSize, QueryOptions options) {
        if (query.getString("region") != null) {
            Region region = Region.parseRegion(query.getString("region"));
            Bson bsonDocument = parseQuery(query);
            return getIntervalFrequencies(bsonDocument, region, intervalSize, options);
        }
        return null;
    }

    @Override
    public QueryResult<Long> update(List objectList, String field, String[] innerFields) {
        QueryResult<Long> nLoadedObjects = null;
        switch (field) {
            case POP_FREQUENCIES_FIELD:
                nLoadedObjects = updatePopulationFrequencies((List<Document>) objectList);
                break;
            case ANNOTATION_FIELD:
                nLoadedObjects = updateAnnotation((List<Document>) objectList, innerFields);
                break;
            default:
                logger.error("Invalid field {}: no action implemented for updating this field.", field);
                break;
        }
        return nLoadedObjects;
    }

    @Override
    public QueryResult<Long> count(Query query) {
        Bson document = parseQuery(query);
        return mongoDBCollection.count(document);
    }

    @Override
    public QueryResult distinct(Query query, String field) {
        Bson document = parseQuery(query);
        return mongoDBCollection.distinct(field, document);
    }

    @Override
    public QueryResult stats(Query query) {
        return null;
    }

    @Override
    public QueryResult<Variant> get(Query query, QueryOptions options) {
        Bson bson = parseQuery(query);
//        options.put(MongoDBCollection.SKIP_COUNT, true);
        options = addPrivateExcludeOptions(options);
        return mongoDBCollection.find(bson, null, Variant.class, options);
    }

    @Override
    public QueryResult nativeGet(Query query, QueryOptions options) {
        Bson bson = parseQuery(query);
//        options.put(MongoDBCollection.SKIP_COUNT, true);
        return mongoDBCollection.find(bson, options);
    }

    @Override
    public Iterator<Variant> iterator(Query query, QueryOptions options) {
        Bson bson = parseQuery(query);
        options = addPrivateExcludeOptions(options);
        return new VariantMongoIterator(mongoDBCollection.nativeQuery().find(bson, options).iterator());
    }

    @Override
    public Iterator nativeIterator(Query query, QueryOptions options) {
        Bson bson = parseQuery(query);
        return mongoDBCollection.nativeQuery().find(bson, options).iterator();
    }

    @Override
    public void forEach(Query query, Consumer<? super Object> action, QueryOptions options) {
        Objects.requireNonNull(action);
        Iterator iterator = nativeIterator(query, options);
        while (iterator.hasNext()) {
            action.accept(iterator.next());
        }
    }

    @Override
    public QueryResult rank(Query query, String field, int numResults, boolean asc) {
        return null;
    }

    @Override
    public QueryResult groupBy(Query query, String field, QueryOptions options) {
        Bson bsonQuery = parseQuery(query);
        return groupBy(bsonQuery, field, "name", options);
    }

    @Override
    public QueryResult groupBy(Query query, List<String> fields, QueryOptions options) {
        Bson bsonQuery = parseQuery(query);
        return groupBy(bsonQuery, fields, "name", options);
    }

    private Bson parseQuery(Query query) {
        List<Bson> andBsonList = new ArrayList<>();

        createRegionQuery(query, VariantMongoDBAdaptor.QueryParams.REGION.key(),
                MongoDBCollectionConfiguration.VARIATION_CHUNK_SIZE, andBsonList);
        createOrQuery(query, VariantMongoDBAdaptor.QueryParams.ID.key(), "ids", andBsonList);
        createOrQuery(query, VariantMongoDBAdaptor.QueryParams.GENE.key(), "annotation.consequenceTypes.ensemblGeneId",
                andBsonList);
        createOrQuery(query, QueryParams.CHROMOSOME.key(), "chromosome", andBsonList);
        createImprecisePositionQuery(query, QueryParams.CI_START_LEFT.key(), QueryParams.CI_START_RIGHT.key(),
                "sv.ciStartLeft", "sv.ciStartRight", andBsonList);
        createImprecisePositionQuery(query, QueryParams.CI_END_LEFT.key(), QueryParams.CI_END_RIGHT.key(),
                "sv.ciEndLeft", "sv.ciEndRight", andBsonList);
        createOrQuery(query, QueryParams.START.key(), "start", andBsonList, QueryValueType.INTEGER);
        createOrQuery(query, QueryParams.REFERENCE.key(), "reference", andBsonList);
        createOrQuery(query, QueryParams.ALTERNATE.key(), "alternate", andBsonList);
        createOrQuery(query, VariantMongoDBAdaptor.QueryParams.CONSEQUENCE_TYPE.key(),
                "consequenceTypes.sequenceOntologyTerms.name", andBsonList);
//        createOrQuery(query, VariantMongoDBAdaptor.QueryParams.XREFS.key(), "transcripts.xrefs.id", andBsonList);

        if (andBsonList.size() > 0) {
            return Filters.and(andBsonList);
        } else {
            return new Document();
        }
    }

<<<<<<< HEAD
    private QueryResult<Long> updateAnnotation(List<Document> variantDocumentList, String[] innerFields) {
        List<Bson> queries = new ArrayList<>(variantDocumentList.size());
        List<Bson> updates = new ArrayList<>(variantDocumentList.size());

        for (Document variantDBObject : variantDocumentList) {
            Document annotationDBObject = (Document) variantDBObject.get(ANNOTATION_FIELD);
            Document toOverwrite = new Document();
            if (innerFields != null & innerFields.length > 0) {
                for (String field : innerFields) {
                    if (annotationDBObject.get(field) != null) {
                        toOverwrite.put(ANNOTATION_FIELD + "." + field, annotationDBObject.get(field));
                    }
                }
            } else {
                toOverwrite.put(ANNOTATION_FIELD, annotationDBObject);
            }

            Document update = new Document().append("$set", toOverwrite);
            updates.add(update);

            String chunkId = getChunkIdPrefix((String) variantDBObject.get("chromosome"),
                    (int) variantDBObject.get("start"), MongoDBCollectionConfiguration.VARIATION_CHUNK_SIZE);
            queries.add(new Document("_chunkIds", chunkId)
                    .append("chromosome", variantDBObject.get("chromosome"))
                    .append("start", variantDBObject.get("start"))
//                    .append("end", variantDBObject.get("end"))
                    .append("reference", variantDBObject.get("reference"))
                    .append("alternate", variantDBObject.get("alternate")));
        }

        QueryResult<BulkWriteResult> bulkWriteResult;
        if (!queries.isEmpty()) {
            logger.info("updating object");
            QueryOptions options = new QueryOptions("upsert", false);
            options.put("multi", false);
            try {
                bulkWriteResult = mongoDBCollection.update(queries, updates, options);
            } catch (BulkWriteException e) {
                throw e;
            }
            logger.info("{} object updated", bulkWriteResult.first().getModifiedCount());

            QueryResult<Long> longQueryResult = new QueryResult<>(bulkWriteResult.getId(), bulkWriteResult.getDbTime(), bulkWriteResult
                    .getNumResults(),
                    bulkWriteResult.getNumTotalResults(), bulkWriteResult.getWarningMsg(), bulkWriteResult.getErrorMsg(),
                    Collections.singletonList((long) (bulkWriteResult.first().getUpserts().size()
                            + bulkWriteResult.first().getModifiedCount())));
            return longQueryResult;
        }
        logger.info("no object updated");
        return null;

    }

=======
    private void createImprecisePositionQuery(Query query, String leftQueryParam, String rightQueryParam,
                                              String leftLimitMongoField, String righLimitMongoField,
                                              List<Bson> andBsonList) {
        if (query != null && query.getString(leftQueryParam) != null && !query.getString(leftQueryParam).isEmpty()
                && query.getString(rightQueryParam) != null && !query.getString(rightQueryParam).isEmpty()) {
            int leftQueryValue = query.getInt(leftQueryParam);
            int rightQueryValue = query.getInt(rightQueryParam);
            andBsonList.add(Filters.lte(leftLimitMongoField, rightQueryValue));
            andBsonList.add(Filters.gte(righLimitMongoField, leftQueryValue));
        }
    }

//    private Bson getPositionWithinIntervalQuery(int value, String leftLimitMongoField,
//                                                String righLimitMongoField) {
//        List<Bson> andBsonList = new ArrayList<>(2);
//        andBsonList.add(Filters.lte(leftLimitMongoField, value));
//        andBsonList.add(Filters.gte(righLimitMongoField, value));
//
//        return Filters.and(andBsonList);
//    }

>>>>>>> 5671ebbd
    private QueryResult<Long> updatePopulationFrequencies(List<Document> variantDocumentList) {

        List<Bson> queries = new ArrayList<>(variantDocumentList.size());
        List<Bson> updates = new ArrayList<>(variantDocumentList.size());
//        QueryResult<Long> longQueryResult = null;

        for (Document variantDBObject : variantDocumentList) {
            Document annotationDBObject = (Document) variantDBObject.get(ANNOTATION_FIELD);
            Document push = new Document(POP_FREQUENCIES_FIELD, annotationDBObject.get("populationFrequencies"));

            // Remove annotation object from the DBObject so that push and setOnInsert do not update the same fields:
            // i.e. annotation.populationFrequencies and annotation
            variantDBObject.remove(ANNOTATION_FIELD);
            addChunkId(variantDBObject);

            Document update = new Document()
                    .append("$pushAll", push)
                    .append("$setOnInsert", variantDBObject);

            updates.add(update);

            String chunkId = getChunkIdPrefix((String) variantDBObject.get("chromosome"),
                    (int) variantDBObject.get("start"), MongoDBCollectionConfiguration.VARIATION_CHUNK_SIZE);
            queries.add(new Document("_chunkIds", chunkId)
                    .append("chromosome", variantDBObject.get("chromosome"))
                    .append("start", variantDBObject.get("start"))
                    .append("end", variantDBObject.get("end"))
                    .append("reference", variantDBObject.get("reference"))
                    .append("alternate", variantDBObject.get("alternate")));
        }

        QueryResult<BulkWriteResult> bulkWriteResult;
        if (!queries.isEmpty()) {
            logger.info("updating object");
            QueryOptions options = new QueryOptions("upsert", true);
            options.put("multi", false);
            try {
                bulkWriteResult = mongoDBCollection.update(queries, updates, options);
            } catch (BulkWriteException e) {
                throw e;
            }
            logger.info("{} object updated", bulkWriteResult.first().getUpserts().size() + bulkWriteResult.first().getModifiedCount());

            QueryResult<Long> longQueryResult = new QueryResult<>(bulkWriteResult.getId(), bulkWriteResult.getDbTime(), bulkWriteResult
                    .getNumResults(),
                    bulkWriteResult.getNumTotalResults(), bulkWriteResult.getWarningMsg(), bulkWriteResult.getErrorMsg(),
                    Collections.singletonList((long) (bulkWriteResult.first().getUpserts().size()
                            + bulkWriteResult.first().getModifiedCount())));

//            return bulkWriteResult.first().getUpserts().size() + bulkWriteResult.first().getModifiedCount();
            return longQueryResult;
        }
        logger.info("no object updated");
        return null;
    }

    // Method copied from MongoDBCellbaseLoader. In a near future only this one will stay. Insert work currently done
    // by MongoDBCellbaseLoader must be replaced by an appropriate method in this adaptor
    private void addChunkId(Document dbObject) {
        List<String> chunkIds = new ArrayList<>();
        int chunkStart = (Integer) dbObject.get("start") / MongoDBCollectionConfiguration.VARIATION_CHUNK_SIZE;
        int chunkEnd = (Integer) dbObject.get("end") / MongoDBCollectionConfiguration.VARIATION_CHUNK_SIZE;
        String chunkIdSuffix = MongoDBCollectionConfiguration.VARIATION_CHUNK_SIZE / 1000 + "k";
        for (int i = chunkStart; i <= chunkEnd; i++) {
            if (dbObject.containsKey("chromosome")) {
                chunkIds.add(dbObject.get("chromosome") + "_" + i + "_" + chunkIdSuffix);
            } else {
                chunkIds.add(dbObject.get("sequenceName") + "_" + i + "_" + chunkIdSuffix);
            }
        }
        dbObject.put("_chunkIds", chunkIds);
    }

    @Override
    public QueryResult<Score> getFunctionalScoreVariant(Variant variant, QueryOptions queryOptions) {
        String chromosome = variant.getChromosome();
        int position = variant.getStart();
        String reference = variant.getReference();
        String alternate = variant.getAlternate();

        String chunkId = getChunkIdPrefix(chromosome, position, MongoDBCollectionConfiguration.VARIATION_FUNCTIONAL_SCORE_CHUNK_SIZE);
        QueryBuilder builder = QueryBuilder.start("_chunkIds").is(chunkId);
//                .and("chromosome").is(chromosome)
//                .and("start").is(position);
//        System.out.println(chunkId);
        QueryResult result = executeQuery(chromosome + "_" + position + "_" + reference + "_" + alternate,
                new Document(builder.get().toMap()), queryOptions, caddDBCollection);

//        System.out.println("result = " + result);

        List<Score> scores = new ArrayList<>();
        for (Object object : result.getResult()) {
//            System.out.println("object = " + object);
            Document dbObject = (Document) object;
            int chunkStart = dbObject.getInteger("start");
            int chunkEnd = dbObject.getInteger("end");
            // CADD positions are not continuous through the whole chromosome. Several documents may be associated with
            // the same chunk id: we have to be sure that current document contains queried position. Only two documents
            // will contain queried position - one for raw and one for scaled values
            if (position >= chunkStart && position <= chunkEnd) {
                int offset = (position - chunkStart);
                ArrayList basicDBList = dbObject.get("values", ArrayList.class);

//                long l1 = 0L; // TODO: delete
//                try { // TODO: delete
                long l1 = Long.parseLong(basicDBList.get(offset).toString());
//                                 l1 = (Long) basicDBList.get(offset);
//                } catch (Exception e) {  // TODO: delete
//                    logger.error("problematic variant: {}", variant.toString());
//                    throw e;
//                }

                if (dbObject.getString("source").equalsIgnoreCase("cadd_raw")) {
                    float value = 0f;
                    switch (alternate.toLowerCase()) {
                        case "a":
//                            value = ((short) (l1 >> 48) - 10000) / DECIMAL_RESOLUTION;
                            value = (((short) (l1 >> 48)) / DECIMAL_RESOLUTION) - 10;
                            break;
                        case "c":
                            value = (((short) (l1 >> 32)) / DECIMAL_RESOLUTION) - 10;
                            break;
                        case "g":
                            value = (((short) (l1 >> 16)) / DECIMAL_RESOLUTION) - 10;
                            break;
                        case "t":
                            value = (((short) (l1 >> 0)) / DECIMAL_RESOLUTION) - 10;
                            break;
                        default:
                            break;
                    }
                    scores.add(Score.newBuilder()
                            .setScore(value)
                            .setSource(dbObject.getString("source"))
                            .setDescription(null)
                            //                        .setDescription("")
                            .build());
                }

                if (dbObject.getString("source").equalsIgnoreCase("cadd_scaled")) {
                    float value = 0f;
                    switch (alternate.toLowerCase()) {
                        case "a":
                            value = ((short) (l1 >> 48)) / DECIMAL_RESOLUTION;
                            break;
                        case "c":
                            value = ((short) (l1 >> 32)) / DECIMAL_RESOLUTION;
                            break;
                        case "g":
                            value = ((short) (l1 >> 16)) / DECIMAL_RESOLUTION;
                            break;
                        case "t":
                            value = ((short) (l1 >> 0)) / DECIMAL_RESOLUTION;
                            break;
                        default:
                            break;
                    }
                    scores.add(Score.newBuilder()
                            .setScore(value)
                            .setSource(dbObject.getString("source"))
                            .setDescription(null)
                            //                        .setDescription("")
                            .build());
                }
            }
        }

        result.setResult(scores);
        return result;
    }
}<|MERGE_RESOLUTION|>--- conflicted
+++ resolved
@@ -200,7 +200,27 @@
         }
     }
 
-<<<<<<< HEAD
+    private void createImprecisePositionQuery(Query query, String leftQueryParam, String rightQueryParam,
+                                              String leftLimitMongoField, String righLimitMongoField,
+                                              List<Bson> andBsonList) {
+        if (query != null && query.getString(leftQueryParam) != null && !query.getString(leftQueryParam).isEmpty()
+                && query.getString(rightQueryParam) != null && !query.getString(rightQueryParam).isEmpty()) {
+            int leftQueryValue = query.getInt(leftQueryParam);
+            int rightQueryValue = query.getInt(rightQueryParam);
+            andBsonList.add(Filters.lte(leftLimitMongoField, rightQueryValue));
+            andBsonList.add(Filters.gte(righLimitMongoField, leftQueryValue));
+        }
+    }
+
+//    private Bson getPositionWithinIntervalQuery(int value, String leftLimitMongoField,
+//                                                String righLimitMongoField) {
+//        List<Bson> andBsonList = new ArrayList<>(2);
+//        andBsonList.add(Filters.lte(leftLimitMongoField, value));
+//        andBsonList.add(Filters.gte(righLimitMongoField, value));
+//
+//        return Filters.and(andBsonList);
+//    }
+
     private QueryResult<Long> updateAnnotation(List<Document> variantDocumentList, String[] innerFields) {
         List<Bson> queries = new ArrayList<>(variantDocumentList.size());
         List<Bson> updates = new ArrayList<>(variantDocumentList.size());
@@ -255,29 +275,6 @@
 
     }
 
-=======
-    private void createImprecisePositionQuery(Query query, String leftQueryParam, String rightQueryParam,
-                                              String leftLimitMongoField, String righLimitMongoField,
-                                              List<Bson> andBsonList) {
-        if (query != null && query.getString(leftQueryParam) != null && !query.getString(leftQueryParam).isEmpty()
-                && query.getString(rightQueryParam) != null && !query.getString(rightQueryParam).isEmpty()) {
-            int leftQueryValue = query.getInt(leftQueryParam);
-            int rightQueryValue = query.getInt(rightQueryParam);
-            andBsonList.add(Filters.lte(leftLimitMongoField, rightQueryValue));
-            andBsonList.add(Filters.gte(righLimitMongoField, leftQueryValue));
-        }
-    }
-
-//    private Bson getPositionWithinIntervalQuery(int value, String leftLimitMongoField,
-//                                                String righLimitMongoField) {
-//        List<Bson> andBsonList = new ArrayList<>(2);
-//        andBsonList.add(Filters.lte(leftLimitMongoField, value));
-//        andBsonList.add(Filters.gte(righLimitMongoField, value));
-//
-//        return Filters.and(andBsonList);
-//    }
-
->>>>>>> 5671ebbd
     private QueryResult<Long> updatePopulationFrequencies(List<Document> variantDocumentList) {
 
         List<Bson> queries = new ArrayList<>(variantDocumentList.size());
