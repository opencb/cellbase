--- conflicted
+++ resolved
@@ -174,14 +174,9 @@
 
         createRegionQuery(query, VariantMongoDBAdaptor.QueryParams.REGION.key(),
                 MongoDBCollectionConfiguration.VARIATION_CHUNK_SIZE, andBsonList);
-<<<<<<< HEAD
-        createOrQuery(query, VariantMongoDBAdaptor.QueryParams.ID.key(), "ids", andBsonList);
-        createOrQuery(query, VariantMongoDBAdaptor.QueryParams.GENE.key(), "transcriptVariations.transcriptId", andBsonList);
-=======
         createOrQuery(query, VariantMongoDBAdaptor.QueryParams.ID.key(), "id", andBsonList);
         createOrQuery(query, VariantMongoDBAdaptor.QueryParams.GENE.key(), "annotation.consequenceTypes.ensemblGeneId",
                 andBsonList);
->>>>>>> 4f778321
         createOrQuery(query, QueryParams.CHROMOSOME.key(), "chromosome", andBsonList);
         createOrQuery(query, QueryParams.REFERENCE.key(), "reference", andBsonList);
         createOrQuery(query, QueryParams.ALTERNATE.key(), "alternate", andBsonList);
