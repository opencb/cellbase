/*
 * Copyright 2015 OpenCB
 *
 * Licensed under the Apache License, Version 2.0 (the "License");
 * you may not use this file except in compliance with the License.
 * You may obtain a copy of the License at
 *
 *     http://www.apache.org/licenses/LICENSE-2.0
 *
 * Unless required by applicable law or agreed to in writing, software
 * distributed under the License is distributed on an "AS IS" BASIS,
 * WITHOUT WARRANTIES OR CONDITIONS OF ANY KIND, either express or implied.
 * See the License for the specific language governing permissions and
 * limitations under the License.
 */

package org.opencb.cellbase.mongodb.impl;

import com.mongodb.BulkWriteException;
import com.mongodb.MongoClient;
import com.mongodb.QueryBuilder;
import com.mongodb.bulk.BulkWriteResult;
import com.mongodb.client.model.Filters;
import com.mongodb.client.model.Projections;
import org.bson.Document;
import org.bson.conversions.Bson;
import org.opencb.biodata.models.core.Region;
import org.opencb.biodata.models.variant.Variant;
import org.opencb.biodata.models.variant.avro.Score;
import org.opencb.cellbase.core.api.VariantDBAdaptor;
import org.opencb.cellbase.mongodb.MongoDBCollectionConfiguration;
import org.opencb.cellbase.mongodb.VariantMongoIterator;
import org.opencb.commons.datastore.core.Query;
import org.opencb.commons.datastore.core.QueryOptions;
import org.opencb.commons.datastore.core.QueryResult;
import org.opencb.commons.datastore.mongodb.MongoDBCollection;
import org.opencb.commons.datastore.mongodb.MongoDataStore;

import java.util.*;
import java.util.function.Consumer;
import java.util.regex.Pattern;

/**
 * Created by imedina on 26/11/15.
 */
public class VariantMongoDBAdaptor extends MongoDBAdaptor implements VariantDBAdaptor<Variant> {

    private static final String POP_FREQUENCIES_FIELD = "annotation.populationFrequencies";
    private static final float DECIMAL_RESOLUTION = 100f;
    private static final String ENSEMBL_GENE_ID_PATTERN = "ENSG00";
    private static final String ENSEMBL_TRANSCRIPT_ID_PATTERN = "ENST00";

    private MongoDBCollection caddDBCollection;

    public VariantMongoDBAdaptor(String species, String assembly, MongoDataStore mongoDataStore) {
        super(species, assembly, mongoDataStore);
        mongoDBCollection = mongoDataStore.getCollection("variation");
        caddDBCollection = mongoDataStore.getCollection("variation_functional_score");

        logger.debug("VariationMongoDBAdaptor: in 'constructor'");
    }

    @Override
    public QueryResult startsWith(String id, QueryOptions options) {
        Bson regex = Filters.regex("ids", Pattern.compile("^" + id));
        Bson include = Projections.include("ids", "chromosome", "start", "end");
        return mongoDBCollection.find(regex, include, options);
    }

    @Override
    public QueryResult<Variant> next(Query query, QueryOptions options) {
        return null;
    }

    @Override
    public QueryResult nativeNext(Query query, QueryOptions options) {
        return null;
    }

    @Override
    public QueryResult getIntervalFrequencies(Query query, int intervalSize, QueryOptions options) {
        if (query.getString("region") != null) {
            Region region = Region.parseRegion(query.getString("region"));
            Bson bsonDocument = parseQuery(query);
            return getIntervalFrequencies(bsonDocument, region, intervalSize, options);
        }
        return null;
    }

    @Override
    public QueryResult<Long> update(List objectList, String field) {
        QueryResult<Long> nLoadedObjects = null;
        switch (field) {
            case POP_FREQUENCIES_FIELD:
                nLoadedObjects = updatePopulationFrequencies((List<Document>) objectList);
                break;
            default:
                logger.error("Invalid field {}: no action implemented for updating this field.", field);
                break;
        }
        return nLoadedObjects;
    }

    @Override
    public QueryResult<Long> count(Query query) {
        Bson document = parseQuery(query);
        return mongoDBCollection.count(document);
    }

    @Override
    public QueryResult distinct(Query query, String field) {
        Bson document = parseQuery(query);
        return mongoDBCollection.distinct(field, document);
    }

    @Override
    public QueryResult stats(Query query) {
        return null;
    }

    @Override
    public QueryResult<Variant> get(Query query, QueryOptions options) {
        Bson bson = parseQuery(query);
<<<<<<< HEAD
//        options.put(MongoDBCollection.SKIP_COUNT, true);
        options = addPrivateExcludeOptions(options);
=======
        options.put(MongoDBCollection.SKIP_COUNT, true);

        // FIXME: patch to exclude annotation.additionalAttributes from the results - restore the call to the common
        // FIXME: addPrivateExcludeOptions as soon as the variation collection is updated with the new form of the
        // FIXME: additionalAttributes field
        options = addVariantPrivateExcludeOptions(options);
//        options = addPrivateExcludeOptions(options);

>>>>>>> ae0ac63c
        logger.debug("query: {}", bson.toBsonDocument(Document.class, MongoClient.getDefaultCodecRegistry()) .toJson());
        return mongoDBCollection.find(bson, null, Variant.class, options);
    }

    // FIXME: patch to exclude annotation.additionalAttributes from the results - to remove as soon as the variation
    // FIXME: collection is updated with the new form of the additionalAttributes field
    protected QueryOptions addVariantPrivateExcludeOptions(QueryOptions options) {
        if (options != null) {
            if (options.get("exclude") == null) {
                options.put("exclude", "_id,_chunkIds,annotation.additionalAttributes");
            } else {
                String exclude = options.getString("exclude");
                options.put("exclude", exclude + ",_id,_chunkIds,annotation.additionalAttributes");
            }
        } else {
            options = new QueryOptions("exclude", "_id,_chunkIds,annotation.additionalAttributes");
        }
        return options;
    }

    @Override
    public QueryResult nativeGet(Query query, QueryOptions options) {
        Bson bson = parseQuery(query);
//        options.put(MongoDBCollection.SKIP_COUNT, true);
        logger.debug("query: {}", bson.toBsonDocument(Document.class, MongoClient.getDefaultCodecRegistry()) .toJson());
        return mongoDBCollection.find(bson, options);
    }

    @Override
    public Iterator<Variant> iterator(Query query, QueryOptions options) {
        Bson bson = parseQuery(query);
        options = addPrivateExcludeOptions(options);
        return new VariantMongoIterator(mongoDBCollection.nativeQuery().find(bson, options).iterator());
    }

    @Override
    public Iterator nativeIterator(Query query, QueryOptions options) {
        Bson bson = parseQuery(query);
        return mongoDBCollection.nativeQuery().find(bson, options).iterator();
    }

    @Override
    public void forEach(Query query, Consumer<? super Object> action, QueryOptions options) {
        Objects.requireNonNull(action);
        Iterator iterator = nativeIterator(query, options);
        while (iterator.hasNext()) {
            action.accept(iterator.next());
        }
    }

    @Override
    public QueryResult rank(Query query, String field, int numResults, boolean asc) {
        return null;
    }

    @Override
    public QueryResult groupBy(Query query, String field, QueryOptions options) {
        Bson bsonQuery = parseQuery(query);
        return groupBy(bsonQuery, field, "name", options);
    }

    @Override
    public QueryResult groupBy(Query query, List<String> fields, QueryOptions options) {
        Bson bsonQuery = parseQuery(query);
        return groupBy(bsonQuery, fields, "name", options);
    }

    private Bson parseQuery(Query query) {
        List<Bson> andBsonList = new ArrayList<>();

        createRegionQuery(query, VariantMongoDBAdaptor.QueryParams.REGION.key(),
                MongoDBCollectionConfiguration.VARIATION_CHUNK_SIZE, andBsonList);
        createOrQuery(query, VariantMongoDBAdaptor.QueryParams.ID.key(), "ids", andBsonList);
        createOrQuery(query, QueryParams.CHROMOSOME.key(), "chromosome", andBsonList);
        createImprecisePositionQuery(query, QueryParams.CI_START_LEFT.key(), QueryParams.CI_START_RIGHT.key(),
                "sv.ciStartLeft", "sv.ciStartRight", andBsonList);
        createImprecisePositionQuery(query, QueryParams.CI_END_LEFT.key(), QueryParams.CI_END_RIGHT.key(),
                "sv.ciEndLeft", "sv.ciEndRight", andBsonList);
        createOrQuery(query, QueryParams.START.key(), "start", andBsonList, QueryValueType.INTEGER);
//        createOrQuery(query, QueryParams.REFERENCE.key(), "reference", andBsonList);
        if (query.containsKey(QueryParams.REFERENCE.key())) {
            createOrQuery(query.getAsStringList(QueryParams.REFERENCE.key()), "reference", andBsonList);
        }
        if (query.containsKey(QueryParams.ALTERNATE.key())) {
            createOrQuery(query.getAsStringList(QueryParams.ALTERNATE.key()), "alternate", andBsonList);
        }
//        createOrQuery(query, QueryParams.ALTERNATE.key(), "alternate", andBsonList);
        createOrQuery(query, VariantMongoDBAdaptor.QueryParams.CONSEQUENCE_TYPE.key(),
                "consequenceTypes.sequenceOntologyTerms.name", andBsonList);
//        createOrQuery(query, VariantMongoDBAdaptor.QueryParams.GENE.key(), "annotation.consequenceTypes.ensemblGeneId",
//                andBsonList);
        createGeneOrQuery(query, VariantMongoDBAdaptor.QueryParams.GENE.key(), andBsonList);

//        createOrQuery(query, VariantMongoDBAdaptor.QueryParams.XREFS.key(), "transcripts.xrefs.id", andBsonList);

        if (andBsonList.size() > 0) {
            return Filters.and(andBsonList);
        } else {
            return new Document();
        }
    }

    private void createImprecisePositionQuery(Query query, String leftQueryParam, String rightQueryParam,
                                              String leftLimitMongoField, String righLimitMongoField,
                                              List<Bson> andBsonList) {
        if (query != null && query.getString(leftQueryParam) != null && !query.getString(leftQueryParam).isEmpty()
                && query.getString(rightQueryParam) != null && !query.getString(rightQueryParam).isEmpty()) {
            int leftQueryValue = query.getInt(leftQueryParam);
            int rightQueryValue = query.getInt(rightQueryParam);
            andBsonList.add(Filters.lte(leftLimitMongoField, rightQueryValue));
            andBsonList.add(Filters.gte(righLimitMongoField, leftQueryValue));
        }
    }

//    private Bson getPositionWithinIntervalQuery(int value, String leftLimitMongoField,
//                                                String righLimitMongoField) {
//        List<Bson> andBsonList = new ArrayList<>(2);
//        andBsonList.add(Filters.lte(leftLimitMongoField, value));
//        andBsonList.add(Filters.gte(righLimitMongoField, value));
//
//        return Filters.and(andBsonList);
//    }
    private void createGeneOrQuery(Query query, String queryParam, List<Bson> andBsonList) {
        if (query != null) {
            List<String> geneList = query.getAsStringList(queryParam);
            if (geneList != null && !geneList.isEmpty()) {
                if (geneList.size() == 1) {
                    andBsonList.add(getGeneQuery(geneList.get(0)));
                } else {
                    List<Bson> orBsonList = new ArrayList<>(geneList.size());
                    for (String geneId : geneList) {
                        orBsonList.add(getGeneQuery(geneId));
                    }
                    andBsonList.add(Filters.or(orBsonList));
                }
            }
        }
    }

    private Bson getGeneQuery(String geneId) {
//        List<Bson> orBsonList = new ArrayList<>(3);
//        orBsonList.add(Filters.eq("annotation.consequenceTypes.geneName", geneId));
//        orBsonList.add(Filters.eq("annotation.consequenceTypes.ensemblGeneId", geneId));
//        orBsonList.add(Filters.eq("annotation.consequenceTypes.ensemblTranscriptId", geneId));

        // For some reason Mongo does not deal properly with OR queries and indexes. It is extremely slow to perform
        // the commented query above. On the contrary this query below provides instant results
        if (geneId.startsWith(ENSEMBL_GENE_ID_PATTERN)) {
            return Filters.eq("annotation.consequenceTypes.ensemblGeneId", geneId);
        } else if (geneId.startsWith(ENSEMBL_TRANSCRIPT_ID_PATTERN)) {
            return Filters.eq("annotation.consequenceTypes.ensemblTranscriptId", geneId);
        } else {
            return Filters.eq("annotation.consequenceTypes.geneName", geneId);
        }
    }

    private QueryResult<Long> updatePopulationFrequencies(List<Document> variantDocumentList) {

        List<Bson> queries = new ArrayList<>(variantDocumentList.size());
        List<Bson> updates = new ArrayList<>(variantDocumentList.size());
//        QueryResult<Long> longQueryResult = null;

        for (Document variantDBObject : variantDocumentList) {
            Document annotationDBObject = (Document) variantDBObject.get("annotation");
            Document push = new Document(POP_FREQUENCIES_FIELD, annotationDBObject.get("populationFrequencies"));

            // Remove annotation object from the DBObject so that push and setOnInsert do not update the same fields:
            // i.e. annotation.populationFrequencies and annotation
            variantDBObject.remove("annotation");
            addChunkId(variantDBObject);

            Document update = new Document()
                    .append("$pushAll", push)
                    .append("$setOnInsert", variantDBObject);

            updates.add(update);

//            String chunkId = getChunkIdPrefix((String) variantDBObject.get("chromosome"),
//                    (int) variantDBObject.get("start"), MongoDBCollectionConfiguration.VARIATION_CHUNK_SIZE);
//            queries.add(new Document("_chunkIds", chunkId)
//                    .append("chromosome", variantDBObject.get("chromosome"))
            queries.add(new Document("chromosome", variantDBObject.get("chromosome"))
                    .append("start", variantDBObject.get("start"))
//                    .append("end", variantDBObject.get("end"))
                    .append("reference", variantDBObject.get("reference"))
                    .append("alternate", variantDBObject.get("alternate")));
        }

        QueryResult<BulkWriteResult> bulkWriteResult;
        if (!queries.isEmpty()) {
            logger.info("updating object");
            QueryOptions options = new QueryOptions("upsert", true);
            options.put("multi", false);
            try {
                bulkWriteResult = mongoDBCollection.update(queries, updates, options);
            } catch (BulkWriteException e) {
                throw e;
            }
            logger.info("{} object updated", bulkWriteResult.first().getUpserts().size() + bulkWriteResult.first().getModifiedCount());

            QueryResult<Long> longQueryResult = new QueryResult<>(bulkWriteResult.getId(), bulkWriteResult.getDbTime(), bulkWriteResult
                    .getNumResults(),
                    bulkWriteResult.getNumTotalResults(), bulkWriteResult.getWarningMsg(), bulkWriteResult.getErrorMsg(),
                    Collections.singletonList((long) (bulkWriteResult.first().getUpserts().size()
                            + bulkWriteResult.first().getModifiedCount())));

//            return bulkWriteResult.first().getUpserts().size() + bulkWriteResult.first().getModifiedCount();
            return longQueryResult;
        }
        logger.info("no object updated");
        return null;
    }

    // Method copied from MongoDBCellbaseLoader. In a near future only this one will stay. Insert work currently done
    // by MongoDBCellbaseLoader must be replaced by an appropriate method in this adaptor
    private void addChunkId(Document dbObject) {
        List<String> chunkIds = new ArrayList<>();
        int chunkStart = (Integer) dbObject.get("start") / MongoDBCollectionConfiguration.VARIATION_CHUNK_SIZE;
        int chunkEnd = (Integer) dbObject.get("end") / MongoDBCollectionConfiguration.VARIATION_CHUNK_SIZE;
        String chunkIdSuffix = MongoDBCollectionConfiguration.VARIATION_CHUNK_SIZE / 1000 + "k";
        for (int i = chunkStart; i <= chunkEnd; i++) {
            if (dbObject.containsKey("chromosome")) {
                chunkIds.add(dbObject.get("chromosome") + "_" + i + "_" + chunkIdSuffix);
            } else {
                chunkIds.add(dbObject.get("sequenceName") + "_" + i + "_" + chunkIdSuffix);
            }
        }
        dbObject.put("_chunkIds", chunkIds);
    }

    @Override
    public QueryResult<Score> getFunctionalScoreVariant(Variant variant, QueryOptions queryOptions) {
        String chromosome = variant.getChromosome();
        int position = variant.getStart();
        String reference = variant.getReference();
        String alternate = variant.getAlternate();

        String chunkId = getChunkIdPrefix(chromosome, position, MongoDBCollectionConfiguration.VARIATION_FUNCTIONAL_SCORE_CHUNK_SIZE);
        QueryBuilder builder = QueryBuilder.start("_chunkIds").is(chunkId);
//                .and("chromosome").is(chromosome)
//                .and("start").is(position);
//        System.out.println(chunkId);
        QueryResult result = executeQuery(chromosome + "_" + position + "_" + reference + "_" + alternate,
                new Document(builder.get().toMap()), queryOptions, caddDBCollection);

//        System.out.println("result = " + result);

        List<Score> scores = new ArrayList<>();
        for (Object object : result.getResult()) {
//            System.out.println("object = " + object);
            Document dbObject = (Document) object;
            int chunkStart = dbObject.getInteger("start");
            int chunkEnd = dbObject.getInteger("end");
            // CADD positions are not continuous through the whole chromosome. Several documents may be associated with
            // the same chunk id: we have to be sure that current document contains queried position. Only two documents
            // will contain queried position - one for raw and one for scaled values
            if (position >= chunkStart && position <= chunkEnd) {
                int offset = (position - chunkStart);
                ArrayList basicDBList = dbObject.get("values", ArrayList.class);

//                long l1 = 0L; // TODO: delete
//                try { // TODO: delete
                long l1 = Long.parseLong(basicDBList.get(offset).toString());
//                                 l1 = (Long) basicDBList.get(offset);
//                } catch (Exception e) {  // TODO: delete
//                    logger.error("problematic variant: {}", variant.toString());
//                    throw e;
//                }

                if (dbObject.getString("source").equalsIgnoreCase("cadd_raw")) {
                    float value = 0f;
                    switch (alternate.toLowerCase()) {
                        case "a":
//                            value = ((short) (l1 >> 48) - 10000) / DECIMAL_RESOLUTION;
                            value = (((short) (l1 >> 48)) / DECIMAL_RESOLUTION) - 10;
                            break;
                        case "c":
                            value = (((short) (l1 >> 32)) / DECIMAL_RESOLUTION) - 10;
                            break;
                        case "g":
                            value = (((short) (l1 >> 16)) / DECIMAL_RESOLUTION) - 10;
                            break;
                        case "t":
                            value = (((short) (l1 >> 0)) / DECIMAL_RESOLUTION) - 10;
                            break;
                        default:
                            break;
                    }
                    scores.add(Score.newBuilder()
                            .setScore(value)
                            .setSource(dbObject.getString("source"))
                            .setDescription(null)
                            //                        .setDescription("")
                            .build());
                }

                if (dbObject.getString("source").equalsIgnoreCase("cadd_scaled")) {
                    float value = 0f;
                    switch (alternate.toLowerCase()) {
                        case "a":
                            value = ((short) (l1 >> 48)) / DECIMAL_RESOLUTION;
                            break;
                        case "c":
                            value = ((short) (l1 >> 32)) / DECIMAL_RESOLUTION;
                            break;
                        case "g":
                            value = ((short) (l1 >> 16)) / DECIMAL_RESOLUTION;
                            break;
                        case "t":
                            value = ((short) (l1 >> 0)) / DECIMAL_RESOLUTION;
                            break;
                        default:
                            break;
                    }
                    scores.add(Score.newBuilder()
                            .setScore(value)
                            .setSource(dbObject.getString("source"))
                            .setDescription(null)
                            //                        .setDescription("")
                            .build());
                }
            }
        }

        result.setResult(scores);
        return result;
    }
}<|MERGE_RESOLUTION|>--- conflicted
+++ resolved
@@ -121,11 +121,7 @@
     @Override
     public QueryResult<Variant> get(Query query, QueryOptions options) {
         Bson bson = parseQuery(query);
-<<<<<<< HEAD
 //        options.put(MongoDBCollection.SKIP_COUNT, true);
-        options = addPrivateExcludeOptions(options);
-=======
-        options.put(MongoDBCollection.SKIP_COUNT, true);
 
         // FIXME: patch to exclude annotation.additionalAttributes from the results - restore the call to the common
         // FIXME: addPrivateExcludeOptions as soon as the variation collection is updated with the new form of the
@@ -133,7 +129,6 @@
         options = addVariantPrivateExcludeOptions(options);
 //        options = addPrivateExcludeOptions(options);
 
->>>>>>> ae0ac63c
         logger.debug("query: {}", bson.toBsonDocument(Document.class, MongoClient.getDefaultCodecRegistry()) .toJson());
         return mongoDBCollection.find(bson, null, Variant.class, options);
     }
