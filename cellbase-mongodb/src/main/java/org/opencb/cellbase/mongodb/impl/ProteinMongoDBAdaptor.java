/*
 * Copyright 2015 OpenCB
 *
 * Licensed under the Apache License, Version 2.0 (the "License");
 * you may not use this file except in compliance with the License.
 * You may obtain a copy of the License at
 *
 *     http://www.apache.org/licenses/LICENSE-2.0
 *
 * Unless required by applicable law or agreed to in writing, software
 * distributed under the License is distributed on an "AS IS" BASIS,
 * WITHOUT WARRANTIES OR CONDITIONS OF ANY KIND, either express or implied.
 * See the License for the specific language governing permissions and
 * limitations under the License.
 */

package org.opencb.cellbase.mongodb.impl;

import com.mongodb.client.model.Filters;
import com.mongodb.client.model.Projections;
import org.bson.Document;
import org.bson.conversions.Bson;
import org.opencb.biodata.formats.protein.uniprot.v201504jaxb.Entry;
import org.opencb.biodata.models.core.Region;
import org.opencb.cellbase.core.api.ProteinDBAdaptor;
import org.opencb.commons.datastore.core.Query;
import org.opencb.commons.datastore.core.QueryOptions;
import org.opencb.commons.datastore.core.QueryResult;
import org.opencb.commons.datastore.mongodb.MongoDBCollection;
import org.opencb.commons.datastore.mongodb.MongoDataStore;

import java.util.*;
import java.util.function.Consumer;

/**
 * Created by imedina on 01/12/15.
 */
public class ProteinMongoDBAdaptor extends MongoDBAdaptor implements ProteinDBAdaptor<Entry> {

    private MongoDBCollection proteinSubstitutionMongoDBCollection;

    private static Map<String, String> aaShortName = new HashMap<>();

    static {
        aaShortName.put("ALA", "A");
        aaShortName.put("ARG", "R");
        aaShortName.put("ASN", "N");
        aaShortName.put("ASP", "D");
        aaShortName.put("CYS", "C");
        aaShortName.put("GLN", "Q");
        aaShortName.put("GLU", "E");
        aaShortName.put("GLY", "G");
        aaShortName.put("HIS", "H");
        aaShortName.put("ILE", "I");
        aaShortName.put("LEU", "L");
        aaShortName.put("LYS", "K");
        aaShortName.put("MET", "M");
        aaShortName.put("PHE", "F");
        aaShortName.put("PRO", "P");
        aaShortName.put("SER", "S");
        aaShortName.put("THR", "T");
        aaShortName.put("TRP", "W");
        aaShortName.put("TYR", "Y");
        aaShortName.put("VAL", "V");
    }


    public ProteinMongoDBAdaptor(String species, String assembly, MongoDataStore mongoDataStore) {
        super(species, assembly, mongoDataStore);
        mongoDBCollection = mongoDataStore.getCollection("protein");
        proteinSubstitutionMongoDBCollection = mongoDataStore.getCollection("protein_functional_prediction");

        logger.debug("ProteinMongoDBAdaptor: in 'constructor'");
    }


    @Override
    public QueryResult getSubstitutionScores(Query query, QueryOptions options) {
        QueryResult result = null;

        if (query.getString("transcript") != null && query.getInt("position", 0) != 0 && query.getString("aa") != null) {
            Bson transcript = Filters.eq("transcriptId", query.getString("transcript"));
            Bson position = Projections
                    .include("aaPositions." + query.getInt("position") + "." + aaShortName.get(query.getString("aa").toUpperCase()));
            result = proteinSubstitutionMongoDBCollection.find(transcript, position, options);

            if (result != null && !result.getResult().isEmpty()) {
                // Return only the inner Document, not the whole document projected
                Document document = (Document) result.getResult().get(0);
                Document aaPositionsDocument = (Document) document.get("aaPositions");
                Document positionDocument = (Document) aaPositionsDocument.get("" + query.getInt("position"));
                result.setResult(Collections.singletonList(positionDocument.get(aaShortName.get(query.getString("aa").toUpperCase()))));
            }
        }
        return result;
    }

    @Override
    public QueryResult<Entry> next(Query query, QueryOptions options) {
        return null;
    }

    @Override
    public QueryResult nativeNext(Query query, QueryOptions options) {
        return null;
    }

    @Override
    public QueryResult rank(Query query, String field, int numResults, boolean asc) {
        return null;
    }

    @Override
    public QueryResult groupBy(Query query, String field, QueryOptions options) {
        Bson bsonQuery = parseQuery(query);
        return groupBy(bsonQuery, field, "name", options);
    }

    @Override
    public QueryResult groupBy(Query query, List<String> fields, QueryOptions options) {
        Bson bsonQuery = parseQuery(query);
        return groupBy(bsonQuery, fields, "name", options);
    }

    @Override
    public QueryResult getIntervalFrequencies(Query query, int intervalSize, QueryOptions options) {
        if (query.getString("region") != null) {
            Region region = Region.parseRegion(query.getString("region"));
            Bson bsonDocument = parseQuery(query);
            return getIntervalFrequencies(bsonDocument, region, intervalSize, options);
        }
        return null;
    }

    @Override
    public QueryResult<Long> count(Query query) {
        Bson document = parseQuery(query);
        return mongoDBCollection.count(document);
    }

    @Override
    public QueryResult distinct(Query query, String field) {
<<<<<<< HEAD
        Bson bsonDocument = parseQuery(query);
        return mongoDBCollection.distinct(field, bsonDocument);
=======
        Bson document = parseQuery(query);
        return mongoDBCollection.distinct(field, document);
>>>>>>> 6738e1a1
    }

    @Override
    public QueryResult stats(Query query) {
        return null;
    }

    @Override
    public QueryResult<Entry> get(Query query, QueryOptions options) {
        return null;
    }

    @Override
    public QueryResult nativeGet(Query query, QueryOptions options) {
        Bson bson = parseQuery(query);
        return mongoDBCollection.find(bson, options);
    }

    @Override
    public Iterator<Entry> iterator(Query query, QueryOptions options) {
        return null;
    }

    @Override
    public Iterator nativeIterator(Query query, QueryOptions options) {
        Bson bson = parseQuery(query);
        return mongoDBCollection.nativeQuery().find(bson, options).iterator();
    }

    @Override
    public void forEach(Query query, Consumer<? super Object> action, QueryOptions options) {

    }

    private Bson parseQuery(Query query) {
        List<Bson> andBsonList = new ArrayList<>();

        createOrQuery(query, QueryParams.ACCESSION.key(), "accession", andBsonList);
        createOrQuery(query, QueryParams.NAME.key(), "name", andBsonList);
        createOrQuery(query, QueryParams.GENE.key(), "gene", andBsonList);
        createOrQuery(query, QueryParams.XREF.key(), "xref", andBsonList);
        createOrQuery(query, QueryParams.KEYWORD.key(), "keyword", andBsonList);
        createOrQuery(query, QueryParams.FEATURE_ID.key(), "feature.id", andBsonList);
        createOrQuery(query, QueryParams.FEATURE_TYPE.key(), "feature.type", andBsonList);

        if (andBsonList.size() > 0) {
            return Filters.and(andBsonList);
        } else {
            return new Document();
        }
    }

}<|MERGE_RESOLUTION|>--- conflicted
+++ resolved
@@ -140,13 +140,8 @@
 
     @Override
     public QueryResult distinct(Query query, String field) {
-<<<<<<< HEAD
-        Bson bsonDocument = parseQuery(query);
-        return mongoDBCollection.distinct(field, bsonDocument);
-=======
         Bson document = parseQuery(query);
         return mongoDBCollection.distinct(field, document);
->>>>>>> 6738e1a1
     }
 
     @Override
