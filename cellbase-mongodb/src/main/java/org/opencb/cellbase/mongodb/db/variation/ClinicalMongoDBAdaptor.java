--- conflicted
+++ resolved
@@ -100,8 +100,6 @@
             }
         }
         return builder;
-<<<<<<< HEAD
-=======
     }
 
     private QueryBuilder addCommonFilters(QueryBuilder builder, QueryOptions options) {
@@ -111,7 +109,6 @@
         builder = addPhenotypeFilter(builder, options.getString("phenotype"));
 
         return builder;
->>>>>>> e553ea5b
     }
 
     private QueryBuilder addCosmicFilters(QueryBuilder builder, QueryOptions options) {
@@ -122,37 +119,11 @@
 //        builder = addClinvarTypeFilter(builder, options.getAsStringList("type"));
 //        builder = addClinvarReviewFilter(builder, options.getAsStringList("review"));
 //        builder = addClinvarClinicalSignificanceFilter(builder, options.getAsStringList("significance"));
-<<<<<<< HEAD
-        builder = addRegionFilter(builder, Region.parseRegions((String) options.get("region")));
-        builder = addGeneFilter(builder, options.getAsStringList("gene"));
-        builder = addCosmicPhenotypeFilter(builder, options.getAsStringList("phenotype", "\\|"));
-=======
 //        builder = addCosmicPhenotypeFilter(builder, options.getAsStringList("phenotype", "\\|"));
->>>>>>> e553ea5b
-
-        return builder;
-    }
-
-<<<<<<< HEAD
-    private QueryBuilder addCosmicPhenotypeFilter(QueryBuilder builder, List<String> phenotypeList) {
-        if (phenotypeList != null && phenotypeList.size() > 0) {
-            BasicDBList orDBList = new BasicDBList();
-            logger.info("phenotype filter activated, phenotype list: "+phenotypeList.toString());
-            List<Pattern> phenotypeRegexList = getClinvarPhenotypeRegex(phenotypeList);
-            orDBList.add(new BasicDBObject("primarySite",
-                    new BasicDBObject("$in", phenotypeRegexList)));
-            orDBList.add(new BasicDBObject("siteSubtype",
-                    new BasicDBObject("$in", phenotypeRegexList)));
-            orDBList.add(new BasicDBObject("primaryHistology",
-                    new BasicDBObject("$in", phenotypeRegexList)));
-            orDBList.add(new BasicDBObject("histologySubtype",
-                    new BasicDBObject("$in", phenotypeRegexList)));
-            builder = builder.and(orDBList);
-
-        }
-        return builder;
-    }
-=======
+
+        return builder;
+    }
+
 //    private QueryBuilder addCosmicPhenotypeFilter(QueryBuilder builder, List<String> phenotypeList) {
 //        if (phenotypeList != null && phenotypeList.size() > 0) {
 //            BasicDBList orDBList = new BasicDBList();
@@ -171,7 +142,6 @@
 //        }
 //        return builder;
 //    }
->>>>>>> e553ea5b
 
     private QueryBuilder addGwasFilters(QueryBuilder builder, QueryOptions options) {
         // TODO add more filtering options
@@ -182,31 +152,14 @@
 //        builder = addClinvarTypeFilter(builder, options.getAsStringList("type"));
 //        builder = addClinvarReviewFilter(builder, options.getAsStringList("review"));
 //        builder = addClinvarClinicalSignificanceFilter(builder, options.getAsStringList("significance"));
-<<<<<<< HEAD
-        builder = addRegionFilter(builder, Region.parseRegions((String) options.get("region")));
-        builder = addGeneFilter(builder, options.getAsStringList("gene"));
-        builder = addGwasPhenotypeFilter(builder, options.getAsStringList("phenotype", "\\|"));
-=======
 //        builder = addRegionFilter(builder, Region.parseRegions((String) options.get("region")));
 //        builder = addGeneFilter(builder, options.getAsStringList("gene"));
 //        builder = addPhenotypeFilter(builder, options.getString("phenotype"));
 //        builder = addGwasPhenotypeFilter(builder, options.getAsStringList("phenotype", "\\|"));
->>>>>>> e553ea5b
-
-        return builder;
-    }
-
-<<<<<<< HEAD
-    private QueryBuilder addGwasPhenotypeFilter(QueryBuilder builder, List<String> phenotypeList) {
-        if (phenotypeList != null && phenotypeList.size() > 0) {
-            logger.info("phenotype filter activated, phenotype list: " + phenotypeList.toString());
-
-            builder = builder.and(new BasicDBObject("studies.traits.diseaseTrait",
-                    new BasicDBObject("$in", getClinvarPhenotypeRegex(phenotypeList))));
-        }
-        return builder;
-    }
-=======
+
+        return builder;
+    }
+
 //    private QueryBuilder addGwasPhenotypeFilter(QueryBuilder builder, List<String> phenotypeList) {
 //        if (phenotypeList != null && phenotypeList.size() > 0) {
 //            logger.info("phenotype filter activated, phenotype list: " + phenotypeList.toString());
@@ -216,7 +169,6 @@
 //        }
 //        return builder;
 //    }
->>>>>>> e553ea5b
 
     private boolean filteringOptionsEnabled(QueryOptions queryOptions) {
         int i=0;
