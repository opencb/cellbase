<?xml version="1.0" encoding="UTF-8"?>
<project xmlns="http://maven.apache.org/POM/4.0.0"
         xmlns:xsi="http://www.w3.org/2001/XMLSchema-instance"
         xsi:schemaLocation="http://maven.apache.org/POM/4.0.0 http://maven.apache.org/xsd/maven-4.0.0.xsd">
    <modelVersion>4.0.0</modelVersion>
    <parent>
        <groupId>org.opencb.cellbase</groupId>
        <artifactId>cellbase</artifactId>
        <version>3.1-SNAPSHOT</version>
        <relativePath>..</relativePath>
    </parent>

    <artifactId>cellbase-mongodb</artifactId>
    <version>${cellbase.version}</version>

    <dependencies>
        <dependency>
            <groupId>org.opencb.cellbase</groupId>
            <artifactId>cellbase-core</artifactId>
        </dependency>
        <dependency>
            <groupId>org.opencb.datastore</groupId>
            <artifactId>datastore-mongodb</artifactId>
        </dependency>

        <dependency>
            <groupId>org.slf4j</groupId>
            <artifactId>slf4j-api</artifactId>
        </dependency>
        <dependency>
            <groupId>org.slf4j</groupId>
            <artifactId>slf4j-simple</artifactId>
        </dependency>
<<<<<<< HEAD
        <dependency>
            <groupId>org.hamcrest</groupId>
            <artifactId>hamcrest-core</artifactId>
            <version>1.3</version>
        </dependency>
        <dependency>
            <groupId>cglib</groupId>
            <artifactId>cglib-nodep</artifactId>
            <scope>test</scope>
        </dependency>
        <dependency>
            <groupId>org.objenesis</groupId>
            <artifactId>objenesis</artifactId>
            <scope>test</scope>
        </dependency>
=======
>>>>>>> 6408942f
        <dependency>
            <groupId>junit</groupId>
            <artifactId>junit</artifactId>
            <scope>test</scope>
        </dependency>
    </dependencies>

    <build>
        <resources>
            <resource>
                <directory>src/main/resources</directory>
                <filtering>true</filtering>
            </resource>
        </resources>
    </build>
</project><|MERGE_RESOLUTION|>--- conflicted
+++ resolved
@@ -31,7 +31,6 @@
             <groupId>org.slf4j</groupId>
             <artifactId>slf4j-simple</artifactId>
         </dependency>
-<<<<<<< HEAD
         <dependency>
             <groupId>org.hamcrest</groupId>
             <artifactId>hamcrest-core</artifactId>
@@ -46,9 +45,7 @@
             <groupId>org.objenesis</groupId>
             <artifactId>objenesis</artifactId>
             <scope>test</scope>
-        </dependency>
-=======
->>>>>>> 6408942f
+        </dependency>2
         <dependency>
             <groupId>junit</groupId>
             <artifactId>junit</artifactId>
