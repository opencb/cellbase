--- conflicted
+++ resolved
@@ -12,18 +12,12 @@
 
     <artifactId>cellbase-mongodb</artifactId>
     <version>${cellbase.version}</version>
-<<<<<<< HEAD
-    <packaging>jar</packaging>
-=======
->>>>>>> 38830361
 
     <dependencies>
         <dependency>
             <groupId>org.opencb.cellbase</groupId>
             <artifactId>cellbase-core</artifactId>
         </dependency>
-<<<<<<< HEAD
-=======
         <dependency>
             <groupId>org.opencb.biodata</groupId>
             <artifactId>biodata-models</artifactId>
@@ -33,7 +27,6 @@
             <artifactId>biodata-formats</artifactId>
         </dependency>
 
->>>>>>> 38830361
         <dependency>
             <groupId>org.slf4j</groupId>
             <artifactId>slf4j-api</artifactId>
