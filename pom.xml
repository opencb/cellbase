--- conflicted
+++ resolved
@@ -6,11 +6,7 @@
 
     <groupId>org.opencb.cellbase</groupId>
     <artifactId>cellbase</artifactId>
-<<<<<<< HEAD
     <version>4.8.0-SNAPSHOT</version>
-=======
-    <version>4.7.2-SNAPSHOT</version>
->>>>>>> f5e4f791
     <packaging>pom</packaging>
 
     <name>CellBase project</name>
@@ -26,17 +22,10 @@
     </modules>
 
     <properties>
-<<<<<<< HEAD
         <cellbase.version>4.8.0-SNAPSHOT</cellbase.version>
         <compileSource>1.8</compileSource>
         <java-common-libs.version>3.7.0</java-common-libs.version>
         <biodata.version>1.6.0-SNAPSHOT</biodata.version>
-=======
-        <cellbase.version>4.7.2-SNAPSHOT</cellbase.version>
-        <compileSource>1.8</compileSource>
-        <java-common-libs.version>3.7.0</java-common-libs.version>
-        <biodata.version>1.5.1</biodata.version>
->>>>>>> f5e4f791
         <bionetdb.version>0.1.0</bionetdb.version>
         <jackson.version>2.9.8</jackson.version>
         <protobuf.version>3.1.0</protobuf.version>
