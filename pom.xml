<?xml version="1.0" encoding="UTF-8"?>
<project xmlns="http://maven.apache.org/POM/4.0.0"
         xmlns:xsi="http://www.w3.org/2001/XMLSchema-instance"
         xsi:schemaLocation="http://maven.apache.org/POM/4.0.0 http://maven.apache.org/xsd/maven-4.0.0.xsd">
    <modelVersion>4.0.0</modelVersion>

    <groupId>org.opencb.cellbase</groupId>
    <artifactId>cellbase</artifactId>
<<<<<<< HEAD
    <version>5.3.0-SNAPSHOT</version>
=======
    <version>5.2.7-SNAPSHOT</version>
>>>>>>> 590d13ab
    <packaging>pom</packaging>

    <name>CellBase project</name>
    <description>CellBase projects integrates several biological databases into a NoSQL database plus many WS to query</description>
    <url>http://www.opencb.org/subprojects/cellbase</url>

    <modules>
        <module>cellbase-app</module>
        <module>cellbase-core</module>
        <module>cellbase-lib</module>
        <module>cellbase-client</module>
        <module>cellbase-server</module>
    </modules>

    <properties>
        <pycellbase.version>${project.version}</pycellbase.version>
        <java-common-libs.version>4.6.0-SNAPSHOT</java-common-libs.version>
        <biodata.version>2.6.0-SNAPSHOT</biodata.version>
        <bionetdb.version>0.1.0</bionetdb.version>
        <jackson.version>2.11.4</jackson.version>
        <jersey.version>2.30.1</jersey.version>
        <slf4j.version>1.7.32</slf4j.version>
        <log4j2.version>2.17.2</log4j2.version>
        <junit.platform.version>1.5.2</junit.platform.version>
        <junit.jupiter.version>5.5.2</junit.jupiter.version>
        <jacoco.version>0.8.5</jacoco.version>
        <jetty.version>9.4.17.v20190418</jetty.version>

        <CELLBASE.WAR.NAME>cellbase</CELLBASE.WAR.NAME>
        <checkstyle.config.location>checkstyle.xml</checkstyle.config.location>

        <sonar.organization>opencb</sonar.organization>
        <sonar.host.url>https://sonarcloud.io</sonar.host.url>

        <maven.compiler.source>1.8</maven.compiler.source>
        <project.build.sourceEncoding>UTF-8</project.build.sourceEncoding>
    </properties>
    <scm>
        <url>https://github.com/opencb/cellbase</url>
        <connection>scm:git:git://github.com/opencb/cellbase.git</connection>
        <developerConnection>scm:git:git@github.com:opencb/cellbase.git</developerConnection>
    </scm>

    <licenses>
        <license>
            <name>Apache License, Version 2</name>
            <url>http://www.apache.org/licenses/LICENSE-2.0.txt</url>
        </license>
    </licenses>

    <developers>
        <developer>
            <id>imedina</id>
            <name>Nacho</name>
            <email>igmecas@gmail.com</email>
        </developer>
        <developer>
            <id>javild</id>
            <name>Javier</name>
            <email>javild@gmail.com</email>
        </developer>
        <developer>
            <id>jtarraga</id>
            <name>Joaquin</name>
            <email>joaquintarraga@gmail.com</email>
        </developer>
        <developer>
            <id>julie-sullivan</id>
            <name>Julie</name>
            <email>julie.sullivan@gmail.com</email>
        </developer>
        <developer>
            <id>mbleda</id>
            <name>Marta</name>
            <email>martableda@gmail.com</email>
        </developer>
    </developers>

    <repositories>
        <repository>
            <id>ossrh</id>
            <url>https://oss.sonatype.org/content/repositories/snapshots</url>
            <snapshots>
                <enabled>true</enabled>
                <updatePolicy>daily</updatePolicy>
            </snapshots>
        </repository>
    </repositories>

    <dependencyManagement>
        <dependencies>
            <!-- Intra-module dependencies -->
            <dependency>
                <groupId>org.opencb.cellbase</groupId>
                <artifactId>cellbase-core</artifactId>
                <version>${project.parent.version}</version>
            </dependency>
            <dependency>
                <groupId>org.opencb.cellbase</groupId>
                <artifactId>cellbase-lib</artifactId>
                <version>${project.parent.version}</version>
            </dependency>
            <dependency>
                <groupId>org.opencb.commons</groupId>
                <artifactId>commons-datastore-mongodb</artifactId>
                <version>${java-common-libs.version}</version>
            </dependency>
            <dependency>
                <groupId>org.opencb.biodata</groupId>
                <artifactId>biodata-tools</artifactId>
                <version>${biodata.version}</version>
                <exclusions>
                    <exclusion>
                        <artifactId>slf4j-simple</artifactId>
                        <groupId>org.slf4j</groupId>
                    </exclusion>
                    <exclusion>
                        <groupId>org.mortbay.jetty</groupId>
                        <artifactId>servlet-api</artifactId>
                    </exclusion>
                    <exclusion>
                        <artifactId>log4j</artifactId>
                        <groupId>log4j</groupId>
                    </exclusion>
                    <exclusion>
                        <groupId>org.apache.avro</groupId>
                        <artifactId>avro-ipc</artifactId>
                    </exclusion>
                </exclusions>
            </dependency>

            <!-- General dependencies -->
            <dependency>
                <groupId>io.grpc</groupId>
                <artifactId>grpc-all</artifactId>
                <version>1.48.0</version>
            </dependency>
            <dependency>
                <groupId>com.fasterxml.jackson.module</groupId>
                <artifactId>jackson-module-jsonSchema</artifactId>
                <version>${jackson.version}</version>
            </dependency>
            <dependency>
                <groupId>com.fasterxml.jackson.module</groupId>
                <artifactId>jackson-dataformat-protobuf</artifactId>
                <version>${jackson.version}</version>
            </dependency>
            <dependency>
                <groupId>com.fasterxml.jackson.dataformat</groupId>
                <artifactId>jackson-dataformat-yaml</artifactId>
                <version>${jackson.version}</version>
            </dependency>
            <dependency>
                <groupId>com.fasterxml.jackson.core</groupId>
                <artifactId>jackson-core</artifactId>
                <version>${jackson.version}</version>
            </dependency>
            <dependency>
                <groupId>org.glassfish.jersey.core</groupId>
                <artifactId>jersey-client</artifactId>
                <version>${jersey.version}</version>
            </dependency>
            <dependency>
                <groupId>org.glassfish.jersey.containers</groupId>
                <artifactId>jersey-container-servlet</artifactId>
                <version>${jersey.version}</version>
            </dependency>
            <dependency>
                <groupId>org.glassfish.jersey.containers</groupId>
                <artifactId>jersey-container-servlet-core</artifactId>
                <version>${jersey.version}</version>
            </dependency>
            <dependency>
                <groupId>org.glassfish.jersey.inject</groupId>
                <artifactId>jersey-hk2</artifactId>
                <version>${jersey.version}</version>
            </dependency>
            <dependency>
                <groupId>org.eclipse.jetty</groupId>
                <artifactId>jetty-util-ajax</artifactId>
                <version>${jetty.version}</version>
            </dependency>
            <dependency>
                <groupId>org.eclipse.jetty</groupId>
                <artifactId>jetty-server</artifactId>
                <version>${jetty.version}</version>
            </dependency>
            <dependency>
                <groupId>org.eclipse.jetty</groupId>
                <artifactId>jetty-webapp</artifactId>
                <version>${jetty.version}</version>
            </dependency>
            <dependency>
                <groupId>org.glassfish.jersey.media</groupId>
                <artifactId>jersey-media-multipart</artifactId>
                <version>${jersey.version}</version>
            </dependency>
            <dependency>
                <groupId>org.glassfish.jersey.media</groupId>
                <artifactId>jersey-media-json-jackson</artifactId>
                <version>${jersey.version}</version>
            </dependency>
            <dependency>
                <groupId>org.slf4j</groupId>
                <artifactId>slf4j-api</artifactId>
                <version>${slf4j.version}</version>
            </dependency>
            <dependency>
                <groupId>org.apache.logging.log4j</groupId>
                <artifactId>log4j-slf4j-impl</artifactId>
                <version>${log4j2.version}</version>
            </dependency>
            <dependency>
                <groupId>org.apache.logging.log4j</groupId>
                <artifactId>log4j-core</artifactId>
                <version>${log4j2.version}</version>
            </dependency>
            <dependency>
                <groupId>org.junit.jupiter</groupId>
                <artifactId>junit-jupiter-api</artifactId>
                <version>${junit.jupiter.version}</version>
                <scope>test</scope>
            </dependency>
            <dependency>
                <groupId>org.junit.platform</groupId>
                <artifactId>junit-platform-engine</artifactId>
                <version>${junit.platform.version}</version>
                <scope>test</scope>
            </dependency>
            <dependency>
                <groupId>org.junit.jupiter</groupId>
                <artifactId>junit-jupiter-engine</artifactId>
                <version>${junit.jupiter.version}</version>
                <scope>test</scope>
            </dependency>
            <dependency>
                <groupId>org.junit.jupiter</groupId>
                <artifactId>junit-jupiter-params</artifactId>
                <version>${junit.jupiter.version}</version>
                <scope>test</scope>
            </dependency>
            <dependency>
                <groupId>org.hamcrest</groupId>
                <artifactId>hamcrest-all</artifactId>
                <version>1.3</version>
                <scope>test</scope>
            </dependency>
        </dependencies>
    </dependencyManagement>

    <build>
        <sourceDirectory>src/main/java</sourceDirectory>
        <testSourceDirectory>src/test/java</testSourceDirectory>

        <plugins>
            <plugin>
                <groupId>org.apache.maven.plugins</groupId>
                <artifactId>maven-compiler-plugin</artifactId>
                <version>3.10.1</version>
                <configuration>
                    <source>${maven.compiler.source}</source>
                    <target>${maven.compiler.source}</target>
                    <showDeprecation>true</showDeprecation>
                    <showWarnings>true</showWarnings>
                    <meminitial>128m</meminitial>
                    <maxmem>512m</maxmem>
                    <encoding>${project.build.sourceEncoding}</encoding>
                </configuration>
            </plugin>
            <plugin>
                <groupId>org.apache.maven.plugins</groupId>
                <artifactId>maven-resources-plugin</artifactId>
                <version>3.2.0</version>
                <configuration>
                    <encoding>${project.build.sourceEncoding}</encoding>
                </configuration>
            </plugin>
            <plugin>
                <groupId>org.apache.maven.plugins</groupId>
                <artifactId>maven-surefire-plugin</artifactId>
                <version>2.21.0</version>
                <dependencies>
                    <dependency>
                        <groupId>org.junit.platform</groupId>
                        <artifactId>junit-platform-surefire-provider</artifactId>
                        <version>1.2.0</version>
                    </dependency>
                </dependencies>
            </plugin>
            <plugin>
                <groupId>org.apache.maven.plugins</groupId>
                <artifactId>maven-checkstyle-plugin</artifactId>
                <version>3.1.0</version>
                <executions>
                    <execution>
                        <id>validate</id>
                        <phase>validate</phase>
                        <configuration>
                            <configLocation>checkstyle.xml</configLocation>
                            <excludes>
                                org/opencb/cellbase/app/cli/CliOptionsParser.java,
                                org/opencb/cellbase/app/cli/admin/AdminCliOptionsParser.java,
                                org/opencb/cellbase/app/cli/main/CellBaseCliOptionsParser.java,
                                org/opencb/cellbase/client/rest/models/GroupByFields.java,
                                org/opencb/cellbase/client/rest/models/GroupCount.java
                            </excludes>
                        </configuration>
                        <goals>
                            <goal>check</goal>
                        </goals>
                    </execution>
                </executions>
            </plugin>
            <plugin>
                <groupId>org.apache.maven.plugins</groupId>
                <artifactId>maven-site-plugin</artifactId>
                <version>3.7.1</version>
            </plugin>
            <plugin>
                <groupId>org.jacoco</groupId>
                <artifactId>jacoco-maven-plugin</artifactId>
                <version>${jacoco.version}</version>
                <executions>
                    <execution>
                        <goals>
                            <goal>prepare-agent</goal>
                        </goals>
                    </execution>
                    <execution>
                        <id>report</id>
                        <phase>test</phase>
                        <goals>
                            <goal>report</goal>
                        </goals>
                    </execution>
                </executions>
            </plugin>
        </plugins>
    </build>

    <reporting>
        <plugins>
            <plugin>
                <groupId>org.apache.maven.plugins</groupId>
                <artifactId>maven-project-info-reports-plugin</artifactId>
                <version>2.9</version>
            </plugin>
            <plugin>
                <groupId>org.apache.maven.plugins</groupId>
                <artifactId>maven-surefire-report-plugin</artifactId>
                <version>3.0.0-M4</version>
            </plugin>
            <plugin>
                <groupId>com.github.spotbugs</groupId>
                <artifactId>spotbugs-maven-plugin</artifactId>
                <version>3.1.12.2</version>
            </plugin>
        </plugins>
    </reporting>

    <profiles>
        <profile>
            <id>default-config</id>
            <activation>
                <activeByDefault>true</activeByDefault>
            </activation>
            <properties>
                <CELLBASE.WAR.NAME>cellbase-${project.version}</CELLBASE.WAR.NAME>
                <CELLBASE.INSTALLATION.DIR>${project.basedir}/../build</CELLBASE.INSTALLATION.DIR>
                <CELLBASE.DB.MONGODB.HOST>localhost:27017</CELLBASE.DB.MONGODB.HOST>
                <CELLBASE.DB.USER>cellbase</CELLBASE.DB.USER>
                <CELLBASE.DB.PASSWORD>cellbase</CELLBASE.DB.PASSWORD>
                <CELLBASE.DB.MONGODB.AUTHENTICATIONDATABASE>admin</CELLBASE.DB.MONGODB.AUTHENTICATIONDATABASE>
                <CELLBASE.DB.MONGODB.AUTHENTICATION_MECHANISM>SCRAM-SHA-256</CELLBASE.DB.MONGODB.AUTHENTICATION_MECHANISM>
                <CELLBASE.DB.MONGODB.READPREFERENCE>secondaryPreferred</CELLBASE.DB.MONGODB.READPREFERENCE>
                <CELLBASE.SERVER.REST.PORT>9090</CELLBASE.SERVER.REST.PORT>
                <CELLBASE.MONITOR.AGENT></CELLBASE.MONITOR.AGENT>
            </properties>
        </profile>

        <profile>
            <id>deploy</id>
            <build>
                <plugins>
                    <plugin>
                        <groupId>org.apache.maven.plugins</groupId>
                        <artifactId>maven-source-plugin</artifactId>
                        <version>3.2.0</version>
                        <executions>
                            <execution>
                                <id>attach-sources</id>
                                <goals>
                                    <goal>jar-no-fork</goal>
                                </goals>
                            </execution>
                        </executions>
                    </plugin>
                    <plugin>
                        <groupId>org.apache.maven.plugins</groupId>
                        <artifactId>maven-javadoc-plugin</artifactId>
                        <version>3.3.2</version>
                        <executions>
                            <execution>
                                <id>attach-javadocs</id>
                                <goals>
                                    <goal>jar</goal>
                                </goals>
                            </execution>
                        </executions>
                        <configuration>
                            <doclint>none</doclint>
                        </configuration>
                    </plugin>
                    <plugin>
                        <groupId>org.apache.maven.plugins</groupId>
                        <artifactId>maven-gpg-plugin</artifactId>
                        <version>1.6</version>
                        <executions>
                            <execution>
                                <id>sign-artifacts</id>
                                <phase>deploy</phase>
                                <goals>
                                    <goal>sign</goal>
                                </goals>
                                <configuration>
                                    <!-- Prevent `gpg` from using pinentry programs -->
                                    <gpgArguments>
                                        <arg>--pinentry-mode</arg>
                                        <arg>loopback</arg>
                                    </gpgArguments>
                                </configuration>
                            </execution>
                        </executions>
                    </plugin>
                    <plugin>
                        <groupId>org.sonatype.plugins</groupId>
                        <artifactId>nexus-staging-maven-plugin</artifactId>
                        <version>1.6.8</version>
                        <extensions>true</extensions>
                        <configuration>
                            <serverId>ossrh</serverId>
                            <nexusUrl>https://oss.sonatype.org/</nexusUrl>
                            <autoReleaseAfterClose>true</autoReleaseAfterClose>
                        </configuration>
                    </plugin>
                </plugins>
            </build>
        </profile>
    </profiles>

    <distributionManagement>
        <repository>
            <id>ossrh</id>
            <url>https://oss.sonatype.org/service/local/staging/deploy/maven2/</url>
        </repository>
        <snapshotRepository>
            <id>ossrh</id>
            <url>https://oss.sonatype.org/content/repositories/snapshots</url>
        </snapshotRepository>
    </distributionManagement>
</project><|MERGE_RESOLUTION|>--- conflicted
+++ resolved
@@ -6,11 +6,7 @@
 
     <groupId>org.opencb.cellbase</groupId>
     <artifactId>cellbase</artifactId>
-<<<<<<< HEAD
     <version>5.3.0-SNAPSHOT</version>
-=======
-    <version>5.2.7-SNAPSHOT</version>
->>>>>>> 590d13ab
     <packaging>pom</packaging>
 
     <name>CellBase project</name>
