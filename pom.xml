--- conflicted
+++ resolved
@@ -247,13 +247,9 @@
                 <activeByDefault>true</activeByDefault>
             </activation>
             <properties>
-<<<<<<< HEAD
                 <cellbase.war.name>cellbase-4.5.0-rc</cellbase.war.name>
-                
+
                 <CELLBASE.DB.MONGODB.HOST>localhost:27017</CELLBASE.DB.MONGODB.HOST>
-=======
-                <CELLBASE.DB.MONGODB.HOST>localhost:9999</CELLBASE.DB.MONGODB.HOST>
->>>>>>> 3ae7d221
                 <CELLBASE.DB.USER></CELLBASE.DB.USER>
                 <CELLBASE.DB.PASSWORD></CELLBASE.DB.PASSWORD>
 
