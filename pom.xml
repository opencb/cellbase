--- conflicted
+++ resolved
@@ -6,11 +6,7 @@
 
     <groupId>org.opencb.cellbase</groupId>
     <artifactId>cellbase</artifactId>
-<<<<<<< HEAD
     <version>5.2.0-SNAPSHOT</version>
-=======
-    <version>5.1.1-SNAPSHOT</version>
->>>>>>> 8e1637c7
     <packaging>pom</packaging>
 
     <name>CellBase project</name>
@@ -26,16 +22,10 @@
     </modules>
 
     <properties>
-<<<<<<< HEAD
         <cellbase.version>5.2.0-SNAPSHOT</cellbase.version>
         <pycellbase.version>${cellbase.version}</pycellbase.version>
         <java-common-libs.version>4.4.0-SNAPSHOT</java-common-libs.version>
         <biodata.version>2.4.0-SNAPSHOT</biodata.version>
-=======
-        <cellbase.version>5.1.1-SNAPSHOT</cellbase.version>
-        <java-common-libs.version>4.3.0-SNAPSHOT</java-common-libs.version>
-        <biodata.version>2.3.0-SNAPSHOT</biodata.version>
->>>>>>> 8e1637c7
         <bionetdb.version>0.1.0</bionetdb.version>
         <jackson.version>2.11.4</jackson.version>
         <jersey.version>2.30.1</jersey.version>
