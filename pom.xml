--- conflicted
+++ resolved
@@ -6,11 +6,7 @@
 
     <groupId>org.opencb.cellbase</groupId>
     <artifactId>cellbase</artifactId>
-<<<<<<< HEAD
     <version>4.7.0-SNAPSHOT</version>
-=======
-    <version>4.6.3-SNAPSHOT</version>
->>>>>>> 2b01119d
     <packaging>pom</packaging>
 
     <name>CellBase project</name>
@@ -26,11 +22,7 @@
     </modules>
 
     <properties>
-<<<<<<< HEAD
         <cellbase.version>4.7.0-SNAPSHOT</cellbase.version>
-=======
-        <cellbase.version>4.6.3-SNAPSHOT</cellbase.version>
->>>>>>> 2b01119d
         <compileSource>1.8</compileSource>
         <java-common-libs.version>3.7.0</java-common-libs.version>
         <biodata.version>1.4.4-SNAPSHOT</biodata.version>
