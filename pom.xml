<?xml version="1.0" encoding="UTF-8"?>
<project xmlns="http://maven.apache.org/POM/4.0.0"
         xmlns:xsi="http://www.w3.org/2001/XMLSchema-instance"
         xsi:schemaLocation="http://maven.apache.org/POM/4.0.0 http://maven.apache.org/xsd/maven-4.0.0.xsd">
    <modelVersion>4.0.0</modelVersion>

    <groupId>org.opencb.cellbase</groupId>
    <artifactId>cellbase</artifactId>
    <version>5.5.0-SNAPSHOT</version>
    <packaging>pom</packaging>

    <name>CellBase project</name>
    <description>CellBase projects integrates several biological databases into a NoSQL database plus many WS to query</description>
    <url>http://www.opencb.org/subprojects/cellbase</url>

    <modules>
        <module>cellbase-app</module>
        <module>cellbase-core</module>
        <module>cellbase-lib</module>
        <module>cellbase-client</module>
        <module>cellbase-server</module>
    </modules>

    <properties>
        <pycellbase.version>${project.version}</pycellbase.version>
<<<<<<< HEAD
        <java-common-libs.version>4.8.1-SNAPSHOT</java-common-libs.version>
=======
        <java-common-libs.version>4.9.0-SNAPSHOT</java-common-libs.version>
>>>>>>> b7522581
        <biodata.version>2.9.0-SNAPSHOT</biodata.version>
        <bionetdb.version>0.1.0</bionetdb.version>
        <jackson.version>2.11.4</jackson.version>
        <jersey.version>2.30.1</jersey.version>
        <slf4j.version>1.7.32</slf4j.version>
        <log4j2.version>2.17.2</log4j2.version>
        <junit.platform.version>1.5.2</junit.platform.version>
        <junit.jupiter.version>5.5.2</junit.jupiter.version>
        <jacoco.version>0.8.8</jacoco.version>
        <jetty.version>9.4.17.v20190418</jetty.version>
        <jwt.version>0.11.5</jwt.version>


        <CELLBASE.WAR.NAME>cellbase</CELLBASE.WAR.NAME>
        <checkstyle.config.location>checkstyle.xml</checkstyle.config.location>

        <sonar.organization>opencb</sonar.organization>
        <sonar.host.url>https://sonarcloud.io</sonar.host.url>

        <maven.compiler.source>1.8</maven.compiler.source>
        <project.build.sourceEncoding>UTF-8</project.build.sourceEncoding>
    </properties>
    <scm>
        <url>https://github.com/opencb/cellbase</url>
        <connection>scm:git:git://github.com/opencb/cellbase.git</connection>
        <developerConnection>scm:git:git@github.com:opencb/cellbase.git</developerConnection>
    </scm>

    <licenses>
        <license>
            <name>Apache License, Version 2</name>
            <url>http://www.apache.org/licenses/LICENSE-2.0.txt</url>
        </license>
    </licenses>

    <developers>
        <developer>
            <id>imedina</id>
            <name>Nacho</name>
            <email>igmecas@gmail.com</email>
        </developer>
        <developer>
            <id>javild</id>
            <name>Javier</name>
            <email>javild@gmail.com</email>
        </developer>
        <developer>
            <id>jtarraga</id>
            <name>Joaquin</name>
            <email>joaquintarraga@gmail.com</email>
        </developer>
        <developer>
            <id>julie-sullivan</id>
            <name>Julie</name>
            <email>julie.sullivan@gmail.com</email>
        </developer>
        <developer>
            <id>mbleda</id>
            <name>Marta</name>
            <email>martableda@gmail.com</email>
        </developer>
    </developers>

    <repositories>
        <repository>
            <id>ossrh</id>
            <url>https://oss.sonatype.org/content/repositories/snapshots</url>
            <snapshots>
                <enabled>true</enabled>
                <updatePolicy>daily</updatePolicy>
            </snapshots>
        </repository>
        <repository>
            <id>github</id>
            <url>https://maven.pkg.github.com/opencb</url>
            <snapshots>
                <enabled>true</enabled>
            </snapshots>
        </repository>
    </repositories>

    <dependencyManagement>
        <dependencies>
            <!-- Intra-module dependencies -->
            <dependency>
                <groupId>org.opencb.cellbase</groupId>
                <artifactId>cellbase-core</artifactId>
                <version>${project.parent.version}</version>
            </dependency>
            <dependency>
                <groupId>org.opencb.cellbase</groupId>
                <artifactId>cellbase-lib</artifactId>
                <version>${project.parent.version}</version>
            </dependency>
            <dependency>
                <groupId>org.opencb.commons</groupId>
                <artifactId>commons-datastore-mongodb</artifactId>
                <version>${java-common-libs.version}</version>
            </dependency>
            <dependency>
                <groupId>org.opencb.biodata</groupId>
                <artifactId>biodata-tools</artifactId>
                <version>${biodata.version}</version>
                <exclusions>
                    <exclusion>
                        <artifactId>slf4j-simple</artifactId>
                        <groupId>org.slf4j</groupId>
                    </exclusion>
                    <exclusion>
                        <groupId>org.mortbay.jetty</groupId>
                        <artifactId>servlet-api</artifactId>
                    </exclusion>
                    <exclusion>
                        <artifactId>log4j</artifactId>
                        <groupId>log4j</groupId>
                    </exclusion>
                    <exclusion>
                        <groupId>org.apache.avro</groupId>
                        <artifactId>avro-ipc</artifactId>
                    </exclusion>
                </exclusions>
            </dependency>

            <!-- General dependencies -->
            <dependency>
                <groupId>io.grpc</groupId>
                <artifactId>grpc-all</artifactId>
                <version>1.48.0</version>
            </dependency>
            <dependency>
                <groupId>com.fasterxml.jackson.module</groupId>
                <artifactId>jackson-module-jsonSchema</artifactId>
                <version>${jackson.version}</version>
            </dependency>
            <dependency>
                <groupId>com.fasterxml.jackson.module</groupId>
                <artifactId>jackson-dataformat-protobuf</artifactId>
                <version>${jackson.version}</version>
            </dependency>
            <dependency>
                <groupId>com.fasterxml.jackson.dataformat</groupId>
                <artifactId>jackson-dataformat-yaml</artifactId>
                <version>${jackson.version}</version>
            </dependency>
            <dependency>
                <groupId>com.fasterxml.jackson.core</groupId>
                <artifactId>jackson-core</artifactId>
                <version>${jackson.version}</version>
            </dependency>
            <dependency>
                <groupId>com.fasterxml.jackson.core</groupId>
                <artifactId>jackson-databind</artifactId>
                <version>${jackson.version}</version>
            </dependency>
            <dependency>
                <groupId>org.glassfish.jersey.core</groupId>
                <artifactId>jersey-client</artifactId>
                <version>${jersey.version}</version>
            </dependency>
            <dependency>
                <groupId>org.glassfish.jersey.containers</groupId>
                <artifactId>jersey-container-servlet</artifactId>
                <version>${jersey.version}</version>
            </dependency>
            <dependency>
                <groupId>org.glassfish.jersey.containers</groupId>
                <artifactId>jersey-container-servlet-core</artifactId>
                <version>${jersey.version}</version>
            </dependency>
            <dependency>
                <groupId>org.glassfish.jersey.inject</groupId>
                <artifactId>jersey-hk2</artifactId>
                <version>${jersey.version}</version>
            </dependency>
            <dependency>
                <groupId>org.eclipse.jetty</groupId>
                <artifactId>jetty-util-ajax</artifactId>
                <version>${jetty.version}</version>
            </dependency>
            <dependency>
                <groupId>org.eclipse.jetty</groupId>
                <artifactId>jetty-server</artifactId>
                <version>${jetty.version}</version>
            </dependency>
            <dependency>
                <groupId>org.eclipse.jetty</groupId>
                <artifactId>jetty-webapp</artifactId>
                <version>${jetty.version}</version>
            </dependency>
            <dependency>
                <groupId>org.glassfish.jersey.media</groupId>
                <artifactId>jersey-media-multipart</artifactId>
                <version>${jersey.version}</version>
            </dependency>
            <dependency>
                <groupId>org.glassfish.jersey.media</groupId>
                <artifactId>jersey-media-json-jackson</artifactId>
                <version>${jersey.version}</version>
            </dependency>
            <dependency>
                <groupId>org.slf4j</groupId>
                <artifactId>slf4j-api</artifactId>
                <version>${slf4j.version}</version>
            </dependency>
            <dependency>
                <groupId>org.apache.logging.log4j</groupId>
                <artifactId>log4j-slf4j-impl</artifactId>
                <version>${log4j2.version}</version>
            </dependency>
            <dependency>
                <groupId>org.apache.logging.log4j</groupId>
                <artifactId>log4j-core</artifactId>
                <version>${log4j2.version}</version>
            </dependency>
            <dependency>
                <groupId>org.junit.jupiter</groupId>
                <artifactId>junit-jupiter-api</artifactId>
                <version>${junit.jupiter.version}</version>
                <scope>test</scope>
            </dependency>
            <dependency>
                <groupId>org.junit.platform</groupId>
                <artifactId>junit-platform-engine</artifactId>
                <version>${junit.platform.version}</version>
                <scope>test</scope>
            </dependency>
            <dependency>
                <groupId>org.junit.jupiter</groupId>
                <artifactId>junit-jupiter-engine</artifactId>
                <version>${junit.jupiter.version}</version>
                <scope>test</scope>
            </dependency>
            <dependency>
                <groupId>org.junit.jupiter</groupId>
                <artifactId>junit-jupiter-params</artifactId>
                <version>${junit.jupiter.version}</version>
                <scope>test</scope>
            </dependency>
            <dependency>
                <groupId>org.hamcrest</groupId>
                <artifactId>hamcrest-all</artifactId>
                <version>1.3</version>
                <scope>test</scope>
            </dependency>
        </dependencies>
    </dependencyManagement>

    <build>
        <sourceDirectory>src/main/java</sourceDirectory>
        <testSourceDirectory>src/test/java</testSourceDirectory>

        <plugins>
            <plugin>
                <groupId>org.apache.maven.plugins</groupId>
                <artifactId>maven-compiler-plugin</artifactId>
                <version>3.10.1</version>
                <configuration>
                    <source>${maven.compiler.source}</source>
                    <target>${maven.compiler.source}</target>
                    <showDeprecation>true</showDeprecation>
                    <showWarnings>true</showWarnings>
                    <meminitial>128m</meminitial>
                    <maxmem>512m</maxmem>
                    <encoding>${project.build.sourceEncoding}</encoding>
                </configuration>
            </plugin>
            <plugin>
                <groupId>org.apache.maven.plugins</groupId>
                <artifactId>maven-resources-plugin</artifactId>
                <version>3.2.0</version>
                <configuration>
                    <encoding>${project.build.sourceEncoding}</encoding>
                </configuration>
            </plugin>
            <plugin>
                <groupId>org.apache.maven.plugins</groupId>
                <artifactId>maven-surefire-plugin</artifactId>
                <version>2.21.0</version>
                <dependencies>
                    <dependency>
                        <groupId>org.junit.platform</groupId>
                        <artifactId>junit-platform-surefire-provider</artifactId>
                        <version>1.2.0</version>
                    </dependency>
                </dependencies>
            </plugin>
            <plugin>
                <groupId>org.apache.maven.plugins</groupId>
                <artifactId>maven-checkstyle-plugin</artifactId>
                <version>3.1.0</version>
                <executions>
                    <execution>
                        <id>validate</id>
                        <phase>validate</phase>
                        <configuration>
                            <configLocation>checkstyle.xml</configLocation>
                            <excludes>
                                org/opencb/cellbase/app/cli/CliOptionsParser.java,
                                org/opencb/cellbase/app/cli/admin/AdminCliOptionsParser.java,
                                org/opencb/cellbase/app/cli/main/CellBaseCliOptionsParser.java,
                                org/opencb/cellbase/client/rest/models/GroupByFields.java,
                                org/opencb/cellbase/client/rest/models/GroupCount.java
                            </excludes>
                        </configuration>
                        <goals>
                            <goal>check</goal>
                        </goals>
                    </execution>
                </executions>
            </plugin>
            <plugin>
                <groupId>org.apache.maven.plugins</groupId>
                <artifactId>maven-site-plugin</artifactId>
                <version>3.7.1</version>
            </plugin>
<!--            <plugin>-->
<!--                <groupId>org.jacoco</groupId>-->
<!--                <artifactId>jacoco-maven-plugin</artifactId>-->
<!--                <version>${jacoco.version}</version>-->
<!--                <executions>-->
<!--                    <execution>-->
<!--                        <goals>-->
<!--                            <goal>prepare-agent</goal>-->
<!--                        </goals>-->
<!--                    </execution>-->
<!--                    <execution>-->
<!--                        <id>report</id>-->
<!--                        <phase>test</phase>-->
<!--                        <goals>-->
<!--                            <goal>report</goal>-->
<!--                        </goals>-->
<!--                    </execution>-->
<!--                </executions>-->
<!--            </plugin>-->
            <plugin>
                <groupId>org.jacoco</groupId>
                <artifactId>jacoco-maven-plugin</artifactId>
                <version>${jacoco.version}</version>
                <executions>
                    <execution>
                        <id>default-prepare-agent</id>
                        <goals>
                            <goal>prepare-agent</goal>
                        </goals>
                    </execution>
                    <execution>
                        <id>default-report</id>
                        <goals>
                            <goal>report</goal>
                        </goals>
                    </execution>
                    <execution>
                        <id>default-check</id>
                        <goals>
                            <goal>check</goal>
                        </goals>
                        <configuration>
                            <rules>
                                <!--                                <rule>-->
                                <!--                                    <element>BUNDLE</element>-->
                                <!--                                    <limits>-->
                                <!--                                        <limit>-->
                                <!--                                            <counter>COMPLEXITY</counter>-->
                                <!--                                            <value>COVEREDRATIO</value>-->
                                <!--                                            <minimum>0.60</minimum>-->
                                <!--                                        </limit>-->
                                <!--                                    </limits>-->
                                <!--                                </rule>-->
                            </rules>
                        </configuration>
                    </execution>
                </executions>
            </plugin>
        </plugins>
    </build>

    <reporting>
        <plugins>
            <plugin>
                <groupId>org.apache.maven.plugins</groupId>
                <artifactId>maven-project-info-reports-plugin</artifactId>
                <version>2.9</version>
            </plugin>
            <plugin>
                <groupId>org.apache.maven.plugins</groupId>
                <artifactId>maven-surefire-report-plugin</artifactId>
                <version>3.0.0-M4</version>
            </plugin>
            <plugin>
                <groupId>com.github.spotbugs</groupId>
                <artifactId>spotbugs-maven-plugin</artifactId>
                <version>3.1.12.2</version>
            </plugin>
        </plugins>
    </reporting>

    <profiles>
        <profile>
            <id>default-config</id>
            <activation>
                <activeByDefault>true</activeByDefault>
            </activation>
            <properties>
                <CELLBASE.WAR.NAME>cellbase-${project.version}</CELLBASE.WAR.NAME>
                <CELLBASE.INSTALLATION.DIR>${project.basedir}/../build</CELLBASE.INSTALLATION.DIR>
                <CELLBASE.DB.MONGODB.HOST>localhost:27017</CELLBASE.DB.MONGODB.HOST>
                <CELLBASE.DB.USER>cellbase</CELLBASE.DB.USER>
                <CELLBASE.DB.PASSWORD>cellbase</CELLBASE.DB.PASSWORD>
                <CELLBASE.DB.MONGODB.AUTHENTICATIONDATABASE>admin</CELLBASE.DB.MONGODB.AUTHENTICATIONDATABASE>
                <CELLBASE.DB.MONGODB.AUTHENTICATION_MECHANISM>SCRAM-SHA-256</CELLBASE.DB.MONGODB.AUTHENTICATION_MECHANISM>
                <CELLBASE.DB.MONGODB.READPREFERENCE>secondaryPreferred</CELLBASE.DB.MONGODB.READPREFERENCE>
                <CELLBASE.SERVER.REST.PORT>9090</CELLBASE.SERVER.REST.PORT>
                <CELLBASE.MONITOR.AGENT></CELLBASE.MONITOR.AGENT>
            </properties>
        </profile>

        <profile>
            <id>deploy-maven</id>
            <distributionManagement>
                <repository>
                    <id>ossrh</id>
                    <url>https://oss.sonatype.org/service/local/staging/deploy/maven2/</url>
                </repository>
                <snapshotRepository>
                    <id>ossrh</id>
                    <url>https://oss.sonatype.org/content/repositories/snapshots</url>
                </snapshotRepository>
            </distributionManagement>
            <build>
                <plugins>
                    <plugin>
                        <groupId>org.apache.maven.plugins</groupId>
                        <artifactId>maven-source-plugin</artifactId>
                        <version>3.2.0</version>
                        <executions>
                            <execution>
                                <id>attach-sources</id>
                                <goals>
                                    <goal>jar-no-fork</goal>
                                </goals>
                            </execution>
                        </executions>
                    </plugin>
                    <plugin>
                        <groupId>org.apache.maven.plugins</groupId>
                        <artifactId>maven-javadoc-plugin</artifactId>
                        <version>3.3.2</version>
                        <executions>
                            <execution>
                                <id>attach-javadocs</id>
                                <goals>
                                    <goal>jar</goal>
                                </goals>
                            </execution>
                        </executions>
                        <configuration>
                            <doclint>none</doclint>
                        </configuration>
                    </plugin>
                    <plugin>
                        <groupId>org.apache.maven.plugins</groupId>
                        <artifactId>maven-gpg-plugin</artifactId>
                        <version>1.6</version>
                        <executions>
                            <execution>
                                <id>sign-artifacts</id>
                                <phase>deploy</phase>
                                <goals>
                                    <goal>sign</goal>
                                </goals>
                                <configuration>
                                    <!-- Prevent `gpg` from using pinentry programs -->
                                    <gpgArguments>
                                        <arg>--pinentry-mode</arg>
                                        <arg>loopback</arg>
                                    </gpgArguments>
                                </configuration>
                            </execution>
                        </executions>
                    </plugin>
                    <plugin>
                        <groupId>org.sonatype.plugins</groupId>
                        <artifactId>nexus-staging-maven-plugin</artifactId>
                        <version>1.6.8</version>
                        <extensions>true</extensions>
                        <configuration>
                            <serverId>ossrh</serverId>
                            <nexusUrl>https://oss.sonatype.org/</nexusUrl>
                            <autoReleaseAfterClose>true</autoReleaseAfterClose>
                        </configuration>
                    </plugin>
                </plugins>
            </build>
        </profile>
        <profile>
            <id>deploy-github</id>
            <distributionManagement>
                <repository>
                    <id>github</id>
                    <name>GitHub OpenCB Apache Maven Packages</name>
                    <url>https://maven.pkg.github.com/opencb/cellbase</url>
                </repository>
            </distributionManagement>
            <build>
            </build>
        </profile>
    </profiles>
</project><|MERGE_RESOLUTION|>--- conflicted
+++ resolved
@@ -23,11 +23,7 @@
 
     <properties>
         <pycellbase.version>${project.version}</pycellbase.version>
-<<<<<<< HEAD
-        <java-common-libs.version>4.8.1-SNAPSHOT</java-common-libs.version>
-=======
         <java-common-libs.version>4.9.0-SNAPSHOT</java-common-libs.version>
->>>>>>> b7522581
         <biodata.version>2.9.0-SNAPSHOT</biodata.version>
         <bionetdb.version>0.1.0</bionetdb.version>
         <jackson.version>2.11.4</jackson.version>
