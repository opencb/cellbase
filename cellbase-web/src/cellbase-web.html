--- conflicted
+++ resolved
@@ -52,21 +52,6 @@
                 </paper-dropdown-menu>
 
                 <cellbase-species-menu></cellbase-species-menu>
-<<<<<<< HEAD
-
-                <!--<paper-dropdown-menu label="Species" verticalAlign="bottom" placeholder="aaa">-->
-                    <!--<paper-listbox class="dropdown-content">-->
-                        <!--<paper-item>aaa</paper-item>-->
-                        <!--<paper-item>bbb</paper-item>-->
-                    <!--</paper-listbox>-->
-                    <!--&lt;!&ndash;<paper-menu class="dropdown-content">&ndash;&gt;-->
-                    <!--&lt;!&ndash;<template is="dom-repeat" items="{{speciesList}}">&ndash;&gt;-->
-                    <!--&lt;!&ndash;<paper-item>{{item}}</paper-item>&ndash;&gt;-->
-                    <!--&lt;!&ndash;</template>&ndash;&gt;-->
-                    <!--&lt;!&ndash;</paper-menu>&ndash;&gt;-->
-                <!--</paper-dropdown-menu>-->
-=======
->>>>>>> 5918ceeb
 
                 <!--<cellbase-species-menu title="Select a species" cellBaseClientObj=""></cellbase-species-menu>-->
 
