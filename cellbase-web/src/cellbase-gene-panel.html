<link rel="import" href="../bower_components/polymer/polymer.html">
<!--cellbase-elements-->
<link rel="import" href="cellbase-gene-filter.html">
<link rel="import" href="cellbase-gene-view.html">

<dom-module id="cellbase-gene-panel">
    <style>
        #filter {
            float: left;
            width:20%;
            margin-right: 5px;
        }
        #view {
            float: right;
            width:75%;
            margin-right: 5px;
        }
    </style>
    <template>
        <div class="panel">
<<<<<<< HEAD
                <cellbase-gene-filter id="filter" fpro={{name}}></cellbase-gene-filter>
                <cellbase-gene-view id="view" vpro={{name}} cellbase="{{cellbase}}"></cellbase-gene-view>
=======
                <cellbase-gene-filter id="filter" geneName={{geneId}}></cellbase-gene-filter>
                <cellbase-gene-view id="view" geneView={{geneId}}></cellbase-gene-view>
>>>>>>> 1c2b60db
        </div>
    </template>
    <script>
        Polymer({
            is: 'cellbase-gene-panel',
            properties: {
<<<<<<< HEAD
                name: {
                    type: String
                },
                cellbase: {
=======
                geneId: {
>>>>>>> 1c2b60db
                    type: String,
                    notify: true
                }
            }
        });
    </script>
</dom-module><|MERGE_RESOLUTION|>--- conflicted
+++ resolved
@@ -18,29 +18,21 @@
     </style>
     <template>
         <div class="panel">
-<<<<<<< HEAD
-                <cellbase-gene-filter id="filter" fpro={{name}}></cellbase-gene-filter>
-                <cellbase-gene-view id="view" vpro={{name}} cellbase="{{cellbase}}"></cellbase-gene-view>
-=======
                 <cellbase-gene-filter id="filter" geneName={{geneId}}></cellbase-gene-filter>
-                <cellbase-gene-view id="view" geneView={{geneId}}></cellbase-gene-view>
->>>>>>> 1c2b60db
+                <cellbase-gene-view id="view" geneView={{geneId}} cellbase="{{cellbase}}"></cellbase-gene-view>
         </div>
     </template>
     <script>
         Polymer({
             is: 'cellbase-gene-panel',
             properties: {
-<<<<<<< HEAD
-                name: {
-                    type: String
+                geneId: {
+                    type: String,
+                    notify: true
                 },
                 cellbase: {
-=======
-                geneId: {
->>>>>>> 1c2b60db
                     type: String,
-                    notify: true
+                    value: "empty"
                 }
             }
         });
