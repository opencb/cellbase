<!doctype html>
<html class="no-js" lang="">
<head>
    <meta charset="utf-8">
    <meta http-equiv="x-ua-compatible" content="ie=edge">
    <title></title>
    <meta name="description" content="">
    <meta name="viewport" content="width=device-width, initial-scale=1">

    <!--<link rel="apple-touch-icon" href="apple-touch-icon.png">-->
    <!-- Place favicon.ico in the root directory -->

    <!--<link rel="stylesheet" href="css/main.css">-->

    <script type="text/javascript" src="config.js"></script>

    <link rel="stylesheet" href="../bower_components/fontawesome/css/font-awesome.css">
    <link rel="stylesheet" href="../bower_components/qtip2/jquery.qtip.min.css">

    <!-- build:js vendors.min.js -->
    <script type="text/javascript" src="../bower_components/webcomponentsjs/webcomponents-lite.js"></script>
    <script type="text/javascript" src="../bower_components/underscore/underscore.js"></script>
    <script type="text/javascript" src="../bower_components/backbone/backbone.js"></script>
    <script type="text/javascript" src="../bower_components/jquery/dist/jquery.js"></script>
    <script type="text/javascript" src="../bower_components/qtip2/jquery.qtip.js"></script>
    <script type="text/javascript" src="../bower_components/uri.js/src/URI.js"></script>
    <!-- /build -->

    <link rel="stylesheet" href="https://maxcdn.bootstrapcdn.com/bootstrap/3.3.6/css/bootstrap.min.css">
    <script src="https://maxcdn.bootstrapcdn.com/bootstrap/3.3.6/js/bootstrap.min.js"></script>

    <script type="text/javascript" src="../lib/jsorolla/src/lib/clients/cellbase-client.js"></script>
    <script type="text/javascript" src="../lib/jsorolla/src/lib/cache/indexeddb-cache.js"></script>
    <script type="text/javascript" src="../lib/jsorolla/src/lib/clients/cellbase-client-config.js"></script>

    <link rel="stylesheet" href="../lib/jsorolla/styles/css/style.css">
    <script type="text/javascript" src="../lib/jsorolla/build/1.1.9/genome-viewer/gv-config.js"></script>
    <script type="text/javascript" src="../lib/jsorolla/build/1.1.9/genome-viewer/genome-viewer.js"></script>

    <!-- These dependencies must go AFTER jquery -->
    <!--<script type="text/javascript" src="../bower_components/vendor/bootstrap-scoped-dist/js/bootstrap.min.js"></script>-->
    <!--<script type="text/javascript" src="../bower_components/vendor/typeahead.min.js"></script>-->
    <!--<script type="text/javascript" src="../bower_components/vendor/jquery.qtip.min.js"></script>-->
    <!--<script type="text/javascript" src="../bower_components/vendor/jquery.cookie.js"></script>-->
    <!--<script type="text/javascript" src="../bower_components/vendor/jquery.sha1.js"></script>-->
    <!--<script type="text/javascript" src="../bower_components/vendor/purl.min.js"></script>-->
    <!--<script type="text/javascript" src="../bower_components/vendor/jquery.mousewheel.min.js"></script>-->
    <!--<script type="text/javascript" src="../bower_components/vendor/gl-matrix-min.js"></script>-->
    <!--<script type="text/javascript" src="../bower_components/vendor/ChemDoodleWeb.js"></script>-->


    <!--custom-elements-->
    <link rel="import" href="cellbase-species-menu.html">
    <link rel="import" href="cellbase-gene-panel.html">


    <style>
        a.cellbase-species-menu {
            color: #9d9d9d;
        }
        a.cellbase-species-menu:hover {
            color: white;
            text-decoration: none;
        }

        .center {
            margin: auto;
            width: 98%;
        }
    </style>
</head>
    <body onload="init()">
        <!--[if lt IE 8]>
        <p class="browserupgrade">
            You are using an <strong>outdated</strong> browser. Please <a href="http://browsehappy.com/">upgrade your browser</a> to improve your experience.
        </p>
        <![endif]-->

        <script>

            function init() {
                console.log(CELLBASE_HOSTS)

                this.CELLBASE_CLIENT = new CellBaseClient();

                $(".cellbase-menu a").on('click', function(e) {
                    e.preventDefault(); // stops link form loading
                    $('.content').hide(); // hides all content divs
                    $( $(this).attr('href') ).show(); //get the href and use it find which div to show
                });
                $('#home1').show();
            }

            window.addEventListener("load", init());
        </script>

        <!--<cellbase-web></cellbase-web>-->

        <div>
            <div style="height: 60px;">
                <nav class="navbar navbar-inverse navbar-fixed-top">
                    <div class="container-fluid">
                        <!-- Brand and toggle get grouped for better mobile display -->
                        <div class="navbar-header">
                            <button type="button" class="navbar-toggle collapsed" data-toggle="collapse" data-target="#bs-example-navbar-collapse-1" aria-expanded="false">
                                <span class="sr-only">Toggle navigation</span>
                                <span class="icon-bar"></span>
                                <span class="icon-bar"></span>
                                <span class="icon-bar"></span>
                            </button>
                            <a class="navbar-brand" href="#">CellBase Data Portal</a>
                        </div>

                        <!-- Collect the nav links, forms, and other content for toggling -->
                        <div class="collapse navbar-collapse" id="bs-example-navbar-collapse-1">
                            <ul class="nav navbar-nav">
                                <li class="dropdown">
                                    <a href="#home1"><span class="glyphicon glyphicon-home" aria-hidden="true"></span></a>
                                </li>

                                <li class="dropdown">
                                    <a href="#" class="dropdown-toggle" data-toggle="dropdown" role="button" aria-haspopup="true" aria-expanded="false">Core <span class="caret"></span></a>
<<<<<<< HEAD
                                    <ul class="dropdown-menu">
                                        <li><a href="#">Genomic Region</a></li>
=======
                                    <ul class="dropdown-menu cellbase-menu">
>>>>>>> 7887e2c3
                                        <li><a href="#genePanel">Gene</a></li>
                                        <li><a href="#transcriptPanel">Transcript</a></li>
                                        <li><a href="#">Protein</a></li>
                                        <li><a href="#">Regulation</a></li>
                                        <li><a href="#">XRefs</a></li>
                                    </ul>
                                </li>

                                <li class="dropdown">
                                    <a href="#" class="dropdown-toggle" data-toggle="dropdown" role="button" aria-haspopup="true" aria-expanded="false">Variant <span class="caret"></span></a>
                                    <ul class="dropdown-menu cellbase-menu">
                                        <li><a href="#">Variation</a></li>
                                        <li><a href="#">Clinical</a></li>
                                        <li role="separator" class="divider"></li>
                                        <li><a href="#">Variant Annotation</a></li>
                                    </ul>
                                </li>

                                <li class="dropdown">
<<<<<<< HEAD
                                    <a href="#" class="dropdown-toggle" data-toggle="dropdown" role="button" aria-haspopup="true" aria-expanded="false">Networks <span class="caret"></span></a>
                                    <ul class="dropdown-menu">
                                        <li><a href="#">Protein Protein Interaction</a></li>
=======
                                    <a href="#" class="dropdown-toggle" data-toggle="dropdown" role="button" aria-haspopup="true" aria-expanded="false">Regulatory <span class="caret"></span></a>
                                    <ul class="dropdown-menu cellbase-menu">
                                        <li><a href="#">Variation</a></li>
                                        <li><a href="#">Conservation</a></li>
                                    </ul>
                                </li>

                                <li class="dropdown">
                                    <a href="#" class="dropdown-toggle" data-toggle="dropdown" role="button" aria-haspopup="true" aria-expanded="false">Networks <span class="caret"></span></a>
                                    <ul class="dropdown-menu cellbase-menu">
                                        <li><a href="#">Variation</a></li>
                                        <li><a href="#">Clinical</a></li>
                                        <li role="separator" class="divider"></li>
                                        <li><a href="#">Variant Annotation</a></li>
>>>>>>> 7887e2c3
                                    </ul>
                                </li>

                                <li class="dropdown">
                                    <a href="#" class="dropdown-toggle" data-toggle="dropdown" role="button" aria-haspopup="true" aria-expanded="false">Visualization <span class="caret"></span></a>
                                    <ul class="dropdown-menu cellbase-menu">
                                        <li><a href="#">Genome Browser (Genome Maps)</a></li>
                                        <li><a href="#">Network viewer (Cell Maps)</a></li>
                                    </ul>
                                </li>
                            </ul>

                            <!-- Controls aligned to the right: version, species, search, settings and about-->
                            <ul class="nav navbar-nav navbar-right">
                                <li class="dropdown">
                                    <a href="#" class="dropdown-toggle" data-toggle="dropdown" role="button" aria-haspopup="true" aria-expanded="false">Version <span class="caret"></span></a>
                                    <ul class="dropdown-menu">
                                        <li><a href="#">v3</a></li>
                                        <li><a href="#">v4</a></li>
                                    </ul>
                                </li>

                                <div class="navbar-form navbar-left" style="padding-top: 7px">
                                    <cellbase-species-menu></cellbase-species-menu>
                                </div>

                                <form class="navbar-form navbar-left" role="search">
                                    <div class="form-group">
                                        <input type="text" class="form-control" placeholder="BRCA2,rs666,3:4444-6666">
                                        <a href="#"><span class="glyphicon glyphicon-search" aria-hidden="true"></span></a>
                                    </div>
                                    <!--<button type="submit" class="btn btn-default">Submit</button>-->
                                </form>

                                <!--<li><a href="#">Settings</a></li>-->
                                <li><a href="#" data-toggle="modal" role="button" data-placement="bottom" data-target="#myModal" title="Settings ..."><span class="glyphicon glyphicon-cog" aria-hidden="true"></span></a></li>
                                <li class="dropdown">
                                    <a href="#" class="dropdown-toggle" data-toggle="dropdown" role="button" aria-haspopup="true" aria-expanded="false">About <span class="caret"></span></a>
                                    <ul class="dropdown-menu">
                                        <li><a href="#">About</a></li>
                                        <li><a href="#">GitHub</a></li>
                                        <li><a href="#">Documentation</a></li>
                                        <li><a href="#">Contact</a></li>
                                        <li><a href="#">FAQ</a></li>
                                    </ul>
                                </li>
                            </ul>
                        </div><!-- /.navbar-collapse -->
                    </div><!-- /.container-fluid -->
                </nav>
            </div>

            <!-- This is where main application is rendered -->
            <div class="center">
                <div class="collapse content" id="home1">
                    <h2>Welcome to CellBase data portal tool!</h2>
                </div>
                <div class="collapse content" id="genePanel">
                    <h3>Gene</h3>
                    <cellbase-gene-panel cellbase="http://bioinfo.hpc.cam.ac.uk/cellbase"></cellbase-gene-panel>
                </div>
                <div class="collapse content" id="transcriptPanel">
                    Transcript
                    <cellbase-species-menu></cellbase-species-menu>
                </div>
            </div>

        </div>



        <!-- Modal dialog for Settings -->
        <div class="modal fade" id="myModal" tabindex="-1" role="dialog" aria-labelledby="myModalLabel">
            <div class="modal-dialog" role="document">
                <div class="modal-content">
                    <div class="modal-header">
                        <button type="button" class="close" data-dismiss="modal" aria-label="Close"><span aria-hidden="true">&times;</span></button>
                        <h4 class="modal-title" id="myModalLabel">Settings</h4>
                    </div>
                    <div class="modal-body">
                        <!--<div class="input-group">-->
                        <!--<span class="input-group-addon" id="basic-addon">Select Species</span>-->
                        <!--<cellbase-species-menu class="btn btn-default"></cellbase-species-menu>-->
                        <!--</div>-->
                        <p></p>
                        <div class="input-group">
                            <span class="input-group-addon" id="basic-addon1">Hosts</span>
                            <input type="text" class="form-control" placeholder="Username" aria-describedby="basic-addon1" value="bioinfo.hpc.cam.ac.uk/cellbase, www.ebi.ac.uk/cellbase">
                        </div>
                    </div>
                    <div class="modal-footer">
                        <button type="button" class="btn btn-default" data-dismiss="modal">Close</button>
                        <button type="button" class="btn btn-primary">OK</button>
                    </div>
                </div>
            </div>
        </div>

    </body>
</html><|MERGE_RESOLUTION|>--- conflicted
+++ resolved
@@ -120,12 +120,9 @@
 
                                 <li class="dropdown">
                                     <a href="#" class="dropdown-toggle" data-toggle="dropdown" role="button" aria-haspopup="true" aria-expanded="false">Core <span class="caret"></span></a>
-<<<<<<< HEAD
-                                    <ul class="dropdown-menu">
+
+                                    <ul class="dropdown-menu cellbase-menu">
                                         <li><a href="#">Genomic Region</a></li>
-=======
-                                    <ul class="dropdown-menu cellbase-menu">
->>>>>>> 7887e2c3
                                         <li><a href="#genePanel">Gene</a></li>
                                         <li><a href="#transcriptPanel">Transcript</a></li>
                                         <li><a href="#">Protein</a></li>
@@ -145,26 +142,9 @@
                                 </li>
 
                                 <li class="dropdown">
-<<<<<<< HEAD
                                     <a href="#" class="dropdown-toggle" data-toggle="dropdown" role="button" aria-haspopup="true" aria-expanded="false">Networks <span class="caret"></span></a>
                                     <ul class="dropdown-menu">
                                         <li><a href="#">Protein Protein Interaction</a></li>
-=======
-                                    <a href="#" class="dropdown-toggle" data-toggle="dropdown" role="button" aria-haspopup="true" aria-expanded="false">Regulatory <span class="caret"></span></a>
-                                    <ul class="dropdown-menu cellbase-menu">
-                                        <li><a href="#">Variation</a></li>
-                                        <li><a href="#">Conservation</a></li>
-                                    </ul>
-                                </li>
-
-                                <li class="dropdown">
-                                    <a href="#" class="dropdown-toggle" data-toggle="dropdown" role="button" aria-haspopup="true" aria-expanded="false">Networks <span class="caret"></span></a>
-                                    <ul class="dropdown-menu cellbase-menu">
-                                        <li><a href="#">Variation</a></li>
-                                        <li><a href="#">Clinical</a></li>
-                                        <li role="separator" class="divider"></li>
-                                        <li><a href="#">Variant Annotation</a></li>
->>>>>>> 7887e2c3
                                     </ul>
                                 </li>
 
