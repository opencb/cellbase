/*
 * Copyright 2015 OpenCB
 *
 * Licensed under the Apache License, Version 2.0 (the "License");
 * you may not use this file except in compliance with the License.
 * You may obtain a copy of the License at
 *
 *     http://www.apache.org/licenses/LICENSE-2.0
 *
 * Unless required by applicable law or agreed to in writing, software
 * distributed under the License is distributed on an "AS IS" BASIS,
 * WITHOUT WARRANTIES OR CONDITIONS OF ANY KIND, either express or implied.
 * See the License for the specific language governing permissions and
 * limitations under the License.
 */

<<<<<<< HEAD
var CELLBASE_HOSTS = ["bioinfodev.hpc.cam.ac.uk/cellbase-4.5.0-beta.1"]; //, "localhost:8080/cellbase-dev-v4.0", "www.ebi.ac.uk/cellbase"
var CELLBASE_VERSION = "v4";
var CELLBASE_SPECIES = "hsapiens";
=======
var application = {
    title: "CellBase Data Portal",
    hosts: ["bioinfodev.hpc.cam.ac.uk/cellbase-4.5.0-rc"], //"localhost:8080/cellbase-4.5.0-rc", "www.ebi.ac.uk/cellbase"
    version: "v4",
    defaultSpecies: {
        name: "Homo sapiens",
        assembly: "GRCh37"
    },
    favouriteSpecies: [
        {
            name: "Homo sapiens",
            assembly: "GRCh37"
        },
        {
            name: "Homo sapiens",
            assembly: "GRCh38"
        },
        {
            name: "Mus musculus",
            assembly: "GRCm38"
        },
        {
            name: "Danio rerio",
            assembly: "GRCz10"
        }
    ],
    menu: [
        {
            id: "core",
            title: "Core",
            visibility: "public",
            submenu: [
                {
                    id: "genomic",
                    title: "Genomic Region",
                    visibility: "public",
                    // Allows to provide default filters for the browser
                    filters: [
                        {
                            name: "Example",
                            query: {
                                region: "1:6635137-6835325"
                            }
                        }
                    ]
                },
                {
                    id: "gene",
                    title: "Gene / Transcript",
                    visibility: "public",
                    filters: [
                        {
                            name: "Example",
                            query: {
                                gene: "BRCA2"
                            }
                        }
                    ]
                },
                {
                    id: "regulation",
                    title: "Regulation",
                    visibility: "public",
                    filters: [
                        {
                            name: "Example",
                            query: {
                                region: "10:555-666666"
                            }
                        }
                    ]
                }
                // Transcript, protein, xrefs to be added in future
            ]
        },
        {
            id: "variation",
            title: "Variation",
            visibility: "public",
            submenu: [
                {
                    id: "variation-snv",
                    title: "Variation (SNV)",
                    visibility: "public",
                    filters: [
                        {
                            name: "Example",
                            query: {
                                id: "rs666",
                            }
                        }
                    ]
                },
                {
                    id: "clinical",
                    title: "Clinical",
                    visibility: "public",
                    filters: [
                        {
                            name: "Example",
                            query: {
                                region: "13:32889611-32890000"
                            }
                        }
                    ]
                },
                {
                    separator: true,
                    visibility: "public"
                },
                {
                    id: "variantAnnotation",
                    title: "Variant Annotation",
                    visibility: "public",
                    filters: [
                        {
                            name: "Example",
                            query: {
                                variant: "19:45411941:T:C"
                            }
                        }
                    ]
                }
            ]
        },
        // networks => Protein protein interaction to be added in future
        {
            // id: "visualization",
            // title: "Visualization",
            // visibility: "public",
            // submenu: [
            //     {
                    id: "genomeMap",
                    title: "Genome Browser",
                    visibility: "public"
                // }
                // Network viewer (cell maps) to be added in future
            // ]
        }
    ],
    search: {
        placeholder: "Search",
        visibility: "public"
    },
    settings: {
        visibility: "public"
    },
    about: [
        {name: "About", url: "https://github.com/opencb/cellbase/wiki/About", icon: ""},
        {name: "Documentation",  url: "https://github.com/opencb/cellbase/wiki", icon: "fa fa-book"},
        {name: "Source code", url: "https://github.com/opencb/cellbase", icon: "fa fa-github"},
        {name: "Contact",  url: "", icon: "fa fa-envelope"},
        {name: "FAQ",  url: "", icon: ""}
    ]
};
>>>>>>> 101059f6

var populationFrequencies = {
    // This is based on this figure:
    // http://www.dialogues-cns.com/wp-content/uploads/2015/03/DialoguesClinNeurosci-17-69-g001.jpg
    color: {
        veryRare: "red",
        rare: "yellow",
        average: "orange",
        common: "blue"
    },
    studies: [
        {
            id: "1kG_phase3",
            title: "1000 Genomes",
            populations: [
                {
                    id: "ALL",
                    title: "All populations [ALL]",
                    active: true
                },
                {
                    id: "EUR",
                    title: "European [EUR]"
                },
                {
                    id: "AMR",
                    title: "American [AMR]"
                },
                {
                    id: "AFR",
                    title: "African [AFR]"
                },
                {
                    id: "SAS",
                    title: "South Asian [SAS]"
                },
                {
                    id: "EAS",
                    title: "East Asian [EAS]"
                }
            ]
        },
        {
            id: "EXAC",
            title: "ExAC",
            populations: [
                {
                    id: "ALL",
                    title: "ExAC [ALL]"
                },
                {
                    id: "NFE",
                    title: "South Asian [SAS]"
                },
                {
                    id: "AMR",
                    title: "South Asian [SAS]"
                },
                {
                    id: "SAS",
                    title: "South Asian [SAS]"
                }
            ]
        },
        {
            id: "ESP6500",
            title: "ESP 6500",
            populations: [
                {
                    id: "EA",
                    title: "European American",
                    active: true
                },
                {
                    id: "AA",
                    title: "African American",
                    active: true
                }
            ]
        }
    ]
};

var proteinSubstitutionScores = {
    // This is to show the predictions in respective colors
    sift: {
        deleterious: "red",
        tolerated: "green"
    },
    polyphen: {
        probablyDamaging: "red",
        possiblyDamaging: "orange",
        benign: "green",
        unknown: "black"
    }
};

var consequenceTypes = {
    // This is the impact color. It allows to customise both the impact categories and desired colors
    color: {
        high: "red",
        moderate: "orange",
        low: "blue",
        modifier: "green"
    },
    /* 'Title' is optional. if there is no title provided then 'name' is going to be used.
     There are two more optional properties - 'checked' and 'color'. They can be set to display them default in web application.
     Similarly 'description' is optional as well.
     */
    categories: [
        {
            id: "",
            name: "",
            title: "Intergenic",
            description: "",
            terms: [
                {
                    id: "SO:0001631",
                    name: "upstream_gene_variant",
                    title: "upstream gene variant",
                    description: "A sequence variant located 5' of a gene",
                    impact: "modifier"
                },
                {
                    id: "SO:0001636",
                    name: "2KB_upstream_variant",
                    description: "A sequence variant located within 2KB 5' of a gene",
                    impact: "modifier"
                    // checked: true
                },
                {
                    id: "SO:0001632",
                    name: "downstream_gene_variant",
                    description: "A sequence variant located 3' of a gene",
                    impact: "modifier"
                },
                {
                    id: "SO:0002083",
                    name: "2KB_downstream_variant",
                    description: "A sequence variant located within 2KB 3' of a gene",
                    impact: "modifier"
                    // checked: true
                },
                {
                    id: "SO:0001628",
                    name: "intergenic_variant",
                    description: "A sequence variant located in the intergenic region, between genes",
                    impact: "modifier"
                }
            ]
        },
        {
            title: "Regulatory",
            terms: [
                {
                    id: "SO:0001620",
                    name: "mature_miRNA_variant",
                    description: "A transcript variant located with the sequence of the mature miRNA",
                    impact: "modifier"
                },
                {
                    id: "SO:0001894",
                    name: "regulatory_region_ablation",
                    description: "A feature ablation whereby the deleted region includes a regulatory region",
                    impact: "moderate"
                },
                {
                    id: "SO:0001891",
                    name: "regulatory_region_amplification",
                    description: "A feature amplification of a region containing a regulatory region",
                    impact: "modifier"
                },
                {
                    id: "SO:0001566",
                    name: "regulatory_region_variant",
                    description: "A sequence variant located within a regulatory region",
                    impact: "modifier"
                },
                {
                    id: "SO:0001782",
                    name: "TF_binding_site_variant",
                    description: "A sequence variant located within a transcription factor binding site",
                    impact: "modifier"
                },
                {
                    id: "SO:0001895",
                    name: "TFBS_ablation",
                    description: "A feature ablation whereby the deleted region includes a transcription factor binding site",
                    impact: "modifier"
                },
                {
                    id: "SO:0001892",
                    name: "TFBS_amplification",
                    description: "A feature amplification of a region containing a transcription factor binding site",
                    impact: "modifier"
                },
            ]
        },
        {
            title: "Coding",
            terms: [
                {
                    id: "SO:0001580",
                    name: "coding_sequence_variant",
                    description: "A sequence variant that changes the coding sequence",
                    impact: "modifier"
                },
                {
                    id: "SO:0001907",
                    name: "feature_elongation",
                    description: "A sequence variant that causes the extension of a genomic feature, with regard to the reference sequence",
                    impact: "modifier"
                },
                {
                    id: "SO:0001906",
                    name: "feature_truncation",
                    description: "A sequence variant that causes the reduction of a genomic feature, with regard to the reference sequence",
                    impact: "modifier"
                },
                {
                    id: "SO:0001589",
                    name: "frameshift_variant",
                    description: "A sequence variant which causes a disruption of the translational reading frame, because the number of nucleotides inserted or deleted is not a multiple of three",
                    impact: "high"
                },
                {
                    id: "SO:0001626",
                    name: "incomplete_terminal_codon_variant",
                    description: "A sequence variant where at least one base of the final codon of an incompletely annotated transcript is changed",
                    impact: "low"

                },
                {
                    id: "SO:0001822",
                    name: "inframe_deletion",
                    description: "An inframe non synonymous variant that deletes bases from the coding sequence",
                    impact: "moderate"
                },
                {
                    id: "SO:0001821",
                    name: "inframe_insertion",
                    description: "An inframe non synonymous variant that inserts bases into in the coding sequence",
                    impact: "moderate"
                },
                {
                    id: "SO:0001583",
                    name: "missense_variant",
                    description: "A sequence variant, that changes one or more bases, resulting in a different amino acid sequence but where the length is preserved",
                    impact: "moderate"
                },
                {
                    id: "SO:0001621",
                    name: "NMD_transcript_variant",
                    description: "A variant in a transcript that is the target of NMD",
                    impact: "modifier"
                },
                {
                    id: "SO:0001818",
                    name: "protein_altering_variant",
                    description: "A sequence_variant which is predicted to change the protein encoded in the coding sequence",
                    impact: "moderate"
                },
                {
                    id: "SO:0001819",
                    name: "synonymous_variant",
                    description: "A sequence variant where there is no resulting change to the encoded amino acid",
                    impact: "low"
                },
                {
                    id: "SO:0002012",
                    name: "start_lost",
                    description: "A codon variant that changes at least one base of the canonical start codon",
                    impact: "high"
                },
                {
                    id: "SO:0001587",
                    name: "stop_gained",
                    description: "A sequence variant whereby at least one base of a codon is changed, resulting in a premature stop codon, leading to a shortened transcript",
                    impact: "high"
                },
                {
                    id: "SO:0001578",
                    name: "stop_lost",
                    description: "A sequence variant where at least one base of the terminator codon (stop) is changed, resulting in an elongated transcript",
                    impact: "high"
                },
                {
                    id: "SO:0001567",
                    name: "stop_retained_variant",
                    description: "A sequence variant where at least one base in the terminator codon is changed, but the terminator remains",
                    impact: "low"
                },
            ]
        },
        {
            title: "Non-coding",
            terms: [
                {
                    id: "SO:0001624",
                    name: "3_prime_UTR_variant",
                    description: "A UTR variant of the 3' UTR",
                    impact: "modifier"
                },
                {
                    id: "SO:0001623",
                    name: "5_prime_UTR_variant",
                    description: "A UTR variant of the 5' UTR",
                    impact: "modifier"
                },
                {
                    id: "SO:0001627",
                    name: "intron_variant",
                    description: "A transcript variant occurring within an intron",
                    impact: "modifier"
                },
                {
                    id: "SO:0001792",
                    name: "non_coding_transcript_exon_variant",
                    description: "A sequence variant that changes non-coding exon sequence in a non-coding transcript",
                    impact: "modifier"
                }
            ]
        },
        {
            title: "Splice",
            terms: [
                {
                    id: "SO:0001574",
                    name: "splice_acceptor_variant",
                    description: "A splice variant that changes the 2 base region at the 3' end of an intron",
                    impact: "high"
                },
                {
                    id: "SO:0001575",
                    name: "splice_donor_variant",
                    description: "A splice variant that changes the 2 base pair region at the 5' end of an intron",
                    impact: "high"
                },
                {
                    id: "SO:0001630",
                    name: "splice_region_variant",
                    description: "A sequence variant in which a change has occurred within the region of the splice site, either within 1-3 bases of the exon or 3-8 bases of the intron",
                    impact: "low"
                }
            ]
        },
        {
            id: "SO:0001893",
            name: "transcript_ablation",
            description: "A feature ablation whereby the deleted region includes a transcript feature",
            impact: "high"
        },
        {
            id: "SO:0001889",
            name: "transcript_amplification",
            description: "A feature amplification of a region containing a transcript",
            impact: "high"
        }
    ]
};

var DEFAULT_SPECIES = {
    "vertebrates": [
        {

            "id": "hsapiens",
            "scientificName": "Homo sapiens",
            "assembly": {

                "name": "GRCh37",
                "ensemblVersion": "75_37"

            },
            "assemblies": [

                {

                    "name": "GRCh37",
                    "ensemblVersion": "75_37"

                },

                {
                    "name": "GRCh38",
                    "ensemblVersion": "79_38"
                }

            ],
            "data": [
                "genome",
                "gene",
                "variation",
                "regulation",
                "protein",
                "conservation",
                "clinical",
                "gene2disease"
            ]

        }
    ]
};

var SPECIES = {

    "vertebrates":

        [

            {

                "id": "hsapiens",
                "scientificName": "Homo sapiens",

                "assembly": {

                    "name": "GRCh37",
                    "ensemblVersion": "75_37"

                },
                "assemblies":

                    [

                        {

                            "name": "GRCh37",
                            "ensemblVersion": "75_37"

                        },

                        {
                            "name": "GRCh38",
                            "ensemblVersion": "79_38"
                        }

                    ],
                "data":

                    [
                        "genome",
                        "gene",
                        "variation",
                        "regulation",
                        "protein",
                        "conservation",
                        "clinical",
                        "gene2disease"
                    ]

            },
            {

                "id": "mmusculus",
                "scientificName": "Mus musculus",
                "assemblies":

                    [

                        {
                            "name": "GRCm38",
                            "ensemblVersion": "79_38"
                        }

                    ],
                "data":

                    [
                        "genome",
                        "gene",
                        "variation",
                        "regulation",
                        "protein",
                        "conservation"
                    ]

            },
            {

                "id": "drerio",
                "scientificName": "Danio rerio",
                "assemblies":

                    [

                        {
                            "name": "Zv9",
                            "ensemblVersion": "79_9"
                        }

                    ],
                "data":

                    [
                        "genome",
                        "gene",
                        "variation",
                        "protein"
                    ]

            },
            {

                "id": "rnorvegicus",
                "scientificName": "Rattus norvegicus",
                "assemblies":

                    [

                        {
                            "name": "Rnor_5.0",
                            "ensemblVersion": "79_5"
                        }

                    ],
                "data":

                    [
                        "genome",
                        "gene",
                        "variation",
                        "protein"
                    ]

            },
            {

                "id": "ptroglodytes",
                "scientificName": "Pan troglodytes",
                "assemblies":

                    [

                        {
                            "name": "CHIMP2.1.4",
                            "ensemblVersion": "79_214"
                        }

                    ],
                "data":

                    [
                        "genome",
                        "gene",
                        "variation"
                    ]

            },
            {

                "id": "ggorilla",
                "scientificName": "Gorilla gorilla",
                "assemblies":

                    [

                        {
                            "name": "gorGor3.1",
                            "ensemblVersion": "79_31"
                        }

                    ],
                "data":

                    [
                        "genome",
                        "gene",
                        "variation"
                    ]

            },
            {

                "id": "pabelii",
                "scientificName": "Pongo abelii",
                "assemblies":

                    [

                        {
                            "name": "PPYG2",
                            "ensemblVersion": "79_1"
                        }

                    ],
                "data":

                    [
                        "genome",
                        "gene",
                        "variation"
                    ]

            },
            {

                "id": "mmulatta",
                "scientificName": "Macaca mulatta",
                "assemblies":

                    [

                        {
                            "name": "MMUL_1.0",
                            "ensemblVersion": "79_10"
                        }

                    ],
                "data":

                    [
                        "genome",
                        "gene",
                        "variation"
                    ]

            },
            {

                "id": "csabaeus",
                "scientificName": "Chlorocebus sabaeus",
                "assemblies":

                    [

                        {
                            "name": "ChlSab1.1",
                            "ensemblVersion": "79_1"
                        }

                    ],
                "data":

                    [
                        "genome",
                        "gene",
                        "variation"
                    ]

            },
            {

                "id": "sscrofa",
                "scientificName": "Sus scrofa",
                "assemblies":

                    [

                        {
                            "name": "Sscrofa10.2",
                            "ensemblVersion": "79_102"
                        }

                    ],
                "data":

                    [
                        "genome",
                        "gene",
                        "variation",
                        "protein"
                    ]

            },
            {

                "id": "cfamiliaris",
                "scientificName": "Canis familiaris",
                "assemblies":

                    [

                        {
                            "name": "CanFam3.1",
                            "ensemblVersion": "79_31"
                        }

                    ],
                "data":

                    [
                        "genome",
                        "gene",
                        "variation"
                    ]

            },
            {

                "id": "ecaballus",
                "scientificName": "Equus caballus",
                "assemblies":

                    [

                        {
                            "name": "EquCab2",
                            "ensemblVersion": "79_2"
                        }

                    ],
                "data":

                    [
                        "genome",
                        "gene",
                        "variation"
                    ]

            },
            {

                "id": "ocuniculus",
                "scientificName": "Oryctolagus cuniculus",
                "assemblies":

                    [

                        {
                            "name": "oryCun2.0",
                            "ensemblVersion": "79_2"
                        }

                    ],
                "data":

                    [
                        "genome",
                        "gene",
                        "variation"
                    ]

            },
            {

                "id": "ggallus",
                "scientificName": "Gallus gallus",
                "assemblies":

                    [

                        {
                            "name": "Galgal4",
                            "ensemblVersion": "79_4"
                        }

                    ],
                "data":

                    [
                        "genome",
                        "gene",
                        "variation"
                    ]

            },
            {

                "id": "btaurus",
                "scientificName": "Bos taurus",
                "assemblies":

                    [

                        {
                            "name": "UMD3.1",
                            "ensemblVersion": "79_31"
                        }

                    ],
                "data":

                    [
                        "genome",
                        "gene",
                        "variation"
                    ]

            },
            {

                "id": "fcatus",
                "scientificName": "Felis catus",
                "assemblies":

                    [

                        {
                            "name": "Felis_catus_6.2",
                            "ensemblVersion": "79_62"
                        }

                    ],
                "data":

                    [
                        "genome",
                        "gene",
                        "variation"
                    ]

            },
            {

                "id": "cintestinalis",
                "scientificName": "Ciona intestinalis",
                "assemblies":

                    [

                        {
                            "name": "KH",
                            "ensemblVersion": "79_3"
                        }

                    ],
                "data":

                    [
                        "genome",
                        "gene",
                        "variation"
                    ]

            },
            {

                "id": "oaries",
                "scientificName": "Ovis aries",
                "assemblies":

                    [

                        {
                            "name": "Oar_v3.1",
                            "ensemblVersion": "79_31"
                        }

                    ],
                "data":

                    [
                        "genome",
                        "gene",
                        "variation"
                    ]

            },
            {

                "id": "olatipes",
                "scientificName": "Oryzias latipes",
                "assemblies":

                    [

                        {
                            "name": "HdrR",
                            "ensemblVersion": "79_1"
                        }

                    ],
                "data":

                    [
                        "genome",
                        "gene",
                        "variation"
                    ]

            },
            {

                "id": "ttruncatus",
                "scientificName": "Tursiops truncatus",
                "assemblies":

                    [

                        {
                            "name": "turTru1",
                            "ensemblVersion": "79_1"
                        }

                    ],
                "data":

                    [
                        "genome",
                        "gene",
                        "variation"
                    ]

            },
            {

                "id": "lafricana",
                "scientificName": "Loxodonta africana",
                "assemblies":

                    [

                        {
                            "name": "Loxafr3.0",
                            "ensemblVersion": "79_3"
                        }

                    ],
                "data":

                    [
                        "genome",
                        "gene",
                        "variation"
                    ]

            },
            {

                "id": "cjacchus",
                "scientificName": "Callithrix jacchus",
                "assemblies":

                    [

                        {
                            "name": "C_jacchus3.2.1",
                            "ensemblVersion": "79_321"
                        }

                    ],
                "data":

                    [
                        "genome",
                        "gene",
                        "variation"
                    ]

            },
            {

                "id": "nleucogenys",
                "scientificName": "Nomascus leucogenys",
                "assemblies":

                    [

                        {
                            "name": "Nleu1.0",
                            "ensemblVersion": "79_1"
                        }

                    ],
                "data":

                    [
                        "genome",
                        "gene",
                        "variation"
                    ]

            },
            {

                "id": "aplatyrhynchos",
                "scientificName": "Anas platyrhynchos",
                "assemblies":

                    [

                        {
                            "name": "BGI_duck_1.0",
                            "ensemblVersion": "79_1"
                        }

                    ],
                "data":

                    [
                        "genome",
                        "gene",
                        "variation"
                    ]

            },
            {

                "id": "falbicollis",
                "scientificName": "Ficedula albicollis",
                "assemblies":

                    [

                        {
                            "name": "FicAlb_1.4",
                            "ensemblVersion": "79_1"
                        }

                    ],
                "data":

                    [
                        "genome",
                        "gene",
                        "variation"
                    ]
            }

        ],
    "metazoa":
        [

            {

                "id": "celegans",
                "scientificName": "Caenorhabditis elegans",
                "assemblies":

                    [

                        {
                            "name": "WBcel235",
                            "ensemblVersion": "26_79_245"
                        }

                    ],
                "data":

                    [
                        "genome",
                        "gene",
                        "variation",
                        "protein"
                    ]

            },
            {

                "id": "dmelanogaster",
                "scientificName": "Drosophila melanogaster",
                "assemblies":

                    [

                        {
                            "name": "BDGP6",
                            "ensemblVersion": "26_79_6"
                        }

                    ],
                "data":

                    [
                        "genome",
                        "gene",
                        "variation",
                        "protein"
                    ]

            },
            {

                "id": "dsimulans",
                "scientificName": "Drosophila simulans",
                "assemblies":

                    [

                        {
                            "name": "WUGSC1",
                            "ensemblVersion": "26_79_1"
                        }

                    ],
                "data":

                    [
                        "genome",
                        "gene",
                        "variation"
                    ]

            },
            {

                "id": "dyakuba",
                "scientificName": "Drosophila yakuba",
                "assemblies":

                    [

                        {
                            "name": "dyak_r1.3",
                            "ensemblVersion": "26_79_1"
                        }

                    ],
                "data":

                    [
                        "genome",
                        "gene",
                        "variation"
                    ]

            },
            {

                "id": "agambiae",
                "scientificName": "Anopheles gambiae",
                "assemblies":

                    [

                        {
                            "name": "AgamP4",
                            "ensemblVersion": "26_79_4"
                        }

                    ],
                "data":

                    [
                        "genome",
                        "gene",
                        "variation",
                        "protein"
                    ]

            },
            {

                "id": "adarlingi",
                "scientificName": "Anopheles darlingi",
                "assemblies":

                    [

                        {
                            "name": "AdarC1",
                            "ensemblVersion": "26_79_3"
                        }

                    ],
                "data":

                    [
                        "genome",
                        "gene",
                        "variation"
                    ]

            },
            {

                "id": "nvectensis",
                "scientificName": "Nematostella vectensis",
                "assemblies":

                    [

                        {
                            "name": "ASM20922v1",
                            "ensemblVersion": "26_79_1"
                        }

                    ],
                "data":

                    [
                        "genome",
                        "gene",
                        "variation"
                    ]

            },
            {

                "id": "spurpuratus",
                "scientificName": "Strongylocentrotus purpuratus",
                "assemblies":

                    [

                        {
                            "name": "GCA_000002235.2",
                            "ensemblVersion": "26_79_3"
                        }

                    ],
                "data":

                    [
                        "genome",
                        "gene",
                        "variation"
                    ]

            },
            {

                "id": "bmori",
                "scientificName": "Bombyx mori",
                "assemblies":

                    [

                        {
                            "name": "Bmor1",
                            "ensemblVersion": "26_79_1"
                        }

                    ],
                "data":

                    [
                        "genome",
                        "gene",
                        "variation"
                    ]

            },
            {

                "id": "aaegypti",
                "scientificName": "Aedes aegypti",
                "assemblies":

                    [

                        {
                            "name": "AaegL3",
                            "ensemblVersion": "26_79_3"
                        }

                    ],
                "data":

                    [
                        "genome",
                        "gene",
                        "variation"
                    ]

            },
            {

                "id": "apisum",
                "scientificName": "Acyrthosiphon pisum",
                "assemblies":

                    [

                        {
                            "name": "GCA_000142985.2",
                            "ensemblVersion": "26_79_2"
                        }

                    ],
                "data":

                    [
                        "genome",
                        "gene",
                        "variation"
                    ]
            }

        ],
    "fungi":
        [

            {

                "id": "scerevisiae",
                "scientificName": "Saccharomyces cerevisiae",
                "assemblies":

                    [

                        {
                            "name": "R64_1_1",
                            "ensemblVersion": "26_79_4"
                        }

                    ],
                "data":

                    [
                        "genome",
                        "gene",
                        "variation",
                        "protein"
                    ]

            },
            {

                "id": "spombe",
                "scientificName": "Schizosaccharomyces pombe",
                "assemblies":

                    [

                        {
                            "name": "ASM294v2",
                            "ensemblVersion": "26_79_2"
                        }

                    ],
                "data":

                    [
                        "genome",
                        "gene",
                        "variation"
                    ]

            },
            {

                "id": "afumigatus",
                "scientificName": "Aspergillus fumigatus",
                "assemblies":

                    [

                        {
                            "name": "CADRE",
                            "ensemblVersion": "26_79_2"
                        }

                    ],
                "data":

                    [
                        "genome",
                        "gene",
                        "variation"
                    ]

            },
            {

                "id": "aniger",
                "scientificName": "Aspergillus niger",
                "assemblies":

                    [

                        {
                            "name": "CADRE",
                            "ensemblVersion": "26_79_1"
                        }

                    ],
                "data":

                    [
                        "genome",
                        "gene",
                        "variation"
                    ]

            },
            {

                "id": "anidulans",
                "scientificName": "Aspergillus nidulans",
                "assemblies":

                    [

                        {
                            "name": "ASM1142v1",
                            "ensemblVersion": "26_79_6"
                        }

                    ],
                "data":

                    [
                        "genome",
                        "gene",
                        "variation"
                    ]

            },
            {

                "id": "aoryzae",
                "scientificName": "Aspergillus oryzae",
                "assemblies":

                    [

                        {
                            "name": "CADRE2",
                            "ensemblVersion": "26_79_2"
                        }

                    ],
                "data":

                    [
                        "genome",
                        "gene",
                        "variation"
                    ]

            },
            {

                "id": "foxysporum",
                "scientificName": "Fusarium oxysporum",
                "assemblies":

                    [

                        {
                            "name": "FO2",
                            "ensemblVersion": "26_79_2"
                        }

                    ],
                "data":

                    [
                        "genome",
                        "gene",
                        "variation"
                    ]

            },
            {

                "id": "pgraminis",
                "scientificName": "Puccinia graminis",
                "assemblies":

                    [

                        {
                            "name": "ASM14992v1",
                            "ensemblVersion": "26_79_1"
                        }

                    ],
                "data":

                    [
                        "genome",
                        "gene",
                        "variation"
                    ]

            },
            {

                "id": "ptriticina",
                "scientificName": "Puccinia triticina",
                "assemblies":

                    [

                        {
                            "name": "ASM15152v1",
                            "ensemblVersion": "26_79_1"
                        }

                    ],
                "data":

                    [
                        "genome",
                        "gene",
                        "variation"
                    ]

            },
            {

                "id": "moryzae",
                "scientificName": "Magnaporthe oryzae",
                "assemblies":

                    [

                        {
                            "name": "MG8",
                            "ensemblVersion": "26_79_8"
                        }

                    ],
                "data":

                    [
                        "genome",
                        "gene",
                        "variation"
                    ]

            },
            {

                "id": "umaydis",
                "scientificName": "Ustilago maydis",
                "assemblies":

                    [

                        {
                            "name": "UM1",
                            "ensemblVersion": "26_79_1"
                        }

                    ],
                "data":

                    [
                        "genome",
                        "gene",
                        "variation"
                    ]

            },
            {

                "id": "ssclerotiorum",
                "scientificName": "Sclerotinia sclerotiorum",
                "assemblies":

                    [

                        {
                            "name": "ASM14694v1",
                            "ensemblVersion": "26_79_1"
                        }

                    ],
                "data":

                    [
                        "genome",
                        "gene",
                        "variation"
                    ]

            },
            {

                "id": "cneoformans",
                "scientificName": "Cryptococcus neoformans",
                "assemblies":

                    [

                        {
                            "name": "GCA_000091045.1",
                            "ensemblVersion": "26_79_1"
                        }

                    ],
                "data":

                    [
                        "genome",
                        "gene",
                        "variation"
                    ]

            },
            {

                "id": "ztritici",
                "scientificName": "Zymoseptoria tritici",
                "assemblies":

                    [

                        {
                            "name": "MG2",
                            "ensemblVersion": "26_79_2"
                        }

                    ],
                "data":

                    [
                        "genome",
                        "gene",
                        "variation"
                    ]
            }

        ],
    "protist":
        [

            {

                "id": "pfalciparum",
                "scientificName": "Plasmodium falciparum",
                "assemblies":

                    [

                        {
                            "name": "ASM276v1",
                            "ensemblVersion": "26_79_3"
                        }

                    ],
                "data":

                    [
                        "genome",
                        "gene",
                        "variation",
                        "protein"
                    ]

            },
            {

                "id": "lmajor",
                "scientificName": "Leishmania major",
                "assemblies":

                    [

                        {
                            "name": "ASM272v2",
                            "ensemblVersion": "26_79_2"
                        }

                    ],
                "data":

                    [
                        "genome",
                        "gene",
                        "variation"
                    ]

            },
            {

                "id": "ddiscoideum",
                "scientificName": "Dictyostelium discoideum",
                "assemblies":

                    [

                        {
                            "name": "dictybase.01",
                            "ensemblVersion": "26_79_1"
                        }

                    ],
                "data":

                    [
                        "genome",
                        "gene",
                        "variation"
                    ]

            },
            {

                "id": "glamblia",
                "scientificName": "Giardia lamblia",
                "assemblies":

                    [

                        {
                            "name": "GCA_000002435.1",
                            "ensemblVersion": "26_79_1"
                        }

                    ],
                "data":

                    [
                        "genome",
                        "gene",
                        "variation"
                    ]

            },
            {

                "id": "pultimum",
                "scientificName": "Pythium ultimum",
                "assemblies":

                    [

                        {
                            "name": "pug",
                            "ensemblVersion": "26_79_1"
                        }

                    ],
                "data":

                    [
                        "genome",
                        "gene",
                        "variation"
                    ]

            },
            {

                "id": "alaibachii",
                "scientificName": "Albugo laibachii",
                "assemblies":

                    [

                        {
                            "name": "ENA1",
                            "ensemblVersion": "26_79_1"
                        }

                    ],
                "data":

                    [
                        "genome",
                        "gene",
                        "variation"
                    ]
            }

        ],
    "plants":
        [

            {

                "id": "athaliana",
                "scientificName": "Arabidopsis thaliana",
                "assemblies":

                    [

                        {
                            "name": "TAIR10",
                            "ensemblVersion": "26_79_10"
                        }

                    ],
                "data":

                    [
                        "genome",
                        "gene",
                        "variation",
                        "protein"
                    ]

            },
            {

                "id": "alyrata",
                "scientificName": "Arabidopsis lyrata",
                "assemblies":

                    [

                        {
                            "name": "v.1.0",
                            "ensemblVersion": "26_79_10"
                        }

                    ],
                "data":

                    [
                        "genome",
                        "gene",
                        "variation"
                    ]

            },
            {

                "id": "bdistachyon",
                "scientificName": "Brachypodium distachyon",
                "assemblies":

                    [

                        {
                            "name": "v1.0",
                            "ensemblVersion": "26_79_12"
                        }

                    ],
                "data":

                    [
                        "genome",
                        "gene",
                        "variation"
                    ]

            },
            {

                "id": "osativa",
                "scientificName": "Oryza sativa",
                "assemblies":

                    [

                        {
                            "name": "IRGSP-1.0",
                            "ensemblVersion": "26_79_7"
                        }

                    ],
                "data":

                    [
                        "genome",
                        "gene",
                        "variation"
                    ]

            },
            {

                "id": "gmax",
                "scientificName": "Glycine max",
                "assemblies":

                    [

                        {
                            "name": "V1.0",
                            "ensemblVersion": "26_79_1"
                        }

                    ],
                "data":

                    [
                        "genome",
                        "gene",
                        "variation"
                    ]

            },
            {

                "id": "vvinifera",
                "scientificName": "Vitis vinifera",
                "assemblies":

                    [

                        {
                            "name": "IGGP_12x",
                            "ensemblVersion": "26_79_3"
                        }

                    ],
                "data":

                    [
                        "genome",
                        "gene",
                        "variation"
                    ]

            },
            {

                "id": "zmays",
                "scientificName": "Zea mays",
                "assemblies":

                    [

                        {
                            "name": "AGPv3",
                            "ensemblVersion": "26_79_6"
                        }

                    ],
                "data":

                    [
                        "genome",
                        "gene",
                        "variation"
                    ]

            },
            {

                "id": "hvulgare",
                "scientificName": "Hordeum vulgare",
                "assemblies":

                    [

                        {
                            "name": "030312v2",
                            "ensemblVersion": "26_79_2"
                        }

                    ],
                "data":

                    [
                        "genome",
                        "gene",
                        "variation"
                    ]

            },
            {

                "id": "macuminata",
                "scientificName": "Musa acuminata",
                "assemblies":

                    [

                        {
                            "name": "MA1",
                            "ensemblVersion": "26_79_1"
                        }

                    ],
                "data":

                    [
                        "genome",
                        "gene",
                        "variation"
                    ]

            },
            {

                "id": "sbicolor",
                "scientificName": "Sorghum bicolor",
                "assemblies":

                    [

                        {
                            "name": "Sorbi1",
                            "ensemblVersion": "26_79_14"
                        }

                    ],
                "data":

                    [
                        "genome",
                        "gene",
                        "variation"
                    ]

            },
            {

                "id": "sitalica",
                "scientificName": "Setaria italica",
                "assemblies":

                    [

                        {
                            "name": "JGIv2.0",
                            "ensemblVersion": "26_79_21"
                        }

                    ],
                "data":

                    [
                        "genome",
                        "gene",
                        "variation"
                    ]

            },
            {

                "id": "taestivum",
                "scientificName": "Triticum aestivum",
                "assemblies":

                    [

                        {
                            "name": "IWGSC2",
                            "ensemblVersion": "26_79_2"
                        }

                    ],
                "data":

                    [
                        "genome",
                        "gene",
                        "variation"
                    ]

            },
            {

                "id": "brapa",
                "scientificName": "Brassica rapa",
                "assemblies":

                    [

                        {
                            "name": "IVFCAASv1",
                            "ensemblVersion": "26_79_1"
                        }

                    ],
                "data":

                    [
                        "genome",
                        "gene",
                        "variation"
                    ]

            },
            {

                "id": "ptrichocarpa",
                "scientificName": "Populus trichocarpa",
                "assemblies":

                    [

                        {
                            "name": "JGI2.0",
                            "ensemblVersion": "26_79_20"
                        }

                    ],
                "data":

                    [
                        "genome",
                        "gene",
                        "variation"
                    ]

            },
            {

                "id": "slycopersicum",
                "scientificName": "Solanum lycopersicum",
                "assemblies":

                    [

                        {
                            "name": "SL2.40",
                            "ensemblVersion": "26_79_240"
                        }

                    ],
                "data":

                    [
                        "genome",
                        "gene",
                        "variation"
                    ]

            },
            {

                "id": "stuberosum",
                "scientificName": "Solanum tuberosum",
                "assemblies":

                    [

                        {
                            "name": "3.0",
                            "ensemblVersion": "26_79_4"
                        }

                    ],
                "data":

                    [
                        "genome",
                        "gene",
                        "variation"
                    ]

            },
            {

                "id": "smoellendorffii",
                "scientificName": "Selaginella moellendorffii",
                "assemblies":

                    [

                        {
                            "name": "v1.0",
                            "ensemblVersion": "26_79_1"
                        }

                    ],
                "data":

                    [
                        "genome",
                        "gene",
                        "variation"
                    ]

            },
            {

                "id": "creinhardtii",
                "scientificName": "Chlamydomonas reinhardtii",
                "assemblies":

                    [

                        {
                            "name": "v3.0",
                            "ensemblVersion": "26_79_1"
                        }

                    ],
                "data":

                    [
                        "genome",
                        "gene",
                        "variation"
                    ]

            },
            {

                "id": "cmerolae",
                "scientificName": "Cyanidioschyzon merolae",
                "assemblies":

                    [

                        {
                            "name": "ASM9120v1",
                            "ensemblVersion": "26_79_1"
                        }

                    ],
                "data":

                    [
                        "genome",
                        "gene",
                        "variation"
                    ]
            }
        ]

};<|MERGE_RESOLUTION|>--- conflicted
+++ resolved
@@ -14,11 +14,6 @@
  * limitations under the License.
  */
 
-<<<<<<< HEAD
-var CELLBASE_HOSTS = ["bioinfodev.hpc.cam.ac.uk/cellbase-4.5.0-beta.1"]; //, "localhost:8080/cellbase-dev-v4.0", "www.ebi.ac.uk/cellbase"
-var CELLBASE_VERSION = "v4";
-var CELLBASE_SPECIES = "hsapiens";
-=======
 var application = {
     title: "CellBase Data Portal",
     hosts: ["bioinfodev.hpc.cam.ac.uk/cellbase-4.5.0-rc"], //"localhost:8080/cellbase-4.5.0-rc", "www.ebi.ac.uk/cellbase"
@@ -174,7 +169,6 @@
         {name: "FAQ",  url: "", icon: ""}
     ]
 };
->>>>>>> 101059f6
 
 var populationFrequencies = {
     // This is based on this figure:
