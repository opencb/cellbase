<!--
  ~ Copyright 2015 OpenCB
  ~
  ~ Licensed under the Apache License, Version 2.0 (the "License");
  ~ you may not use this file except in compliance with the License.
  ~ You may obtain a copy of the License at
  ~
  ~     http://www.apache.org/licenses/LICENSE-2.0
  ~
  ~ Unless required by applicable law or agreed to in writing, software
  ~ distributed under the License is distributed on an "AS IS" BASIS,
  ~ WITHOUT WARRANTIES OR CONDITIONS OF ANY KIND, either express or implied.
  ~ See the License for the specific language governing permissions and
  ~ limitations under the License.
  -->

<link rel="import" href="../../../bower_components/polymer/polymer.html">
<link rel="import" href="../old/cellbase-biotype-options.html">

<link rel="import" href="../shared/cellbase-shared-styles.html">
<link rel="import" href="../common/cellbase-options-list.html">

<dom-module id="cellbase-gene-filter">
    <template>
        <style is="custom-style" include="cellbase-shared-styles">
            .biotype-scroll{
                max-height: 300px;
                overflow-y: scroll;
            }
            .gene-names-display{
                max-height: 800px;
                overflow: auto;
            }
        </style>

        <div>
            <ul class="nav nav-tabs" role="tablist">
                <li role="presentation" class="active"><a href="#filter1" role="tab" data-toggle="tab">Filter</a></li>
                <li role="presentation"><a href="#result1" role="tab" data-toggle="tab">Result</a></li>
            </ul>

            <!--Filter tab content-->
            <div class="tab-content">
                <div role="tabpanel" class="tab-pane active" id="filter1">
                    <button type="button" class="btn btn-default" on-click="clear">Clear</button>
                    <button type="button" class="btn btn-default" on-click="loadExample">Example</button>
                    <button type="button" id="submitButton" class="btn btn-default" on-click="executeQuery">
                        Submit</button>
                    <br>

                    <!--GeneID filter menu-->
                    <div class="panel-group" id="accordion" role="tablist" aria-multiselectable="true">
                        <div class="panel panel-default">
                            <div class="panel-heading" role="tab" id="headingOne">
                                <h4 class="panel-title">
                                    <a role="button" data-toggle="collapse" data-parent="#accordion" href="#geneId"
                                       aria-expanded="true" aria-controls="geneId">
                                        Gene IDs
                                    </a>
                                </h4>
                            </div>
                            <div id="geneId" class="panel-collapse collapse in" role="tabpanel" aria-labelledby="headingOne">
                                <div class="panel-body">
                                    <form class="form-inline">
                                        Search:
                                        <div style="float: right">
                                            <input id="geneIDText" type="text" class="form-control" list="json-datalist" value="" on-keyup="callAutocomplete">
                                            <datalist id="json-datalist">
                                                <template is="dom-repeat" items="{{autocompleteData}}">
                                                    <option value="{{item.name}}">
                                                </template>
                                            </datalist>
                                            <button type="button" class="btn btn-default btn-sm form-control" on-click="addGeneId">
                                                <i class="fa fa-plus"></i>
                                            </button>
                                        </div>
                                    </form>
                                    <textarea id="geneFilterIdsTextarea" class="form-control" rows="3"></textarea>
                                </div>
                            </div>
                        </div>

                        <!--Region filter menu-->
                        <div class="panel panel-default">
                            <div class="panel-heading" role="tab" id="headingTwo">
                                <h4 class="panel-title">
                                    <a class="collapsed" role="button" data-toggle="collapse" data-parent="#accordion"
                                       href="#region" aria-expanded="false" aria-controls="region">
                                        Region
                                    </a>
                                </h4>
                            </div>
                            <div id="region" class="panel-collapse collapse" role="tabpanel" aria-labelledby="headingTwo">
                                <div class="panel-body">
                                    <textarea id="geneFilterRegionTextarea" class="form-control clearable" rows="3"></textarea>
                                </div>
                            </div>
                        </div>

                        <!--Biotype filter menu-->
                        <div class="panel panel-default">
                            <div class="panel-heading" role="tab" id="headingThree">
                                <h4 class="panel-title">
                                    <a class="collapsed" role="button" data-toggle="collapse" data-parent="#accordion"
                                       href="#biotype" aria-expanded="false" aria-controls="biotype">
                                        Biotypes
                                    </a>
                                </h4>
                            </div>
                            <div id="biotype" class="panel-collapse collapse" role="tabpanel" aria-labelledby="headingThree">
                                <div class="panel-body biotype-scroll">
<<<<<<< HEAD
                                    <cellbase-biotype-options cellbase={{cellBaseClient}} biotypes={{biotype}}></cellbase-biotype-options>
=======
                                    <!--<cellbase-biotype-options cellbase-client={{cellBaseClient}} biotypes={{biotype}}></cellbase-biotype-options>-->
                                    <cellbase-options-list cellbase-client={{cellBaseClient}} data-type="biotype" selected={{biotypes}}></cellbase-options-list>
>>>>>>> fedd942d
                                </div>
                            </div>
                        </div>

                        <!-- Drug filter menu-->
                        <div class="panel panel-default">
                            <div class="panel-heading" role="tab" id="headingFour">
                                <h4 class="panel-title">
                                    <a class="collapsed" role="button" data-toggle="collapse" data-parent="#accordion"
                                       href="#drug" aria-expanded="false" aria-controls="drug">
                                        Drugs
                                    </a>
                                </h4>
                            </div>
                            <div id="drug" class="panel-collapse collapse" role="tabpanel" aria-labelledby="headingFour">
                                <div class="panel-body">
                                    <textarea id="geneFilterDrugsTextarea" class="form-control clearable" rows="3"></textarea>
                                </div>
                            </div>
                        </div>

                        <!--Phenotype filter menu-->
                        <div class="panel panel-default">
                            <div class="panel-heading" role="tab" id="headingFive">
                                <h4 class="panel-title">
                                    <a class="collapsed" role="button" data-toggle="collapse" data-parent="#accordion"
                                       href="#phenotype" aria-expanded="false" aria-controls="phenotype">
                                        Phenotype
                                    </a>
                                </h4>
                            </div>
                            <div id="phenotype" class="panel-collapse collapse" role="tabpanel" aria-labelledby="headingFive">
                                <div class="panel-body">
                                    <textarea class="form-control" rows="3"></textarea>
                                </div>
                            </div>
                        </div>

                        <!--Expression filter menu-->
                        <div class="panel panel-default">
                            <div class="panel-heading" role="tab" id="headingSix">
                                <h4 class="panel-title">
                                    <a class="collapsed" role="button" data-toggle="collapse" data-parent="#accordion"
                                       href="#expression" aria-expanded="false" aria-controls="expression">
                                        Expression
                                    </a>
                                </h4>
                            </div>
                            <div id="expression" class="panel-collapse collapse" role="tabpanel" aria-labelledby="headingSix">
                                <div class="panel-body">
                                    <textarea class="form-control" rows="3"></textarea>
                                </div>
                            </div>
                        </div>
                    </div>
                </div>

                <!-- Result tab content -->
                <div role="tabpanel" class="tab-pane" id="result1">
                    <div class="gene-names-display">
                        <i id="spinImg" class="fa fa-circle-o-notch fa-spin" style="display:none"></i>
                        <br>
                        <template is="dom-repeat" items="{{result}}">
                            <div>
                                <b on-click="_updateGeneView" id="{{item.name}}" style="cursor: pointer">{{item.name}}</b>
                                <i>{{item.biotype}}</i><br>
                                {{item.chromosome}}:{{item.start}}-{{item.end}}
                                <hr>
                            </div>
                        </template>
                    </div>
                </div>
            </div>
        </div>

    </template>
    <script>
        Polymer({
            is: 'cellbase-gene-filter',
            properties: {
                allIds: {
                    type: Array,
                    value: []
                },
                biotypes: {
                    type: Array,
                    value: []
//                    notify: true
                },
                geneId: {
                    type: String,
                    notify: true
                },
                cellBaseClient: {
                    type: Object,
                    notify: true
                },
                result: {
                    type: Array,
                    value: []
                },
                autocompleteData: {
                    type:Array,
                    value: []
                }
            },
            ready: function() {
                this.cellBaseClient = CELLBASE_CLIENT;
//                this.getBiotypes();
            },
            clear: function (e) {
                // we empty the textareas
                this.$.geneFilterIdsTextarea.value = "";
                this.$.geneFilterRegionTextarea.value = "";
                this.$.geneFilterDrugsTextarea.value = "";
            },
            loadExample: function (e) {
                this.$.geneFilterIdsTextarea.value = "BRCA2";
            },
            executeQuery: function (e) {
                // activate the GIF
                $('#spinImg').show();

                // We first build the query params object
                let queryParams = {include: "id,name,biotype,chromosome,start,end"};
                if (this.biotype.length > 0) {
                    queryParams.biotype = this.biotype.join(",");
                }
                if (this.$.geneFilterDrugsTextarea.value != "") {
                    queryParams.drugs = this.$.geneFilterDrugsTextarea.value;
                }

                //
                this.result= [];
                let _this = this;
                let success = function (response) {
                    for(let i in response.response) {
                        for(let j in response.response[i].result) {
                            _this.push('result',response.response[i].result[j]);
                        }
                    }
                    // remove the GIF
                    $('#spinImg').hide();
                };

                // Now we execute the query. Note that ID are preferred
                if (this.$.geneFilterIdsTextarea.value !== "") {
                    this.cellBaseClient.get('feature','gene', this.$.geneFilterIdsTextarea.value, 'info', queryParams, {success: success, async: true});
//                    this.cellBaseClient.get('feature','gene', this.$.geneFilterIdsTextarea.value, 'info', queryParams).then(success, error);
                } else {
                    if (this.$.geneFilterRegionTextarea.value !== "") {
                        this.cellBaseClient.get('genomic','region', this.$.geneFilterRegionTextarea.value, 'gene', queryParams, {success: success, async: true});
                    }
                }
                $('.nav-tabs a[href="#result1"]').tab('show');
            },
            _updateGeneView: function(e) {
                this.geneId = e.srcElement.id;
            },
            addGeneId: function(e) {
                var temp = this.$.geneIDText.value;
                if (this.allIds.indexOf(temp) == -1){
                    this.push('allIds', temp);
                }
                this.$.geneIDText.value = '';
                this.$.geneFilterIdsTextarea.value = this.allIds;
            },
            callAutocomplete: function(e) {
                if (this.$.geneIDText.value.length > 2) {
                    let _this = this;
                    let success = function (response) {
                        _this.autocompleteData = response.response[0].result;
                    };
                    _this.cellBaseClient.get('feature', 'id', this.$.geneIDText.value, 'starts_with', {}, {success: success, async: true});
                }

            }
//            ,
//            getBiotypess: function () {
//                console.log("em getBiotypes")
//                var _this = this;
//                var success = function (response) {
//                    _this.biotypes = response.response[0].result;
//                };
//                this.cellBaseClient.getGeneClient(null, 'biotype', {}, {success: success, async: true});
//            }
        });
    </script>
</dom-module><|MERGE_RESOLUTION|>--- conflicted
+++ resolved
@@ -109,12 +109,7 @@
                             </div>
                             <div id="biotype" class="panel-collapse collapse" role="tabpanel" aria-labelledby="headingThree">
                                 <div class="panel-body biotype-scroll">
-<<<<<<< HEAD
-                                    <cellbase-biotype-options cellbase={{cellBaseClient}} biotypes={{biotype}}></cellbase-biotype-options>
-=======
-                                    <!--<cellbase-biotype-options cellbase-client={{cellBaseClient}} biotypes={{biotype}}></cellbase-biotype-options>-->
                                     <cellbase-options-list cellbase-client={{cellBaseClient}} data-type="biotype" selected={{biotypes}}></cellbase-options-list>
->>>>>>> fedd942d
                                 </div>
                             </div>
                         </div>
