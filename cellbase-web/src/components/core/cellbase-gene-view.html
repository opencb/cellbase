--- conflicted
+++ resolved
@@ -70,12 +70,9 @@
                         </tbody>
                     </table>
                 </div>
-<<<<<<< HEAD
-=======
                 <div id="geneViewVariationTab" role="tabpanel" class="tab-pane">
                     <cellbase-variation-grid cellbase-client="{{cellBaseClient}}" data="{{variations}}"></cellbase-variation-grid>
                 </div>
->>>>>>> 60de9622
                 <div role="tabpanel" class="tab-pane" id="geneViewTfbs">
                     <cellbase-tfbs-view cellbase="{{cellbase}}" transcripts="{{geneObj.transcripts}}"></cellbase-tfbs-view>
                 </div>
@@ -84,11 +81,8 @@
                     <!--    data="{{geneObj.annotation.drugs}} -->
                     <cellbase-drugs-view cellbase="{{cellbase}}" data="{{geneObj.annotation.drugs}}"></cellbase-drugs-view>
                 </div>
-<<<<<<< HEAD
-                <div role="tabpanel" class="tab-pane" id="geneViewPhenotype">
-=======
+
                 <div id="geneViewPhenotypeTab" role="tabpanel" class="tab-pane">
->>>>>>> 60de9622
                     Phenotype
                 </div>
                 <div id="geneViewPpiTab" role="tabpanel" class="tab-pane">
