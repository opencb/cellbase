package org.opencb.cellbase.core.variant.annotation;

import org.opencb.biodata.models.core.Exon;
import org.opencb.biodata.models.core.Gene;
import org.opencb.biodata.models.core.MiRNAGene;
import org.opencb.biodata.models.core.Transcript;
import org.opencb.biodata.models.variant.Variant;
import org.opencb.biodata.models.variant.annotation.ConsequenceTypeMappings;
import org.opencb.biodata.models.variant.avro.ConsequenceType;
import org.opencb.biodata.models.variant.avro.ProteinVariantAnnotation;
import org.opencb.biodata.models.variant.avro.SequenceOntologyTerm;
import org.opencb.cellbase.core.common.regulatory.RegulatoryRegion;

import java.util.*;

/**
 * Created by fjlopez on 22/06/15.
 */
public class ConsequenceTypeSNVCalculator extends ConsequenceTypeCalculator {

    public ConsequenceTypeSNVCalculator() {
    }

    public List<ConsequenceType> run(Variant inputVariant, List<Gene> geneList, List<RegulatoryRegion> regulatoryRegionList) {

        List<ConsequenceType> consequenceTypeList = new ArrayList<>();
        variant = inputVariant;
        boolean isIntegernic = true;
        for (Gene currentGene: geneList) {
            gene = currentGene;
            for(Transcript currentTranscript : gene.getTranscripts()) {
                isIntegernic = isIntegernic && (variant.getStart() <currentTranscript.getStart() ||
                        variant.getStart() >currentTranscript.getEnd());
                transcript = currentTranscript;
                consequenceType = new ConsequenceType();
                consequenceType.setGeneName(gene.getName());
                consequenceType.setEnsemblGeneId(gene.getId());
                consequenceType.setEnsemblTranscriptId(transcript.getId());
                consequenceType.setStrand(transcript.getStrand());
                consequenceType.setBiotype(transcript.getBiotype());
                SoNames.clear();

                if(transcript.getStrand().equals("+")) {
                    // Check variant overlaps transcript start/end coordinates
                    if(variant.getStart() >=transcript.getStart() && variant.getStart() <=transcript.getEnd()) {
                        switch (transcript.getBiotype()) {
                            /**
                             * Coding biotypes
                             */
                            case VariantAnnotationUtils.NONSENSE_MEDIATED_DECAY:
                                SoNames.add(VariantAnnotationUtils.NMD_TRANSCRIPT_VARIANT);
                            case VariantAnnotationUtils.IG_C_GENE:
                            case VariantAnnotationUtils.IG_D_GENE:
                            case VariantAnnotationUtils.IG_J_GENE:
                            case VariantAnnotationUtils.IG_V_GENE:
                            case VariantAnnotationUtils.TR_C_GENE:  // TR_C_gene
                            case VariantAnnotationUtils.TR_D_GENE:  // TR_D_gene
                            case VariantAnnotationUtils.TR_J_GENE:  // TR_J_gene
                            case VariantAnnotationUtils.TR_V_GENE:  // TR_V_gene
                            case VariantAnnotationUtils.POLYMORPHIC_PSEUDOGENE:
                            case VariantAnnotationUtils.PROTEIN_CODING:    // protein_coding
                            case VariantAnnotationUtils.NON_STOP_DECAY:    // non_stop_decay
                            case VariantAnnotationUtils.TRANSLATED_PROCESSED_PSEUDOGENE:
                            case VariantAnnotationUtils.TRANSLATED_UNPROCESSED_PSEUDOGENE:    // translated_unprocessed_pseudogene
                            case VariantAnnotationUtils.LRG_GENE:    // LRG_gene
                                solveCodingPositiveTranscript();
//                                consequenceType.setSoTermsFromSoNames(new ArrayList<>(SoNames));
                                consequenceType.setSequenceOntologyTerms(getSequenceOntologyTerms(SoNames));
                                consequenceTypeList.add(consequenceType);
                                break;
                            /**
                             * Non-coding biotypes
                             */
                            default:
                                solveNonCodingPositiveTranscript();
//                                consequenceType.setSoTermsFromSoNames(new ArrayList<>(SoNames));
                                consequenceType.setSequenceOntologyTerms(getSequenceOntologyTerms(SoNames));
                                consequenceTypeList.add(consequenceType);
                                break;
                        }
                    } else {
                        solveTranscriptFlankingRegions(VariantAnnotationUtils.UPSTREAM_GENE_VARIANT,
                                VariantAnnotationUtils.DOWNSTREAM_GENE_VARIANT);
                        if (SoNames.size() > 0) { // Variant does not overlap gene region, just may have upstream/downstream annotations
//                            consequenceType.setSoTermsFromSoNames(new ArrayList<>(SoNames));
                            consequenceType.setSequenceOntologyTerms(getSequenceOntologyTerms(SoNames));
                            consequenceTypeList.add(consequenceType);
                        }
                    }

                } else {
                    // Check overlaps transcript start/end coordinates
                    if(variant.getStart() >=transcript.getStart() &&
                            variant.getStart() <=transcript.getEnd()) {
                        switch (transcript.getBiotype()) {
                            /**
                             * Coding biotypes
                             */
                            case VariantAnnotationUtils.NONSENSE_MEDIATED_DECAY:
                                SoNames.add(VariantAnnotationUtils.NMD_TRANSCRIPT_VARIANT);
                            case VariantAnnotationUtils.IG_C_GENE:
                            case VariantAnnotationUtils.IG_D_GENE:
                            case VariantAnnotationUtils.IG_J_GENE:
                            case VariantAnnotationUtils.IG_V_GENE:
                            case VariantAnnotationUtils.TR_C_GENE:  // TR_C_gene
                            case VariantAnnotationUtils.TR_D_GENE:  // TR_D_gene
                            case VariantAnnotationUtils.TR_J_GENE:  // TR_J_gene
                            case VariantAnnotationUtils.TR_V_GENE:  // TR_V_gene
                            case VariantAnnotationUtils.POLYMORPHIC_PSEUDOGENE:
                            case VariantAnnotationUtils.PROTEIN_CODING:    // protein_coding
                            case VariantAnnotationUtils.NON_STOP_DECAY:    // non_stop_decay
                            case VariantAnnotationUtils.TRANSLATED_PROCESSED_PSEUDOGENE:
                            case VariantAnnotationUtils.TRANSLATED_UNPROCESSED_PSEUDOGENE:    // translated_unprocessed_pseudogene
                            case VariantAnnotationUtils.LRG_GENE:    // LRG_gene
                                solveCodingNegativeTranscript();
//                                consequenceType.setSoTermsFromSoNames(new ArrayList<>(SoNames));
                                consequenceType.setSequenceOntologyTerms(getSequenceOntologyTerms(SoNames));
                                consequenceTypeList.add(consequenceType);
                                break;
                            /**
                             * Non-coding biotypes
                             */
                            default:
                                solveNonCodingNegativeTranscript();
//                                consequenceType.setSoTermsFromSoNames(new ArrayList<>(SoNames));
                                consequenceType.setSequenceOntologyTerms(getSequenceOntologyTerms(SoNames));
                                consequenceTypeList.add(consequenceType);
                                break;
                        }
                    } else {
                        solveTranscriptFlankingRegions(VariantAnnotationUtils.DOWNSTREAM_GENE_VARIANT,
                                VariantAnnotationUtils.UPSTREAM_GENE_VARIANT);
                        if (SoNames.size() > 0) { // Variant does not overlap gene region, just has upstream/downstream annotations
//                            consequenceType.setSoTermsFromSoNames(new ArrayList<>(SoNames));
                            consequenceType.setSequenceOntologyTerms(getSequenceOntologyTerms(SoNames));
                            consequenceTypeList.add(consequenceType);
                        }
                    }
                }
            }
        }

<<<<<<< HEAD
//        if(consequenceTypeList.size()==0 && isIntegernic) {
        if(isIntegernic) {
//            consequenceTypeList.add(new ConsequenceType(VariantAnnotationUtils.INTERGENIC_VARIANT));
            HashSet<String> intergenicName = new HashSet<>();
            intergenicName.add(VariantAnnotationUtils.INTERGENIC_VARIANT);
            ConsequenceType consequenceType = new ConsequenceType();
            consequenceType.setSequenceOntologyTerms(getSequenceOntologyTerms(intergenicName));
            consequenceTypeList.add(consequenceType);
=======
        if(consequenceTypeList.size()==0 && isIntegernic) {
//        if(isIntegernic) {
            consequenceTypeList.add(new ConsequenceType(VariantAnnotationUtils.INTERGENIC_VARIANT));
>>>>>>> 58fdebe8
        }

        solveRegulatoryRegions(regulatoryRegionList, consequenceTypeList);

        return consequenceTypeList;

    }

    private void solveNonCodingNegativeTranscript() {

        Exon exon = transcript.getExons().get(0);
        String transcriptSequence = exon.getSequence();
        boolean variantAhead = true; // we need a first iteration within the while to ensure junction is solved in case needed
        int cdnaExonEnd = (exon.getEnd()-exon.getStart()+1);  // cdnaExonEnd poinst to the same base than exonStart
        int cdnaVariantPosition = -1;
        boolean[] junctionSolution = {false, false};

        if(variant.getStart() <=exon.getEnd() && variant.getStart() >=exon.getStart()) {  // Variant within the exon
            cdnaVariantPosition = cdnaExonEnd - (variant.getStart()  - exon.getStart());
            consequenceType.setCDnaPosition(cdnaVariantPosition);
        }

        int exonCounter = 1;
        while(exonCounter<transcript.getExons().size() && variantAhead) {  // This is not a do-while since we cannot call solveJunction  until
            int prevSpliceSite = exon.getStart()-1;
            exon = transcript.getExons().get(exonCounter);          // next exon has been loaded
            transcriptSequence = exon.getSequence()+transcriptSequence;
            solveJunction(exon.getEnd()+1, prevSpliceSite, VariantAnnotationUtils.SPLICE_ACCEPTOR_VARIANT,
                    VariantAnnotationUtils.SPLICE_DONOR_VARIANT, junctionSolution);

            if(variant.getStart()  <= exon.getEnd()) {
                cdnaExonEnd += (exon.getEnd() - exon.getStart() + 1);
                if(variant.getStart()  >= exon.getStart()) {  // Variant end within the exon
                    cdnaVariantPosition = cdnaExonEnd - (variant.getStart()  - exon.getStart());
                    consequenceType.setCDnaPosition(cdnaVariantPosition);
                }
            } else {
                    variantAhead = false;
            }
            exonCounter++;
        }
        solveMiRNA(cdnaVariantPosition, junctionSolution[1]);
    }

    private void solveCodingNegativeTranscript() {

        Exon exon = transcript.getExons().get(0);
        String transcriptSequence = exon.getSequence();
        boolean variantAhead = true; // we need a first iteration within the while to ensure junction is solved in case needed
        int cdnaExonEnd = (exon.getEnd()-exon.getStart()+1);  // cdnaExonEnd poinst to the same base than exonStart
        int cdnaVariantPosition = -1;
        int firstCdsPhase=-1;
        boolean[] junctionSolution = {false, false};
        boolean splicing = false;

        if(transcript.getGenomicCodingEnd()>=exon.getStart()) {
            firstCdsPhase = exon.getPhase();
        }
        if(variant.getStart() <=exon.getEnd() && variant.getStart() >=exon.getStart()) {  // Variant within the exon
            cdnaVariantPosition = cdnaExonEnd - (variant.getStart()  - exon.getStart());
            consequenceType.setCDnaPosition(cdnaVariantPosition);
        }

        int exonCounter = 1;
        while(exonCounter<transcript.getExons().size() && variantAhead) {  // This is not a do-while since we cannot call solveJunction  until
            int prevSpliceSite = exon.getStart()-1;
            exon = transcript.getExons().get(exonCounter);          // next exon has been loaded
            transcriptSequence = exon.getSequence()+transcriptSequence;
            if(firstCdsPhase==-1 && transcript.getGenomicCodingEnd()>=exon.getStart()) {  // Set firsCdsPhase only when the first coding exon is reached
                firstCdsPhase = exon.getPhase();
            }
            solveJunction(exon.getEnd()+1, prevSpliceSite, VariantAnnotationUtils.SPLICE_ACCEPTOR_VARIANT,
                    VariantAnnotationUtils.SPLICE_DONOR_VARIANT, junctionSolution);
            splicing = (splicing || junctionSolution[0]);

            if(variant.getStart()  <= exon.getEnd()) {
                cdnaExonEnd += (exon.getEnd() - exon.getStart() + 1);
                if(variant.getStart()  >= exon.getStart()) {  // Variant end within the exon
                    cdnaVariantPosition = cdnaExonEnd - (variant.getStart()  - exon.getStart());
                    consequenceType.setCDnaPosition(cdnaVariantPosition);
                }
            } else {
                    variantAhead = false;
            }
            exonCounter++;
        }
        // Is not intron variant (both ends fall within the same intron)
        if(!junctionSolution[1]) {
            solveExonVariantInNegativeTranscript(splicing, transcriptSequence, cdnaVariantPosition, firstCdsPhase);
        }
    }

    private void solveExonVariantInNegativeTranscript(boolean splicing, String transcriptSequence,
                                                      int cdnaVariantPosition, int firstCdsPhase) {
        if(variant.getStart()  > transcript.getGenomicCodingEnd() &&
            (transcript.getEnd()>transcript.getGenomicCodingEnd() || transcript.unconfirmedStart())) {// Check transcript has 3 UTR
                SoNames.add(VariantAnnotationUtils.FIVE_PRIME_UTR_VARIANT);
        } else if(variant.getStart() >=transcript.getGenomicCodingStart()) {
            int cdnaCodingStart = transcript.getCdnaCodingStart();  // Need to define a local cdnaCodingStart because may modified in two lines below
            if(cdnaVariantPosition!=-1) {  // cdnaVariantStart may be null if variantEnd falls in an intron
                if(transcript.unconfirmedStart()) {
                    cdnaCodingStart -= ((3-firstCdsPhase)%3);
                }
                int cdsVariantStart = cdnaVariantPosition - cdnaCodingStart + 1;
                consequenceType.setCdsPosition(cdsVariantStart);
                // First place where protein variant annotation is added to the Consequence type, must create the ProteinVariantAnnotation object
                ProteinVariantAnnotation proteinVariantAnnotation = new ProteinVariantAnnotation();
                proteinVariantAnnotation.setPosition(((cdsVariantStart - 1)/3)+1);
                consequenceType.setProteinVariantAnnotation(proteinVariantAnnotation);
            }
            solveCodingExonVariantInNegativeTranscript(splicing, transcriptSequence, cdnaCodingStart, cdnaVariantPosition);
        } else {
            if(transcript.getStart()<transcript.getGenomicCodingStart() || transcript.unconfirmedEnd()) {// Check transcript has 3 UTR)
                SoNames.add(VariantAnnotationUtils.THREE_PRIME_UTR_VARIANT);
            }
        }
    }

    private void solveCodingExonVariantInNegativeTranscript(Boolean splicing, String transcriptSequence,
                                                            int cdnaCodingStart, int cdnaVariantPosition) {

        Boolean codingAnnotationAdded = false;
        if(cdnaVariantPosition != -1) {
//            int finalNtPhase = (transcriptSequence.length() - cdnaCodingStart) % 3;
            int finalNtPhase = (transcript.getCdnaCodingEnd() - cdnaCodingStart) % 3;
            if (!splicing) {
//                if ((cdnaVariantPosition >= (transcriptSequence.length() - finalNtPhase)) &&
                if ((cdnaVariantPosition >= (transcript.getCdnaCodingEnd() - finalNtPhase)) && finalNtPhase != 2) {  //  Variant in the last codon of a transcript without stop codon. finalNtPhase==2 if the cds length is multiple of 3.
//                        (transcript.getStart()==transcript.getGenomicCodingStart()) && finalNtPhase != 2) {  //  Variant in the last codon of a transcript without stop codon. finalNtPhase==2 if the cds length is multiple of 3.
                    SoNames.add(VariantAnnotationUtils.INCOMPLETE_TERMINAL_CODON_VARIANT);                                       // If that is the case and variant ocurs in the last complete/incomplete codon, no coding prediction is needed
                } else if (cdnaVariantPosition>(cdnaCodingStart+2) || cdnaCodingStart>0) {  // cdnaCodingStart<1 if cds_start_NF and phase!=0
                    Integer variantPhaseShift = (cdnaVariantPosition - cdnaCodingStart) % 3;
                    int modifiedCodonStart = cdnaVariantPosition - variantPhaseShift;
                    String reverseCodon = new StringBuilder(transcriptSequence.substring(transcriptSequence.length() - modifiedCodonStart - 2,
                            transcriptSequence.length() - modifiedCodonStart + 1)).reverse().toString(); // Rigth limit of the substring sums +1 because substring does not include that position
                    char[] referenceCodon = reverseCodon.toCharArray();
                    referenceCodon[0] = VariantAnnotationUtils.complementaryNt.get(referenceCodon[0]);
                    referenceCodon[1] = VariantAnnotationUtils.complementaryNt.get(referenceCodon[1]);
                    referenceCodon[2] = VariantAnnotationUtils.complementaryNt.get(referenceCodon[2]);
                    char[] modifiedCodonArray = referenceCodon.clone();
                    modifiedCodonArray[variantPhaseShift] = VariantAnnotationUtils.complementaryNt.get(variant.getAlternate().toCharArray()[0]);
                    codingAnnotationAdded = true;
                    String referenceA = VariantAnnotationUtils.codonToA.get(String.valueOf(referenceCodon));
                    String alternativeA = VariantAnnotationUtils.codonToA.get(String.valueOf(modifiedCodonArray));

                    if (VariantAnnotationUtils.isSynonymousCodon.get(String.valueOf(referenceCodon)).get(String.valueOf(modifiedCodonArray))) {
                        if (VariantAnnotationUtils.isStopCodon(String.valueOf(referenceCodon))) {
                            SoNames.add(VariantAnnotationUtils.STOP_RETAINED_VARIANT);
                        } else {  // coding end may be not correctly annotated (incomplete_terminal_codon_variant), but if the length of the cds%3=0, annotation should be synonymous variant
                            SoNames.add(VariantAnnotationUtils.SYNONYMOUS_VARIANT);
                        }
                    } else {
                        if (cdnaVariantPosition<(cdnaCodingStart+3)) {
                            SoNames.add(VariantAnnotationUtils.INITIATOR_CODON_VARIANT);  // Gary - initiator codon SO terms not compatible with the terms below
                            if(VariantAnnotationUtils.isStopCodon(String.valueOf(modifiedCodonArray))) {
                                SoNames.add(VariantAnnotationUtils.STOP_GAINED);  // Gary - initiator codon SO terms not compatible with the terms below
                            }
                        } else if (VariantAnnotationUtils.isStopCodon(String.valueOf(referenceCodon))) {
                            SoNames.add(VariantAnnotationUtils.STOP_LOST);
                        } else {
                            SoNames.add(VariantAnnotationUtils.isStopCodon(String.valueOf(modifiedCodonArray)) ?
                                    VariantAnnotationUtils.STOP_GAINED : VariantAnnotationUtils.MISSENSE_VARIANT);
                        }
                    }
                    // Set consequenceTypeTemplate.aChange
//                    consequenceType.setAaChange(referenceA + "/" + alternativeA);
                    consequenceType.getProteinVariantAnnotation().setReference(referenceA);
                    consequenceType.getProteinVariantAnnotation().setAlternate(alternativeA);
                    // Fill consequenceTypeTemplate.codon leaving only the nt that changes in uppercase. Careful with upper/lower case letters
                    char[] referenceCodonArray = String.valueOf(referenceCodon).toLowerCase().toCharArray();
                    referenceCodonArray[variantPhaseShift] = Character.toUpperCase(referenceCodonArray[variantPhaseShift]);
                    modifiedCodonArray = String.valueOf(modifiedCodonArray).toLowerCase().toCharArray();
                    modifiedCodonArray[variantPhaseShift] = Character.toUpperCase(modifiedCodonArray[variantPhaseShift]);
                    consequenceType.setCodon(String.valueOf(referenceCodonArray) + "/" + String.valueOf(modifiedCodonArray));
                }
            }
        }
        if(!codingAnnotationAdded) {
            SoNames.add("coding_sequence_variant");
        }
    }

    private void solveTranscriptFlankingRegions(String leftRegionTag, String rightRegionTag) {
        // Variant within -5kb region
        if(variant.getStart() >(transcript.getStart()-5001) && variant.getStart() <transcript.getStart()) {
            // Variant within -2kb region
            if(variant.getStart() >(transcript.getStart()-2001)) {
                SoNames.add("2KB_" + leftRegionTag);
            } else {
                SoNames.add(leftRegionTag);
            }
        }
        // Variant within +5kb region
        if(variant.getStart() >transcript.getEnd() && variant.getStart() <(transcript.getEnd()+5001)) {
            // Variant within +2kb region
            if(variant.getStart() <(transcript.getEnd()+2001)) {
                SoNames.add("2KB_" + rightRegionTag);
            } else {
                SoNames.add(rightRegionTag);
            }
        }
    }

    private void solveNonCodingPositiveTranscript() {
        Exon exon = transcript.getExons().get(0);
        boolean variantAhead = true; // we need a first iteration within the while to ensure junction is solved in case needed
        int cdnaExonEnd = (exon.getEnd() - exon.getStart() + 1);
        int cdnaVariantPosition = -1;
        boolean[] junctionSolution = {false, false};
        junctionSolution[0] = false;
        junctionSolution[1] = false;

        if(variant.getStart()  >= exon.getStart()) {
            if(variant.getStart()  <= exon.getEnd()) {  // Variant start within the exon
                cdnaVariantPosition = cdnaExonEnd - (exon.getEnd() - variant.getStart() );
                consequenceType.setCDnaPosition(cdnaVariantPosition);
            }
        }

        int exonCounter = 1;
        while(exonCounter<transcript.getExons().size() && variantAhead) {  // This is not a do-while since we cannot call solveJunction  until
            int prevSpliceSite = exon.getEnd()+1;
            exon = transcript.getExons().get(exonCounter);          // next exon has been loaded
            solveJunction(prevSpliceSite, exon.getStart()-1, VariantAnnotationUtils.SPLICE_DONOR_VARIANT,
                    VariantAnnotationUtils.SPLICE_ACCEPTOR_VARIANT, junctionSolution);

            if(variant.getStart()  >= exon.getStart()) {
                cdnaExonEnd += (exon.getEnd() - exon.getStart() + 1);
                if(variant.getStart()  <= exon.getEnd()) {  // Variant within the exon
                    cdnaVariantPosition = cdnaExonEnd - (exon.getEnd() - variant.getStart() );
                    consequenceType.setCDnaPosition(cdnaVariantPosition);
                }
            } else {
                variantAhead = false;
            }
            exonCounter++;
        }
        solveMiRNA(cdnaVariantPosition, junctionSolution[1]);
    }

    private void solveMiRNA(int cdnaVariantPosition, boolean isIntronicVariant) {
        if (transcript.getBiotype().equals(VariantAnnotationUtils.MIRNA)) {  // miRNA with miRBase data
            if(gene.getMirna()!=null) {
                // This if provides equivalent functionality to the one in the original (before refactoring) version, may be modified in the future
                if (cdnaVariantPosition == -1) {
                    SoNames.add(VariantAnnotationUtils.MATURE_MIRNA_VARIANT);
                } else {
                    List<MiRNAGene.MiRNAMature> miRNAMatureList = gene.getMirna().getMatures();
                    int i = 0;
                    while (i < miRNAMatureList.size() && (cdnaVariantPosition < miRNAMatureList.get(i).cdnaStart ||
                            cdnaVariantPosition > miRNAMatureList.get(i).cdnaEnd)) {
                        i++;
                    }
                    if (i < miRNAMatureList.size()) {  // Variant overlaps at least one mature miRNA
                        SoNames.add(VariantAnnotationUtils.MATURE_MIRNA_VARIANT);
                    } else {
                        addNonCodingSOs(isIntronicVariant);
                    }
                }
            } else {
                addNonCodingSOs(isIntronicVariant);
            }
        } else {
            addNonCodingSOs(isIntronicVariant);
        }
    }

    private void solveCodingPositiveTranscript() {

        Exon exon = transcript.getExons().get(0);
        String transcriptSequence = exon.getSequence();
        boolean variantAhead = true; // we need a first iteration within the while to ensure junction is solved in case needed
        int cdnaExonEnd = (exon.getEnd() - exon.getStart() + 1);
        int cdnaVariantPosition = -1;
        int firstCdsPhase=-1;
        boolean[] junctionSolution = {false, false};
        boolean splicing = false;

        if(transcript.getGenomicCodingStart()<=exon.getEnd()) {
            firstCdsPhase = exon.getPhase();
        }
        if(variant.getStart() >=exon.getStart()  && variant.getStart() <=exon.getEnd()) {  // Variant start within the exon
            cdnaVariantPosition = cdnaExonEnd - (exon.getEnd() - variant.getStart() );
            consequenceType.setCDnaPosition(cdnaVariantPosition);
        }

        int exonCounter = 1;
        while(exonCounter<transcript.getExons().size() && variantAhead) {  // This is not a do-while since we cannot call solveJunction  until
            int prevSpliceSite = exon.getEnd()+1;
            exon = transcript.getExons().get(exonCounter);          // next exon has been loaded
            transcriptSequence = transcriptSequence + exon.getSequence();
            if(firstCdsPhase==-1 && transcript.getGenomicCodingStart()<=exon.getEnd()) {  // Set firsCdsPhase only when the first coding exon is reached
                firstCdsPhase = exon.getPhase();
            }
            solveJunction(prevSpliceSite, exon.getStart()-1, VariantAnnotationUtils.SPLICE_DONOR_VARIANT,
                    VariantAnnotationUtils.SPLICE_ACCEPTOR_VARIANT, junctionSolution);
            splicing = (splicing || junctionSolution[0]);

            if(variant.getStart()  >= exon.getStart()) {
                cdnaExonEnd += (exon.getEnd() - exon.getStart() + 1);
                if(variant.getStart()  <= exon.getEnd()) {  // Variant within the exon
                    cdnaVariantPosition = cdnaExonEnd - (exon.getEnd() - variant.getStart() );
                    consequenceType.setCDnaPosition(cdnaVariantPosition);
                }
            } else {
                variantAhead = false;
            }
            exonCounter++;
        }

        // Is not intron variant (both ends fall within the same intron)
        if(!junctionSolution[1]) {
            solveExonVariantInPositiveTranscript(splicing, transcriptSequence, cdnaVariantPosition, firstCdsPhase);
        }
    }

    private void solveExonVariantInPositiveTranscript(boolean splicing, String transcriptSequence,
                                                      int cdnaVariantPosition, int firstCdsPhase) {
        if(variant.getStart() <transcript.getGenomicCodingStart() &&
                (transcript.getStart()<transcript.getGenomicCodingStart() || transcript.unconfirmedStart())) {// Check transcript has 5 UTR
            SoNames.add(VariantAnnotationUtils.FIVE_PRIME_UTR_VARIANT);
        } else if(variant.getStart() <=transcript.getGenomicCodingEnd()) {  // Variant start within coding region
            int cdnaCodingStart = transcript.getCdnaCodingStart();  // Need to define a local cdnaCodingStart because may modified in two lines below
            if(cdnaVariantPosition!=-1) {  // cdnaVariantStart may be -1 if variantStart falls in an intron
                if(transcript.unconfirmedStart()) {
                    cdnaCodingStart -= ((3-firstCdsPhase)%3);
                }
                int cdsVariantStart = cdnaVariantPosition - cdnaCodingStart + 1;
                consequenceType.setCdsPosition(cdsVariantStart);
                // First place where protein variant annotation is added to the Consequence type, must create the ProteinVariantAnnotation object
                ProteinVariantAnnotation proteinVariantAnnotation = new ProteinVariantAnnotation();
                proteinVariantAnnotation.setPosition(((cdsVariantStart - 1)/3)+1);
                consequenceType.setProteinVariantAnnotation(proteinVariantAnnotation);
            }
            solveCodingExonVariantInPositiveTranscript(splicing, transcriptSequence, cdnaCodingStart,
                    cdnaVariantPosition);
        } else {
            if(transcript.getEnd()>transcript.getGenomicCodingEnd() || transcript.unconfirmedEnd()) {// Check transcript has 3 UTR)
                SoNames.add(VariantAnnotationUtils.THREE_PRIME_UTR_VARIANT);
            }
        }
    }

    private void solveCodingExonVariantInPositiveTranscript(boolean splicing, String transcriptSequence,
                                                            int cdnaCodingStart, int cdnaVariantPosition) {

        boolean codingAnnotationAdded = false;  // This will indicate wether it is needed to add the "coding_sequence_variant" annotation or not
        if(cdnaVariantPosition != -1) {
//            int finalNtPhase = (transcriptSequence.length() - cdnaCodingStart) % 3;
            int finalNtPhase = (transcript.getCdnaCodingEnd() - cdnaCodingStart) % 3;
            if (!splicing) {
//                if ((cdnaVariantPosition >= (transcriptSequence.length() - finalNtPhase)) &&
                if ((cdnaVariantPosition >= (transcript.getCdnaCodingEnd() - finalNtPhase)) && finalNtPhase != 2) {  //  Variant in the last codon of a transcript without stop codon. finalNtPhase==2 if the cds length is multiple of 3.
//                        (transcript.getEnd()==transcript.getGenomicCodingEnd()) && finalNtPhase != 2) {  //  Variant in the last codon of a transcript without stop codon. finalNtPhase==2 if the cds length is multiple of 3.
                    SoNames.add(VariantAnnotationUtils.INCOMPLETE_TERMINAL_CODON_VARIANT);               //  If not, avoid calculating reference/modified codon
                } else if (cdnaVariantPosition>(cdnaCodingStart+2) || cdnaCodingStart>0) {  // cdnaCodingStart<1 if cds_start_NF and phase!=0
                    int variantPhaseShift = (cdnaVariantPosition - cdnaCodingStart) % 3;
                    int modifiedCodonStart = cdnaVariantPosition - variantPhaseShift;
                    String referenceCodon = transcriptSequence.substring(modifiedCodonStart - 1, modifiedCodonStart + 2);  // -1 and +2 because of base 0 String indexing
                    char[] modifiedCodonArray = referenceCodon.toCharArray();
                    modifiedCodonArray[variantPhaseShift] = variant.getAlternate().toCharArray()[0];
                    String referenceA = VariantAnnotationUtils.codonToA.get(referenceCodon);
                    String alternativeA = VariantAnnotationUtils.codonToA.get(String.valueOf(modifiedCodonArray));
                    codingAnnotationAdded = true;
                    if (VariantAnnotationUtils.isSynonymousCodon.get(referenceCodon).get(String.valueOf(modifiedCodonArray))) {
                        if (VariantAnnotationUtils.isStopCodon(referenceCodon)) {
                            SoNames.add(VariantAnnotationUtils.STOP_RETAINED_VARIANT);
                        } else {  // coding end may be not correctly annotated (incomplete_terminal_codon_variant), but if the length of the cds%3=0, annotation should be synonymous variant
                            SoNames.add(VariantAnnotationUtils.SYNONYMOUS_VARIANT);
                        }
                    } else {
                        if (cdnaVariantPosition<(cdnaCodingStart+3)) {
                            SoNames.add(VariantAnnotationUtils.INITIATOR_CODON_VARIANT);  // Gary - initiator codon SO terms not compatible with the terms below
                            if(VariantAnnotationUtils.isStopCodon(String.valueOf(modifiedCodonArray))) {
                                SoNames.add(VariantAnnotationUtils.STOP_GAINED);  // Gary - initiator codon SO terms not compatible with the terms below
                            }
                        } else if (VariantAnnotationUtils.isStopCodon(String.valueOf(referenceCodon))) {
                            SoNames.add(VariantAnnotationUtils.STOP_LOST);
                        } else {
                            SoNames.add(VariantAnnotationUtils.isStopCodon(String.valueOf(modifiedCodonArray)) ?
                                    VariantAnnotationUtils.STOP_GAINED : VariantAnnotationUtils.MISSENSE_VARIANT);
                        }
                    }
                    // Set consequenceTypeTemplate.aChange
//                    consequenceType.setAaChange(referenceA + "/" + alternativeA);
                    consequenceType.getProteinVariantAnnotation().setReference(referenceA);
                    consequenceType.getProteinVariantAnnotation().setAlternate(alternativeA);
                    // Set consequenceTypeTemplate.codon leaving only the nt that changes in uppercase. Careful with upper/lower case letters
                    char[] referenceCodonArray = referenceCodon.toLowerCase().toCharArray();
                    referenceCodonArray[variantPhaseShift] = Character.toUpperCase(referenceCodonArray[variantPhaseShift]);
                    modifiedCodonArray = String.valueOf(modifiedCodonArray).toLowerCase().toCharArray();
                    modifiedCodonArray[variantPhaseShift] = Character.toUpperCase(modifiedCodonArray[variantPhaseShift]);
                    consequenceType.setCodon(String.valueOf(referenceCodonArray) + "/" + String.valueOf(modifiedCodonArray));
                }
            }
        }
        if(!codingAnnotationAdded) {
            SoNames.add(VariantAnnotationUtils.CODING_SEQUENCE_VARIANT);
        }
    }

    private void solveJunction(Integer spliceSite1, Integer spliceSite2, String leftSpliceSiteTag,
                               String rightSpliceSiteTag, boolean[] junctionSolution) {

        junctionSolution[0] = false;  // Is splicing variant in non-coding region
        junctionSolution[1] = false;  // Variant is intronic and both ends fall within the intron

        if(variant.getStart() >(spliceSite1+1) && variant.getStart() <(spliceSite2-1)) {  // Variant overlaps the rest of intronic region (splice region within the intron and/or rest of intron)
            SoNames.add(VariantAnnotationUtils.INTRON_VARIANT);
            junctionSolution[1] = true;  // variant falls within the intron
        } else {
            if(variant.getStart() >=spliceSite1 && variant.getStart() <=spliceSite2) {
                junctionSolution[1] = true;  // variant falls within the intron
            }
        }

        if(variant.getStart() ==spliceSite1 || variant.getStart() ==(spliceSite1+1)) {  // Variant donor/acceptor
            SoNames.add(leftSpliceSiteTag);  // donor/acceptor depending on transcript strand
            junctionSolution[0] = (variant.getStart() <=spliceSite2);  //  BE CAREFUL: there are introns shorter than 7nts, and even just 1nt long!! (22:36587846)
        } else {
            if(variant.getStart() >(spliceSite1+1) && variant.getStart() <(spliceSite1+8)) {
                SoNames.add(VariantAnnotationUtils.SPLICE_REGION_VARIANT);
                junctionSolution[0] = (variant.getStart() <=spliceSite2);  //  BE CAREFUL: there are introns shorter than 7nts, and even just 1nt long!! (22:36587846)
            } else {
                if(variant.getStart() >(spliceSite1-4) && variant.getStart() <spliceSite1) {  // Insertion coordinates are passed to this function as (variantStart-1,variantStart)
                    SoNames.add(VariantAnnotationUtils.SPLICE_REGION_VARIANT);
                }
            }
        }

        if(variant.getStart() ==(spliceSite2-1) || variant.getStart() ==spliceSite2) {  // Variant donor/acceptor
            SoNames.add(rightSpliceSiteTag);  // donor/acceptor depending on transcript strand
            junctionSolution[0] = (variant.getStart() >=spliceSite1);  //  BE CAREFUL: there are introns shorter than 7nts, and even just 1nt long!! (22:36587846)
        } else {
            if(variant.getStart() <(spliceSite2-1) && variant.getStart() >(spliceSite2-8)) {
                SoNames.add(VariantAnnotationUtils.SPLICE_REGION_VARIANT);
                junctionSolution[0] = (spliceSite1<=variant.getStart() );  //  BE CAREFUL: there are introns shorter than 7nts, and even just 1nt long!! (22:36587846)
            } else {
                if(variant.getStart() <(spliceSite2+4) && variant.getStart() >spliceSite2) {  // Insertion coordinates are passed to this function as (variantStart-1,variantStart)
                    SoNames.add(VariantAnnotationUtils.SPLICE_REGION_VARIANT);
                }
            }
        }

    }


}<|MERGE_RESOLUTION|>--- conflicted
+++ resolved
@@ -140,7 +140,6 @@
             }
         }
 
-<<<<<<< HEAD
 //        if(consequenceTypeList.size()==0 && isIntegernic) {
         if(isIntegernic) {
 //            consequenceTypeList.add(new ConsequenceType(VariantAnnotationUtils.INTERGENIC_VARIANT));
@@ -149,11 +148,6 @@
             ConsequenceType consequenceType = new ConsequenceType();
             consequenceType.setSequenceOntologyTerms(getSequenceOntologyTerms(intergenicName));
             consequenceTypeList.add(consequenceType);
-=======
-        if(consequenceTypeList.size()==0 && isIntegernic) {
-//        if(isIntegernic) {
-            consequenceTypeList.add(new ConsequenceType(VariantAnnotationUtils.INTERGENIC_VARIANT));
->>>>>>> 58fdebe8
         }
 
         solveRegulatoryRegions(regulatoryRegionList, consequenceTypeList);
@@ -173,7 +167,7 @@
 
         if(variant.getStart() <=exon.getEnd() && variant.getStart() >=exon.getStart()) {  // Variant within the exon
             cdnaVariantPosition = cdnaExonEnd - (variant.getStart()  - exon.getStart());
-            consequenceType.setCDnaPosition(cdnaVariantPosition);
+            consequenceType.setCdnaPosition(cdnaVariantPosition);
         }
 
         int exonCounter = 1;
@@ -188,7 +182,7 @@
                 cdnaExonEnd += (exon.getEnd() - exon.getStart() + 1);
                 if(variant.getStart()  >= exon.getStart()) {  // Variant end within the exon
                     cdnaVariantPosition = cdnaExonEnd - (variant.getStart()  - exon.getStart());
-                    consequenceType.setCDnaPosition(cdnaVariantPosition);
+                    consequenceType.setCdnaPosition(cdnaVariantPosition);
                 }
             } else {
                     variantAhead = false;
@@ -214,7 +208,7 @@
         }
         if(variant.getStart() <=exon.getEnd() && variant.getStart() >=exon.getStart()) {  // Variant within the exon
             cdnaVariantPosition = cdnaExonEnd - (variant.getStart()  - exon.getStart());
-            consequenceType.setCDnaPosition(cdnaVariantPosition);
+            consequenceType.setCdnaPosition(cdnaVariantPosition);
         }
 
         int exonCounter = 1;
@@ -233,7 +227,7 @@
                 cdnaExonEnd += (exon.getEnd() - exon.getStart() + 1);
                 if(variant.getStart()  >= exon.getStart()) {  // Variant end within the exon
                     cdnaVariantPosition = cdnaExonEnd - (variant.getStart()  - exon.getStart());
-                    consequenceType.setCDnaPosition(cdnaVariantPosition);
+                    consequenceType.setCdnaPosition(cdnaVariantPosition);
                 }
             } else {
                     variantAhead = false;
@@ -369,7 +363,7 @@
         if(variant.getStart()  >= exon.getStart()) {
             if(variant.getStart()  <= exon.getEnd()) {  // Variant start within the exon
                 cdnaVariantPosition = cdnaExonEnd - (exon.getEnd() - variant.getStart() );
-                consequenceType.setCDnaPosition(cdnaVariantPosition);
+                consequenceType.setCdnaPosition(cdnaVariantPosition);
             }
         }
 
@@ -384,7 +378,7 @@
                 cdnaExonEnd += (exon.getEnd() - exon.getStart() + 1);
                 if(variant.getStart()  <= exon.getEnd()) {  // Variant within the exon
                     cdnaVariantPosition = cdnaExonEnd - (exon.getEnd() - variant.getStart() );
-                    consequenceType.setCDnaPosition(cdnaVariantPosition);
+                    consequenceType.setCdnaPosition(cdnaVariantPosition);
                 }
             } else {
                 variantAhead = false;
@@ -437,7 +431,7 @@
         }
         if(variant.getStart() >=exon.getStart()  && variant.getStart() <=exon.getEnd()) {  // Variant start within the exon
             cdnaVariantPosition = cdnaExonEnd - (exon.getEnd() - variant.getStart() );
-            consequenceType.setCDnaPosition(cdnaVariantPosition);
+            consequenceType.setCdnaPosition(cdnaVariantPosition);
         }
 
         int exonCounter = 1;
@@ -456,7 +450,7 @@
                 cdnaExonEnd += (exon.getEnd() - exon.getStart() + 1);
                 if(variant.getStart()  <= exon.getEnd()) {  // Variant within the exon
                     cdnaVariantPosition = cdnaExonEnd - (exon.getEnd() - variant.getStart() );
-                    consequenceType.setCDnaPosition(cdnaVariantPosition);
+                    consequenceType.setCdnaPosition(cdnaVariantPosition);
                 }
             } else {
                 variantAhead = false;
