package org.opencb.cellbase.core.variant.annotation;

import org.opencb.biodata.models.core.Gene;
import org.opencb.biodata.models.core.MiRNAGene;
import org.opencb.biodata.models.core.RegulatoryFeature;
import org.opencb.biodata.models.core.Transcript;
import org.opencb.biodata.models.variant.Variant;
import org.opencb.biodata.models.variant.annotation.ConsequenceTypeMappings;
import org.opencb.biodata.models.variant.avro.ConsequenceType;
import org.opencb.biodata.models.variant.avro.ProteinVariantAnnotation;
import org.opencb.biodata.models.variant.avro.SequenceOntologyTerm;
import org.opencb.cellbase.core.api.GenomeDBAdaptor;
import org.opencb.cellbase.core.api.RegulationDBAdaptor;
import org.opencb.commons.datastore.core.Query;
import org.opencb.commons.datastore.core.QueryOptions;
import org.slf4j.Logger;
import org.slf4j.LoggerFactory;

import java.util.*;

/**
 * Created by fjlopez on 19/06/15.
 */
public abstract class ConsequenceTypeCalculator {

    protected Logger logger = LoggerFactory.getLogger(this.getClass());
    protected HashSet<String> SoNames = new HashSet<>();
    protected ConsequenceType consequenceType;
    protected Gene gene;
    protected Transcript transcript;
    protected Variant variant;
    protected GenomeDBAdaptor genomeDBAdaptor;
    protected Boolean imprecise = true;
    protected int svExtraPadding = 0;
    protected int cnvExtraPadding = 0;

    protected static final String IMPRECISE = "imprecise";
    protected static final String SV_EXTRA_PADDING = "svExtraPadding";
    protected static final String CNV_EXTRA_PADDING = "cnvExtraPadding";
    protected static final int NO_EXON_OVERLAP = 0;

    public abstract List<ConsequenceType> run(Variant variant,
                                              List<Gene> geneList,
                                              List<RegulatoryFeature> overlapsRegulatoryRegion,
                                              QueryOptions queryOptions);

    protected void parseQueryParam(QueryOptions queryOptions) {
        imprecise = queryOptions.get(IMPRECISE) != null ? (Boolean) queryOptions.get(IMPRECISE) : true;
        svExtraPadding = queryOptions.get(SV_EXTRA_PADDING) != null
                ? (int) queryOptions.get(SV_EXTRA_PADDING) : 0;
        cnvExtraPadding = queryOptions.get(CNV_EXTRA_PADDING) != null
                ? (int) queryOptions.get(CNV_EXTRA_PADDING) : 0;
    }

    protected int getStart(int extraPadding) {
        if (imprecise && variant.getSv() != null) {
            return variant.getSv().getCiStartLeft() != null ? variant.getSv().getCiStartLeft() - extraPadding
                    : variant.getStart();
        } else {
            return variant.getStart();
        }

    }

    protected int getEnd(int extraPadding) {
        if (imprecise && variant.getSv() != null) {
            return variant.getSv().getCiEndRight() != null ? variant.getSv().getCiEndRight() + extraPadding
                    : variant.getEnd();
        } else {
            return variant.getEnd();
        }
    }

    protected void solvePositiveTranscript(List<ConsequenceType> consequenceTypeList) {
        switch (transcript.getBiotype()) {
            /**
             * Coding biotypes
             */
            case VariantAnnotationUtils.NONSENSE_MEDIATED_DECAY:
                SoNames.add(VariantAnnotationUtils.NMD_TRANSCRIPT_VARIANT);
            case VariantAnnotationUtils.IG_C_GENE:
            case VariantAnnotationUtils.IG_D_GENE:
            case VariantAnnotationUtils.IG_J_GENE:
            case VariantAnnotationUtils.IG_V_GENE:
            case VariantAnnotationUtils.TR_C_GENE:  // TR_C_gene
            case VariantAnnotationUtils.TR_D_GENE:  // TR_D_gene
            case VariantAnnotationUtils.TR_J_GENE:  // TR_J_gene
            case VariantAnnotationUtils.TR_V_GENE:  // TR_V_gene
            case VariantAnnotationUtils.POLYMORPHIC_PSEUDOGENE:
            case VariantAnnotationUtils.PROTEIN_CODING:    // protein_coding
            case VariantAnnotationUtils.NON_STOP_DECAY:    // non_stop_decay
            case VariantAnnotationUtils.TRANSLATED_PROCESSED_PSEUDOGENE:
            case VariantAnnotationUtils.TRANSLATED_UNPROCESSED_PSEUDOGENE:    // translated_unprocessed_pseudogene
            case VariantAnnotationUtils.LRG_GENE:    // LRG_gene
                solveCodingPositiveTranscript();
                consequenceType.setSequenceOntologyTerms(getSequenceOntologyTerms(SoNames));
                consequenceTypeList.add(consequenceType);
                break;
            /**
             * Non-coding biotypes
             */
            default:
                solveNonCodingPositiveTranscript();
                consequenceType.setSequenceOntologyTerms(getSequenceOntologyTerms(SoNames));
                consequenceTypeList.add(consequenceType);
                break;
        }
    }

    protected void solveNegativeTranscript(List<ConsequenceType> consequenceTypeList) {
        switch (transcript.getBiotype()) {
            /**
             * Coding biotypes
             */
            case VariantAnnotationUtils.NONSENSE_MEDIATED_DECAY:
                SoNames.add(VariantAnnotationUtils.NMD_TRANSCRIPT_VARIANT);
            case VariantAnnotationUtils.IG_C_GENE:
            case VariantAnnotationUtils.IG_D_GENE:
            case VariantAnnotationUtils.IG_J_GENE:
            case VariantAnnotationUtils.IG_V_GENE:
            case VariantAnnotationUtils.TR_C_GENE:  // TR_C_gene
            case VariantAnnotationUtils.TR_D_GENE:  // TR_D_gene
            case VariantAnnotationUtils.TR_J_GENE:  // TR_J_gene
            case VariantAnnotationUtils.TR_V_GENE:  // TR_V_gene
            case VariantAnnotationUtils.POLYMORPHIC_PSEUDOGENE:
            case VariantAnnotationUtils.PROTEIN_CODING:    // protein_coding
            case VariantAnnotationUtils.NON_STOP_DECAY:    // non_stop_decay
            case VariantAnnotationUtils.TRANSLATED_PROCESSED_PSEUDOGENE:
            case VariantAnnotationUtils.TRANSLATED_UNPROCESSED_PSEUDOGENE:    // translated_unprocessed_pseudogene
            case VariantAnnotationUtils.LRG_GENE:    // LRG_gene
                solveCodingNegativeTranscript();
                consequenceType.setSequenceOntologyTerms(getSequenceOntologyTerms(SoNames));
                consequenceTypeList.add(consequenceType);
                break;
            /**
             * Non-coding biotypes
             */
            default:
                solveNonCodingNegativeTranscript();
                consequenceType.setSequenceOntologyTerms(getSequenceOntologyTerms(SoNames));
                consequenceTypeList.add(consequenceType);
                break;
        }
    }

    protected abstract void solveNonCodingNegativeTranscript();

    protected abstract void solveCodingNegativeTranscript();

    protected abstract void solveNonCodingPositiveTranscript();

    protected abstract void solveCodingPositiveTranscript();

    protected int setCdsAndProteinPosition(int cdnaVariantPosition, int firstCdsPhase, int cdnaCodingStart) {
        if (cdnaVariantPosition != -1) {  // cdnaVariantStart may be null if variantEnd falls in an intron
            if (transcript.unconfirmedStart()) {
                cdnaCodingStart -= ((3 - firstCdsPhase) % 3);
            }
            int cdsVariantStart = cdnaVariantPosition - cdnaCodingStart + 1;
            consequenceType.setCdsPosition(cdsVariantStart);
            // First place where protein variant annotation is added to the Consequence type,
            // must create the ProteinVariantAnnotation object
            ProteinVariantAnnotation proteinVariantAnnotation = new ProteinVariantAnnotation();
            proteinVariantAnnotation.setPosition(((cdsVariantStart - 1) / 3) + 1);
            consequenceType.setProteinVariantAnnotation(proteinVariantAnnotation);
        }
        return cdnaCodingStart;
    }

    protected Boolean regionsOverlap(Integer region1Start, Integer region1End, Integer region2Start, Integer region2End) {
        return (region2Start <= region1End && region2End >= region1Start);
    }

    protected void solveIntergenic(List<ConsequenceType> consequenceTypeList, boolean isIntergenic) {
        if (consequenceTypeList.size() == 0 && isIntergenic) {
            HashSet<String> intergenicName = new HashSet<>();
            intergenicName.add(VariantAnnotationUtils.INTERGENIC_VARIANT);
            ConsequenceType consequenceType = new ConsequenceType();
            consequenceType.setSequenceOntologyTerms(getSequenceOntologyTerms(intergenicName));
            consequenceTypeList.add(consequenceType);
        }
    }

    protected void solveRegulatoryRegions(List<RegulatoryFeature> regulatoryFeatureList, List<ConsequenceType> consequenceTypeList) {
        if (regulatoryFeatureList != null && !regulatoryFeatureList.isEmpty()) {
            ConsequenceType consequenceType = new ConsequenceType();
            SequenceOntologyTerm sequenceOntologyTerm = newSequenceOntologyTerm(VariantAnnotationUtils.REGULATORY_REGION_VARIANT);
            consequenceType.setSequenceOntologyTerms(Collections.singletonList(sequenceOntologyTerm));
            consequenceTypeList.add(consequenceType);
            logger.debug("Checking {} regulatory regions for variant: {}:{}-{}:{}", regulatoryFeatureList.size(),
                    variant.getChromosome(), variant.getStart(), variant.getEnd(), variant.getAlternate());
            boolean tfbsFound = false;
            for (int i = 0; (i < regulatoryFeatureList.size() && !tfbsFound); i++) {
                String regulatoryRegionType = regulatoryFeatureList.get(i).getFeatureType();
<<<<<<< HEAD
                tfbsFound = regulatoryRegionType != null && (regulatoryRegionType.equals(RegulationDBAdaptor.FeatureType.TF_binding_site)
                        || regulatoryFeatureList.get(i).getFeatureType().equals(RegulationDBAdaptor.FeatureType.TF_binding_site_motif));
=======
                tfbsFound = regulatoryRegionType != null
                    && (regulatoryRegionType.equals(RegulationDBAdaptor.FeatureType.TF_binding_site.name())
                        || regulatoryFeatureList.get(i).getFeatureType().equals(RegulationDBAdaptor
                                                                                                .FeatureType
                                                                                                .TF_binding_site_motif
                                                                                                .name()));
>>>>>>> ed6c79f0
            }
            if (tfbsFound) {
                consequenceType = new ConsequenceType();
                sequenceOntologyTerm = newSequenceOntologyTerm(VariantAnnotationUtils.TF_BINDING_SITE_VARIANT);
                consequenceType.setSequenceOntologyTerms(Collections.singletonList(sequenceOntologyTerm));
                consequenceTypeList.add(consequenceType);
            }
        }
    }

    protected void decideStopCodonModificationAnnotation(Set<String> soNames, String referenceCodon,
                                                         String modifiedCodon, boolean useMitochondrialCode) {

        Map<String, Boolean> replacementMap;
        if (useMitochondrialCode) {
            replacementMap = VariantAnnotationUtils.MT_IS_SYNONYMOUS_CODON.get(referenceCodon);
        } else {
            replacementMap = VariantAnnotationUtils.IS_SYNONYMOUS_CODON.get(referenceCodon);
        }
        if (replacementMap != null) {
            Boolean isSynonymous = replacementMap.get(modifiedCodon);
            if (isSynonymous != null) {
                if (isSynonymous) {
                    if (VariantAnnotationUtils.isStopCodon(useMitochondrialCode, referenceCodon)) {
                        soNames.add(VariantAnnotationUtils.STOP_RETAINED_VARIANT);
                    }
                } else {
                    if (VariantAnnotationUtils.isStopCodon(useMitochondrialCode, String.valueOf(referenceCodon))) {
                        soNames.add(VariantAnnotationUtils.STOP_LOST);
                    } else if (VariantAnnotationUtils.isStopCodon(useMitochondrialCode, modifiedCodon)) {
                        soNames.add(VariantAnnotationUtils.STOP_GAINED);
                    }
                }
            }
        }
    }

    protected void solveMiRNA(int cdnaVariantStart, int cdnaVariantEnd, boolean isIntronicVariant) {
        if (transcript.getBiotype().equals(VariantAnnotationUtils.MIRNA)) {  // miRNA with miRBase data
            if (gene.getMirna() != null) {
                if (cdnaVariantStart == -1) {  // Probably deletion starting before the miRNA location
                    cdnaVariantStart = 1;       // Truncate to the first transcript position to avoid null exception
                }
                if (cdnaVariantEnd == -1) {    // Probably deletion ending after the miRNA location
                    cdnaVariantEnd = gene.getMirna().getSequence().length();  // Truncate to the last transcript position to avoid NPE
                }
                List<MiRNAGene.MiRNAMature> miRNAMatureList = gene.getMirna().getMatures();
                int i = 0;
                while (i < miRNAMatureList.size() && !regionsOverlap(miRNAMatureList.get(i).cdnaStart,
                        miRNAMatureList.get(i).cdnaEnd, cdnaVariantStart, cdnaVariantEnd)) {
                    i++;
                }
                if (i < miRNAMatureList.size()) {  // Variant overlaps at least one mature miRNA
                    SoNames.add(VariantAnnotationUtils.MATURE_MIRNA_VARIANT);
                } else {
                    if (!isIntronicVariant) {  // Exon variant
                        SoNames.add(VariantAnnotationUtils.NON_CODING_TRANSCRIPT_EXON_VARIANT);
                    }
                    SoNames.add(VariantAnnotationUtils.NON_CODING_TRANSCRIPT_VARIANT);
                }
            } else {
                addNonCodingSOs(isIntronicVariant);
            }
        } else {
            addNonCodingSOs(isIntronicVariant);
        }
    }

    protected void addNonCodingSOs(boolean isIntronicVariant) {
        if (!isIntronicVariant) {  // Exon variant
            SoNames.add(VariantAnnotationUtils.NON_CODING_TRANSCRIPT_EXON_VARIANT);
        }
        SoNames.add(VariantAnnotationUtils.NON_CODING_TRANSCRIPT_VARIANT);
    }

    protected List<SequenceOntologyTerm> getSequenceOntologyTerms(HashSet<String> soNames) {
        List<SequenceOntologyTerm> sequenceOntologyTerms = new ArrayList<>(soNames.size());
        for (String name : soNames) {
            sequenceOntologyTerms.add(newSequenceOntologyTerm(name));
        }
        return sequenceOntologyTerms;
    }

    private SequenceOntologyTerm newSequenceOntologyTerm(String name) {
        return new SequenceOntologyTerm(ConsequenceTypeMappings.getSoAccessionString(name), name);
    }

    protected int updateNegativeInsertionCodonArrays(String reverseTranscriptSequence,
                                                     char[] formattedReferenceCodon1Array,
                                                     int reverseTranscriptSequencePosition, int modifiedCodonPosition,
                                                     char[] formattedModifiedCodonArray, char[] modifiedCodonArray) {
        for (; modifiedCodonPosition < 3; modifiedCodonPosition++) {  // Concatenate reference codon nts after alternative nts
            if (reverseTranscriptSequencePosition >= reverseTranscriptSequence.length()) {
                int genomicCoordinate = transcript.getStart()
                        - (reverseTranscriptSequencePosition - reverseTranscriptSequence.length() + 1);
                Query query = new Query(GenomeDBAdaptor.QueryParams.REGION.key(), variant.getChromosome()
                        + ":" + genomicCoordinate
                        + "-" + (genomicCoordinate + 1));
                modifiedCodonArray[modifiedCodonPosition] = VariantAnnotationUtils.COMPLEMENTARY_NT
                        .get(genomeDBAdaptor.getGenomicSequence(query, new QueryOptions())
                                .getResult().get(0).getSequence().charAt(0));
            } else {
                modifiedCodonArray[modifiedCodonPosition] = VariantAnnotationUtils.COMPLEMENTARY_NT.get(
                        reverseTranscriptSequence.charAt(reverseTranscriptSequencePosition));
            }
            reverseTranscriptSequencePosition++;

            // Edit modified nt to make it upper-case in the formatted strings
            formattedReferenceCodon1Array[modifiedCodonPosition]
                    = Character.toUpperCase(formattedReferenceCodon1Array[modifiedCodonPosition]);
            formattedModifiedCodonArray[modifiedCodonPosition]
                    = Character.toUpperCase(modifiedCodonArray[modifiedCodonPosition]);
        }
        return reverseTranscriptSequencePosition;
    }

    protected int updatePositiveInsertionCodonArrays(String transcriptSequence, char[] modifiedCodonArray,
                                                     int transcriptSequencePosition, int modifiedCodonPosition,
                                                     char[] formattedReferenceCodonArray,
                                                     char[] formattedModifiedCodonArray) {
        for (; modifiedCodonPosition < 3; modifiedCodonPosition++) {  // Concatenate reference codon nts after alternative nts
            if (transcriptSequencePosition >= transcriptSequence.length()) {
                int genomicCoordinate = transcript.getEnd() + (transcriptSequencePosition - transcriptSequence.length()) + 1;
//                        modifiedCodonArray[modifiedCodonPosition] = ((GenomeSequenceFeature) genomeDBAdaptor.getSequenceByRegion(
//                                variant.getChromosome(), genomicCoordinate, genomicCoordinate + 1,
//                                new QueryOptions()).getResult().get(0)).getSequence().charAt(0);
                Query query = new Query(GenomeDBAdaptor.QueryParams.REGION.key(), variant.getChromosome()
                        + ":" + genomicCoordinate
                        + "-" + (genomicCoordinate + 1));
                modifiedCodonArray[modifiedCodonPosition] = genomeDBAdaptor.getGenomicSequence(query, new QueryOptions())
                        .getResult().get(0).getSequence().charAt(0);
            } else {
                modifiedCodonArray[modifiedCodonPosition] = transcriptSequence.charAt(transcriptSequencePosition);
            }
            transcriptSequencePosition++;

            // Edit modified nt to make it upper-case in the formatted strings
            formattedReferenceCodonArray[modifiedCodonPosition]
                    = Character.toUpperCase(formattedReferenceCodonArray[modifiedCodonPosition]);
            formattedModifiedCodonArray[modifiedCodonPosition]
                    = Character.toUpperCase(modifiedCodonArray[modifiedCodonPosition]);

        }
        return transcriptSequencePosition;
    }

    protected boolean setInsertionAlleleAminoacidChange(String referenceCodon, char[] modifiedCodonArray,
                                                        char[] formattedReferenceCodonArray,
                                                        char[] formattedModifiedCodonArray,
                                                        boolean useMitochondrialCode, boolean firstCodon) {
        // Set codon str, protein ref and protein alt ONLY for the first codon mofified by the insertion
        if (firstCodon) {
            firstCodon = false;
            // Only the exact codon where the deletion starts is set
            consequenceType.setCodon(String.valueOf(formattedReferenceCodonArray) + "/"
                    + String.valueOf(formattedModifiedCodonArray));
            // Assumes proteinVariantAnnotation attribute is already initialized
            consequenceType
                    .getProteinVariantAnnotation()
                    .setReference(VariantAnnotationUtils.getAminoacid(useMitochondrialCode, referenceCodon));
            consequenceType
                    .getProteinVariantAnnotation()
                    .setAlternate(VariantAnnotationUtils.getAminoacid(useMitochondrialCode,
                            String.valueOf(modifiedCodonArray)));
        }
        return firstCodon;
    }



}<|MERGE_RESOLUTION|>--- conflicted
+++ resolved
@@ -192,17 +192,12 @@
             boolean tfbsFound = false;
             for (int i = 0; (i < regulatoryFeatureList.size() && !tfbsFound); i++) {
                 String regulatoryRegionType = regulatoryFeatureList.get(i).getFeatureType();
-<<<<<<< HEAD
-                tfbsFound = regulatoryRegionType != null && (regulatoryRegionType.equals(RegulationDBAdaptor.FeatureType.TF_binding_site)
-                        || regulatoryFeatureList.get(i).getFeatureType().equals(RegulationDBAdaptor.FeatureType.TF_binding_site_motif));
-=======
                 tfbsFound = regulatoryRegionType != null
                     && (regulatoryRegionType.equals(RegulationDBAdaptor.FeatureType.TF_binding_site.name())
                         || regulatoryFeatureList.get(i).getFeatureType().equals(RegulationDBAdaptor
                                                                                                 .FeatureType
                                                                                                 .TF_binding_site_motif
                                                                                                 .name()));
->>>>>>> ed6c79f0
             }
             if (tfbsFound) {
                 consequenceType = new ConsequenceType();
