--- conflicted
+++ resolved
@@ -34,13 +34,10 @@
         this.outdirPath = outdirPath;
     }
 
-<<<<<<< HEAD
     public void setOutputFileName(Path outputFileName) {
         this.outputFileName = outputFileName;
     }
 
-=======
->>>>>>> 8c5cee8d
     public abstract void serialize(Gene gene);
 
     public abstract void serialize(Entry protein);
