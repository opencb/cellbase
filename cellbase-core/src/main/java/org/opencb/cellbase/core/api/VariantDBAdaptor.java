/*
 * Copyright 2015 OpenCB
 *
 * Licensed under the Apache License, Version 2.0 (the "License");
 * you may not use this file except in compliance with the License.
 * You may obtain a copy of the License at
 *
 *     http://www.apache.org/licenses/LICENSE-2.0
 *
 * Unless required by applicable law or agreed to in writing, software
 * distributed under the License is distributed on an "AS IS" BASIS,
 * WITHOUT WARRANTIES OR CONDITIONS OF ANY KIND, either express or implied.
 * See the License for the specific language governing permissions and
 * limitations under the License.
 */

package org.opencb.cellbase.core.api;

import org.opencb.biodata.models.variant.Variant;
import org.opencb.biodata.models.variant.avro.Score;
import org.opencb.biodata.models.variant.avro.VariantType;
import org.opencb.commons.datastore.core.Query;
import org.opencb.commons.datastore.core.QueryOptions;
import org.opencb.commons.datastore.core.QueryParam;
import org.opencb.commons.datastore.core.QueryResult;

import java.util.ArrayList;
import java.util.Collections;
import java.util.List;

import static org.opencb.commons.datastore.core.QueryParam.Type.*;

/**
 * Created by imedina on 26/11/15.
 */
public interface VariantDBAdaptor<T> extends FeatureDBAdaptor<T> {

    enum QueryParams implements QueryParam {
        ID("id", TEXT_ARRAY, ""),
        REGION("region", TEXT_ARRAY, ""),
        CHROMOSOME("chromosome", STRING, ""),
        START("start", INTEGER, ""),
        END("end", INTEGER, ""),
        CI_START_LEFT("ciStartLeft", INTEGER, ""),
        CI_START_RIGHT("ciStartRight", INTEGER, ""),
        CI_END_LEFT("ciEndLeft", INTEGER, ""),
        CI_END_RIGHT("ciEndRight", INTEGER, ""),
        REFERENCE("reference", STRING, ""),
        ALTERNATE("alternate", STRING, ""),
        GENE("gene", TEXT_ARRAY, ""),
        CONSEQUENCE_TYPE("consequenceType", TEXT_ARRAY, ""),
        TRANSCRIPT_CONSEQUENCE_TYPE("transcriptVariations.consequenceTypes", TEXT_ARRAY, ""),
        XREFS("xrefs", TEXT_ARRAY, ""),
        IMPRECISE("imprecise", BOOLEAN, ""),
        SV_TYPE("svType", STRING, ""),
        TYPE("type", STRING, "");

        QueryParams(String key, Type type, String description) {
            this.key = key;
            this.type = type;
            this.description = description;
        }

        private final String key;
        private Type type;
        private String description;

        @Override
        public String key() {
            return key;
        }

        @Override
        public String description() {
            return description;
        }

        @Override
        public Type type() {
            return type;
        }
    }

    int CNV_DEFAULT_PADDING = 500;

    QueryResult startsWith(String id, QueryOptions options);

    default QueryResult<T> getByVariant(Variant variant, QueryOptions options) {
        Query query;
<<<<<<< HEAD
        if (VariantType.CNV.equals(variant.getType()) && variant.getSv().getCiStartLeft() != null
                && variant.getSv().getCiStartRight() != null
                && variant.getSv().getCiEndLeft() != null
                && variant.getSv().getCiEndRight() != null) {
            query = new Query(QueryParams.CHROMOSOME.key(), variant.getChromosome())
                    .append(QueryParams.CI_START_LEFT.key(), variant.getSv().getCiStartLeft())
                    .append(QueryParams.CI_START_RIGHT.key(), variant.getSv().getCiStartRight())
                    .append(QueryParams.CI_END_LEFT.key(), variant.getSv().getCiEndLeft())
                    .append(QueryParams.CI_END_RIGHT.key(), variant.getSv().getCiEndRight())
                    .append(QueryParams.REFERENCE.key(), variant.getReference())
                    .append(QueryParams.ALTERNATE.key(), variant.getAlternate());
=======
//        if (VariantType.CNV.equals(variant.getType())) {

        // Queries for CNVs,SVs are different from simple short variants queries
        if (variant.getSv() != null) {
            query = new Query(QueryParams.CHROMOSOME.key(), variant.getChromosome());
            // Imprecise queries can just be enabled for structural variants providing CIPOS positions. Imprecise queries
            // can be disabled by using the imprecise=false query option
            if (options.get(QueryParams.IMPRECISE.key()) == null || (Boolean) options.get(QueryParams.IMPRECISE.key())) {
                int ciStartLeft = variant.getSv().getCiStartLeft();
                int ciStartRight = variant.getSv().getCiStartRight();
                int ciEndLeft = variant.getSv().getCiEndLeft();
                int ciEndRight = variant.getSv().getCiEndRight();
                // CNVs must be considered inherently imprecise (GEL requirement), even if variant caller returned
                // precise positions
                if (VariantType.CNV.equals(variant.getType())
                        && variant.getSv().getCiStartLeft().equals(variant.getSv().getCiStartRight())
                        && variant.getSv().getCiEndLeft().equals(variant.getSv().getCiEndRight())) {
                    ciStartLeft -= CNV_DEFAULT_PADDING;
                    ciStartRight += CNV_DEFAULT_PADDING;
                    ciEndLeft -= CNV_DEFAULT_PADDING;
                    ciEndRight += CNV_DEFAULT_PADDING;
                }
                query.append(QueryParams.CI_START_LEFT.key(), ciStartLeft)
                        .append(QueryParams.CI_START_RIGHT.key(), ciStartRight)
                        .append(QueryParams.CI_END_LEFT.key(), ciEndLeft)
                        .append(QueryParams.CI_END_RIGHT.key(), ciEndRight);
            // Exact query for start/end
            } else {
                query.append(QueryParams.START.key(), variant.getStart());
                query.append(QueryParams.END.key(), variant.getStart());
            }
            // CNVs must always be matched against COPY_NUMBER_GAIN/COPY_NUMBER_LOSS when searching - if provided
            if (VariantType.CNV.equals(variant.getType()) && variant.getSv().getType() != null) {
                query.append(QueryParams.SV_TYPE.key(), variant.getSv().getType());
            }
            query.append(QueryParams.TYPE.key(), variant.getType());
        // simple short variant query; This will be the query run in more than 99% of the cases
>>>>>>> 75b8c36e
        } else {
            query = new Query(QueryParams.CHROMOSOME.key(), variant.getChromosome())
                    .append(QueryParams.START.key(), variant.getStart())
                    .append(QueryParams.REFERENCE.key(), variant.getReference())
                    .append(QueryParams.ALTERNATE.key(), variant.getAlternate());
        }
        return get(query, options);
    }

    default List<QueryResult<T>> getByVariant(List<Variant> variants, QueryOptions options) {
        List<QueryResult<T>> results = new ArrayList<>(variants.size());
        for (Variant variant: variants) {
            results.add(getByVariant(variant, options));
        }
        return results;
    }

    QueryResult<Score> getFunctionalScoreVariant(Variant variant, QueryOptions options);

    default List<QueryResult<Score>> getFunctionalScoreVariant(List<Variant> variants, QueryOptions options) {
        List<QueryResult<Score>> queryResults = new ArrayList<>(variants.size());
        for (Variant variant: variants) {
            if (variant.getType() == VariantType.SNV) {
                queryResults.add(getFunctionalScoreVariant(variant, options));
            } else {
                queryResults.add(new QueryResult<>(variant.toString(), 0, 0, 0, null, null, Collections.emptyList()));
            }
        }
        return queryResults;
    }

}<|MERGE_RESOLUTION|>--- conflicted
+++ resolved
@@ -87,19 +87,6 @@
 
     default QueryResult<T> getByVariant(Variant variant, QueryOptions options) {
         Query query;
-<<<<<<< HEAD
-        if (VariantType.CNV.equals(variant.getType()) && variant.getSv().getCiStartLeft() != null
-                && variant.getSv().getCiStartRight() != null
-                && variant.getSv().getCiEndLeft() != null
-                && variant.getSv().getCiEndRight() != null) {
-            query = new Query(QueryParams.CHROMOSOME.key(), variant.getChromosome())
-                    .append(QueryParams.CI_START_LEFT.key(), variant.getSv().getCiStartLeft())
-                    .append(QueryParams.CI_START_RIGHT.key(), variant.getSv().getCiStartRight())
-                    .append(QueryParams.CI_END_LEFT.key(), variant.getSv().getCiEndLeft())
-                    .append(QueryParams.CI_END_RIGHT.key(), variant.getSv().getCiEndRight())
-                    .append(QueryParams.REFERENCE.key(), variant.getReference())
-                    .append(QueryParams.ALTERNATE.key(), variant.getAlternate());
-=======
 //        if (VariantType.CNV.equals(variant.getType())) {
 
         // Queries for CNVs,SVs are different from simple short variants queries
@@ -137,7 +124,6 @@
             }
             query.append(QueryParams.TYPE.key(), variant.getType());
         // simple short variant query; This will be the query run in more than 99% of the cases
->>>>>>> 75b8c36e
         } else {
             query = new Query(QueryParams.CHROMOSOME.key(), variant.getChromosome())
                     .append(QueryParams.START.key(), variant.getStart())
