package org.opencb.cellbase.core.variant.annotation.hgvs;

import org.opencb.biodata.models.core.Exon;
import org.opencb.biodata.models.core.Gene;
import org.opencb.biodata.models.core.Transcript;
import org.opencb.biodata.models.variant.Variant;
import org.opencb.biodata.models.variant.VariantNormalizer;
import org.opencb.cellbase.core.api.GenomeDBAdaptor;
import org.opencb.cellbase.core.variant.annotation.UnsupportedURLVariantFormat;
import org.opencb.cellbase.core.variant.annotation.VariantAnnotationUtils;
<<<<<<< HEAD
import org.opencb.commons.datastore.core.Query;
import org.opencb.commons.datastore.core.QueryOptions;
import org.slf4j.Logger;
import org.slf4j.LoggerFactory;
=======
>>>>>>> 11977c7e

import java.util.ArrayList;
import java.util.Collections;
import java.util.Comparator;
import java.util.List;

/**
 * Created by fjlopez on 26/01/17.
 */
public class HgvsCalculator {

<<<<<<< HEAD
    private static Logger logger = LoggerFactory.getLogger(HgvsCalculator.class);

    private static final String DUP = "dup";
    private static final String INS = "ins";
    private static final String DEL = "del";
    private static final int NEIGHBOURING_SEQUENCE_SIZE = 100;
    private GenomeDBAdaptor genomeDBAdaptor;
=======
    protected static final int NEIGHBOURING_SEQUENCE_SIZE = 100;
    protected GenomeDBAdaptor genomeDBAdaptor;
>>>>>>> 11977c7e

    public HgvsCalculator(GenomeDBAdaptor genomeDBAdaptor) {
        this.genomeDBAdaptor = genomeDBAdaptor;
    }

    // If allele is greater than this use allele length.
    private static final int MAX_ALLELE_LENGTH = 4;

    private static final VariantNormalizer NORMALIZER = new VariantNormalizer(false, false, true);


    public List<String> run(Variant variant, List<Gene> geneList) {
        return this.run(variant, geneList, true);
    }

    public List<String> run(Variant variant, List<Gene> geneList, boolean normalize) {
        List<String> hgvsList = new ArrayList<>();
        for (Gene gene : geneList) {
            hgvsList.addAll(this.run(variant, gene, normalize));
        }

        return hgvsList;
    }

    public List<String> run(Variant variant, Gene gene) {
        return run(variant, gene, true);
    }

    public List<String> run(Variant variant, Gene gene, boolean normalize) {
        List<String> hgvsList = new ArrayList<>(gene.getTranscripts().size());
        for (Transcript transcript : gene.getTranscripts()) {
            hgvsList.addAll(this.run(variant, transcript, gene.getId(), normalize));
        }

        return hgvsList;
    }

    protected List<String> run(Variant variant, Transcript transcript, String geneId, boolean normalize) {
        // Check variant falls within transcript coords
        if (variant.getStart() <= transcript.getEnd() && variant.getEnd() >= transcript.getStart()) {
            // We cannot know the type of variant before normalization has been carried out
<<<<<<< HEAD
            switch (VariantAnnotationUtils.getVariantType(normalizedVariant)) {
                case SNV:
                    return calculateSNVHgvs(normalizedVariant, transcript, geneId);
                case INSERTION:
                    return calculateInsertionHgvs(normalizedVariant, transcript, geneId);
                case DELETION:
                    return calculateDeletionHhgvs(normalizedVariant, transcript, geneId);
                case MNV:
                    logger.warn("No HGVS implementation available for MNVs. Returning empty list of HGVS identifiers.");
                    return Collections.emptyList();
                default:
                    logger.warn("No HGVS implementation available for variant type {}. Returning empty list of HGVS "
                            + "identifiers.", normalizedVariant.getType());
                    return Collections.emptyList();
//                    throw new UnsupportedURLVariantFormat();
            }
=======
            Variant normalizedVariant = normalize(variant, normalize);
            HgvsCalculator hgvsCalculator = getHgvsCalculator(normalizedVariant);
            // Normalization set to false - if needed, it would have been done already two lines above
            return hgvsCalculator.run(normalizedVariant, transcript, geneId, false);
>>>>>>> 11977c7e
        }
        return Collections.emptyList();
    }

    private HgvsCalculator getHgvsCalculator(Variant normalizedVariant) {
        switch (VariantAnnotationUtils.getVariantType(normalizedVariant)) {
            case SNV:
                return new HgvsSNVCalculator(genomeDBAdaptor);
            case INSERTION:
                return new HgvsInsertionCalculator(genomeDBAdaptor);
            case DELETION:
                return new HgvsDeletionCalculator(genomeDBAdaptor);
            default:
                throw new UnsupportedURLVariantFormat();
        }
    }

    protected Variant normalize(Variant variant, boolean normalize) {
        Variant normalizedVariant;
        // Convert VCF-style variant to HGVS-style.
        if (normalize) {
            List<Variant> normalizedVariantList = NORMALIZER.apply(Collections.singletonList(variant));
            if (normalizedVariantList != null && !normalizedVariantList.isEmpty()) {
                normalizedVariant = normalizedVariantList.get(0);
            } else {
                throw new UnsupportedURLVariantFormat("Variant " + variant.toString() + " cannot be properly normalized. "
                        + " Please check.");
            }
        } else {
            normalizedVariant = variant;
        }
        return normalizedVariant;
    }

    protected boolean isCoding(Transcript transcript) {
        // 0 in the cdnaCodingEnd means that the transcript doesn't
        // have a coding end <==> is non coding. Just annotating
        // coding transcripts in a first approach
        return transcript.getCdnaCodingEnd() != 0;
    }

    protected void setRangeCoordsAndAlleles(int genomicStart, int genomicEnd, String genomicReference,
                                          String genomicAlternate, Transcript transcript,
                                          HgvsStringBuilder hgvsStringBuilder) {
        int start;
        int end;
        String reference;
        String alternate;
        if ("+".equals(transcript.getStrand())) {
            start = genomicStart;
            // TODO: probably needs +-1 bp adjust
//            end = variant.getStart() + variant.getReference().length() - 1;
            end = genomicEnd;
            reference = genomicReference.length() > MAX_ALLELE_LENGTH
                    ? String.valueOf(genomicReference.length()) : genomicReference;
            alternate = genomicAlternate.length() > MAX_ALLELE_LENGTH
                    ? String.valueOf(genomicAlternate.length()) : genomicAlternate;
        } else {
            end = genomicStart;
            // TODO: probably needs +-1 bp adjust
            start = genomicEnd;
//            start = variant.getStart() + variant.getReference().length() - 1;
            reference = genomicReference.length() > MAX_ALLELE_LENGTH
                    ? String.valueOf(genomicReference.length())
                    : reverseComplementary(genomicReference);
            alternate = genomicAlternate.length() > MAX_ALLELE_LENGTH
                    ? String.valueOf(genomicAlternate.length())
                    : reverseComplementary(genomicAlternate);
        }
        hgvsStringBuilder.setReference(reference);
        hgvsStringBuilder.setAlternate(alternate);
        hgvsStringBuilder.setCdnaStart(genomicToCdnaCoord(transcript, start));
        hgvsStringBuilder.setCdnaEnd(genomicToCdnaCoord(transcript, end));
    }

    private String reverseComplementary(String string) {
        StringBuilder stringBuilder = new StringBuilder(string).reverse();
        for (int i = 0; i < stringBuilder.length(); i++) {
            stringBuilder.setCharAt(i, VariantAnnotationUtils.COMPLEMENTARY_NT.get(stringBuilder.charAt(i)));
        }
        return stringBuilder.toString();
    }

    /**
     * Justify an indel to the left or right along a sequence 'seq'.
     * @param variant Variant object that needs to be justified. It will get modified accordingly.
     * @param startOffset relative start position of the variant within genomicSequence (0-based).
     * @param endOffset relative end position of the variant within genomicSequence (0-based, startOffset=endOffset
     *                 for insertions).
     * @param allele String containing the allele that needs to be justified.
     * @param genomicSequence String containing the genomic sequence around the variant.getStart() position
     *                       (+-NEIGHBOURING_SEQUENCE_SIZE).
     * @param strand String {"+", "-"}.
     */
    protected void justify(Variant variant, int startOffset, int endOffset, String allele, String genomicSequence,
                         String strand) {
        StringBuilder stringBuilder = new StringBuilder(allele);
        // Justify to the left
        if ("-".equals(strand)) {
            while (startOffset > 0 && genomicSequence.charAt(startOffset - 1) == stringBuilder.charAt(stringBuilder.length() - 1)) {
                stringBuilder.deleteCharAt(stringBuilder.length() - 1);
                stringBuilder.insert(0, genomicSequence.charAt(startOffset - 1));
                startOffset--;
                endOffset--;
                variant.setStart(variant.getStart() - 1);
                variant.setEnd(variant.getEnd() - 1);
            }
        // Justify to the right
        } else {
            while ((endOffset + 1) < genomicSequence.length() && genomicSequence.charAt(endOffset + 1) == stringBuilder.charAt(0)) {
                stringBuilder.deleteCharAt(0);
                stringBuilder.append(genomicSequence.charAt(endOffset + 1));
                startOffset++;
                endOffset++;
                variant.setStart(variant.getStart() + 1);
                variant.setEnd(variant.getEnd() + 1);
            }
        }
        // Insertion
        if (variant.getReference().isEmpty()) {
            variant.setAlternate(stringBuilder.toString());
        // Deletion
        } else {
            variant.setReference(stringBuilder.toString());
        }
    }

    protected CdnaCoord genomicToCdnaCoord(Transcript transcript, int genomicPosition) {
        if (isCoding(transcript)) {
            return genomicToCdnaCoordInCodingTranscript(transcript, genomicPosition);
        } else {
            return genomicToCdnaCoordInNonCodingTranscript(transcript, genomicPosition);
        }

    }

    private CdnaCoord genomicToCdnaCoordInNonCodingTranscript(Transcript transcript, int genomicPosition) {
        CdnaCoord cdnaCoord = new CdnaCoord();
        List<Exon> exonList = transcript.getExons();

        // Get the closest exon to the position, measured as the exon that presents the closest start OR end coordinate
        // to the position
        // Careful using GENOMIC coordinates
        Exon nearestExon = exonList.stream().min(Comparator.comparing(exon ->
                Math.min(Math.abs(genomicPosition - exon.getStart()),
                        Math.abs(genomicPosition - exon.getEnd())))).get();

        if (transcript.getStrand().equals("+")) {
            // Must now check which the closest edge of the exon is to the position: start or end to know which of them
            // to use as a reference
            // Careful using GENOMIC coordinates
            // Non-exonic variant: intronic
            // ------p------S||||||E------------; p = genomicPosition, S = nearestExon.getStart, E = nearestExon.getEnd
            if (genomicPosition - nearestExon.getStart() < 0) {
                // offset must be negative
                cdnaCoord.setOffset(genomicPosition - nearestExon.getStart()); // TODO: probably needs +-1 bp adjust
                cdnaCoord.setReferencePosition(getCdnaPosition(transcript, nearestExon.getStart()));
                cdnaCoord.setLandmark(CdnaCoord.Landmark.TRANSCRIPT_START);
            // Exonic variant
            // -------------S|||p||E------------; p = genomicPosition, S = nearestExon.getStart, E = nearestExon.getEnd
            } else if (genomicPosition - nearestExon.getEnd() < 0) {
                // no offset
                cdnaCoord.setReferencePosition(getCdnaPosition(transcript, genomicPosition));
                cdnaCoord.setLandmark(CdnaCoord.Landmark.TRANSCRIPT_START);
            // Non-exonic variant: intronic, intergenic
            // -------------S||||||E-----p------; p = genomicPosition, S = nearestExon.getStart, E = nearestExon.getEnd
            } else {
                // offset must be positive
                cdnaCoord.setOffset(genomicPosition - nearestExon.getEnd()); // TODO: probably needs +-1 bp adjust
                cdnaCoord.setReferencePosition(getCdnaPosition(transcript, nearestExon.getEnd()));
                cdnaCoord.setLandmark(CdnaCoord.Landmark.TRANSCRIPT_START);
            }
        } else {
            // Must now check which the closest edge of the exon is to the position: start or end to know which of them
            // to use as a reference
            // Careful using GENOMIC coordinates
            // Non-exonic variant: intronic, intergenic
            // ------p------E||||||S------------; p = genomicPosition, S = nearestExon.getStart, E = nearestExon.getEnd
            if (genomicPosition - nearestExon.getStart() < 0) {
                // offset must be positive
                cdnaCoord.setOffset(nearestExon.getStart() - genomicPosition); // TODO: probably needs +-1 bp adjust
                cdnaCoord.setReferencePosition(getCdnaPosition(transcript, nearestExon.getStart()));
                cdnaCoord.setLandmark(CdnaCoord.Landmark.TRANSCRIPT_START);
            // Exonic variant
            // -------------E|||p||S------------; p = genomicPosition, S = nearestExon.getStart, E = nearestExon.getEnd
            } else if (genomicPosition - nearestExon.getEnd() < 0) {
                // no offset
                cdnaCoord.setReferencePosition(getCdnaPosition(transcript, genomicPosition));
                cdnaCoord.setLandmark(CdnaCoord.Landmark.TRANSCRIPT_START);
            // Non-exonic variant: intronic, intergenic
            // -------------E||||||S-----p------; p = genomicPosition, S = nearestExon.getStart, E = nearestExon.getEnd
            } else {
                // offset must be negative
                cdnaCoord.setOffset(nearestExon.getEnd() - genomicPosition); // TODO: probably needs +-1 bp adjust
                cdnaCoord.setReferencePosition(getCdnaPosition(transcript, nearestExon.getEnd()));
                cdnaCoord.setLandmark(CdnaCoord.Landmark.TRANSCRIPT_START);
            }
        }

        return cdnaCoord;

    }

    private CdnaCoord genomicToCdnaCoordInCodingTranscript(Transcript transcript, int genomicPosition) {
        CdnaCoord cdnaCoord = new CdnaCoord();
        List<Exon> exonList = transcript.getExons();

        // Get the closest exon to the position, measured as the exon that presents the closest start OR end coordinate
        // to the position
        // Careful using GENOMIC coordinates
        Exon nearestExon = exonList.stream().min(Comparator.comparing(exon ->
                Math.min(Math.abs(genomicPosition - exon.getStart()),
                        Math.abs(genomicPosition - exon.getEnd())))).get();

        if (transcript.getStrand().equals("+")) {
            // Must now check which the closest edge of the exon is to the position: start or end to know which of them
            // to use as a reference
            // Careful using GENOMIC coordinates
            // Non-exonic variant: intronic
            // ------p------S||||||E------------; p = genomicPosition, S = nearestExon.getStart, E = nearestExon.getEnd
            if (genomicPosition - nearestExon.getStart() < 0) {
                // Before coding start
                if (genomicPosition < transcript.getGenomicCodingStart())  {
                    cdnaCoord.setOffset(genomicPosition - nearestExon.getStart());
                    cdnaCoord.setReferencePosition(getCdnaPosition(transcript, nearestExon.getStart()) - transcript.getCdnaCodingStart());
                    cdnaCoord.setLandmark(CdnaCoord.Landmark.CDNA_START_CODON);
                // After coding end
                } else if (genomicPosition > transcript.getGenomicCodingEnd()) {
                    cdnaCoord.setOffset(genomicPosition - nearestExon.getStart());
                    cdnaCoord.setReferencePosition(getCdnaPosition(transcript, nearestExon.getStart()) - transcript.getCdnaCodingEnd());
                    cdnaCoord.setLandmark(CdnaCoord.Landmark.CDNA_STOP_CODON);
                // Within coding start and end
                } else {
                    // offset must be negative
                    cdnaCoord.setOffset(genomicPosition - nearestExon.getStart()); // TODO: probably needs +-1 bp adjust
                    cdnaCoord.setReferencePosition(nearestExon.getCdsStart());
                    cdnaCoord.setLandmark(CdnaCoord.Landmark.CDNA_START_CODON);
                }
            // Exonic variant
            // -------------S|||p||E------------; p = genomicPosition, S = nearestExon.getStart, E = nearestExon.getEnd
            } else if (genomicPosition - nearestExon.getEnd() < 0) {
                // Before coding start
                if (genomicPosition < transcript.getGenomicCodingStart())  {
                    cdnaCoord.setOffset(getCdnaPosition(transcript, genomicPosition) - transcript.getCdnaCodingStart());
                    cdnaCoord.setLandmark(CdnaCoord.Landmark.CDNA_START_CODON);
                // After coding end
                } else if (genomicPosition > transcript.getGenomicCodingEnd()) {
                    cdnaCoord.setOffset(getCdnaPosition(transcript, genomicPosition) - transcript.getCdnaCodingEnd());
                    cdnaCoord.setLandmark(CdnaCoord.Landmark.CDNA_STOP_CODON);
                // Within coding start and end
                } else {
                    // no offset
                    cdnaCoord.setReferencePosition(nearestExon.getCdsStart() + genomicPosition - nearestExon.getStart());
                    cdnaCoord.setLandmark(CdnaCoord.Landmark.CDNA_START_CODON);
                }
            // Non-exonic variant: intronic, intergenic
            // -------------S||||||E-----p------; p = genomicPosition, S = nearestExon.getStart, E = nearestExon.getEnd
            } else {
                // Before coding start
                if (genomicPosition < transcript.getGenomicCodingStart())  {
                    cdnaCoord.setOffset(genomicPosition - nearestExon.getEnd());
                    cdnaCoord.setReferencePosition(getCdnaPosition(transcript, nearestExon.getEnd()) - transcript.getCdnaCodingStart());
                    cdnaCoord.setLandmark(CdnaCoord.Landmark.CDNA_START_CODON);
                // After coding end
                } else if (genomicPosition > transcript.getGenomicCodingEnd()) {
                    cdnaCoord.setOffset(genomicPosition - nearestExon.getEnd());
                    cdnaCoord.setReferencePosition(getCdnaPosition(transcript, nearestExon.getEnd()) - transcript.getCdnaCodingEnd());
                    cdnaCoord.setLandmark(CdnaCoord.Landmark.CDNA_STOP_CODON);
                // Within coding start and end
                } else {
                    // offset must be positive
                    cdnaCoord.setOffset(genomicPosition - nearestExon.getEnd()); // TODO: probably needs +-1 bp adjust
                    cdnaCoord.setReferencePosition(nearestExon.getCdsEnd());
                    cdnaCoord.setLandmark(CdnaCoord.Landmark.CDNA_START_CODON);
                }
            }
        } else {
            // Must now check which the closest edge of the exon is to the position: start or end to know which of them
            // to use as a reference
            // Careful using GENOMIC coordinates
            // Non-exonic variant: intronic, intergenic
            // ------p------E||||||S------------; p = genomicPosition, S = nearestExon.getStart, E = nearestExon.getEnd
            if (genomicPosition - nearestExon.getStart() < 0) {
                // Before (genomic) coding start
                if (genomicPosition < transcript.getGenomicCodingStart())  {
                    cdnaCoord.setOffset(nearestExon.getStart() - genomicPosition);
                    cdnaCoord.setReferencePosition(transcript.getCdnaCodingEnd() - getCdnaPosition(transcript, nearestExon.getStart()));
                    cdnaCoord.setLandmark(CdnaCoord.Landmark.CDNA_STOP_CODON);
                // After (genomic) coding end
                } else if (genomicPosition > transcript.getGenomicCodingEnd()) {
                    cdnaCoord.setOffset(nearestExon.getStart() - genomicPosition);
                    cdnaCoord.setReferencePosition(getCdnaPosition(transcript, nearestExon.getStart()) - transcript.getCdnaCodingStart());
                    cdnaCoord.setLandmark(CdnaCoord.Landmark.CDNA_START_CODON);
                // Within coding start and end
                } else {
                    // offset must be positive
                    cdnaCoord.setOffset(nearestExon.getStart() - genomicPosition); // TODO: probably needs +-1 bp adjust
                    cdnaCoord.setReferencePosition(nearestExon.getCdsEnd());
                    cdnaCoord.setLandmark(CdnaCoord.Landmark.CDNA_START_CODON);
                }
            // Exonic variant
            // -------------E|||p||S------------; p = genomicPosition, S = nearestExon.getStart, E = nearestExon.getEnd
            } else if (genomicPosition - nearestExon.getEnd() < 0) {
                // Before (genomic) coding start
                if (genomicPosition < transcript.getGenomicCodingStart())  {
                    cdnaCoord.setOffset(getCdnaPosition(transcript, genomicPosition) - transcript.getCdnaCodingEnd());
                    cdnaCoord.setLandmark(CdnaCoord.Landmark.CDNA_STOP_CODON);
                // After (genomic) coding end
                } else if (genomicPosition > transcript.getGenomicCodingEnd()) {
                    cdnaCoord.setOffset(getCdnaPosition(transcript, genomicPosition) - transcript.getCdnaCodingStart());
                    cdnaCoord.setLandmark(CdnaCoord.Landmark.CDNA_START_CODON);
                // Within coding start and end
                } else {
                    // no offset
                    cdnaCoord.setReferencePosition(nearestExon.getCdsStart() + nearestExon.getEnd() - genomicPosition);
                    cdnaCoord.setLandmark(CdnaCoord.Landmark.CDNA_START_CODON);
                }
            // Non-exonic variant: intronic, intergenic
            // -------------E||||||S-----p------; p = genomicPosition, S = nearestExon.getStart, E = nearestExon.getEnd
            } else {
                // Before (genomic) coding start
                if (genomicPosition < transcript.getGenomicCodingStart())  {
                    cdnaCoord.setOffset(nearestExon.getEnd() - genomicPosition);
                    cdnaCoord.setReferencePosition(getCdnaPosition(transcript, nearestExon.getEnd()) - transcript.getCdnaCodingEnd());
                    cdnaCoord.setLandmark(CdnaCoord.Landmark.CDNA_STOP_CODON);
                // After (genomic) coding end
                } else if (genomicPosition > transcript.getGenomicCodingEnd()) {
                    cdnaCoord.setOffset(nearestExon.getEnd() - genomicPosition);
                    cdnaCoord.setReferencePosition(getCdnaPosition(transcript, nearestExon.getEnd()) - transcript.getCdnaCodingStart());
                    cdnaCoord.setLandmark(CdnaCoord.Landmark.CDNA_START_CODON);
                // Within coding start and end
                } else {
                    // offset must be negative
                    cdnaCoord.setOffset(nearestExon.getEnd() - genomicPosition); // TODO: probably needs +-1 bp adjust
                    cdnaCoord.setReferencePosition(nearestExon.getCdsStart());
                    cdnaCoord.setLandmark(CdnaCoord.Landmark.CDNA_START_CODON);
                }
            }
        }

        return cdnaCoord;
    }

    private int getCdnaPosition(Transcript transcript, int genomicPosition) {

        int i = 0;
        int cdnaPosition = 0;
        List<Exon> exonList = transcript.getExons();

        // Sum the part that corresponds to the exon where genomicPosition is located
        if ("+".equals(transcript.getStrand())) {
            while (i < exonList.size() && genomicPosition > exonList.get(i).getEnd()) {
                cdnaPosition += (exonList.get(i).getEnd() - exonList.get(i).getStart() + 1);
                i++;
            }
            return cdnaPosition + genomicPosition - exonList.get(i).getStart() + 1;
        } else {
            while (i < exonList.size() && genomicPosition < exonList.get(i).getStart()) {
                cdnaPosition += (exonList.get(i).getEnd() - exonList.get(i).getStart() + 1);
                i++;
            }
            return cdnaPosition + exonList.get(i).getEnd() - genomicPosition + 1;
        }

    }

}<|MERGE_RESOLUTION|>--- conflicted
+++ resolved
@@ -8,13 +8,6 @@
 import org.opencb.cellbase.core.api.GenomeDBAdaptor;
 import org.opencb.cellbase.core.variant.annotation.UnsupportedURLVariantFormat;
 import org.opencb.cellbase.core.variant.annotation.VariantAnnotationUtils;
-<<<<<<< HEAD
-import org.opencb.commons.datastore.core.Query;
-import org.opencb.commons.datastore.core.QueryOptions;
-import org.slf4j.Logger;
-import org.slf4j.LoggerFactory;
-=======
->>>>>>> 11977c7e
 
 import java.util.ArrayList;
 import java.util.Collections;
@@ -26,18 +19,8 @@
  */
 public class HgvsCalculator {
 
-<<<<<<< HEAD
-    private static Logger logger = LoggerFactory.getLogger(HgvsCalculator.class);
-
-    private static final String DUP = "dup";
-    private static final String INS = "ins";
-    private static final String DEL = "del";
-    private static final int NEIGHBOURING_SEQUENCE_SIZE = 100;
-    private GenomeDBAdaptor genomeDBAdaptor;
-=======
     protected static final int NEIGHBOURING_SEQUENCE_SIZE = 100;
     protected GenomeDBAdaptor genomeDBAdaptor;
->>>>>>> 11977c7e
 
     public HgvsCalculator(GenomeDBAdaptor genomeDBAdaptor) {
         this.genomeDBAdaptor = genomeDBAdaptor;
@@ -79,29 +62,10 @@
         // Check variant falls within transcript coords
         if (variant.getStart() <= transcript.getEnd() && variant.getEnd() >= transcript.getStart()) {
             // We cannot know the type of variant before normalization has been carried out
-<<<<<<< HEAD
-            switch (VariantAnnotationUtils.getVariantType(normalizedVariant)) {
-                case SNV:
-                    return calculateSNVHgvs(normalizedVariant, transcript, geneId);
-                case INSERTION:
-                    return calculateInsertionHgvs(normalizedVariant, transcript, geneId);
-                case DELETION:
-                    return calculateDeletionHhgvs(normalizedVariant, transcript, geneId);
-                case MNV:
-                    logger.warn("No HGVS implementation available for MNVs. Returning empty list of HGVS identifiers.");
-                    return Collections.emptyList();
-                default:
-                    logger.warn("No HGVS implementation available for variant type {}. Returning empty list of HGVS "
-                            + "identifiers.", normalizedVariant.getType());
-                    return Collections.emptyList();
-//                    throw new UnsupportedURLVariantFormat();
-            }
-=======
             Variant normalizedVariant = normalize(variant, normalize);
             HgvsCalculator hgvsCalculator = getHgvsCalculator(normalizedVariant);
             // Normalization set to false - if needed, it would have been done already two lines above
             return hgvsCalculator.run(normalizedVariant, transcript, geneId, false);
->>>>>>> 11977c7e
         }
         return Collections.emptyList();
     }
