--- conflicted
+++ resolved
@@ -167,7 +167,6 @@
             }
         }
 
-<<<<<<< HEAD
 //        if (consequenceTypeList.size() == 0 && isIntegernic) {
         if (isIntegernic) {
 //            consequenceTypeList.add(new ConsequenceType(VariantAnnotationUtils.INTERGENIC_VARIANT));
@@ -176,11 +175,6 @@
             ConsequenceType consequenceType = new ConsequenceType();
             consequenceType.setSequenceOntologyTerms(getSequenceOntologyTerms(intergenicName));
             consequenceTypeList.add(consequenceType);
-=======
-        if (consequenceTypeList.size() == 0 && isIntegernic) {
-//        if (isIntegernic) {
-            consequenceTypeList.add(new ConsequenceType(VariantAnnotationUtils.INTERGENIC_VARIANT));
->>>>>>> 58fdebe8
         }
 
         solveRegulatoryRegions(regulatoryRegionList, consequenceTypeList);
@@ -205,7 +199,7 @@
         if (variantEnd <= exon.getEnd()) {
             if (variantEnd >= exon.getStart()) {  // Variant end within the exon
                 cdnaVariantStart = cdnaExonEnd - (variantEnd - exon.getStart());
-                consequenceType.setCDnaPosition(cdnaVariantStart);
+                consequenceType.setCdnaPosition(cdnaVariantStart);
                 if (variantStart >= exon.getStart()) {  // Both variant start and variant end within the exon  ----||||S|||||E||||----
                     cdnaVariantEnd = cdnaExonEnd - (variantStart - exon.getStart());
                 }
@@ -230,7 +224,7 @@
                 cdnaExonEnd += (exon.getEnd() - exon.getStart() + 1);
                 if (variantEnd >= exon.getStart()) {  // Variant end within the exon
                     cdnaVariantStart = cdnaExonEnd - (variantEnd - exon.getStart());
-                    consequenceType.setCDnaPosition(cdnaVariantStart);
+                    consequenceType.setCdnaPosition(cdnaVariantStart);
                     if (variantStart >= exon.getStart()) {  // Both variant start and variant end within the exon  ----||||S|||||E||||----
                         cdnaVariantEnd = cdnaExonEnd - (variantStart - exon.getStart());
                     }
@@ -267,7 +261,7 @@
         if (variantEnd <= exon.getEnd()) {
             if (variantEnd >= exon.getStart()) {  // Variant end within the exon
                 cdnaVariantStart = cdnaExonEnd - (variantEnd - exon.getStart());
-                consequenceType.setCDnaPosition(cdnaVariantStart);
+                consequenceType.setCdnaPosition(cdnaVariantStart);
                 if (variantStart >= exon.getStart()) {  // Both variant start and variant end within the exon  ----||||S|||||E||||----
                     cdnaVariantEnd = cdnaExonEnd - (variantStart - exon.getStart());
                 }
@@ -293,7 +287,7 @@
                 cdnaExonEnd += (exon.getEnd() - exon.getStart() + 1);
                 if (variantEnd >= exon.getStart()) {  // Variant end within the exon
                     cdnaVariantStart = cdnaExonEnd - (variantEnd - exon.getStart());
-                    consequenceType.setCDnaPosition(cdnaVariantStart);
+                    consequenceType.setCdnaPosition(cdnaVariantStart);
                     if (variantStart >= exon.getStart()) {  // Both variant start and variant end within the exon  ----||||S|||||E||||----
                         cdnaVariantEnd = cdnaExonEnd - (variantStart - exon.getStart());
                     }
@@ -480,7 +474,7 @@
         if (variantStart >= exon.getStart()) {
             if (variantStart <= exon.getEnd()) {  // Variant start within the exon
                 cdnaVariantStart = cdnaExonEnd - (exon.getEnd() - variantStart);
-                consequenceType.setCDnaPosition(cdnaVariantStart);
+                consequenceType.setCdnaPosition(cdnaVariantStart);
                 if (variantEnd <= exon.getEnd()) {  // Both variant start and variant end within the exon  ----||||S|||||E||||----
                     cdnaVariantEnd = cdnaExonEnd - (exon.getEnd() - variantEnd);
                 }
@@ -507,7 +501,7 @@
                 cdnaExonEnd += (exon.getEnd() - exon.getStart() + 1);
                 if (variantStart <= exon.getEnd()) {  // Variant start within the exon
                     cdnaVariantStart = cdnaExonEnd - (exon.getEnd() - variantStart);
-                    consequenceType.setCDnaPosition(cdnaVariantStart);
+                    consequenceType.setCdnaPosition(cdnaVariantStart);
                     if (variantEnd <= exon.getEnd()) {  // Both variant start and variant end within the exon  ----||||S|||||E||||----
                         cdnaVariantEnd = cdnaExonEnd - (exon.getEnd() - variantEnd);
                     }
@@ -548,7 +542,7 @@
         if (variantStart >= exon.getStart()) {
             if (variantStart <= exon.getEnd()) {  // Variant start within the exon
                 cdnaVariantStart = cdnaExonEnd - (exon.getEnd() - variantStart);
-                consequenceType.setCDnaPosition(cdnaVariantStart);
+                consequenceType.setCdnaPosition(cdnaVariantStart);
                 if (variantEnd <= exon.getEnd()) {  // Both variant start and variant end within the exon  ----||||S|||||E||||----
                     cdnaVariantEnd = cdnaExonEnd - (exon.getEnd() - variantEnd);
                 }
@@ -574,7 +568,7 @@
                 cdnaExonEnd += (exon.getEnd() - exon.getStart() + 1);
                 if (variantStart <= exon.getEnd()) {  // Variant start within the exon
                     cdnaVariantStart = cdnaExonEnd - (exon.getEnd() - variantStart);
-                    consequenceType.setCDnaPosition(cdnaVariantStart);
+                    consequenceType.setCdnaPosition(cdnaVariantStart);
                     if (variantEnd <= exon.getEnd()) {  // Both variant start and variant end within the exon  ----||||S|||||E||||----
                         cdnaVariantEnd = cdnaExonEnd - (exon.getEnd() - variantEnd);
                     }
