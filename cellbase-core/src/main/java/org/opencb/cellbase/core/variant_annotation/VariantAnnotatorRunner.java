/*
 * Copyright 2015 OpenCB
 *
 * Licensed under the Apache License, Version 2.0 (the "License");
 * you may not use this file except in compliance with the License.
 * You may obtain a copy of the License at
 *
 *     http://www.apache.org/licenses/LICENSE-2.0
 *
 * Unless required by applicable law or agreed to in writing, software
 * distributed under the License is distributed on an "AS IS" BASIS,
 * WITHOUT WARRANTIES OR CONDITIONS OF ANY KIND, either express or implied.
 * See the License for the specific language governing permissions and
 * limitations under the License.
 */

package org.opencb.cellbase.core.variant_annotation;

import org.apache.commons.lang.StringUtils;
import org.opencb.biodata.formats.annotation.io.JsonAnnotationWriter;
import org.opencb.biodata.formats.annotation.io.VepFormatWriter;
import org.opencb.biodata.formats.variant.vcf4.io.VariantVcfReader;
import org.opencb.biodata.models.variant.Variant;
import org.opencb.biodata.models.variant.VariantSource;
import org.opencb.biodata.models.variant.annotation.VariantAnnotation;
import org.opencb.biodata.models.variation.GenomicVariant;
import org.opencb.cellbase.core.client.CellBaseClient;
import org.opencb.commons.io.DataWriter;
import org.slf4j.Logger;
import org.slf4j.LoggerFactory;

import java.nio.file.Path;
import java.util.ArrayList;
import java.util.List;
import java.util.concurrent.*;

/**
 * Created by fjlopez on 02/03/15.
 */
public class VariantAnnotatorRunner {

<<<<<<< HEAD
    private final Path inputFile;
    private final Path outputFile;
    private static final int QUEUE_CAPACITY = 10;
    public static final int BATCH_SIZE = 200;
    private final Logger logger;
=======
    private Path inputFile;
    private Path outputFile;
>>>>>>> 18057b3a
    protected BlockingQueue<List<GenomicVariant>> variantQueue;
    protected BlockingQueue<List<VariantAnnotation>> variantAnnotationQueue;
    public static List<GenomicVariant> VARIANT_POISON_PILL = new ArrayList<>();
    public static List<VariantAnnotation> ANNOTATION_POISON_PILL = new ArrayList<>();
    private int numThreads;
    private int batchSize;
    private CellBaseClient cellBaseClient;

    private static int NUM_THREADS = 4;
    private static int BATCH_SIZE = 200;
    private final int QUEUE_CAPACITY = 10;

    private Logger logger;

    public VariantAnnotatorRunner(Path inputFile, Path outputFile, CellBaseClient cellBaseClient) {
        this(inputFile, outputFile, cellBaseClient, NUM_THREADS, BATCH_SIZE);
    }

    public VariantAnnotatorRunner(Path inputFile, Path outputFile, CellBaseClient cellBaseClient, int numThreads, int batchSize) {
        this.inputFile = inputFile;
        this.outputFile = outputFile;
        this.variantQueue = new ArrayBlockingQueue<>(QUEUE_CAPACITY);
        this.variantAnnotationQueue = new ArrayBlockingQueue<>(QUEUE_CAPACITY);
        this.cellBaseClient = cellBaseClient;
        this.numThreads = numThreads;
        this.batchSize = batchSize;

        logger = LoggerFactory.getLogger(this.getClass());
    }

    public void run() throws ExecutionException, InterruptedException {

        /*
         * ExecutorServices and Futures are created, all VariantAnnotators are initialized and submitted to them.
         * After this the different variant annotators are blocked waiting for the blockingQueue to be populated.
         */
        ExecutorService annotatorExecutorService = Executors.newFixedThreadPool(numThreads);
        List<VariantAnnotator> variantAnnotatorList = createVariantAnnotators();
        List<Future<Integer>> futureAnnotatedVariants = startAnnotators(annotatorExecutorService, variantAnnotatorList);

        ExecutorService writerExecutorService = Executors.newSingleThreadExecutor();
        VariantAnnotationWriterThread variantAnnotationWriterThread = new VariantAnnotationWriterThread(outputFile, variantAnnotationQueue);
        Future<Integer> futureWrittenVariants = writerExecutorService.submit(variantAnnotationWriterThread);

        /*
         * Execution starts by reading the file and loading batches to the blockingQueue. This makes the loaders
         * to start fetching and loading batches into the database. The number of records processed is returned.
         */
        int inputRecords = readInputFile();

        // Check everything has been precessed correctly
        int annotatedRecords = 0;
        for (Future<Integer> future : futureAnnotatedVariants) {
            annotatedRecords += future.get();
        }
        int writtenRecords = futureWrittenVariants.get();
        this.checkNumberProcessedRecords(inputRecords, annotatedRecords, writtenRecords);

        // Shutdown all services
        annotatorExecutorService.shutdown();
        writerExecutorService.shutdown();
    }

    protected List<VariantAnnotator> createVariantAnnotators() {
        List<VariantAnnotator> variantAnnotatorList = new ArrayList<>();
        for (int i=0; i < numThreads; i++) {
            variantAnnotatorList.add(new VariantAnnotator(variantQueue, variantAnnotationQueue, cellBaseClient));
            logger.debug("Variant annotator thread '{}' created", i);
        }
        return variantAnnotatorList;
    }

    private List<Future<Integer>> startAnnotators(ExecutorService executorService, List<VariantAnnotator> variantAnnotatorList) {
        List<Future<Integer>> futures = new ArrayList<>(numThreads);
        for (int i = 0; i < variantAnnotatorList.size(); i++) {
            futures.add(executorService.submit(variantAnnotatorList.get(i)));
            logger.debug("Variant annotator '{}' initialized and submitted to the ExecutorService", i);
        }
        logger.info("{} threads created and running", numThreads);
        return futures;
    }

    private int readInputFile() {
//    private int readInputFile() {
        int inputFileRecords = 0;
        VariantVcfReader vcfReader = new VariantVcfReader(new VariantSource(inputFile.toString(), "", "", ""),
                inputFile.toString());
        if (vcfReader.open()) {
            vcfReader.pre();
            List<Variant> vcfBatch = vcfReader.read(batchSize);
            List<GenomicVariant> variantBatch;
            try {
                while (!vcfBatch.isEmpty()) {
                    variantBatch = convertVcfRecordsToGenomicVariants(vcfBatch);
                    variantQueue.put(variantBatch);
                    inputFileRecords += variantBatch.size();
                    vcfBatch = vcfReader.read(batchSize);

                    if(inputFileRecords % 2000 == 0) {
                        logger.info("{} variants annotated", inputFileRecords);
                    }
                    logger.debug("{} variants queued for annotation", inputFileRecords);
                }
                logger.info("{} variants read and processed from {}", inputFileRecords, inputFile);

                // Poison Pill to consumers so they know that there are no more batchs to consume
                for (int i=0; i < numThreads; i++) {
                    variantQueue.put(VARIANT_POISON_PILL);
                }
            } catch (InterruptedException e) {
                logger.error(e.getMessage());
            }
            vcfReader.post();
            vcfReader.close();
        }
        return inputFileRecords;
    }

    private List<GenomicVariant> convertVcfRecordsToGenomicVariants(List<Variant> vcfBatch) {
        List<GenomicVariant> genomicVariants = new ArrayList<>(vcfBatch.size());
        for (Variant variant : vcfBatch) {
            GenomicVariant genomicVariant;
            if((genomicVariant = getGenomicVariant(variant))!=null) {
                genomicVariants.add(genomicVariant);
            }
        }
        return genomicVariants;
    }

    // TODO: use a external class for this (this method could be added to GenomicVariant class)
    private GenomicVariant getGenomicVariant(Variant variant) {
        if(variant.getAlternate().equals(".")) {  // reference positions are not variants
            return null;
        } else {
            String ref;
            if (variant.getAlternate().equals("<DEL>")) {  // large deletion
                int end = Integer.valueOf(variant.getSourceEntries().get("_").getAttributes().get("END"));  // .get("_") because studyId and fileId are empty strings when VariantSource is initialized at readInputFile
                ref = StringUtils.repeat("N", end - variant.getStart());
            } else {
                ref = variant.getReference().equals("") ? "-" : variant.getReference();
            }
            return new GenomicVariant(variant.getChromosome(), variant.getStart(),
                    ref, variant.getAlternate().equals("") ? "-" : variant.getAlternate());
            //        return new GenomicVariant(variant.getChromosome(), ensemblPos, ref, alt);
        }
    }

    protected void checkNumberProcessedRecords(int inputRecords, int annotatedRecords, int writtenRecords) {
//        if (inputRecords == annotatedRecords) {
//            logger.info("All {} variants have been annotated", inputRecords);
//        } else {
//            logger.warn("Just " + annotatedRecords + " of " + inputRecords + " have been annotated");
//        }
        if (inputRecords == writtenRecords) {
            logger.info("All {} variants have been annotated and their annotations written", inputRecords);
        } else {
            logger.warn("Annotations for just " + writtenRecords + " of " + inputRecords + " have been written");
        }
    }

    private class VariantAnnotationWriterThread implements Callable<Integer>{
        private final BlockingQueue<List<VariantAnnotation>> queue;
        private Path outputFile;
        private DataWriter<VariantAnnotation> writer;

        public VariantAnnotationWriterThread(Path outputFile, BlockingQueue<List<VariantAnnotation>> queue) {
            this.outputFile = outputFile;
            this.queue = queue;
        }

        private void pre() {
            logger.info("Opening file {} for writing", outputFile.toString());
            if(outputFile.toString().endsWith(".json")) {
                this.writer = new JsonAnnotationWriter(outputFile.toString());
            } else {
                this.writer = new VepFormatWriter(outputFile.toString());
            }
            if(!this.writer.open()) {
                logger.error("Error opening output file: "+outputFile.toString());
            }
            this.writer.pre();
        }

        private  void post() {
            this.writer.post();
            this.writer.close();
        }

        @Override
        public Integer call() {
            this.pre();
            int writtenObjects = 0;
            int finishedAnnotators = 0;
            boolean finished = false;
            while (!finished) {
                try {
//                    logger.info("Writer waits for new variants/annotations");
                    List<VariantAnnotation> batch = queue.take();
                    logger.debug("Writer receives {} variants/annotations", batch.size());
                    if (batch == VariantAnnotatorRunner.ANNOTATION_POISON_PILL) {
                        finishedAnnotators++;
                        if(finishedAnnotators == numThreads) {
                            finished = true;
                            logger.debug("Writer receives last POISON PILL. Finishes");
                        }
                    } else {
//                        logger.info("Writer calls writer for " + batch.size() + " variants/annotations");
                        writer.write(batch);
                        writtenObjects += batch.size();
                        logger.debug("Annotation written for {} variants", writtenObjects);
                    }
                } catch (InterruptedException e) {
                    logger.error("Writer thread interrupted: " + e.getMessage());
                } catch (Exception e) {
                    logger.error("Error Loading batch: " + e.getMessage());
                }
            }
            logger.info("{} variants annotated and written into {}", writtenObjects, outputFile);
            this.post();
            return writtenObjects;
        }
    }

}<|MERGE_RESOLUTION|>--- conflicted
+++ resolved
@@ -39,16 +39,8 @@
  */
 public class VariantAnnotatorRunner {
 
-<<<<<<< HEAD
-    private final Path inputFile;
-    private final Path outputFile;
-    private static final int QUEUE_CAPACITY = 10;
-    public static final int BATCH_SIZE = 200;
-    private final Logger logger;
-=======
     private Path inputFile;
     private Path outputFile;
->>>>>>> 18057b3a
     protected BlockingQueue<List<GenomicVariant>> variantQueue;
     protected BlockingQueue<List<VariantAnnotation>> variantAnnotationQueue;
     public static List<GenomicVariant> VARIANT_POISON_PILL = new ArrayList<>();
