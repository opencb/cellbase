/*
 * Copyright 2015-2020 OpenCB
 *
 * Licensed under the Apache License, Version 2.0 (the "License");
 * you may not use this file except in compliance with the License.
 * You may obtain a copy of the License at
 *
 *     http://www.apache.org/licenses/LICENSE-2.0
 *
 * Unless required by applicable law or agreed to in writing, software
 * distributed under the License is distributed on an "AS IS" BASIS,
 * WITHOUT WARRANTIES OR CONDITIONS OF ANY KIND, either express or implied.
 * See the License for the specific language governing permissions and
 * limitations under the License.
 */

package org.opencb.cellbase.core.api;

import org.opencb.biodata.models.core.Gene;
import org.opencb.biodata.models.variant.Variant;
import org.opencb.commons.datastore.core.Query;
import org.opencb.commons.datastore.core.QueryOptions;
import org.opencb.commons.datastore.core.QueryParam;
import org.opencb.cellbase.core.result.CellBaseDataResult;

import java.util.List;

import static org.opencb.commons.datastore.core.QueryParam.Type.*;

/**
 * Created by imedina on 30/11/15.
 */
public interface ClinicalDBAdaptor<T> extends FeatureDBAdaptor<T> {

    enum QueryParams implements QueryParam {
        REGION("region", TEXT_ARRAY, ""),
        CHROMOSOME("chromosome", STRING, ""),
        START("start", INTEGER, ""),
        END("end", INTEGER, ""),
        CI_START_LEFT("ciStartLeft", INTEGER, ""),
        CI_START_RIGHT("ciStartRight", INTEGER, ""),
        CI_END_LEFT("ciEndLeft", INTEGER, ""),
        CI_END_RIGHT("ciEndRight", INTEGER, ""),
        REFERENCE("reference", STRING, ""),
        ALTERNATE("alternate", STRING, ""),
        TRAIT("trait", TEXT_ARRAY, ""),
        FEATURE("feature", TEXT_ARRAY, ""),
        SO("so", TEXT_ARRAY, ""),
        SOURCE("source", TEXT_ARRAY, ""),
        ID("id", TEXT_ARRAY, ""),
        TYPE("type", TEXT_ARRAY, ""),
        CONSISTENCY_STATUS("consistencyStatus", TEXT_ARRAY, ""),
        CLINICALSIGNIFICANCE("clinicalSignificance", TEXT_ARRAY, ""),
        MODE_INHERITANCE("modeInheritance", TEXT_ARRAY, ""),
        ALLELE_ORIGIN("alleleOrigin", TEXT_ARRAY, ""),
        ACCESSION("accession", TEXT_ARRAY, ""),
        PHASE("phased", TEXT_ARRAY, ""),
        CHECK_AMINO_ACID_CHANGE("checkAminoAcidChange", BOOLEAN, ""),
        BATCH_GENE_LIST("batchGeneList", TEXT_ARRAY, ""),
        HGVS("hgvs", TEXT_ARRAY, ""),

        @Deprecated
        GENE("gene", TEXT_ARRAY, ""),
        @Deprecated
        CLINVARRCV("clinvarId", TEXT_ARRAY, ""),
        @Deprecated
        CLINVARCLINSIG("clinvar-significance", TEXT_ARRAY, ""),
        @Deprecated
        CLINVARREVIEW("review", TEXT_ARRAY, ""),
        @Deprecated
        CLINVARTYPE("type", TEXT_ARRAY, ""),
        @Deprecated
        CLINVARRS("rs", TEXT_ARRAY, ""),
        @Deprecated
        COSMICID("cosmicId", TEXT_ARRAY, "");

        QueryParams(String key, Type type, String description) {
            this.key = key;
            this.type = type;
            this.description = description;
        }

        private final String key;
        private Type type;
        private String description;

        @Override
        public String key() {
            return key;
        }

        @Override
        public String description() {
            return description;
        }

        @Override
        public Type type() {
            return type;
        }
    }

    List<CellBaseDataResult> getPhenotypeGeneRelations(Query query, QueryOptions queryOptions);

    CellBaseDataResult<String> getAlleleOriginLabels();

    CellBaseDataResult<String> getModeInheritanceLabels();

    CellBaseDataResult<String> getClinsigLabels();

    CellBaseDataResult<String> getConsistencyLabels();

    CellBaseDataResult<String> getVariantTypes();

<<<<<<< HEAD
//    List<CellBaseDataResult> getAllByGenomicVariantList(List<Variant> variantList, QueryOptions options);
=======
    List<QueryResult<Variant>> getByVariant(List<Variant> variants, List<Gene> geneList, QueryOptions queryOptions);

>>>>>>> bf5d8cd8

    }<|MERGE_RESOLUTION|>--- conflicted
+++ resolved
@@ -112,11 +112,6 @@
 
     CellBaseDataResult<String> getVariantTypes();
 
-<<<<<<< HEAD
-//    List<CellBaseDataResult> getAllByGenomicVariantList(List<Variant> variantList, QueryOptions options);
-=======
-    List<QueryResult<Variant>> getByVariant(List<Variant> variants, List<Gene> geneList, QueryOptions queryOptions);
-
->>>>>>> bf5d8cd8
+    List<CellBaseDataResult<Variant>> getByVariant(List<Variant> variants, List<Gene> geneList, QueryOptions queryOptions);
 
     }