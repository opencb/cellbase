/*
 * Copyright 2015 OpenCB
 *
 * Licensed under the Apache License, Version 2.0 (the "License");
 * you may not use this file except in compliance with the License.
 * You may obtain a copy of the License at
 *
 *     http://www.apache.org/licenses/LICENSE-2.0
 *
 * Unless required by applicable law or agreed to in writing, software
 * distributed under the License is distributed on an "AS IS" BASIS,
 * WITHOUT WARRANTIES OR CONDITIONS OF ANY KIND, either express or implied.
 * See the License for the specific language governing permissions and
 * limitations under the License.
 */

package org.opencb.cellbase.core.api;

import org.opencb.commons.datastore.core.Query;
import org.opencb.commons.datastore.core.QueryOptions;
import org.opencb.commons.datastore.core.QueryResult;

import java.util.ArrayList;
import java.util.Iterator;
import java.util.List;
import java.util.Objects;
import java.util.function.Consumer;

/**
 * Created by imedina on 25/11/15.
 */
public interface CellBaseDBAdaptor<T> extends Iterable<T> {

    default QueryResult<Long> count() {
        return count(new Query());
    }

    QueryResult<Long> count(Query query);


    QueryResult distinct(Query query, String field);


    default QueryResult stats() {
        return stats(new Query());
    }

    QueryResult stats(Query query);


    /*
     Main methods to query.
     */
    QueryResult first();

    QueryResult<T> get(Query query, QueryOptions options);

    default List<QueryResult<T>> get(List<Query> queries, QueryOptions options) {
        Objects.requireNonNull(queries);
        List<QueryResult<T>> queryResults = new ArrayList<>(queries.size());
        for (Query query : queries) {
            queryResults.add(get(query, options));
        }
        return queryResults;
    }

    QueryResult nativeGet(Query query, QueryOptions options);

    default List<QueryResult> nativeGet(List<Query> queries, QueryOptions options) {
        Objects.requireNonNull(queries);
        List<QueryResult> queryResults = new ArrayList<>(queries.size());
        for (Query query : queries) {
            queryResults.add(nativeGet(query, options));
        }
        return queryResults;
    }



    @Override
    default Iterator<T> iterator() {
        return iterator(new Query(), new QueryOptions());
    }

<<<<<<< HEAD
    Iterator nativeIterator();
=======
    default Iterator nativeIiterator() {
        return nativeIterator(new Query(), new QueryOptions());
    }
>>>>>>> 7f28e88a

    Iterator<T> iterator(Query query, QueryOptions options);

    Iterator nativeIterator(Query query, QueryOptions options);


    /*
     Iterator queries
     */
    @Override
    void forEach(Consumer action);

    void forEach(Query query, Consumer<? super Object> action, QueryOptions options);


    /*
     Aggregation queries over a specific query
     */
    QueryResult rank(Query query, String field, int numResults, boolean asc);

    QueryResult groupBy(Query query, String field, QueryOptions options);

    QueryResult groupBy(Query query, List<String> fields, QueryOptions options);

}<|MERGE_RESOLUTION|>--- conflicted
+++ resolved
@@ -82,13 +82,13 @@
         return iterator(new Query(), new QueryOptions());
     }
 
-<<<<<<< HEAD
+
     Iterator nativeIterator();
-=======
+
     default Iterator nativeIiterator() {
         return nativeIterator(new Query(), new QueryOptions());
     }
->>>>>>> 7f28e88a
+
 
     Iterator<T> iterator(Query query, QueryOptions options);
 
