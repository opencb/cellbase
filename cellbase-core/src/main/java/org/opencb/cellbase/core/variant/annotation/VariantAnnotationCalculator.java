--- conflicted
+++ resolved
@@ -489,11 +489,7 @@
             if (annotatorSet.contains("consequenceType")) {
                 try {
                     List<ConsequenceType> consequenceTypeList = getConsequenceTypeList(normalizedVariantList.get(i),
-<<<<<<< HEAD
-                            variantGeneList, true, queryOptions);
-=======
-                            geneList, true, QueryOptions.empty());
->>>>>>> e9b2ae00
+                        variantGeneList, true, QueryOptions.empty());
                     variantAnnotation.setConsequenceTypes(consequenceTypeList);
                     if (phased) {
                         checkAndAdjustPhasedConsequenceTypes(normalizedVariantList.get(i), variantBuffer);
