/*
 * Copyright 2015 OpenCB
 *
 * Licensed under the Apache License, Version 2.0 (the "License");
 * you may not use this file except in compliance with the License.
 * You may obtain a copy of the License at
 *
 *     http://www.apache.org/licenses/LICENSE-2.0
 *
 * Unless required by applicable law or agreed to in writing, software
 * distributed under the License is distributed on an "AS IS" BASIS,
 * WITHOUT WARRANTIES OR CONDITIONS OF ANY KIND, either express or implied.
 * See the License for the specific language governing permissions and
 * limitations under the License.
 */

package org.opencb.cellbase.core.variant.annotation;

import org.opencb.biodata.models.core.Gene;
import org.opencb.biodata.models.core.Region;
import org.opencb.biodata.models.variant.Variant;
import org.opencb.biodata.models.variant.VariantNormalizer;
import org.opencb.biodata.models.variant.annotation.ConsequenceTypeMappings;
import org.opencb.biodata.models.variant.avro.*;
import org.opencb.cellbase.core.api.*;
import org.opencb.biodata.models.core.RegulatoryFeature;
import org.opencb.commons.datastore.core.QueryOptions;
import org.opencb.commons.datastore.core.QueryResult;
import org.slf4j.Logger;
import org.slf4j.LoggerFactory;

import java.util.*;
import java.util.concurrent.*;
import java.util.regex.Matcher;
import java.util.regex.Pattern;

//import org.opencb.cellbase.core.db.api.core.ConservedRegionDBAdaptor;
//import org.opencb.cellbase.core.db.api.core.GeneDBAdaptor;
//import org.opencb.cellbase.core.db.api.core.GenomeDBAdaptor;
//import org.opencb.cellbase.core.db.api.core.ProteinDBAdaptor;
//import org.opencb.cellbase.core.db.api.regulatory.RegulatoryRegionDBAdaptor;
//import org.opencb.cellbase.core.db.api.variation.ClinicalDBAdaptor;
//import org.opencb.cellbase.core.db.api.variation.VariantFunctionalScoreDBAdaptor;
//import org.opencb.cellbase.core.db.api.variation.VariationDBAdaptor;

/**
 * Created by imedina on 06/02/16.
 */
/**
 * Created by imedina on 11/07/14.
 *
 * @author Javier Lopez fjlopez@ebi.ac.uk;
 */
public class VariantAnnotationCalculator { //extends MongoDBAdaptor implements VariantAnnotationDBAdaptor<VariantAnnotation> {

    private GenomeDBAdaptor genomeDBAdaptor;
    private GeneDBAdaptor geneDBAdaptor;
    private RegulationDBAdaptor regulationDBAdaptor;
    private VariantDBAdaptor variantDBAdaptor;
    private ClinicalDBAdaptor clinicalDBAdaptor;
    private ProteinDBAdaptor proteinDBAdaptor;
    private ConservationDBAdaptor conservationDBAdaptor;
    private Set<String> annotatorSet;
    private String includeGeneFields;

    private DBAdaptorFactory dbAdaptorFactory;
    //    private ObjectMapper geneObjectMapper;
    private final VariantNormalizer normalizer;
    private boolean normalize = false;
    private boolean useCache = true;

    private Logger logger = LoggerFactory.getLogger(this.getClass());

//    public VariantAnnotationCalculator(String species, String assembly, MongoDataStore mongoDataStore) {
////        super(species, assembly, mongoDataStore);
//
//        normalizer = new VariantNormalizer(false);
//        logger.debug("VariantAnnotationMongoDBAdaptor: in 'constructor'");
//    }

    public VariantAnnotationCalculator(String species, String assembly, DBAdaptorFactory dbAdaptorFactory) {
//        this(species, assembly, dbAdaptorFactory, true);
//    }
//
//    public VariantAnnotationCalculator(String species, String assembly, DBAdaptorFactory dbAdaptorFactory,
//                                       boolean normalize) {
        this.normalizer = new VariantNormalizer(false, false, true);
//        this.normalize = normalize;

        this.dbAdaptorFactory = dbAdaptorFactory;

        this.genomeDBAdaptor = dbAdaptorFactory.getGenomeDBAdaptor(species, assembly);
        this.variantDBAdaptor = dbAdaptorFactory.getVariationDBAdaptor(species, assembly);
        this.geneDBAdaptor = dbAdaptorFactory.getGeneDBAdaptor(species, assembly);
        this.regulationDBAdaptor = dbAdaptorFactory.getRegulationDBAdaptor(species, assembly);
        this.proteinDBAdaptor = dbAdaptorFactory.getProteinDBAdaptor(species, assembly);
        this.conservationDBAdaptor = dbAdaptorFactory.getConservationDBAdaptor(species, assembly);
        this.clinicalDBAdaptor = dbAdaptorFactory.getClinicalDBAdaptor(species, assembly);

        logger.debug("VariantAnnotationMongoDBAdaptor: in 'constructor'");
    }

    @Deprecated
    public QueryResult getAllConsequenceTypesByVariant(Variant variant, QueryOptions queryOptions) {
        long dbTimeStart = System.currentTimeMillis();

        // We process include and exclude query options to know which annotators to use.
        // Include parameter has preference over exclude.
//        Set<String> annotatorSet = getAnnotatorSet(queryOptions);
//
//        // This field contains all the fields to be returned by overlapping genes
//        String includeGeneFields = getIncludedGeneFields(annotatorSet);

        parseQueryParam(queryOptions);
        List<Gene> geneList = getAffectedGenes(variant, includeGeneFields);

        // TODO the last 'true' parameter needs to be changed by annotatorSet.contains("regulatory") once is ready
        List<ConsequenceType> consequenceTypeList = getConsequenceTypeList(variant, geneList, true);

        QueryResult queryResult = new QueryResult();
        queryResult.setId(variant.toString());
        queryResult.setDbTime(Long.valueOf(System.currentTimeMillis() - dbTimeStart).intValue());
        queryResult.setNumResults(consequenceTypeList.size());
        queryResult.setNumTotalResults(consequenceTypeList.size());
        queryResult.setResult(consequenceTypeList);

        return queryResult;

    }

    public QueryResult getAnnotationByVariant(Variant variant, QueryOptions queryOptions)
            throws InterruptedException, ExecutionException {
        return getAnnotationByVariantList(Collections.singletonList(variant), queryOptions).get(0);
    }

    public List<QueryResult<VariantAnnotation>> getAnnotationByVariantList(List<Variant> variantList,
                                                                           QueryOptions queryOptions)
            throws InterruptedException, ExecutionException {

        logger.debug("Annotating  batch");
        parseQueryParam(queryOptions);

        if (variantList == null || variantList.isEmpty()) {
            return new ArrayList<>();
        }
        List<Variant> normalizedVariantList;
        if (normalize) {
            normalizedVariantList = normalizer.apply(variantList);
        } else {
            normalizedVariantList = variantList;
        }

        // Object to be returned
        List<QueryResult<VariantAnnotation>> variantAnnotationResultList;
        if (useCache) {
            variantAnnotationResultList = getCachedPreferredAnnotation(normalizedVariantList);
        } else {
            variantAnnotationResultList = runAnnotationProcess(normalizedVariantList);
        }

        return variantAnnotationResultList;
    }

    private List<QueryResult<VariantAnnotation>> getCachedPreferredAnnotation(List<Variant> variantList)
            throws InterruptedException, ExecutionException {

        // Expected to be very few within a batch, no capacity initialized for the array
        List<Integer> mustRunAnnotationPositions = new ArrayList<>();
        List<Variant> mustRunAnnotation = new ArrayList<>();

        // Expected to be most of them, array capacity set to variantList size
        List<Integer> mustSearchVariationPositions = new ArrayList<>(variantList.size());
        List<Variant> mustSearchVariation = new ArrayList<>();

        // Phased variants cannot be annotated using the variation collection
        for (int i = 0; i < variantList.size(); i++) {
            if (isPhased(variantList.get(i))) {
                mustRunAnnotationPositions.add(i);
                mustRunAnnotation.add(variantList.get(i));
            } else {
                mustSearchVariationPositions.add(i);
                mustSearchVariation.add(variantList.get(i));
            }
        }

        // Search unphased variants within variation collection
        QueryOptions queryOptions = new QueryOptions("include", getCachedVariationIncludeFields());
        List<QueryResult<Variant>> variationQueryResultList = variantDBAdaptor.getByVariant(mustSearchVariation,
                queryOptions);

        // Object to be returned
        List<QueryResult<VariantAnnotation>> variantAnnotationResultList =
                Arrays.asList(new QueryResult[variantList.size()]);

        // mustSearchVariation and variationQueryResultList do have same size, same order
        for (int i = 0; i < mustSearchVariation.size(); i++) {
            // Variant not found in variation collection or the variant was found but not annotated with CellBase - I can
            // distinguish CellBase from ENSEMBL annotation because when CellBase annotates, it includes chromosome, start,
            // reference and alternate fields - TODO: change this.
            // Must be annotated by running the whole process
            if (variationQueryResultList.get(i).getNumResults() == 0
                    || variationQueryResultList.get(i).getResult().get(0).getChromosome() == null) {
//                    || variationQueryResultList.get(i).getResult().get(0).getAnnotation() == null
//                    || variationQueryResultList.get(i).getResult().get(0).getAnnotation().getConsequenceTypes() == null
//                    || variationQueryResultList.get(i).getResult().get(0).getAnnotation().getConsequenceTypes().isEmpty()) {
                mustRunAnnotationPositions.add(mustSearchVariationPositions.get(i));
                mustRunAnnotation.add(mustSearchVariation.get(i));
            } else {
                // variantList is the passed by reference argument and reference to objects within variantList are
                // copied within mustSearchVariation. Modifying reference objects within mustSearchVariation will
                // modify user-provided Variant objects. If there's no annotation - just set it; if there's an annotation
                // object already created, let's only overwrite those fields created by the annotator
                VariantAnnotation variantAnnotation;
                if (mustSearchVariation.get(i).getAnnotation() == null) {
                    variantAnnotation =  variationQueryResultList.get(i).getResult().get(0).getAnnotation();
                    mustSearchVariation.get(i).setAnnotation(variantAnnotation);
                } else {
                    variantAnnotation = mustSearchVariation.get(i).getAnnotation();
                    mergeAnnotation(variantAnnotation, variationQueryResultList.get(i).getResult().get(0).getAnnotation());
                }
                variantAnnotationResultList.set(mustSearchVariationPositions.get(i),
                        new QueryResult<>(mustSearchVariation.get(i).toString(),
                        variationQueryResultList.get(i).getDbTime(), variationQueryResultList.get(i).getNumResults(),
                        variationQueryResultList.get(i).getNumTotalResults(), null, null,
                        Collections.singletonList(variantAnnotation)));
            }
        }

        List<QueryResult<VariantAnnotation>> uncachedAnnotations = runAnnotationProcess(mustRunAnnotation);

        for (int i = 0; i < mustRunAnnotation.size(); i++) {
            variantAnnotationResultList.set(mustRunAnnotationPositions.get(i), uncachedAnnotations.get(i));
        }

        logger.debug("{}/{} ({}%) variants required running the annotation process", mustRunAnnotation.size(),
                variantList.size(), (mustRunAnnotation.size() * (100.0 / variantList.size())));
        return variantAnnotationResultList;

    }

    private boolean isPhased(Variant variant) {
        return (variant.getStudies() != null && !variant.getStudies().isEmpty())
            && variant.getStudies().get(0).getFormat().contains("PS");
    }

    private String getCachedVariationIncludeFields() {
        StringBuilder stringBuilder = new StringBuilder("annotation.chromosome,annotation.start,annotation.reference");
        stringBuilder.append(",annotation.alternate,annotation.id");

        if (annotatorSet.contains("variation")) {
            stringBuilder.append(",annotation.id,annotation.populationFrequencies");
        }
        if (annotatorSet.contains("clinical")) {
            stringBuilder.append(",annotation.variantTraitAssociation");
        }
        if (annotatorSet.contains("conservation")) {
            stringBuilder.append(",annotation.conservation");
        }
        if (annotatorSet.contains("functionalScore")) {
            stringBuilder.append(",annotation.functionalScore");
        }
        if (annotatorSet.contains("consequenceType")) {
            stringBuilder.append(",annotation.consequenceTypes,annotation.displayConsequenceType");
        }
        if (annotatorSet.contains("expression")) {
            stringBuilder.append(",annotation.geneExpression");
        }
        if (annotatorSet.contains("geneDisease")) {
            stringBuilder.append(",annotation.geneTraitAssociation");
        }
        if (annotatorSet.contains("drugInteraction")) {
            stringBuilder.append(",annotation.geneDrugInteraction");
        }
        if (annotatorSet.contains("populationFrequencies")) {
            stringBuilder.append(",annotation.populationFrequencies");
        }

        return stringBuilder.toString();
    }

    private List<QueryResult<VariantAnnotation>> runAnnotationProcess(List<Variant> normalizedVariantList)
            throws InterruptedException, ExecutionException {
        QueryOptions queryOptions;
        long globalStartTime = System.currentTimeMillis();
        long startTime;
        queryOptions = new QueryOptions();

        // Object to be returned
        List<QueryResult<VariantAnnotation>> variantAnnotationResultList = new ArrayList<>(normalizedVariantList.size());

        /*
         * Next three async blocks calculate annotations using Futures, this will be calculated in a different thread.
         * Once the main loop has finished then they will be stored. This provides a ~30% of performance improvement.
         */
        ExecutorService fixedThreadPool = Executors.newFixedThreadPool(4);
        FutureVariationAnnotator futureVariationAnnotator = null;
        Future<List<QueryResult<Variant>>> variationFuture = null;
<<<<<<< HEAD
        if (!useCache && (annotatorSet.contains("variation") || annotatorSet.contains("populationFrequencies"))) {
            futureVariationAnnotator = new FutureVariationAnnotator(normalizedVariantList, queryOptions);
=======
        if (annotatorSet.contains("variation") || annotatorSet.contains("populationFrequencies")) {
            futureVariationAnnotator = new FutureVariationAnnotator(normalizedVariantList, new QueryOptions("include",
                    "id,annotation.populationFrequencies"));
>>>>>>> 5671ebbd
            variationFuture = fixedThreadPool.submit(futureVariationAnnotator);
        }

        FutureConservationAnnotator futureConservationAnnotator = null;
        Future<List<QueryResult>> conservationFuture = null;
        if (annotatorSet.contains("conservation")) {
            futureConservationAnnotator = new FutureConservationAnnotator(normalizedVariantList, queryOptions);
            conservationFuture = fixedThreadPool.submit(futureConservationAnnotator);
        }

        FutureVariantFunctionalScoreAnnotator futureVariantFunctionalScoreAnnotator = null;
        Future<List<QueryResult<Score>>> variantFunctionalScoreFuture = null;
        if (annotatorSet.contains("functionalScore")) {
            futureVariantFunctionalScoreAnnotator = new FutureVariantFunctionalScoreAnnotator(normalizedVariantList, queryOptions);
            variantFunctionalScoreFuture = fixedThreadPool.submit(futureVariantFunctionalScoreAnnotator);
        }

        FutureClinicalAnnotator futureClinicalAnnotator = null;
        Future<List<QueryResult>> clinicalFuture = null;
        if (annotatorSet.contains("clinical")) {
            futureClinicalAnnotator = new FutureClinicalAnnotator(normalizedVariantList, queryOptions);
            clinicalFuture = fixedThreadPool.submit(futureClinicalAnnotator);
        }

        /*
         * We iterate over all variants to get the rest of the annotations and to create the VariantAnnotation objects
         */
        List<Gene> geneList;
        Queue<Variant> variantBuffer = new LinkedList<>();
        startTime = System.currentTimeMillis();
        for (int i = 0; i < normalizedVariantList.size(); i++) {
            // Fetch overlapping genes for this variant
            geneList = getAffectedGenes(normalizedVariantList.get(i), includeGeneFields);

            // normalizedVariantList is the passed by reference argument - modifying normalizedVariantList will
            // modify user-provided Variant objects. If there's no annotation - just set it; if there's an annotation
            // object already created, let's only overwrite those fields created by the annotator
            VariantAnnotation variantAnnotation;
            if (normalizedVariantList.get(i).getAnnotation() == null) {
                variantAnnotation = new VariantAnnotation();
                normalizedVariantList.get(i).setAnnotation(variantAnnotation);
            } else {
                variantAnnotation = normalizedVariantList.get(i).getAnnotation();
            }

            variantAnnotation.setChromosome(normalizedVariantList.get(i).getChromosome());
            variantAnnotation.setStart(normalizedVariantList.get(i).getStart());
            variantAnnotation.setReference(normalizedVariantList.get(i).getReference());
            variantAnnotation.setAlternate(normalizedVariantList.get(i).getAlternate());

            if (annotatorSet.contains("consequenceType")) {
                try {
                    List<ConsequenceType> consequenceTypeList = getConsequenceTypeList(normalizedVariantList.get(i), geneList, true);
                    variantAnnotation.setConsequenceTypes(consequenceTypeList);
                    checkAndAdjustPhasedConsequenceTypes(normalizedVariantList.get(i), variantBuffer);
                    variantAnnotation
                            .setDisplayConsequenceType(getMostSevereConsequenceType(normalizedVariantList.get(i)
                                    .getAnnotation().getConsequenceTypes()));
                } catch (UnsupportedURLVariantFormat e) {
                    logger.error("Consequence type was not calculated for variant {}. Unrecognised variant format."
                            + " Leaving an empty consequence type list.", normalizedVariantList.get(i).toString());
                } catch (Exception e) {
                    logger.error("Unhandled error when calculating consequence type for variant {}. Leaving an empty"
                            + " consequence type list.", normalizedVariantList.get(i).toString());
//                    throw e;
                }
            }

            /*
             * Gene Annotation
             */
            if (annotatorSet.contains("expression")) {
                variantAnnotation.setGeneExpression(new ArrayList<>());
                for (Gene gene : geneList) {
                    if (gene.getAnnotation().getExpression() != null) {
                        variantAnnotation.getGeneExpression().addAll(gene.getAnnotation().getExpression());
                    }
                }
            }

            if (annotatorSet.contains("geneDisease")) {
                variantAnnotation.setGeneTraitAssociation(new ArrayList<>());
                for (Gene gene : geneList) {
                    if (gene.getAnnotation().getDiseases() != null) {
                        variantAnnotation.getGeneTraitAssociation().addAll(gene.getAnnotation().getDiseases());
                    }
                }
            }

            if (annotatorSet.contains("drugInteraction")) {
                variantAnnotation.setGeneDrugInteraction(new ArrayList<>());
                for (Gene gene : geneList) {
                    if (gene.getAnnotation().getDrugs() != null) {
                        variantAnnotation.getGeneDrugInteraction().addAll(gene.getAnnotation().getDrugs());
                    }
                }
            }

            QueryResult queryResult = new QueryResult(normalizedVariantList.get(i).toString());
            queryResult.setDbTime((int) (System.currentTimeMillis() - startTime));
            queryResult.setNumResults(1);
            queryResult.setNumTotalResults(1);
            //noinspection unchecked
            queryResult.setResult(Collections.singletonList(variantAnnotation));
            variantAnnotationResultList.add(queryResult);

        }

        // Adjust phase of two last variants - if still anything remaining to adjust. This can happen if the two last
        // variants in the batch are phased and the distance between them < 3nts
        if (variantBuffer.size() > 1) {
            adjustPhasedConsequenceTypes(variantBuffer.toArray());
        }

        logger.debug("Main loop iteration annotation performance is {}ms for {} variants", System.currentTimeMillis()
                - startTime, normalizedVariantList.size());

        /*
         * Now, hopefully the other annotations have finished and we can store the results.
         * Method 'processResults' has been implemented in the same class for sanity.
         */
        if (futureVariationAnnotator != null) {
            futureVariationAnnotator.processResults(variationFuture, variantAnnotationResultList, annotatorSet);
        }
        if (futureConservationAnnotator != null) {
            futureConservationAnnotator.processResults(conservationFuture, variantAnnotationResultList);
        }
        if (futureVariantFunctionalScoreAnnotator != null) {
            futureVariantFunctionalScoreAnnotator.processResults(variantFunctionalScoreFuture, variantAnnotationResultList);
        }
        if (futureClinicalAnnotator != null) {
            futureClinicalAnnotator.processResults(clinicalFuture, variantAnnotationResultList);
        }
        fixedThreadPool.shutdown();


        logger.debug("Total batch annotation performance is {}ms for {} variants", System.currentTimeMillis()
                - globalStartTime, normalizedVariantList.size());
        return variantAnnotationResultList;
    }

    private void parseQueryParam(QueryOptions queryOptions) {
        // We process include and exclude query options to know which annotators to use.
        // Include parameter has preference over exclude.
        annotatorSet = getAnnotatorSet(queryOptions);
        logger.debug("Annotators to use: {}", annotatorSet.toString());

        // This field contains all the fields to be returned by overlapping genes
        includeGeneFields = getIncludedGeneFields(annotatorSet);

        // Default behaviour no normalization
        normalize = (queryOptions.get("normalize") != null && queryOptions.get("normalize").equals("true"));
        // Default behaviour use cache
        useCache = (queryOptions.get("useCache") != null ? queryOptions.get("useCache").equals("true") : true);
    }


    private void mergeAnnotation(VariantAnnotation destination, VariantAnnotation origin) {
        destination.setId(origin.getId());
        destination.setChromosome(origin.getChromosome());
        destination.setStart(origin.getStart());
        destination.setReference(origin.getReference());
        destination.setAlternate(origin.getAlternate());
        destination.setDisplayConsequenceType(origin.getDisplayConsequenceType());
        destination.setConsequenceTypes(origin.getConsequenceTypes());
        destination.setConservation(origin.getConservation());
        destination.setGeneExpression(origin.getGeneExpression());
        destination.setGeneTraitAssociation(origin.getGeneTraitAssociation());
        destination.setPopulationFrequencies(origin.getPopulationFrequencies());
        destination.setGeneDrugInteraction(origin.getGeneDrugInteraction());
        destination.setVariantTraitAssociation(origin.getVariantTraitAssociation());
        destination.setFunctionalScore(origin.getFunctionalScore());
    }

    private void checkAndAdjustPhasedConsequenceTypes(Variant variant, Queue<Variant> variantBuffer) {
        // Only SNVs are currently considered for phase adjustment
        if (variant.getType().equals(VariantType.SNV)) {
            // Check and manage variantBuffer for dealing with phased variants
            switch (variantBuffer.size()) {
                case 0:
                    variantBuffer.add(variant);
                    break;
                case 1:
                    if (potentialCodingSNVOverlap(variantBuffer.peek(), variant)) {
                        variantBuffer.add(variant);
                    } else {
                        variantBuffer.poll();
                        variantBuffer.add(variant);
                    }
                    break;
                case 2:
                    if (potentialCodingSNVOverlap(variantBuffer.peek(), variant)) {
                        variantBuffer.add(variant);
                        adjustPhasedConsequenceTypes(variantBuffer.toArray());
                        variantBuffer.poll();
                    } else {
                        // Adjust consequence types for the two previous variants
                        adjustPhasedConsequenceTypes(variantBuffer.toArray());
                        // Remove the two previous variants after adjustment
                        variantBuffer.poll();
                        variantBuffer.poll();
                        variantBuffer.add(variant);
                    }
                default:
                    break;
            }
        }
    }

//    private void checkAndAdjustPhasedConsequenceTypes(Queue<Variant> variantBuffer) {
//        Variant[] variantArray = (Variant[]) variantBuffer.toArray();
//        // SSACGATATCTT -> where S represents the position of the SNV
//        if (potentialCodingSNVOverlap(variantArray[0], variantArray[1])) {
//            // SSSACGATATCTT -> where S represents the position of the SNV. The three SNVs may affect the same codon
//            if (potentialCodingSNVOverlap(variantArray[1], variantArray[2])) {
//                adjustPhasedConsequenceTypes(variantArray);
//            // SSACGATATCVTT -> where S represents the position of the SNV and V represents the position of the third
//            // variant. Only the two first SNVs may affect the same codon.
//            } else {
//                adjustPhasedConsequenceTypes(Arrays.copyOfRange(variantArray, 0,3));
//            }
//        }
//    }

    private void adjustPhasedConsequenceTypes(Object[] variantArray) {
        Variant variant0 = (Variant) variantArray[0];
        for (ConsequenceType consequenceType1 : variant0.getAnnotation().getConsequenceTypes()) {
            ProteinVariantAnnotation newProteinVariantAnnotation = null;
            // Check if this is a coding consequence type. Also this consequence type may have been already
            // updated if there are 3 consecutive phased SNVs affecting the same codon.
            if (isCoding(consequenceType1)
                    && !transcriptAnnotationUpdated(variant0, consequenceType1.getEnsemblTranscriptId())) {
                Variant variant1 = (Variant) variantArray[1];
                ConsequenceType consequenceType2
                        = findCodingOverlappingConsequenceType(consequenceType1, variant1.getAnnotation().getConsequenceTypes());
                // The two first variants affect the same codon
                if (consequenceType2 != null) {
                    // WARNING: assumes variants are sorted according to their coordinates
                    int cdnaPosition = consequenceType1.getCdnaPosition();
                    int cdsPosition = consequenceType1.getCdsPosition();
                    String codon = null;
//                    String alternateAA = null;
                    List<SequenceOntologyTerm> soTerms = null;
                    ConsequenceType consequenceType3 = null;
                    Variant variant2 = null;
                    // Check if the third variant also affects the same codon
                    if (variantArray.length > 2) {
                        variant2 = (Variant) variantArray[2];
                        consequenceType3
                                = findCodingOverlappingConsequenceType(consequenceType2, variant2.getAnnotation().getConsequenceTypes());
                    }
                    // The three SNVs affect the same codon
                    if (consequenceType3 != null) {
                        String referenceCodon = consequenceType1.getCodon().split("/")[0].toUpperCase();
                        // WARNING: assumes variants are sorted according to their coordinates
                        String alternateCodon = variant0.getAlternate() + variant1.getAlternate()
                                + variant2.getAlternate();
                        codon = referenceCodon + "/" + alternateCodon;
//                            alternateAA = VariantAnnotationUtils.CODON_TO_A.get(alternateCodon);
                        soTerms = updatePhasedSoTerms(consequenceType1.getSequenceOntologyTerms(),
                                String.valueOf(referenceCodon), String.valueOf(alternateCodon),
                                variant1.getChromosome().equals("MT"));

                        // Update consequenceType3
                        consequenceType3.setCdnaPosition(cdnaPosition);
                        consequenceType3.setCdsPosition(cdsPosition);
                        consequenceType3.setCodon(codon);
                        //                        consequenceType3.getProteinVariantAnnotation().setAlternate(alternateAA);
                        newProteinVariantAnnotation = getProteinAnnotation(consequenceType3);
                        consequenceType3.setProteinVariantAnnotation(newProteinVariantAnnotation);
                        consequenceType3.setSequenceOntologyTerms(soTerms);

                        // Flag these transcripts as already updated for this variant
                        flagTranscriptAnnotationUpdated(variant2, consequenceType1.getEnsemblTranscriptId());

                        // Only the two first SNVs affect the same codon
                    } else {
                        int codonIdx1 = getUpperCaseLetterPosition(consequenceType1.getCodon().split("/")[0]);
                        int codonIdx2 = getUpperCaseLetterPosition(consequenceType2.getCodon().split("/")[0]);

                        // Set referenceCodon  and alternateCodon leaving only the nts that change in uppercase.
                        // Careful with upper/lower case letters
                        char[] referenceCodonArray = consequenceType1.getCodon().split("/")[0].toLowerCase().toCharArray();
                        referenceCodonArray[codonIdx1] = Character.toUpperCase(referenceCodonArray[codonIdx1]);
                        referenceCodonArray[codonIdx2] = Character.toUpperCase(referenceCodonArray[codonIdx2]);
                        char[] alternateCodonArray = referenceCodonArray.clone();
                        alternateCodonArray[codonIdx1] = variant0.getAlternate().toUpperCase().toCharArray()[0];
                        alternateCodonArray[codonIdx2] = variant1.getAlternate().toUpperCase().toCharArray()[0];

                        codon = String.valueOf(referenceCodonArray) + "/" + String.valueOf(alternateCodonArray);
//                            alternateAA = VariantAnnotationUtils.CODON_TO_A.get(String.valueOf(alternateCodonArray).toUpperCase());
                        soTerms = updatePhasedSoTerms(consequenceType1.getSequenceOntologyTerms(),
                                String.valueOf(referenceCodonArray).toUpperCase(),
                                String.valueOf(alternateCodonArray).toUpperCase(), variant1.getChromosome().equals("MT"));
                    }

                    // Update consequenceType1 & 2
                    consequenceType1.setCodon(codon);
                    //                    consequenceType1.getProteinVariantAnnotation().setAlternate(alternateAA);
                    consequenceType1.setProteinVariantAnnotation(newProteinVariantAnnotation == null
                            ? getProteinAnnotation(consequenceType1) : newProteinVariantAnnotation);
                    consequenceType1.setSequenceOntologyTerms(soTerms);
                    consequenceType2.setCdnaPosition(cdnaPosition);
                    consequenceType2.setCdsPosition(cdsPosition);
                    consequenceType2.setCodon(codon);
                    //                    consequenceType2.getProteinVariantAnnotation().setAlternate(alternateAA);
                    consequenceType2.setProteinVariantAnnotation(consequenceType1.getProteinVariantAnnotation());
                    consequenceType2.setSequenceOntologyTerms(soTerms);

                    // Flag these transcripts as already updated for this variant
                    flagTranscriptAnnotationUpdated(variant0, consequenceType1.getEnsemblTranscriptId());
                    flagTranscriptAnnotationUpdated(variant1, consequenceType1.getEnsemblTranscriptId());
                }
            }
        }
    }

    private void flagTranscriptAnnotationUpdated(Variant variant, String ensemblTranscriptId) {
        Map<String, Object> additionalAttributesMap = variant.getAnnotation().getAdditionalAttributes();
        if (additionalAttributesMap == null) {
            additionalAttributesMap = new HashMap<>();
            Map<String, String> transcriptsSet = new HashMap<>();
            transcriptsSet.put(ensemblTranscriptId, null);
            additionalAttributesMap.put("phasedTranscripts", transcriptsSet);
            variant.getAnnotation().setAdditionalAttributes(additionalAttributesMap);
        } else if (additionalAttributesMap.get("phasedTranscripts") == null) {
            Map<String, String> transcriptsSet = new HashMap<>();
            transcriptsSet.put(ensemblTranscriptId, null);
            additionalAttributesMap.put("phasedTranscripts", transcriptsSet);
        } else {
            ((Map) additionalAttributesMap.get("phasedTranscripts")).put(ensemblTranscriptId, null);
        }
    }

    private boolean transcriptAnnotationUpdated(Variant variant, String ensemblTranscriptId) {
        if (variant.getAnnotation().getAdditionalAttributes() != null
                && variant.getAnnotation().getAdditionalAttributes().get("phasedTranscripts") != null
                && ((Map<String, String>) variant.getAnnotation().getAdditionalAttributes().get("phasedTranscripts"))
                .containsKey(ensemblTranscriptId)) {
            return true;
        }
        return false;
    }

    private int getUpperCaseLetterPosition(String string) {
//        Pattern pat = Pattern.compile("G");
        Pattern pat = Pattern.compile("[A,C,G,T]");
        Matcher match = pat.matcher(string);
        if (match.find()) {
            return match.start();
        } else {
            return -1;
        }
    }

    private ConsequenceType findCodingOverlappingConsequenceType(ConsequenceType consequenceType,
                                                                 List<ConsequenceType> consequenceTypeList) {
        for (ConsequenceType consequenceType1 : consequenceTypeList) {
            if (isCoding(consequenceType1)
                    && consequenceType.getEnsemblTranscriptId().equals(consequenceType1.getEnsemblTranscriptId())
                    && consequenceType.getProteinVariantAnnotation().getPosition()
                    .equals(consequenceType1.getProteinVariantAnnotation().getPosition())) {
                return consequenceType1;
            }
        }
        return null;
    }

    private boolean isCoding(ConsequenceType consequenceType) {
        for (SequenceOntologyTerm sequenceOntologyTerm : consequenceType.getSequenceOntologyTerms()) {
            if (VariantAnnotationUtils.CODING_SO_NAMES.contains(sequenceOntologyTerm.getName())) {
                return true;
            }
        }
        return false;
    }

    private List<SequenceOntologyTerm> updatePhasedSoTerms(List<SequenceOntologyTerm> sequenceOntologyTermList,
                                                           String referenceCodon, String alternateCodon,
                                                           Boolean useMitochondrialCode) {

        // Removes all coding-associated SO terms
        int i = 0;
        do {
            if (VariantAnnotationUtils.CODING_SO_NAMES.contains(sequenceOntologyTermList.get(i).getName())) {
                sequenceOntologyTermList.remove(i);
            } else {
                i++;
            }
        } while(i < sequenceOntologyTermList.size());

        // Add the new coding SO term as appropriate
        String newSoName = null;
        if (VariantAnnotationUtils.isSynonymousCodon(useMitochondrialCode, referenceCodon, alternateCodon)) {
            if (VariantAnnotationUtils.isStopCodon(useMitochondrialCode, referenceCodon)) {
                newSoName = VariantAnnotationUtils.STOP_RETAINED_VARIANT;
            } else {  // coding end may be not correctly annotated (incomplete_terminal_codon_variant),
                // but if the length of the cds%3=0, annotation should be synonymous variant
                newSoName = VariantAnnotationUtils.SYNONYMOUS_VARIANT;
            }
        } else if (VariantAnnotationUtils.isStopCodon(useMitochondrialCode, referenceCodon)) {
            newSoName = VariantAnnotationUtils.STOP_LOST;
        } else if (VariantAnnotationUtils.isStopCodon(useMitochondrialCode, alternateCodon)) {
            newSoName = VariantAnnotationUtils.STOP_GAINED;
        } else {
            newSoName = VariantAnnotationUtils.MISSENSE_VARIANT;
        }
        sequenceOntologyTermList
                .add(new SequenceOntologyTerm(ConsequenceTypeMappings.getSoAccessionString(newSoName), newSoName));

        return sequenceOntologyTermList;
    }

    private boolean potentialCodingSNVOverlap(Variant variant1, Variant variant2) {
        return Math.abs(variant1.getStart() - variant2.getStart()) < 3
                && variant1.getChromosome().equals(variant2.getChromosome())
                && variant1.getType().equals(VariantType.SNV) && variant2.getType().equals(VariantType.SNV)
                && samePhase(variant1, variant2);
    }

    private boolean samePhase(Variant variant1, Variant variant2) {
        if (variant1.getStudies() != null && !variant1.getStudies().isEmpty()) {
            if (variant2.getStudies() != null && !variant2.getStudies().isEmpty()) {
                int psIdx1 = variant1.getStudies().get(0).getFormat().indexOf("PS");
                if (psIdx1 != -1) {
                    int psIdx2 = variant2.getStudies().get(0).getFormat().indexOf("PS");
                    if (psIdx2 != -1 &&  // variant2 does have PS set
                            // same phase set value in both variants
                            variant2.getStudies().get(0).getSamplesData().get(0).get(psIdx2)
                                    .equals(variant1.getStudies().get(0).getSamplesData().get(0).get(psIdx1))
                            // Same genotype call in both variants (e.g. 1|0=1|0).
                            // WARNING: assuming variant1 and variant2 do have Files.
                            && variant1.getStudies().get(0).getFiles().get(0).getCall()
                            .equals(variant2.getStudies().get(0).getFiles().get(0).getCall())) {
                        return true;
                    }
                }
            }
        }
        return false;
    }

    private String getMostSevereConsequenceType(List<ConsequenceType> consequenceTypeList) {
        int max = -1;
        String mostSevereConsequencetype = null;
        for (ConsequenceType consequenceType : consequenceTypeList) {
            for (SequenceOntologyTerm sequenceOntologyTerm : consequenceType.getSequenceOntologyTerms()) {
                int rank = VariantAnnotationUtils.SO_SEVERITY.get(sequenceOntologyTerm.getName());
                if (rank > max) {
                    max = rank;
                    mostSevereConsequencetype = sequenceOntologyTerm.getName();
                }
            }
        }

        return mostSevereConsequencetype;
    }

    private Set<String> getAnnotatorSet(QueryOptions queryOptions) {
        Set<String> annotatorSet;
        List<String> includeList = queryOptions.getAsStringList("include");
        if (includeList.size() > 0) {
            annotatorSet = new HashSet<>(includeList);
        } else {
            annotatorSet = new HashSet<>(Arrays.asList("variation", "clinical", "conservation", "functionalScore",
                    "consequenceType", "expression", "geneDisease", "drugInteraction", "populationFrequencies"));
            List<String> excludeList = queryOptions.getAsStringList("exclude");
            excludeList.forEach(annotatorSet::remove);
        }
        return annotatorSet;
    }

    private String getIncludedGeneFields(Set<String> annotatorSet) {
        String includeGeneFields = "name,id,start,end,transcripts.id,transcripts.start,transcripts.end,transcripts.strand,"
                + "transcripts.cdsLength,transcripts.annotationFlags,transcripts.biotype,transcripts.genomicCodingStart,"
                + "transcripts.genomicCodingEnd,transcripts.cdnaCodingStart,transcripts.cdnaCodingEnd,transcripts.exons.start,"
                + "transcripts.exons.end,transcripts.exons.sequence,transcripts.exons.phase,mirna.matures,mirna.sequence,"
                + "mirna.matures.cdnaStart,mirna.matures.cdnaEnd";

        if (annotatorSet.contains("expression")) {
            includeGeneFields += ",annotation.expression";
        }
        if (annotatorSet.contains("geneDisease")) {
            includeGeneFields += ",annotation.diseases";
        }
        if (annotatorSet.contains("drugInteraction")) {
            includeGeneFields += ",annotation.drugs";
        }
        return includeGeneFields;
    }

    private List<Gene> getAffectedGenes(Variant variant, String includeFields) {
        // reference = "" if insertion, reference = null if CNV for example
        int variantStart = variant.getReference() != null && variant.getReference().isEmpty()
                ? variant.getStart() - 1 : variant.getStart();
        QueryOptions queryOptions = new QueryOptions("include", includeFields);
//        QueryResult queryResult = geneDBAdaptor.getAllByRegion(new Region(variant.getChromosome(),
//                variantStart - 5000, variant.getStart() + variant.getReference().length() - 1 + 5000), queryOptions);

        return geneDBAdaptor
                .getByRegion(new Region(variant.getChromosome(), Math.max(1, variantStart - 5000),
                        variant.getEnd() + 5000), queryOptions).getResult();
//                        variant.getStart() + variant.getReference().length() - 1 + 5000), queryOptions).getResult();

//        return geneDBAdaptor.get(new Query("region", variant.getChromosome()+":"+(variantStart - 5000)+":"
//                +(variant.getStart() + variant.getReference().length() - 1 + 5000)), queryOptions)
//                .getResult();

//        QueryResult queryResult = geneDBAdaptor.getAllByRegion(new Region(variant.getChromosome(),
//                variantStart - 5000, variant.getStart() + variant.getReference().length() - 1 + 5000), queryOptions);
//
//        List<Gene> geneList = new ArrayList<>(queryResult.getNumResults());
//        for (Object object : queryResult.getResult()) {
//            Gene gene = geneObjectMapper.convertValue(object, Gene.class);
//            geneList.add(gene);
//        }
//        return geneList;
    }

    private boolean nonSynonymous(ConsequenceType consequenceType, boolean useMitochondrialCode) {
        if (consequenceType.getCodon() == null) {
            return false;
        } else {
            String[] parts = consequenceType.getCodon().split("/");
            String ref = String.valueOf(parts[0]).toUpperCase();
            String alt = String.valueOf(parts[1]).toUpperCase();
            return !VariantAnnotationUtils.isSynonymousCodon(useMitochondrialCode, ref, alt)
                    && !VariantAnnotationUtils.isStopCodon(useMitochondrialCode, ref);
        }
    }

    private ProteinVariantAnnotation getProteinAnnotation(ConsequenceType consequenceType) {
        if (consequenceType.getProteinVariantAnnotation() != null) {
            QueryResult<ProteinVariantAnnotation> proteinVariantAnnotation = proteinDBAdaptor.getVariantAnnotation(
                    consequenceType.getEnsemblTranscriptId(),
                    consequenceType.getProteinVariantAnnotation().getPosition(),
                    consequenceType.getProteinVariantAnnotation().getReference(),
                    consequenceType.getProteinVariantAnnotation().getAlternate(), new QueryOptions());

            if (proteinVariantAnnotation.getNumResults() > 0) {
                return proteinVariantAnnotation.getResult().get(0);
            }
        }
        return null;
    }

    private ConsequenceTypeCalculator getConsequenceTypeCalculator(Variant variant) throws UnsupportedURLVariantFormat {
        switch (getVariantType(variant)) {
            case INSERTION:
                return new ConsequenceTypeInsertionCalculator(genomeDBAdaptor);
            case DELETION:
                return new ConsequenceTypeDeletionCalculator(genomeDBAdaptor);
            case SNV:
                return new ConsequenceTypeSNVCalculator();
            case CNV:
                return new ConsequenceTypeCNVCalculator();
            default:
                throw new UnsupportedURLVariantFormat();
        }
    }

    private VariantType getVariantType(Variant variant) throws UnsupportedURLVariantFormat {
        if (variant.getType() == null) {
            variant.setType(Variant.inferType(variant.getReference(), variant.getAlternate(), variant.getLength()));
        }
        // FIXME: remove the if block below as soon as the Variant.inferType method is able to differentiate between
        // FIXME: insertions and deletions
        if (variant.getType().equals(VariantType.INDEL)) {
            if (variant.getReference().isEmpty()) {
                variant.setType(VariantType.INSERTION);
            } else {
                variant.setType(VariantType.DELETION);
            }
        }
        return variant.getType();
//        return getVariantType(variant.getReference(), variant.getAlternate());
    }

//    private VariantType getVariantType(String reference, String alternate) {
//        if (reference.isEmpty()) {
//            return VariantType.INSERTION;
//        } else if (alternate.isEmpty()) {
//            return VariantType.DELETION;
//        } else if (reference.length() == 1 && alternate.length() == 1) {
//            return VariantType.SNV;
//        } else {
//            throw new UnsupportedURLVariantFormat();
//        }
//    }

    private List<RegulatoryFeature> getAffectedRegulatoryRegions(Variant variant) {
        int variantStart = variant.getReference() != null && variant.getReference().isEmpty()
                ? variant.getStart() - 1 : variant.getStart();
        QueryOptions queryOptions = new QueryOptions();
        queryOptions.add("include", "chromosome,start,end");
//        QueryResult queryResult = regulationDBAdaptor.nativeGet(new Query("region", variant.getChromosome()
//                + ":" + variantStart + ":" + (variant.getStart() + variant.getReference().length() - 1)), queryOptions);
        QueryResult<RegulatoryFeature> queryResult = regulationDBAdaptor.getByRegion(new Region(variant.getChromosome(),
                variantStart, variant.getEnd()), queryOptions);
//                variantStart, variant.getStart() + variant.getReference().length() - 1), queryOptions);

        List<RegulatoryFeature> regionList = new ArrayList<>(queryResult.getNumResults());
        for (RegulatoryFeature object : queryResult.getResult()) {
            regionList.add(object);
        }

//        for (Object object : queryResult.getResult()) {
//            Document dbObject = (Document) object;
//            RegulatoryRegion regulatoryRegion = new RegulatoryRegion();
//            regulatoryRegion.setChromosome((String) dbObject.get("chromosome"));
//            regulatoryRegion.setStart((int) dbObject.get("start"));
//            regulatoryRegion.setEnd((int) dbObject.get("end"));
//            regulatoryRegion.setType((String) dbObject.get("featureType"));
//            regionList.add(regulatoryRegion);
//        }

        return regionList;
    }

    private List<ConsequenceType> getConsequenceTypeList(Variant variant, List<Gene> geneList, boolean regulatoryAnnotation) {
        List<RegulatoryFeature> regulatoryRegionList = null;
        if (regulatoryAnnotation) {
            regulatoryRegionList = getAffectedRegulatoryRegions(variant);
        }
        ConsequenceTypeCalculator consequenceTypeCalculator = getConsequenceTypeCalculator(variant);
        List<ConsequenceType> consequenceTypeList = consequenceTypeCalculator.run(variant, geneList, regulatoryRegionList);
        if (variant.getType() == VariantType.SNV
                || Variant.inferType(variant.getReference(), variant.getAlternate(), variant.getLength()) == VariantType.SNV) {
            for (ConsequenceType consequenceType : consequenceTypeList) {
                if (nonSynonymous(consequenceType, variant.getChromosome().equals("MT"))) {
                    consequenceType.setProteinVariantAnnotation(getProteinAnnotation(consequenceType));
                }
            }
        }
        return consequenceTypeList;
    }

    private List<Region> variantListToRegionList(List<Variant> variantList) {
        List<Region> regionList = new ArrayList<>(variantList.size());
        for (Variant variant : variantList) {
            regionList.add(new Region(variant.getChromosome(), variant.getStart(), variant.getStart()));
        }
        return regionList;
    }

    /*
     * Future classes for Async annotations
     */
    class FutureVariationAnnotator implements Callable<List<QueryResult<Variant>>> {
        private List<Variant> variantList;
        private QueryOptions queryOptions;

        public FutureVariationAnnotator(List<Variant> variantList, QueryOptions queryOptions) {
            this.variantList = variantList;
            this.queryOptions = queryOptions;
        }

        @Override
        public List<QueryResult<Variant>> call() throws Exception {
            long startTime = System.currentTimeMillis();
            List<QueryResult<Variant>> variationQueryResultList = variantDBAdaptor.getByVariant(variantList, queryOptions);
            logger.debug("Variation query performance is {}ms for {} variants", System.currentTimeMillis() - startTime, variantList.size());
            return variationQueryResultList;
        }

        public void processResults(Future<List<QueryResult<Variant>>> conservationFuture,
                                   List<QueryResult<VariantAnnotation>> variantAnnotationResultList,
                                   Set<String> annotatorSet) throws InterruptedException, ExecutionException {
//            try {
            while (!conservationFuture.isDone()) {
                Thread.sleep(1);
            }

            List<QueryResult<Variant>> variationQueryResults = conservationFuture.get();
            if (variationQueryResults != null) {
                for (int i = 0; i < variantAnnotationResultList.size(); i++) {
                    if (variationQueryResults.get(i).first() != null && variationQueryResults.get(i).first().getIds().size() > 0) {
                        variantAnnotationResultList.get(i).first().setId(variationQueryResults.get(i).first().getIds().get(0));

                    }

                    if (annotatorSet.contains("populationFrequencies") && variationQueryResults.get(i).first() != null) {
                        variantAnnotationResultList.get(i).first().setPopulationFrequencies(variationQueryResults.get(i)
                                .first().getAnnotation().getPopulationFrequencies());
                    }
//                        List<Document> variationDBList = (List<Document>) variationQueryResults.get(i).getResult();
//                        if (variationDBList != null && variationDBList.size() > 0) {
//                            BasicDBList idsDBList = (BasicDBList) variationDBList.get(0).get("ids");
//                            if (idsDBList != null) {
//                                variantAnnotationResultList.get(i).getResult().get(0).setId((String) idsDBList.get(0));
//                            }
//                            if (annotatorSet.contains("populationFrequencies")) {
//                                Document annotationDBObject =  (Document) variationDBList.get(0).get("annotation");
//                                if (annotationDBObject != null) {
//                                    BasicDBList freqsDBList = (BasicDBList) annotationDBObject.get("populationFrequencies");
//                                    if (freqsDBList != null) {
//                                        Document freqDBObject;
//                                        variantAnnotationResultList.get(i).getResult().get(0).setPopulationFrequencies(new ArrayList<>());
//                                        for (int j = 0; j < freqsDBList.size(); j++) {
//                                            freqDBObject = ((Document) freqsDBList.get(j));
//                                            if (freqDBObject != null && freqDBObject.get("refAllele") != null) {
//                                                if (freqDBObject.containsKey("study")) {
//                                                    variantAnnotationResultList.get(i).getResult().get(0)
//                                                            .getPopulationFrequencies()
//                                                            .add(new PopulationFrequency(freqDBObject.get("study").toString(),
//                                                                    freqDBObject.get("population").toString(),
//                                                                    freqDBObject.get("refAllele").toString(),
//                                                                    freqDBObject.get("altAllele").toString(),
//                                                                    Float.valueOf(freqDBObject.get("refAlleleFreq").toString()),
//                                                                    Float.valueOf(freqDBObject.get("altAlleleFreq").toString()),
//                                                                    0.0f, 0.0f, 0.0f));
//                                                } else {
//                                                    variantAnnotationResultList.get(i).getResult().get(0)
//                                                            .getPopulationFrequencies().add(new PopulationFrequency("1000G_PHASE_3",
//                                                            freqDBObject.get("population").toString(),
//                                                            freqDBObject.get("refAllele").toString(),
//                                                            freqDBObject.get("altAllele").toString(),
//                                                            Float.valueOf(freqDBObject.get("refAlleleFreq").toString()),
//                                                            Float.valueOf(freqDBObject.get("altAlleleFreq").toString()),
//                                                            0.0f, 0.0f, 0.0f));
//                                                }
//                                            }
//                                        }
//                                    }
//                                }
//                            }
//                        }
                }
            }
//            } catch (ExecutionException e) {
//            } catch (InterruptedException | ExecutionException e) {
//                e.printStackTrace();
//            }
        }
    }

    class FutureConservationAnnotator implements Callable<List<QueryResult>> {
        private List<Variant> variantList;

        private QueryOptions queryOptions;

        public FutureConservationAnnotator(List<Variant> variantList, QueryOptions queryOptions) {
            this.variantList = variantList;
            this.queryOptions = queryOptions;
        }

        @Override
        public List<QueryResult> call() throws Exception {
            long startTime = System.currentTimeMillis();
            List<QueryResult> conservationQueryResultList = conservationDBAdaptor
                    .getAllScoresByRegionList(variantListToRegionList(variantList), queryOptions);
            logger.debug("Conservation query performance is {}ms for {} variants", System.currentTimeMillis() - startTime,
                    variantList.size());
            return conservationQueryResultList;
        }

        public void processResults(Future<List<QueryResult>> conservationFuture,
                                   List<QueryResult<VariantAnnotation>> variantAnnotationResultList)
                throws InterruptedException, ExecutionException {
//            try {
            while (!conservationFuture.isDone()) {
                Thread.sleep(1);
            }

            List<QueryResult> conservationQueryResults = conservationFuture.get();
            if (conservationQueryResults != null) {
                for (int i = 0; i < variantAnnotationResultList.size(); i++) {
                    variantAnnotationResultList.get(i).getResult().get(0)
                            .setConservation((List<Score>) conservationQueryResults.get(i).getResult());
                }
            }
//            } catch (ExecutionException e) {
//            } catch (InterruptedException | ExecutionException e) {
//                e.printStackTrace();
//            }
        }

    }

    class FutureVariantFunctionalScoreAnnotator implements Callable<List<QueryResult<Score>>> {
        private List<Variant> variantList;

        private QueryOptions queryOptions;

        public FutureVariantFunctionalScoreAnnotator(List<Variant> variantList, QueryOptions queryOptions) {
            this.variantList = variantList;
            this.queryOptions = queryOptions;
        }

        @Override
        public List<QueryResult<Score>> call() throws Exception {
            long startTime = System.currentTimeMillis();
//            List<QueryResult> variantFunctionalScoreQueryResultList =
//                    variantFunctionalScoreDBAdaptor.getAllByVariantList(variantList, queryOptions);
            List<QueryResult<Score>> variantFunctionalScoreQueryResultList =
                    variantDBAdaptor.getFunctionalScoreVariant(variantList, queryOptions);
            logger.debug("VariantFunctionalScore query performance is {}ms for {} variants",
                    System.currentTimeMillis() - startTime, variantList.size());
            return variantFunctionalScoreQueryResultList;
        }

        public void processResults(Future<List<QueryResult<Score>>> variantFunctionalScoreFuture,
                                   List<QueryResult<VariantAnnotation>> variantAnnotationResultList)
                throws InterruptedException, ExecutionException {
//            try {
            while (!variantFunctionalScoreFuture.isDone()) {
                Thread.sleep(1);
            }

            List<QueryResult<Score>> variantFunctionalScoreQueryResults = variantFunctionalScoreFuture.get();
            if (variantFunctionalScoreQueryResults != null) {
                for (int i = 0; i < variantAnnotationResultList.size(); i++) {
                    if (variantFunctionalScoreQueryResults.get(i).getNumResults() > 0) {
                        variantAnnotationResultList.get(i).getResult().get(0)
                                .setFunctionalScore((List<Score>) variantFunctionalScoreQueryResults.get(i).getResult());
                    }
                }
            }
//            } catch (ExecutionException e) {
//            } catch (InterruptedException | ExecutionException e) {
//                e.printStackTrace();
            }
//        }

    }

    class FutureClinicalAnnotator implements Callable<List<QueryResult>> {
        private List<Variant> variantList;
        private QueryOptions queryOptions;

        public FutureClinicalAnnotator(List<Variant> variantList, QueryOptions queryOptions) {
            this.variantList = variantList;
            this.queryOptions = queryOptions;
        }

        @Override
        public List<QueryResult> call() throws Exception {
            long startTime = System.currentTimeMillis();
            List<QueryResult> clinicalQueryResultList = clinicalDBAdaptor.getAllByGenomicVariantList(variantList, queryOptions);
            logger.debug("Clinical query performance is {}ms for {} variants", System.currentTimeMillis() - startTime, variantList.size());
            return clinicalQueryResultList;
        }

        public void processResults(Future<List<QueryResult>> clinicalFuture,
                                   List<QueryResult<VariantAnnotation>> variantAnnotationResults)
                throws InterruptedException, ExecutionException {
//            try {
            while (!clinicalFuture.isDone()) {
                Thread.sleep(1);
            }

            List<QueryResult> clinicalQueryResults = clinicalFuture.get();
            if (clinicalQueryResults != null) {
                for (int i = 0; i < variantAnnotationResults.size(); i++) {
                    QueryResult clinicalQueryResult = clinicalQueryResults.get(i);
                    if (clinicalQueryResult.getResult() != null && clinicalQueryResult.getResult().size() > 0) {
                        variantAnnotationResults.get(i).getResult().get(0)
                                .setVariantTraitAssociation((VariantTraitAssociation) clinicalQueryResult.getResult().get(0));
                    }
                }
            }
//            } catch (ExecutionException e) {
////            } catch (InterruptedException | ExecutionException e) {
//                e.printStackTrace();
//            }
        }
    }

}<|MERGE_RESOLUTION|>--- conflicted
+++ resolved
@@ -295,14 +295,10 @@
         ExecutorService fixedThreadPool = Executors.newFixedThreadPool(4);
         FutureVariationAnnotator futureVariationAnnotator = null;
         Future<List<QueryResult<Variant>>> variationFuture = null;
-<<<<<<< HEAD
-        if (!useCache && (annotatorSet.contains("variation") || annotatorSet.contains("populationFrequencies"))) {
-            futureVariationAnnotator = new FutureVariationAnnotator(normalizedVariantList, queryOptions);
-=======
+
         if (annotatorSet.contains("variation") || annotatorSet.contains("populationFrequencies")) {
             futureVariationAnnotator = new FutureVariationAnnotator(normalizedVariantList, new QueryOptions("include",
                     "id,annotation.populationFrequencies"));
->>>>>>> 5671ebbd
             variationFuture = fixedThreadPool.submit(futureVariationAnnotator);
         }
 
