--- conflicted
+++ resolved
@@ -17,10 +17,7 @@
 package org.opencb.cellbase.core.variant.annotation;
 
 import org.apache.commons.lang3.StringUtils;
-<<<<<<< HEAD
 import org.apache.commons.lang3.time.StopWatch;
-=======
->>>>>>> bf9b68c3
 import org.opencb.biodata.models.core.Gene;
 import org.opencb.biodata.models.core.Region;
 import org.opencb.biodata.models.core.RegulatoryFeature;
@@ -88,7 +85,7 @@
     private static Logger logger = LoggerFactory.getLogger(VariantAnnotationCalculator.class);
     private static HgvsCalculator hgvsCalculator;
 
-<<<<<<< HEAD
+
     public enum AnnotationTimes {
         VARIATION_CALL, CONSERVATION_CALL, VARIANT_FUNCTIONAL_SCORE_CALL, CLINICAL_CALL, REPEATS_CALL, CYTOBAND_CALL,
         GENE_DEPENDENT_ANNOTATIONSET, GENE_DEPENDENT_ANNOTATIONSET_HGVS, GENE_DEPENDENT_ANNOTATIONSET_GENE_ANNOTATION,
@@ -106,12 +103,10 @@
     public static Map<AnnotationTimes, AtomicLong> getTimes() {
         return times;
     }
-=======
     private static final String REGULATORY_REGION_FEATURE_TYPE_ATTRIBUTE = "featureType";
     private static final String TF_BINDING_SITE = RegulationDBAdaptor.FeatureType.TF_binding_site.name() + ","
             + RegulationDBAdaptor.FeatureType.TF_binding_site_motif;
     private static final String REGION = "region";
->>>>>>> bf9b68c3
 
     public static void printTimesSummary() {
         printTimesSummary(logger::info);
@@ -527,16 +522,11 @@
 
             if (annotatorSet.contains("consequenceType")) {
                 try {
-<<<<<<< HEAD
                     StopWatch consequenceTypeWatch = createStarted();
                     List<ConsequenceType> consequenceTypeList = getConsequenceTypeList(normalizedVariantList.get(i),
-                            geneList, true);
+                            geneList, true, queryOptions);
                     times.get(AnnotationTimes.GENE_DEPENDENT_ANNOTATIONSET_CONSEQUENCE_TYPE)
                             .addAndGet(consequenceTypeWatch.getNanoTime());
-=======
-                    List<ConsequenceType> consequenceTypeList = getConsequenceTypeList(normalizedVariantList.get(i),
-                            geneList, true, queryOptions);
->>>>>>> bf9b68c3
                     variantAnnotation.setConsequenceTypes(consequenceTypeList);
                     if (phased) {
                         checkAndAdjustPhasedConsequenceTypes(normalizedVariantList.get(i), variantBuffer);
@@ -1404,12 +1394,7 @@
 
         @Override
         public List<QueryResult<Variant>> call() throws Exception {
-<<<<<<< HEAD
             long startTime = System.nanoTime();
-=======
-            long startTime = System.currentTimeMillis();
-            logger.debug("Query variation");
->>>>>>> bf9b68c3
             List<QueryResult<Variant>> variationQueryResultList = variantDBAdaptor.getByVariant(variantList, queryOptions);
             long delta = System.nanoTime() - startTime;
             logger.debug("Variation query performance is {}ms for {} variants", delta, variantList.size());
@@ -1502,12 +1487,7 @@
 
         @Override
         public List<QueryResult> call() throws Exception {
-<<<<<<< HEAD
             long startTime = System.nanoTime();
-=======
-            long startTime = System.currentTimeMillis();
-            logger.debug("Query conservation");
->>>>>>> bf9b68c3
             List<QueryResult> conservationQueryResultList = conservationDBAdaptor
                     .getAllScoresByRegionList(variantListToRegionList(variantList), queryOptions);
             long delta = System.nanoTime() - startTime;
@@ -1600,12 +1580,8 @@
 
         @Override
         public List<QueryResult> call() throws Exception {
-<<<<<<< HEAD
+
             long startTime = System.nanoTime();
-=======
-            long startTime = System.currentTimeMillis();
-            logger.debug("Query clinical");
->>>>>>> bf9b68c3
             List<QueryResult> clinicalQueryResultList = clinicalDBAdaptor.getAllByGenomicVariantList(variantList, queryOptions);
             long delta = System.nanoTime() - startTime;
             logger.debug("Clinical query performance is {}ms for {} variants", delta, variantList.size());
