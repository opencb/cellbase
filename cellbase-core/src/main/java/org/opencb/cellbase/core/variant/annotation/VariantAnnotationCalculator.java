/*
 * Copyright 2015 OpenCB
 *
 * Licensed under the Apache License, Version 2.0 (the "License");
 * you may not use this file except in compliance with the License.
 * You may obtain a copy of the License at
 *
 *     http://www.apache.org/licenses/LICENSE-2.0
 *
 * Unless required by applicable law or agreed to in writing, software
 * distributed under the License is distributed on an "AS IS" BASIS,
 * WITHOUT WARRANTIES OR CONDITIONS OF ANY KIND, either express or implied.
 * See the License for the specific language governing permissions and
 * limitations under the License.
 */

package org.opencb.cellbase.core.variant.annotation;

import org.opencb.biodata.models.core.Gene;
import org.opencb.biodata.models.core.Region;
import org.opencb.biodata.models.variant.Variant;
import org.opencb.biodata.models.variant.VariantNormalizer;
import org.opencb.biodata.models.variant.annotation.ConsequenceTypeMappings;
import org.opencb.biodata.models.variant.avro.*;
import org.opencb.cellbase.core.api.*;
import org.opencb.biodata.models.core.RegulatoryFeature;
import org.opencb.commons.datastore.core.QueryOptions;
import org.opencb.commons.datastore.core.QueryResult;
import org.slf4j.Logger;
import org.slf4j.LoggerFactory;

import java.util.*;
import java.util.concurrent.*;
import java.util.regex.Matcher;
import java.util.regex.Pattern;

//import org.opencb.cellbase.core.db.api.core.ConservedRegionDBAdaptor;
//import org.opencb.cellbase.core.db.api.core.GeneDBAdaptor;
//import org.opencb.cellbase.core.db.api.core.GenomeDBAdaptor;
//import org.opencb.cellbase.core.db.api.core.ProteinDBAdaptor;
//import org.opencb.cellbase.core.db.api.regulatory.RegulatoryRegionDBAdaptor;
//import org.opencb.cellbase.core.db.api.variation.ClinicalDBAdaptor;
//import org.opencb.cellbase.core.db.api.variation.VariantFunctionalScoreDBAdaptor;
//import org.opencb.cellbase.core.db.api.variation.VariationDBAdaptor;

/**
 * Created by imedina on 06/02/16.
 */
/**
 * Created by imedina on 11/07/14.
 *
 * @author Javier Lopez fjlopez@ebi.ac.uk;
 */
public class VariantAnnotationCalculator { //extends MongoDBAdaptor implements VariantAnnotationDBAdaptor<VariantAnnotation> {

    private GenomeDBAdaptor genomeDBAdaptor;
    private GeneDBAdaptor geneDBAdaptor;
    private RegulationDBAdaptor regulationDBAdaptor;
    private VariantDBAdaptor variantDBAdaptor;
    private ClinicalDBAdaptor clinicalDBAdaptor;
    private ProteinDBAdaptor proteinDBAdaptor;
    private ConservationDBAdaptor conservationDBAdaptor;
    private Set<String> annotatorSet;
    private String includeGeneFields;

    private DBAdaptorFactory dbAdaptorFactory;
    //    private ObjectMapper geneObjectMapper;
    private final VariantNormalizer normalizer;
    private boolean normalize = false;
    private boolean useCache = true;

    private Logger logger = LoggerFactory.getLogger(this.getClass());

//    public VariantAnnotationCalculator(String species, String assembly, MongoDataStore mongoDataStore) {
////        super(species, assembly, mongoDataStore);
//
//        normalizer = new VariantNormalizer(false);
//        logger.debug("VariantAnnotationMongoDBAdaptor: in 'constructor'");
//    }

    public VariantAnnotationCalculator(String species, String assembly, DBAdaptorFactory dbAdaptorFactory) {
//        this(species, assembly, dbAdaptorFactory, true);
//    }
//
//    public VariantAnnotationCalculator(String species, String assembly, DBAdaptorFactory dbAdaptorFactory,
//                                       boolean normalize) {
        this.normalizer = new VariantNormalizer(false, false, true);
//        this.normalize = normalize;

        this.dbAdaptorFactory = dbAdaptorFactory;

        this.genomeDBAdaptor = dbAdaptorFactory.getGenomeDBAdaptor(species, assembly);
        this.variantDBAdaptor = dbAdaptorFactory.getVariationDBAdaptor(species, assembly);
        this.geneDBAdaptor = dbAdaptorFactory.getGeneDBAdaptor(species, assembly);
        this.regulationDBAdaptor = dbAdaptorFactory.getRegulationDBAdaptor(species, assembly);
        this.proteinDBAdaptor = dbAdaptorFactory.getProteinDBAdaptor(species, assembly);
        this.conservationDBAdaptor = dbAdaptorFactory.getConservationDBAdaptor(species, assembly);
        this.clinicalDBAdaptor = dbAdaptorFactory.getClinicalDBAdaptor(species, assembly);

        logger.debug("VariantAnnotationMongoDBAdaptor: in 'constructor'");
    }

    @Deprecated
    public QueryResult getAllConsequenceTypesByVariant(Variant variant, QueryOptions queryOptions) {
        long dbTimeStart = System.currentTimeMillis();

        // We process include and exclude query options to know which annotators to use.
        // Include parameter has preference over exclude.
//        Set<String> annotatorSet = getAnnotatorSet(queryOptions);
//
//        // This field contains all the fields to be returned by overlapping genes
//        String includeGeneFields = getIncludedGeneFields(annotatorSet);

        parseQueryParam(queryOptions);
        List<Gene> geneList = getAffectedGenes(variant, includeGeneFields);

        // TODO the last 'true' parameter needs to be changed by annotatorSet.contains("regulatory") once is ready
        List<ConsequenceType> consequenceTypeList = getConsequenceTypeList(variant, geneList, true);

        QueryResult queryResult = new QueryResult();
        queryResult.setId(variant.toString());
        queryResult.setDbTime(Long.valueOf(System.currentTimeMillis() - dbTimeStart).intValue());
        queryResult.setNumResults(consequenceTypeList.size());
        queryResult.setNumTotalResults(consequenceTypeList.size());
        queryResult.setResult(consequenceTypeList);

        return queryResult;

    }

    public QueryResult getAnnotationByVariant(Variant variant, QueryOptions queryOptions)
            throws InterruptedException, ExecutionException {
        return getAnnotationByVariantList(Collections.singletonList(variant), queryOptions).get(0);
    }

    public List<QueryResult<VariantAnnotation>> getAnnotationByVariantList(List<Variant> variantList,
                                                                           QueryOptions queryOptions)
            throws InterruptedException, ExecutionException {

        logger.debug("Annotating  batch");
        parseQueryParam(queryOptions);

        if (variantList == null || variantList.isEmpty()) {
            return new ArrayList<>();
        }
        List<Variant> normalizedVariantList;
        if (normalize) {
            normalizedVariantList = normalizer.apply(variantList);
        } else {
            normalizedVariantList = variantList;
        }

        // Object to be returned
        List<QueryResult<VariantAnnotation>> variantAnnotationResultList;
        if (useCache) {
            variantAnnotationResultList = getCachedPreferredAnnotation(normalizedVariantList);
        } else {
            variantAnnotationResultList = runAnnotationProcess(normalizedVariantList);
        }

        return variantAnnotationResultList;
    }

    private List<QueryResult<VariantAnnotation>> getCachedPreferredAnnotation(List<Variant> variantList) {

        // Expected to be very few within a batch, no capacity initialized for the array
        List<Integer> mustRunAnnotationPositions = new ArrayList<>();
        List<Variant> mustRunAnnotation = new ArrayList<>();

        // Expected to be most of them, array capacity set to variantList size
        List<Integer> mustSearchVariationPositions = new ArrayList<>(variantList.size());
        List<Variant> mustSearchVariation = new ArrayList<>();

        // Phased variants cannot be annotated using the variation collection
        for (int i = 0; i < variantList.size(); i++) {
            if (isPhased(variantList.get(i))) {
                mustRunAnnotationPositions.add(i);
                mustRunAnnotation.add(variantList.get(i));
            } else {
                mustSearchVariationPositions.add(i);
                mustSearchVariation.add(variantList.get(i));
            }
        }

        // Search unphased variants within variation collection
        QueryOptions queryOptions = new QueryOptions("include", getCachedVariationIncludeFields());
        List<QueryResult<Variant>> variationQueryResultList = variantDBAdaptor.getByVariant(mustSearchVariation,
                queryOptions);

        // Object to be returned
        List<QueryResult<VariantAnnotation>> variantAnnotationResultList =
                Arrays.asList(new QueryResult[variantList.size()]);

        // mustSearchVariation and variationQueryResultList do have same size, same order
        for (int i = 0; i < mustSearchVariation.size(); i++) {
            // Variant not found in variation collection, must be annotated by running the whole process
            if (variationQueryResultList.get(i).getNumResults() == 0
                    || variationQueryResultList.get(i).getResult().get(0).getAnnotation() == null
                    || variationQueryResultList.get(i).getResult().get(0).getAnnotation().getConsequenceTypes() == null
                    || variationQueryResultList.get(i).getResult().get(0).getAnnotation().getConsequenceTypes().isEmpty()) {
                mustRunAnnotationPositions.add(mustSearchVariationPositions.get(i));
                mustRunAnnotation.add(mustSearchVariation.get(i));
            } else {
                VariantAnnotation variantAnnotation = variationQueryResultList.get(i).getResult().get(0).getAnnotation();
                variantAnnotation.setChromosome(variantList.get(i).getChromosome());
                variantAnnotation.setStart(variantList.get(i).getStart());
                variantAnnotation.setReference(variantList.get(i).getReference());
                variantAnnotation.setAlternate(variantList.get(i).getAlternate());
                variantAnnotationResultList.set(mustSearchVariationPositions.get(i),
                        new QueryResult<>(mustSearchVariation.get(i).toString(),
                        variationQueryResultList.get(i).getDbTime(), variationQueryResultList.get(i).getNumResults(),
                        variationQueryResultList.get(i).getNumTotalResults(), null, null,
                        Collections.singletonList(variantAnnotation)));
            }
        }

        List<QueryResult<VariantAnnotation>> uncachedAnnotations = runAnnotationProcess(mustRunAnnotation);

        for (int i = 0; i < mustRunAnnotation.size(); i++) {
            variantAnnotationResultList.set(mustRunAnnotationPositions.get(i), uncachedAnnotations.get(i));
        }

        logger.debug("{}/{} ({}%) variants required running the annotation process", mustRunAnnotation.size(),
                variantList.size(), (mustRunAnnotation.size() * (100.0 / variantList.size())));
        return variantAnnotationResultList;

    }

    private boolean isPhased(Variant variant) {
        return (variant.getStudies() != null && !variant.getStudies().isEmpty())
            && variant.getStudies().get(0).getFormat().contains("PS");
    }

    private String getCachedVariationIncludeFields() {
        StringBuilder stringBuilder = new StringBuilder("annotation");

        if (annotatorSet.contains("variation")) {
            stringBuilder.append(",annotation.id,annotation.populationFrequencies");
        }
        if (annotatorSet.contains("clinical")) {
            stringBuilder.append(",annotation.variantTraitAssociation");
        }
        if (annotatorSet.contains("conservation")) {
            stringBuilder.append(",annotation.conservation");
        }
        if (annotatorSet.contains("functionalScore")) {
            stringBuilder.append(",annotation.functionalScore");
        }
        if (annotatorSet.contains("consequenceType")) {
            stringBuilder.append(",annotation.consequenceTypes,annotation.displayConsequenceType");
        }
        if (annotatorSet.contains("expression")) {
            stringBuilder.append(",annotation.geneExpression");
        }
        if (annotatorSet.contains("geneDisease")) {
            stringBuilder.append(",annotation.geneTraitAssociation");
        }
        if (annotatorSet.contains("drugInteraction")) {
            stringBuilder.append(",annotation.geneDrugInteraction");
        }
        if (annotatorSet.contains("populationFrequencies")) {
            stringBuilder.append(",annotation.populationFrequencies");
        }

        return stringBuilder.toString();
    }

    private List<QueryResult<VariantAnnotation>> runAnnotationProcess(List<Variant> normalizedVariantList) {
        QueryOptions queryOptions;
        long globalStartTime = System.currentTimeMillis();
        long startTime;
        queryOptions = new QueryOptions();

        // Object to be returned
        List<QueryResult<VariantAnnotation>> variantAnnotationResultList = new ArrayList<>(normalizedVariantList.size());

        /*
         * Next three async blocks calculate annotations using Futures, this will be calculated in a different thread.
         * Once the main loop has finished then they will be stored. This provides a ~30% of performance improvement.
         */
        ExecutorService fixedThreadPool = Executors.newFixedThreadPool(4);
        FutureVariationAnnotator futureVariationAnnotator = null;
        Future<List<QueryResult<Variant>>> variationFuture = null;
        if (!useCache && (annotatorSet.contains("variation") || annotatorSet.contains("populationFrequencies"))) {
            futureVariationAnnotator = new FutureVariationAnnotator(normalizedVariantList, queryOptions);
            variationFuture = fixedThreadPool.submit(futureVariationAnnotator);
        }

        FutureConservationAnnotator futureConservationAnnotator = null;
        Future<List<QueryResult>> conservationFuture = null;
        if (annotatorSet.contains("conservation")) {
            futureConservationAnnotator = new FutureConservationAnnotator(normalizedVariantList, queryOptions);
            conservationFuture = fixedThreadPool.submit(futureConservationAnnotator);
        }

        FutureVariantFunctionalScoreAnnotator futureVariantFunctionalScoreAnnotator = null;
        Future<List<QueryResult<Score>>> variantFunctionalScoreFuture = null;
        if (annotatorSet.contains("functionalScore")) {
            futureVariantFunctionalScoreAnnotator = new FutureVariantFunctionalScoreAnnotator(normalizedVariantList, queryOptions);
            variantFunctionalScoreFuture = fixedThreadPool.submit(futureVariantFunctionalScoreAnnotator);
        }

        FutureClinicalAnnotator futureClinicalAnnotator = null;
        Future<List<QueryResult>> clinicalFuture = null;
        if (annotatorSet.contains("clinical")) {
            futureClinicalAnnotator = new FutureClinicalAnnotator(normalizedVariantList, queryOptions);
            clinicalFuture = fixedThreadPool.submit(futureClinicalAnnotator);
        }

        /*
         * We iterate over all variants to get the rest of the annotations and to create the VariantAnnotation objects
         */
        List<Gene> geneList;
        Queue<Variant> variantBuffer = new LinkedList<>();
        startTime = System.currentTimeMillis();
        for (int i = 0; i < normalizedVariantList.size(); i++) {
            // Fetch overlapping genes for this variant
            geneList = getAffectedGenes(normalizedVariantList.get(i), includeGeneFields);

            // normalizedVariantList is the passed by reference argument - modifying normalizedVariantList will
            // modify user-provided Variant objects. If there's no annotation - just set it; if there's an annotation
            // object already created, let's only overwrite those fields created by the annotator
            VariantAnnotation variantAnnotation;
            if (normalizedVariantList.get(i).getAnnotation() == null) {
                variantAnnotation = new VariantAnnotation();
                normalizedVariantList.get(i).setAnnotation(variantAnnotation);
            } else {
                variantAnnotation = normalizedVariantList.get(i).getAnnotation();
            }

            variantAnnotation.setChromosome(normalizedVariantList.get(i).getChromosome());
            variantAnnotation.setStart(normalizedVariantList.get(i).getStart());
            variantAnnotation.setReference(normalizedVariantList.get(i).getReference());
            variantAnnotation.setAlternate(normalizedVariantList.get(i).getAlternate());

            if (annotatorSet.contains("consequenceType")) {
                try {
                    List<ConsequenceType> consequenceTypeList = getConsequenceTypeList(normalizedVariantList.get(i), geneList, true);
                    variantAnnotation.setConsequenceTypes(consequenceTypeList);
                    checkAndAdjustPhasedConsequenceTypes(normalizedVariantList.get(i), variantBuffer);
                    variantAnnotation
                            .setDisplayConsequenceType(getMostSevereConsequenceType(normalizedVariantList.get(i)
                                    .getAnnotation().getConsequenceTypes()));
                } catch (UnsupportedURLVariantFormat e) {
                    logger.error("Consequence type was not calculated for variant {}. Unrecognised variant format."
                            + " Leaving an empty consequence type list.", normalizedVariantList.get(i).toString());
                } catch (Exception e) {
                    logger.error("Unhandled error when calculating consequence type for variant {}. Leaving an empty"
                            + " consequence type list.", normalizedVariantList.get(i).toString());
//                    throw e;
                }
            }

            /*
             * Gene Annotation
             */
            if (annotatorSet.contains("expression")) {
                variantAnnotation.setGeneExpression(new ArrayList<>());
                for (Gene gene : geneList) {
                    if (gene.getAnnotation().getExpression() != null) {
                        variantAnnotation.getGeneExpression().addAll(gene.getAnnotation().getExpression());
                    }
                }
            }

            if (annotatorSet.contains("geneDisease")) {
                variantAnnotation.setGeneTraitAssociation(new ArrayList<>());
                for (Gene gene : geneList) {
                    if (gene.getAnnotation().getDiseases() != null) {
                        variantAnnotation.getGeneTraitAssociation().addAll(gene.getAnnotation().getDiseases());
                    }
                }
            }

            if (annotatorSet.contains("drugInteraction")) {
                variantAnnotation.setGeneDrugInteraction(new ArrayList<>());
                for (Gene gene : geneList) {
                    if (gene.getAnnotation().getDrugs() != null) {
                        variantAnnotation.getGeneDrugInteraction().addAll(gene.getAnnotation().getDrugs());
                    }
                }
            }

            QueryResult queryResult = new QueryResult(normalizedVariantList.get(i).toString());
            queryResult.setDbTime((int) (System.currentTimeMillis() - startTime));
            queryResult.setNumResults(1);
            queryResult.setNumTotalResults(1);
            //noinspection unchecked
            queryResult.setResult(Collections.singletonList(variantAnnotation));
            variantAnnotationResultList.add(queryResult);

        }

        // Adjust phase of two last variants - if still anything remaining to adjust. This can happen if the two last
        // variants in the batch are phased and the distance between them < 3nts
        if (variantBuffer.size() > 1) {
            adjustPhasedConsequenceTypes(variantBuffer.toArray());
        }

        logger.debug("Main loop iteration annotation performance is {}ms for {} variants", System.currentTimeMillis()
                - startTime, normalizedVariantList.size());

        /*
         * Now, hopefully the other annotations have finished and we can store the results.
         * Method 'processResults' has been implemented in the same class for sanity.
         */
        if (futureVariationAnnotator != null) {
            futureVariationAnnotator.processResults(variationFuture, variantAnnotationResultList, annotatorSet);
        }
        if (futureConservationAnnotator != null) {
            futureConservationAnnotator.processResults(conservationFuture, variantAnnotationResultList);
        }
        if (futureVariantFunctionalScoreAnnotator != null) {
            futureVariantFunctionalScoreAnnotator.processResults(variantFunctionalScoreFuture, variantAnnotationResultList);
        }
        if (futureClinicalAnnotator != null) {
            futureClinicalAnnotator.processResults(clinicalFuture, variantAnnotationResultList);
        }
        fixedThreadPool.shutdown();


        logger.debug("Total batch annotation performance is {}ms for {} variants", System.currentTimeMillis()
                - globalStartTime, normalizedVariantList.size());
        return variantAnnotationResultList;
    }

<<<<<<< HEAD
    private void parseQueryParam(QueryOptions queryOptions) {
        // We process include and exclude query options to know which annotators to use.
        // Include parameter has preference over exclude.
        annotatorSet = getAnnotatorSet(queryOptions);
        logger.debug("Annotators to use: {}", annotatorSet.toString());

        // This field contains all the fields to be returned by overlapping genes
        includeGeneFields = getIncludedGeneFields(annotatorSet);

        // Default behaviour no normalization
        normalize = (queryOptions.get("normalize") != null && queryOptions.get("normalize").equals("true"));
        // Default behaviour use cache
        useCache = (queryOptions.get("useCache") != null ? queryOptions.get("useCache").equals("true") : true);

=======
    private void mergeAnnotation(Variant destinationVariant, VariantAnnotation origin) {
        if (destinationVariant.getAnnotation() == null) {
            destinationVariant.setAnnotation(origin);
        } else {
            destinationVariant.getAnnotation().setId(origin.getId());
            destinationVariant.getAnnotation().setChromosome(origin.getChromosome());
            destinationVariant.getAnnotation().setStart(origin.getStart());
            destinationVariant.getAnnotation().setReference(origin.getReference());
            destinationVariant.getAnnotation().setAlternate(origin.getAlternate());
            destinationVariant.getAnnotation().setDisplayConsequenceType(origin.getDisplayConsequenceType());
            destinationVariant.getAnnotation().setConsequenceTypes(origin.getConsequenceTypes());
            destinationVariant.getAnnotation().setConservation(origin.getConservation());
            destinationVariant.getAnnotation().setGeneExpression(origin.getGeneExpression());
            destinationVariant.getAnnotation().setGeneTraitAssociation(origin.getGeneTraitAssociation());
            destinationVariant.getAnnotation().setGeneDrugInteraction(origin.getGeneDrugInteraction());
            destinationVariant.getAnnotation().setVariantTraitAssociation(origin.getVariantTraitAssociation());
            destinationVariant.getAnnotation().setFunctionalScore(origin.getFunctionalScore());
        }
>>>>>>> b4bf8c22
    }

    private void checkAndAdjustPhasedConsequenceTypes(Variant variant, Queue<Variant> variantBuffer) {
        // Only SNVs are currently considered for phase adjustment
        if (variant.getType().equals(VariantType.SNV)) {
            // Check and manage variantBuffer for dealing with phased variants
            switch (variantBuffer.size()) {
                case 0:
                    variantBuffer.add(variant);
                    break;
                case 1:
                    if (potentialCodingSNVOverlap(variantBuffer.peek(), variant)) {
                        variantBuffer.add(variant);
                    } else {
                        variantBuffer.poll();
                        variantBuffer.add(variant);
                    }
                    break;
                case 2:
                    if (potentialCodingSNVOverlap(variantBuffer.peek(), variant)) {
                        variantBuffer.add(variant);
                        adjustPhasedConsequenceTypes(variantBuffer.toArray());
                        variantBuffer.poll();
                    } else {
                        // Adjust consequence types for the two previous variants
                        adjustPhasedConsequenceTypes(variantBuffer.toArray());
                        // Remove the two previous variants after adjustment
                        variantBuffer.poll();
                        variantBuffer.poll();
                        variantBuffer.add(variant);
                    }
                default:
                    break;
            }
        }
    }

//    private void checkAndAdjustPhasedConsequenceTypes(Queue<Variant> variantBuffer) {
//        Variant[] variantArray = (Variant[]) variantBuffer.toArray();
//        // SSACGATATCTT -> where S represents the position of the SNV
//        if (potentialCodingSNVOverlap(variantArray[0], variantArray[1])) {
//            // SSSACGATATCTT -> where S represents the position of the SNV. The three SNVs may affect the same codon
//            if (potentialCodingSNVOverlap(variantArray[1], variantArray[2])) {
//                adjustPhasedConsequenceTypes(variantArray);
//            // SSACGATATCVTT -> where S represents the position of the SNV and V represents the position of the third
//            // variant. Only the two first SNVs may affect the same codon.
//            } else {
//                adjustPhasedConsequenceTypes(Arrays.copyOfRange(variantArray, 0,3));
//            }
//        }
//    }

    private void adjustPhasedConsequenceTypes(Object[] variantArray) {
        Variant variant0 = (Variant) variantArray[0];
        for (ConsequenceType consequenceType1 : variant0.getAnnotation().getConsequenceTypes()) {
            ProteinVariantAnnotation newProteinVariantAnnotation = null;
            // Check if this is a coding consequence type. Also this consequence type may have been already
            // updated if there are 3 consecutive phased SNVs affecting the same codon.
            if (isCoding(consequenceType1)
                    && !transcriptAnnotationUpdated(variant0, consequenceType1.getEnsemblTranscriptId())) {
                Variant variant1 = (Variant) variantArray[1];
                ConsequenceType consequenceType2
                        = findCodingOverlappingConsequenceType(consequenceType1, variant1.getAnnotation().getConsequenceTypes());
                // The two first variants affect the same codon
                if (consequenceType2 != null) {
                    // WARNING: assumes variants are sorted according to their coordinates
                    int cdnaPosition = consequenceType1.getCdnaPosition();
                    int cdsPosition = consequenceType1.getCdsPosition();
                    String codon = null;
//                    String alternateAA = null;
                    List<SequenceOntologyTerm> soTerms = null;
                    ConsequenceType consequenceType3 = null;
                    Variant variant2 = null;
                    // Check if the third variant also affects the same codon
                    if (variantArray.length > 2) {
                        variant2 = (Variant) variantArray[2];
                        consequenceType3
                                = findCodingOverlappingConsequenceType(consequenceType2, variant2.getAnnotation().getConsequenceTypes());
                    }
                    // The three SNVs affect the same codon
                    if (consequenceType3 != null) {
                        String referenceCodon = consequenceType1.getCodon().split("/")[0].toUpperCase();
                        // WARNING: assumes variants are sorted according to their coordinates
                        String alternateCodon = variant0.getAlternate() + variant1.getAlternate()
                                + variant2.getAlternate();
                        codon = referenceCodon + "/" + alternateCodon;
//                            alternateAA = VariantAnnotationUtils.CODON_TO_A.get(alternateCodon);
                        soTerms = updatePhasedSoTerms(consequenceType1.getSequenceOntologyTerms(),
                                String.valueOf(referenceCodon), String.valueOf(alternateCodon),
                                variant1.getChromosome().equals("MT"));

                        // Update consequenceType3
                        consequenceType3.setCdnaPosition(cdnaPosition);
                        consequenceType3.setCdsPosition(cdsPosition);
                        consequenceType3.setCodon(codon);
                        //                        consequenceType3.getProteinVariantAnnotation().setAlternate(alternateAA);
                        newProteinVariantAnnotation = getProteinAnnotation(consequenceType3);
                        consequenceType3.setProteinVariantAnnotation(newProteinVariantAnnotation);
                        consequenceType3.setSequenceOntologyTerms(soTerms);

                        // Flag these transcripts as already updated for this variant
                        flagTranscriptAnnotationUpdated(variant2, consequenceType1.getEnsemblTranscriptId());

                        // Only the two first SNVs affect the same codon
                    } else {
                        int codonIdx1 = getUpperCaseLetterPosition(consequenceType1.getCodon().split("/")[0]);
                        int codonIdx2 = getUpperCaseLetterPosition(consequenceType2.getCodon().split("/")[0]);

                        // Set referenceCodon  and alternateCodon leaving only the nts that change in uppercase.
                        // Careful with upper/lower case letters
                        char[] referenceCodonArray = consequenceType1.getCodon().split("/")[0].toLowerCase().toCharArray();
                        referenceCodonArray[codonIdx1] = Character.toUpperCase(referenceCodonArray[codonIdx1]);
                        referenceCodonArray[codonIdx2] = Character.toUpperCase(referenceCodonArray[codonIdx2]);
                        char[] alternateCodonArray = referenceCodonArray.clone();
                        alternateCodonArray[codonIdx1] = variant0.getAlternate().toUpperCase().toCharArray()[0];
                        alternateCodonArray[codonIdx2] = variant1.getAlternate().toUpperCase().toCharArray()[0];

                        codon = String.valueOf(referenceCodonArray) + "/" + String.valueOf(alternateCodonArray);
//                            alternateAA = VariantAnnotationUtils.CODON_TO_A.get(String.valueOf(alternateCodonArray).toUpperCase());
                        soTerms = updatePhasedSoTerms(consequenceType1.getSequenceOntologyTerms(),
                                String.valueOf(referenceCodonArray).toUpperCase(),
                                String.valueOf(alternateCodonArray).toUpperCase(), variant1.getChromosome().equals("MT"));
                    }

                    // Update consequenceType1 & 2
                    consequenceType1.setCodon(codon);
                    //                    consequenceType1.getProteinVariantAnnotation().setAlternate(alternateAA);
                    consequenceType1.setProteinVariantAnnotation(newProteinVariantAnnotation == null
                            ? getProteinAnnotation(consequenceType1) : newProteinVariantAnnotation);
                    consequenceType1.setSequenceOntologyTerms(soTerms);
                    consequenceType2.setCdnaPosition(cdnaPosition);
                    consequenceType2.setCdsPosition(cdsPosition);
                    consequenceType2.setCodon(codon);
                    //                    consequenceType2.getProteinVariantAnnotation().setAlternate(alternateAA);
                    consequenceType2.setProteinVariantAnnotation(consequenceType1.getProteinVariantAnnotation());
                    consequenceType2.setSequenceOntologyTerms(soTerms);

                    // Flag these transcripts as already updated for this variant
                    flagTranscriptAnnotationUpdated(variant0, consequenceType1.getEnsemblTranscriptId());
                    flagTranscriptAnnotationUpdated(variant1, consequenceType1.getEnsemblTranscriptId());
                }
            }
        }
    }

    private void flagTranscriptAnnotationUpdated(Variant variant, String ensemblTranscriptId) {
        Map<String, Object> additionalAttributesMap = variant.getAnnotation().getAdditionalAttributes();
        if (additionalAttributesMap == null) {
            additionalAttributesMap = new HashMap<>();
            Map<String, String> transcriptsSet = new HashMap<>();
            transcriptsSet.put(ensemblTranscriptId, null);
            additionalAttributesMap.put("phasedTranscripts", transcriptsSet);
            variant.getAnnotation().setAdditionalAttributes(additionalAttributesMap);
        } else if (additionalAttributesMap.get("phasedTranscripts") == null) {
            Map<String, String> transcriptsSet = new HashMap<>();
            transcriptsSet.put(ensemblTranscriptId, null);
            additionalAttributesMap.put("phasedTranscripts", transcriptsSet);
        } else {
            ((Map) additionalAttributesMap.get("phasedTranscripts")).put(ensemblTranscriptId, null);
        }
    }

    private boolean transcriptAnnotationUpdated(Variant variant, String ensemblTranscriptId) {
        if (variant.getAnnotation().getAdditionalAttributes() != null
                && variant.getAnnotation().getAdditionalAttributes().get("phasedTranscripts") != null
                && ((Map<String, String>) variant.getAnnotation().getAdditionalAttributes().get("phasedTranscripts"))
                .containsKey(ensemblTranscriptId)) {
            return true;
        }
        return false;
    }

    private int getUpperCaseLetterPosition(String string) {
//        Pattern pat = Pattern.compile("G");
        Pattern pat = Pattern.compile("[A,C,G,T]");
        Matcher match = pat.matcher(string);
        if (match.find()) {
            return match.start();
        } else {
            return -1;
        }
    }

    private ConsequenceType findCodingOverlappingConsequenceType(ConsequenceType consequenceType,
                                                                 List<ConsequenceType> consequenceTypeList) {
        for (ConsequenceType consequenceType1 : consequenceTypeList) {
            if (isCoding(consequenceType1)
                    && consequenceType.getEnsemblTranscriptId().equals(consequenceType1.getEnsemblTranscriptId())
                    && consequenceType.getProteinVariantAnnotation().getPosition()
                    .equals(consequenceType1.getProteinVariantAnnotation().getPosition())) {
                return consequenceType1;
            }
        }
        return null;
    }

    private boolean isCoding(ConsequenceType consequenceType) {
        for (SequenceOntologyTerm sequenceOntologyTerm : consequenceType.getSequenceOntologyTerms()) {
            if (VariantAnnotationUtils.CODING_SO_NAMES.contains(sequenceOntologyTerm.getName())) {
                return true;
            }
        }
        return false;
    }

    private List<SequenceOntologyTerm> updatePhasedSoTerms(List<SequenceOntologyTerm> sequenceOntologyTermList,
                                                           String referenceCodon, String alternateCodon,
                                                           Boolean useMitochondrialCode) {

        // Removes all coding-associated SO terms
        int i = 0;
        do {
            if (VariantAnnotationUtils.CODING_SO_NAMES.contains(sequenceOntologyTermList.get(i).getName())) {
                sequenceOntologyTermList.remove(i);
            } else {
                i++;
            }
        } while(i < sequenceOntologyTermList.size());

        // Add the new coding SO term as appropriate
        String newSoName = null;
        if (VariantAnnotationUtils.isSynonymousCodon(useMitochondrialCode, referenceCodon, alternateCodon)) {
            if (VariantAnnotationUtils.isStopCodon(useMitochondrialCode, referenceCodon)) {
                newSoName = VariantAnnotationUtils.STOP_RETAINED_VARIANT;
            } else {  // coding end may be not correctly annotated (incomplete_terminal_codon_variant),
                // but if the length of the cds%3=0, annotation should be synonymous variant
                newSoName = VariantAnnotationUtils.SYNONYMOUS_VARIANT;
            }
        } else if (VariantAnnotationUtils.isStopCodon(useMitochondrialCode, referenceCodon)) {
            newSoName = VariantAnnotationUtils.STOP_LOST;
        } else if (VariantAnnotationUtils.isStopCodon(useMitochondrialCode, alternateCodon)) {
            newSoName = VariantAnnotationUtils.STOP_GAINED;
        } else {
            newSoName = VariantAnnotationUtils.MISSENSE_VARIANT;
        }
        sequenceOntologyTermList
                .add(new SequenceOntologyTerm(ConsequenceTypeMappings.getSoAccessionString(newSoName), newSoName));

        return sequenceOntologyTermList;
    }

    private boolean potentialCodingSNVOverlap(Variant variant1, Variant variant2) {
        return Math.abs(variant1.getStart() - variant2.getStart()) < 3
                && variant1.getChromosome().equals(variant2.getChromosome())
                && variant1.getType().equals(VariantType.SNV) && variant2.getType().equals(VariantType.SNV)
                && samePhase(variant1, variant2);
    }

    private boolean samePhase(Variant variant1, Variant variant2) {
        if (variant1.getStudies() != null && !variant1.getStudies().isEmpty()) {
            if (variant2.getStudies() != null && !variant2.getStudies().isEmpty()) {
                int psIdx1 = variant1.getStudies().get(0).getFormat().indexOf("PS");
                if (psIdx1 != -1) {
                    int psIdx2 = variant2.getStudies().get(0).getFormat().indexOf("PS");
                    if (psIdx2 != -1 &&  // variant2 does have PS set
                            // same phase set value in both variants
                            variant2.getStudies().get(0).getSamplesData().get(0).get(psIdx2)
                                    .equals(variant1.getStudies().get(0).getSamplesData().get(0).get(psIdx1))
                            // Same genotype call in both variants (e.g. 1|0=1|0).
                            // WARNING: assuming variant1 and variant2 do have Files.
                            && variant1.getStudies().get(0).getFiles().get(0).getCall()
                            .equals(variant2.getStudies().get(0).getFiles().get(0).getCall())) {
                        return true;
                    }
                }
            }
        }
        return false;
    }

    private String getMostSevereConsequenceType(List<ConsequenceType> consequenceTypeList) {
        int max = -1;
        String mostSevereConsequencetype = null;
        for (ConsequenceType consequenceType : consequenceTypeList) {
            for (SequenceOntologyTerm sequenceOntologyTerm : consequenceType.getSequenceOntologyTerms()) {
                int rank = VariantAnnotationUtils.SO_SEVERITY.get(sequenceOntologyTerm.getName());
                if (rank > max) {
                    max = rank;
                    mostSevereConsequencetype = sequenceOntologyTerm.getName();
                }
            }
        }

        return mostSevereConsequencetype;
    }

    private Set<String> getAnnotatorSet(QueryOptions queryOptions) {
        Set<String> annotatorSet;
        List<String> includeList = queryOptions.getAsStringList("include");
        if (includeList.size() > 0) {
            annotatorSet = new HashSet<>(includeList);
        } else {
            annotatorSet = new HashSet<>(Arrays.asList("variation", "clinical", "conservation", "functionalScore",
                    "consequenceType", "expression", "geneDisease", "drugInteraction", "populationFrequencies"));
            List<String> excludeList = queryOptions.getAsStringList("exclude");
            excludeList.forEach(annotatorSet::remove);
        }
        return annotatorSet;
    }

    private String getIncludedGeneFields(Set<String> annotatorSet) {
        String includeGeneFields = "name,id,start,end,transcripts.id,transcripts.start,transcripts.end,transcripts.strand,"
                + "transcripts.cdsLength,transcripts.annotationFlags,transcripts.biotype,transcripts.genomicCodingStart,"
                + "transcripts.genomicCodingEnd,transcripts.cdnaCodingStart,transcripts.cdnaCodingEnd,transcripts.exons.start,"
                + "transcripts.exons.end,transcripts.exons.sequence,transcripts.exons.phase,mirna.matures,mirna.sequence,"
                + "mirna.matures.cdnaStart,mirna.matures.cdnaEnd";

        if (annotatorSet.contains("expression")) {
            includeGeneFields += ",annotation.expression";
        }
        if (annotatorSet.contains("geneDisease")) {
            includeGeneFields += ",annotation.diseases";
        }
        if (annotatorSet.contains("drugInteraction")) {
            includeGeneFields += ",annotation.drugs";
        }
        return includeGeneFields;
    }

    private List<Gene> getAffectedGenes(Variant variant, String includeFields) {
        // reference = "" if insertion, reference = null if CNV for example
        int variantStart = variant.getReference() != null && variant.getReference().isEmpty()
                ? variant.getStart() - 1 : variant.getStart();
        QueryOptions queryOptions = new QueryOptions("include", includeFields);
//        QueryResult queryResult = geneDBAdaptor.getAllByRegion(new Region(variant.getChromosome(),
//                variantStart - 5000, variant.getStart() + variant.getReference().length() - 1 + 5000), queryOptions);

        return geneDBAdaptor
                .getByRegion(new Region(variant.getChromosome(), Math.max(1, variantStart - 5000),
                        variant.getEnd() + 5000), queryOptions).getResult();
//                        variant.getStart() + variant.getReference().length() - 1 + 5000), queryOptions).getResult();

//        return geneDBAdaptor.get(new Query("region", variant.getChromosome()+":"+(variantStart - 5000)+":"
//                +(variant.getStart() + variant.getReference().length() - 1 + 5000)), queryOptions)
//                .getResult();

//        QueryResult queryResult = geneDBAdaptor.getAllByRegion(new Region(variant.getChromosome(),
//                variantStart - 5000, variant.getStart() + variant.getReference().length() - 1 + 5000), queryOptions);
//
//        List<Gene> geneList = new ArrayList<>(queryResult.getNumResults());
//        for (Object object : queryResult.getResult()) {
//            Gene gene = geneObjectMapper.convertValue(object, Gene.class);
//            geneList.add(gene);
//        }
//        return geneList;
    }

    private boolean nonSynonymous(ConsequenceType consequenceType, boolean useMitochondrialCode) {
        if (consequenceType.getCodon() == null) {
            return false;
        } else {
            String[] parts = consequenceType.getCodon().split("/");
            String ref = String.valueOf(parts[0]).toUpperCase();
            String alt = String.valueOf(parts[1]).toUpperCase();
            return !VariantAnnotationUtils.isSynonymousCodon(useMitochondrialCode, ref, alt)
                    && !VariantAnnotationUtils.isStopCodon(useMitochondrialCode, ref);
        }
    }

    private ProteinVariantAnnotation getProteinAnnotation(ConsequenceType consequenceType) {
        if (consequenceType.getProteinVariantAnnotation() != null) {
            QueryResult<ProteinVariantAnnotation> proteinVariantAnnotation = proteinDBAdaptor.getVariantAnnotation(
                    consequenceType.getEnsemblTranscriptId(),
                    consequenceType.getProteinVariantAnnotation().getPosition(),
                    consequenceType.getProteinVariantAnnotation().getReference(),
                    consequenceType.getProteinVariantAnnotation().getAlternate(), new QueryOptions());

            if (proteinVariantAnnotation.getNumResults() > 0) {
                return proteinVariantAnnotation.getResult().get(0);
            }
        }
        return null;
    }

    private ConsequenceTypeCalculator getConsequenceTypeCalculator(Variant variant) throws UnsupportedURLVariantFormat {
        switch (getVariantType(variant)) {
            case INSERTION:
                return new ConsequenceTypeInsertionCalculator(genomeDBAdaptor);
            case DELETION:
                return new ConsequenceTypeDeletionCalculator(genomeDBAdaptor);
            case SNV:
                return new ConsequenceTypeSNVCalculator();
            case CNV:
                return new ConsequenceTypeCNVCalculator();
            default:
                throw new UnsupportedURLVariantFormat();
        }
    }

    private VariantType getVariantType(Variant variant) throws UnsupportedURLVariantFormat {
        if (variant.getType() == null) {
            variant.setType(Variant.inferType(variant.getReference(), variant.getAlternate(), variant.getLength()));
        }
        // FIXME: remove the if block below as soon as the Variant.inferType method is able to differentiate between
        // FIXME: insertions and deletions
        if (variant.getType().equals(VariantType.INDEL)) {
            if (variant.getReference().isEmpty()) {
                variant.setType(VariantType.INSERTION);
            } else {
                variant.setType(VariantType.DELETION);
            }
        }
        return variant.getType();
//        return getVariantType(variant.getReference(), variant.getAlternate());
    }

//    private VariantType getVariantType(String reference, String alternate) {
//        if (reference.isEmpty()) {
//            return VariantType.INSERTION;
//        } else if (alternate.isEmpty()) {
//            return VariantType.DELETION;
//        } else if (reference.length() == 1 && alternate.length() == 1) {
//            return VariantType.SNV;
//        } else {
//            throw new UnsupportedURLVariantFormat();
//        }
//    }

    private List<RegulatoryFeature> getAffectedRegulatoryRegions(Variant variant) {
        int variantStart = variant.getReference() != null && variant.getReference().isEmpty()
                ? variant.getStart() - 1 : variant.getStart();
        QueryOptions queryOptions = new QueryOptions();
        queryOptions.add("include", "chromosome,start,end");
//        QueryResult queryResult = regulationDBAdaptor.nativeGet(new Query("region", variant.getChromosome()
//                + ":" + variantStart + ":" + (variant.getStart() + variant.getReference().length() - 1)), queryOptions);
        QueryResult<RegulatoryFeature> queryResult = regulationDBAdaptor.getByRegion(new Region(variant.getChromosome(),
                variantStart, variant.getEnd()), queryOptions);
//                variantStart, variant.getStart() + variant.getReference().length() - 1), queryOptions);

        List<RegulatoryFeature> regionList = new ArrayList<>(queryResult.getNumResults());
        for (RegulatoryFeature object : queryResult.getResult()) {
            regionList.add(object);
        }

//        for (Object object : queryResult.getResult()) {
//            Document dbObject = (Document) object;
//            RegulatoryRegion regulatoryRegion = new RegulatoryRegion();
//            regulatoryRegion.setChromosome((String) dbObject.get("chromosome"));
//            regulatoryRegion.setStart((int) dbObject.get("start"));
//            regulatoryRegion.setEnd((int) dbObject.get("end"));
//            regulatoryRegion.setType((String) dbObject.get("featureType"));
//            regionList.add(regulatoryRegion);
//        }

        return regionList;
    }

    private List<ConsequenceType> getConsequenceTypeList(Variant variant, List<Gene> geneList, boolean regulatoryAnnotation) {
        List<RegulatoryFeature> regulatoryRegionList = null;
        if (regulatoryAnnotation) {
            regulatoryRegionList = getAffectedRegulatoryRegions(variant);
        }
        ConsequenceTypeCalculator consequenceTypeCalculator = getConsequenceTypeCalculator(variant);
        List<ConsequenceType> consequenceTypeList = consequenceTypeCalculator.run(variant, geneList, regulatoryRegionList);
        if (variant.getType() == VariantType.SNV
                || Variant.inferType(variant.getReference(), variant.getAlternate(), variant.getLength()) == VariantType.SNV) {
            for (ConsequenceType consequenceType : consequenceTypeList) {
                if (nonSynonymous(consequenceType, variant.getChromosome().equals("MT"))) {
                    consequenceType.setProteinVariantAnnotation(getProteinAnnotation(consequenceType));
                }
            }
        }
        return consequenceTypeList;
    }

    private List<Region> variantListToRegionList(List<Variant> variantList) {
        List<Region> regionList = new ArrayList<>(variantList.size());
        for (Variant variant : variantList) {
            regionList.add(new Region(variant.getChromosome(), variant.getStart(), variant.getStart()));
        }
        return regionList;
    }

    /*
     * Future classes for Async annotations
     */
    class FutureVariationAnnotator implements Callable<List<QueryResult<Variant>>> {
        private List<Variant> variantList;
        private QueryOptions queryOptions;

        public FutureVariationAnnotator(List<Variant> variantList, QueryOptions queryOptions) {
            this.variantList = variantList;
            this.queryOptions = queryOptions;
        }

        @Override
        public List<QueryResult<Variant>> call() throws Exception {
            long startTime = System.currentTimeMillis();
            List<QueryResult<Variant>> variationQueryResultList = variantDBAdaptor.getByVariant(variantList, queryOptions);
            logger.debug("Variation query performance is {}ms for {} variants", System.currentTimeMillis() - startTime, variantList.size());
            return variationQueryResultList;
        }

        public void processResults(Future<List<QueryResult<Variant>>> conservationFuture,
                                   List<QueryResult<VariantAnnotation>> variantAnnotationResultList,
                                   Set<String> annotatorSet) throws InterruptedException, ExecutionException {
//            try {
            while (!conservationFuture.isDone()) {
                Thread.sleep(1);
            }

            List<QueryResult<Variant>> variationQueryResults = conservationFuture.get();
            if (variationQueryResults != null) {
                for (int i = 0; i < variantAnnotationResultList.size(); i++) {
                    if (variationQueryResults.get(i).first() != null && variationQueryResults.get(i).first().getIds().size() > 0) {
                        variantAnnotationResultList.get(i).first().setId(variationQueryResults.get(i).first().getIds().get(0));

                    }

                    if (annotatorSet.contains("populationFrequencies") && variationQueryResults.get(i).first() != null) {
                        variantAnnotationResultList.get(i).first().setPopulationFrequencies(variationQueryResults.get(i)
                                .first().getAnnotation().getPopulationFrequencies());
                    }
//                        List<Document> variationDBList = (List<Document>) variationQueryResults.get(i).getResult();
//                        if (variationDBList != null && variationDBList.size() > 0) {
//                            BasicDBList idsDBList = (BasicDBList) variationDBList.get(0).get("ids");
//                            if (idsDBList != null) {
//                                variantAnnotationResultList.get(i).getResult().get(0).setId((String) idsDBList.get(0));
//                            }
//                            if (annotatorSet.contains("populationFrequencies")) {
//                                Document annotationDBObject =  (Document) variationDBList.get(0).get("annotation");
//                                if (annotationDBObject != null) {
//                                    BasicDBList freqsDBList = (BasicDBList) annotationDBObject.get("populationFrequencies");
//                                    if (freqsDBList != null) {
//                                        Document freqDBObject;
//                                        variantAnnotationResultList.get(i).getResult().get(0).setPopulationFrequencies(new ArrayList<>());
//                                        for (int j = 0; j < freqsDBList.size(); j++) {
//                                            freqDBObject = ((Document) freqsDBList.get(j));
//                                            if (freqDBObject != null && freqDBObject.get("refAllele") != null) {
//                                                if (freqDBObject.containsKey("study")) {
//                                                    variantAnnotationResultList.get(i).getResult().get(0)
//                                                            .getPopulationFrequencies()
//                                                            .add(new PopulationFrequency(freqDBObject.get("study").toString(),
//                                                                    freqDBObject.get("population").toString(),
//                                                                    freqDBObject.get("refAllele").toString(),
//                                                                    freqDBObject.get("altAllele").toString(),
//                                                                    Float.valueOf(freqDBObject.get("refAlleleFreq").toString()),
//                                                                    Float.valueOf(freqDBObject.get("altAlleleFreq").toString()),
//                                                                    0.0f, 0.0f, 0.0f));
//                                                } else {
//                                                    variantAnnotationResultList.get(i).getResult().get(0)
//                                                            .getPopulationFrequencies().add(new PopulationFrequency("1000G_PHASE_3",
//                                                            freqDBObject.get("population").toString(),
//                                                            freqDBObject.get("refAllele").toString(),
//                                                            freqDBObject.get("altAllele").toString(),
//                                                            Float.valueOf(freqDBObject.get("refAlleleFreq").toString()),
//                                                            Float.valueOf(freqDBObject.get("altAlleleFreq").toString()),
//                                                            0.0f, 0.0f, 0.0f));
//                                                }
//                                            }
//                                        }
//                                    }
//                                }
//                            }
//                        }
                }
            }
//            } catch (ExecutionException e) {
//            } catch (InterruptedException | ExecutionException e) {
//                e.printStackTrace();
//            }
        }
    }

    class FutureConservationAnnotator implements Callable<List<QueryResult>> {
        private List<Variant> variantList;

        private QueryOptions queryOptions;

        public FutureConservationAnnotator(List<Variant> variantList, QueryOptions queryOptions) {
            this.variantList = variantList;
            this.queryOptions = queryOptions;
        }

        @Override
        public List<QueryResult> call() throws Exception {
            long startTime = System.currentTimeMillis();
            List<QueryResult> conservationQueryResultList = conservationDBAdaptor
                    .getAllScoresByRegionList(variantListToRegionList(variantList), queryOptions);
            logger.debug("Conservation query performance is {}ms for {} variants", System.currentTimeMillis() - startTime,
                    variantList.size());
            return conservationQueryResultList;
        }

        public void processResults(Future<List<QueryResult>> conservationFuture,
                                   List<QueryResult<VariantAnnotation>> variantAnnotationResultList)
                throws InterruptedException, ExecutionException {
//            try {
            while (!conservationFuture.isDone()) {
                Thread.sleep(1);
            }

            List<QueryResult> conservationQueryResults = conservationFuture.get();
            if (conservationQueryResults != null) {
                for (int i = 0; i < variantAnnotationResultList.size(); i++) {
                    variantAnnotationResultList.get(i).getResult().get(0)
                            .setConservation((List<Score>) conservationQueryResults.get(i).getResult());
                }
            }
//            } catch (ExecutionException e) {
//            } catch (InterruptedException | ExecutionException e) {
//                e.printStackTrace();
//            }
        }

    }

    class FutureVariantFunctionalScoreAnnotator implements Callable<List<QueryResult<Score>>> {
        private List<Variant> variantList;

        private QueryOptions queryOptions;

        public FutureVariantFunctionalScoreAnnotator(List<Variant> variantList, QueryOptions queryOptions) {
            this.variantList = variantList;
            this.queryOptions = queryOptions;
        }

        @Override
        public List<QueryResult<Score>> call() throws Exception {
            long startTime = System.currentTimeMillis();
//            List<QueryResult> variantFunctionalScoreQueryResultList =
//                    variantFunctionalScoreDBAdaptor.getAllByVariantList(variantList, queryOptions);
            List<QueryResult<Score>> variantFunctionalScoreQueryResultList =
                    variantDBAdaptor.getFunctionalScoreVariant(variantList, queryOptions);
            logger.debug("VariantFunctionalScore query performance is {}ms for {} variants",
                    System.currentTimeMillis() - startTime, variantList.size());
            return variantFunctionalScoreQueryResultList;
        }

        public void processResults(Future<List<QueryResult<Score>>> variantFunctionalScoreFuture,
                                   List<QueryResult<VariantAnnotation>> variantAnnotationResultList)
                throws InterruptedException, ExecutionException {
//            try {
            while (!variantFunctionalScoreFuture.isDone()) {
                Thread.sleep(1);
            }

            List<QueryResult<Score>> variantFunctionalScoreQueryResults = variantFunctionalScoreFuture.get();
            if (variantFunctionalScoreQueryResults != null) {
                for (int i = 0; i < variantAnnotationResultList.size(); i++) {
                    if (variantFunctionalScoreQueryResults.get(i).getNumResults() > 0) {
                        variantAnnotationResultList.get(i).getResult().get(0)
                                .setFunctionalScore((List<Score>) variantFunctionalScoreQueryResults.get(i).getResult());
                    }
                }
            }
//            } catch (ExecutionException e) {
//            } catch (InterruptedException | ExecutionException e) {
//                e.printStackTrace();
            }
//        }

    }

    class FutureClinicalAnnotator implements Callable<List<QueryResult>> {
        private List<Variant> variantList;
        private QueryOptions queryOptions;

        public FutureClinicalAnnotator(List<Variant> variantList, QueryOptions queryOptions) {
            this.variantList = variantList;
            this.queryOptions = queryOptions;
        }

        @Override
        public List<QueryResult> call() throws Exception {
            long startTime = System.currentTimeMillis();
            List<QueryResult> clinicalQueryResultList = clinicalDBAdaptor.getAllByGenomicVariantList(variantList, queryOptions);
            logger.debug("Clinical query performance is {}ms for {} variants", System.currentTimeMillis() - startTime, variantList.size());
            return clinicalQueryResultList;
        }

        public void processResults(Future<List<QueryResult>> clinicalFuture,
                                   List<QueryResult<VariantAnnotation>> variantAnnotationResults)
                throws InterruptedException, ExecutionException {
//            try {
            while (!clinicalFuture.isDone()) {
                Thread.sleep(1);
            }

            List<QueryResult> clinicalQueryResults = clinicalFuture.get();
            if (clinicalQueryResults != null) {
                for (int i = 0; i < variantAnnotationResults.size(); i++) {
                    QueryResult clinicalQueryResult = clinicalQueryResults.get(i);
                    if (clinicalQueryResult.getResult() != null && clinicalQueryResult.getResult().size() > 0) {
                        variantAnnotationResults.get(i).getResult().get(0)
                                .setVariantTraitAssociation((VariantTraitAssociation) clinicalQueryResult.getResult().get(0));
                    }
                }
            }
//            } catch (ExecutionException e) {
////            } catch (InterruptedException | ExecutionException e) {
//                e.printStackTrace();
//            }
        }
    }

}<|MERGE_RESOLUTION|>--- conflicted
+++ resolved
@@ -161,7 +161,8 @@
         return variantAnnotationResultList;
     }
 
-    private List<QueryResult<VariantAnnotation>> getCachedPreferredAnnotation(List<Variant> variantList) {
+    private List<QueryResult<VariantAnnotation>> getCachedPreferredAnnotation(List<Variant> variantList)
+            throws InterruptedException, ExecutionException {
 
         // Expected to be very few within a batch, no capacity initialized for the array
         List<Integer> mustRunAnnotationPositions = new ArrayList<>();
@@ -265,7 +266,8 @@
         return stringBuilder.toString();
     }
 
-    private List<QueryResult<VariantAnnotation>> runAnnotationProcess(List<Variant> normalizedVariantList) {
+    private List<QueryResult<VariantAnnotation>> runAnnotationProcess(List<Variant> normalizedVariantList)
+            throws InterruptedException, ExecutionException {
         QueryOptions queryOptions;
         long globalStartTime = System.currentTimeMillis();
         long startTime;
@@ -424,7 +426,6 @@
         return variantAnnotationResultList;
     }
 
-<<<<<<< HEAD
     private void parseQueryParam(QueryOptions queryOptions) {
         // We process include and exclude query options to know which annotators to use.
         // Include parameter has preference over exclude.
@@ -438,8 +439,9 @@
         normalize = (queryOptions.get("normalize") != null && queryOptions.get("normalize").equals("true"));
         // Default behaviour use cache
         useCache = (queryOptions.get("useCache") != null ? queryOptions.get("useCache").equals("true") : true);
-
-=======
+    }
+
+
     private void mergeAnnotation(Variant destinationVariant, VariantAnnotation origin) {
         if (destinationVariant.getAnnotation() == null) {
             destinationVariant.setAnnotation(origin);
@@ -458,7 +460,7 @@
             destinationVariant.getAnnotation().setVariantTraitAssociation(origin.getVariantTraitAssociation());
             destinationVariant.getAnnotation().setFunctionalScore(origin.getFunctionalScore());
         }
->>>>>>> b4bf8c22
+
     }
 
     private void checkAndAdjustPhasedConsequenceTypes(Variant variant, Queue<Variant> variantBuffer) {
