--- conflicted
+++ resolved
@@ -1527,13 +1527,8 @@
         @Override
         public List<QueryResult<Variant>> call() throws Exception {
             long startTime = System.currentTimeMillis();
-<<<<<<< HEAD
 //            List<QueryResult> clinicalQueryResultList = clinicalDBAdaptor.getAllByGenomicVariantList(variantList, queryOptions);
             List<QueryResult<Variant>> clinicalQueryResultList = clinicalDBAdaptor.getByVariant(variantList, queryOptions);
-=======
-            logger.debug("Query clinical");
-            List<QueryResult> clinicalQueryResultList = clinicalDBAdaptor.getAllByGenomicVariantList(variantList, queryOptions);
->>>>>>> c3013290
             logger.debug("Clinical query performance is {}ms for {} variants", System.currentTimeMillis() - startTime, variantList.size());
             return clinicalQueryResultList;
         }
