/*
 * Copyright 2015 OpenCB
 *
 * Licensed under the Apache License, Version 2.0 (the "License");
 * you may not use this file except in compliance with the License.
 * You may obtain a copy of the License at
 *
 *     http://www.apache.org/licenses/LICENSE-2.0
 *
 * Unless required by applicable law or agreed to in writing, software
 * distributed under the License is distributed on an "AS IS" BASIS,
 * WITHOUT WARRANTIES OR CONDITIONS OF ANY KIND, either express or implied.
 * See the License for the specific language governing permissions and
 * limitations under the License.
 */

package org.opencb.cellbase.core.variant.annotation;

import org.apache.commons.lang3.StringUtils;
import org.opencb.biodata.models.core.Gene;
import org.opencb.biodata.models.core.Region;
import org.opencb.biodata.models.core.RegulatoryFeature;
import org.opencb.biodata.models.variant.Variant;
import org.opencb.biodata.models.variant.VariantNormalizer;
import org.opencb.biodata.models.variant.annotation.ConsequenceTypeMappings;
import org.opencb.biodata.models.variant.avro.*;
import org.opencb.cellbase.core.api.*;
import org.opencb.cellbase.core.variant.annotation.hgvs.HgvsCalculator;
import org.opencb.commons.datastore.core.Query;
import org.opencb.commons.datastore.core.QueryOptions;
import org.opencb.commons.datastore.core.QueryResult;
import org.slf4j.Logger;
import org.slf4j.LoggerFactory;

import java.util.*;
import java.util.concurrent.*;
import java.util.regex.Matcher;
import java.util.regex.Pattern;
import java.util.stream.Collectors;

//import org.opencb.cellbase.core.db.api.core.ConservedRegionDBAdaptor;
//import org.opencb.cellbase.core.db.api.core.GeneDBAdaptor;
//import org.opencb.cellbase.core.db.api.core.GenomeDBAdaptor;
//import org.opencb.cellbase.core.db.api.core.ProteinDBAdaptor;
//import org.opencb.cellbase.core.db.api.regulatory.RegulatoryRegionDBAdaptor;
//import org.opencb.cellbase.core.db.api.variation.ClinicalDBAdaptor;
//import org.opencb.cellbase.core.db.api.variation.VariantFunctionalScoreDBAdaptor;
//import org.opencb.cellbase.core.db.api.variation.VariationDBAdaptor;

/**
 * Created by imedina on 06/02/16.
 */
/**
 * Created by imedina on 11/07/14.
 *
 * @author Javier Lopez fjlopez@ebi.ac.uk;
 */
public class VariantAnnotationCalculator {
    //extends MongoDBAdaptor implements VariantAnnotationDBAdaptor<VariantAnnotation> {

    private GenomeDBAdaptor genomeDBAdaptor;
    private GeneDBAdaptor geneDBAdaptor;
    private RegulationDBAdaptor regulationDBAdaptor;
    private VariantDBAdaptor variantDBAdaptor;
    private ClinicalDBAdaptor clinicalDBAdaptor;
    private RepeatsDBAdaptor repeatsDBAdaptor;
    private ProteinDBAdaptor proteinDBAdaptor;
    private ConservationDBAdaptor conservationDBAdaptor;
    private Set<String> annotatorSet;
    private String includeGeneFields;

    private DBAdaptorFactory dbAdaptorFactory;
    //    private ObjectMapper geneObjectMapper;
    private final VariantNormalizer normalizer;
    private boolean normalize = false;
    private boolean useCache = true;
    private boolean phased = false;
    private Boolean imprecise = true;
    private Integer svExtraPadding = 0;
    private Integer cnvExtraPadding = 0;

    private static Logger logger = LoggerFactory.getLogger(VariantAnnotationCalculator.class);
    private static HgvsCalculator hgvsCalculator;

    private static final String REGULATORY_REGION_FEATURE_TYPE_ATTRIBUTE = "featureType";
    private static final String TF_BINDING_SITE = RegulationDBAdaptor.FeatureType.TF_binding_site.name() + ","
            + RegulationDBAdaptor.FeatureType.TF_binding_site_motif;
    private static final String REGION = "region";

//    public VariantAnnotationCalculator(String species, String assembly, MongoDataStore mongoDataStore) {
////        super(species, assembly, mongoDataStore);
//
//        normalizer = new VariantNormalizer(false);
//        logger.debug("VariantAnnotationMongoDBAdaptor: in 'constructor'");
//    }

    public VariantAnnotationCalculator(String species, String assembly, DBAdaptorFactory dbAdaptorFactory) {
//        this(species, assembly, dbAdaptorFactory, true);
//    }
//
//    public VariantAnnotationCalculator(String species, String assembly, DBAdaptorFactory dbAdaptorFactory,
//                                       boolean normalize) {
        this.normalizer = new VariantNormalizer(false, false, true);
//        this.normalize = normalize;

        this.dbAdaptorFactory = dbAdaptorFactory;

        this.genomeDBAdaptor = dbAdaptorFactory.getGenomeDBAdaptor(species, assembly);
        this.variantDBAdaptor = dbAdaptorFactory.getVariationDBAdaptor(species, assembly);
        this.geneDBAdaptor = dbAdaptorFactory.getGeneDBAdaptor(species, assembly);
        this.regulationDBAdaptor = dbAdaptorFactory.getRegulationDBAdaptor(species, assembly);
        this.proteinDBAdaptor = dbAdaptorFactory.getProteinDBAdaptor(species, assembly);
        this.conservationDBAdaptor = dbAdaptorFactory.getConservationDBAdaptor(species, assembly);
        this.clinicalDBAdaptor = dbAdaptorFactory.getClinicalDBAdaptor(species, assembly);
        this.repeatsDBAdaptor = dbAdaptorFactory.getRepeatsDBAdaptor(species, assembly);

         hgvsCalculator = new HgvsCalculator(genomeDBAdaptor);

        logger.debug("VariantAnnotationMongoDBAdaptor: in 'constructor'");
    }

    @Deprecated
    public QueryResult getAllConsequenceTypesByVariant(Variant variant, QueryOptions queryOptions) {
        long dbTimeStart = System.currentTimeMillis();

        // We process include and exclude query options to know which annotators to use.
        // Include parameter has preference over exclude.
//        Set<String> annotatorSet = getAnnotatorSet(queryOptions);
//
//        // This field contains all the fields to be returned by overlapping genes
//        String includeGeneFields = getIncludedGeneFields(annotatorSet);

        parseQueryParam(queryOptions);
        List<Gene> geneList = getAffectedGenes(variant, includeGeneFields);

        // TODO the last 'true' parameter needs to be changed by annotatorSet.contains("regulatory") once is ready
        List<ConsequenceType> consequenceTypeList = getConsequenceTypeList(variant, geneList, true);

        QueryResult queryResult = new QueryResult();
        queryResult.setId(variant.toString());
        queryResult.setDbTime(Long.valueOf(System.currentTimeMillis() - dbTimeStart).intValue());
        queryResult.setNumResults(consequenceTypeList.size());
        queryResult.setNumTotalResults(consequenceTypeList.size());
        queryResult.setResult(consequenceTypeList);

        return queryResult;

    }

    public QueryResult getAnnotationByVariant(Variant variant, QueryOptions queryOptions)
            throws InterruptedException, ExecutionException {
        return getAnnotationByVariantList(Collections.singletonList(variant), queryOptions).get(0);
    }

    public List<QueryResult<VariantAnnotation>> getAnnotationByVariantList(List<Variant> variantList,
                                                                           QueryOptions queryOptions)
            throws InterruptedException, ExecutionException {

        logger.debug("Annotating  batch");
        parseQueryParam(queryOptions);

        if (variantList == null || variantList.isEmpty()) {
            return new ArrayList<>();
        }
        List<Variant> normalizedVariantList;
        if (normalize) {
            normalizedVariantList = normalizer.apply(variantList);
        } else {
            normalizedVariantList = variantList;
        }

        // Object to be returned
        List<QueryResult<VariantAnnotation>> variantAnnotationResultList;
        if (useCache) {
            variantAnnotationResultList = getCachedPreferredAnnotation(normalizedVariantList);
        } else {
            variantAnnotationResultList = runAnnotationProcess(normalizedVariantList);
        }

        return variantAnnotationResultList;
    }

    private List<QueryResult<VariantAnnotation>> getCachedPreferredAnnotation(List<Variant> variantList)
            throws InterruptedException, ExecutionException {

        // Expected to be very few within a batch, no capacity initialized for the array
        List<Integer> mustRunAnnotationPositions = new ArrayList<>();
        List<Variant> mustRunAnnotation = new ArrayList<>();

        // Expected to be most of them, array capacity set to variantList size
        List<Integer> mustSearchVariationPositions = new ArrayList<>(variantList.size());
        List<Variant> mustSearchVariation = new ArrayList<>();

        // Phased variants cannot be annotated using the variation collection
        if (phased) {
            for (int i = 0; i < variantList.size(); i++) {
                if (isPhased(variantList.get(i))) {
                    mustRunAnnotationPositions.add(i);
                    mustRunAnnotation.add(variantList.get(i));
                } else {
                    mustSearchVariationPositions.add(i);
                    mustSearchVariation.add(variantList.get(i));
                }
            }
        } else {
            for (int i = 0; i < variantList.size(); i++) {
                mustSearchVariationPositions.add(i);
                mustSearchVariation.add(variantList.get(i));
            }
        }

        // Search unphased variants within variation collection
        QueryOptions queryOptions = new QueryOptions("include", getCachedVariationIncludeFields());
        List<QueryResult<Variant>> variationQueryResultList = variantDBAdaptor.getByVariant(mustSearchVariation,
                queryOptions);

        // Object to be returned
        List<QueryResult<VariantAnnotation>> variantAnnotationResultList =
                Arrays.asList(new QueryResult[variantList.size()]);

        // mustSearchVariation and variationQueryResultList do have same size, same order
        for (int i = 0; i < mustSearchVariation.size(); i++) {
            // WARNING: variation collection may contain multiple documents for the same variant. ENSEMBL variation
            // often provides multiple entries for the same variant (<1% variants). This line below will select just
            // one of them.
            Variant cacheVariant = getPreferredVariant(variationQueryResultList.get(i));

            // Variant not found in variation collection or the variant was found but not annotated with CellBase - I can
            // distinguish CellBase from ENSEMBL annotation because when CellBase annotates, it includes chromosome, start,
            // reference and alternate fields - TODO: change this.
            // Must be annotated by running the whole process
//            if (variationQueryResultList.get(i).getNumResults() == 0) {
            if (cacheVariant == null) {
//                    || variationQueryResultList.get(i).getResult().get(0).getAnnotation() == null
//                    || variationQueryResultList.get(i).getResult().get(0).getAnnotation().getConsequenceTypes() == null
//                    || variationQueryResultList.get(i).getResult().get(0).getAnnotation().getConsequenceTypes().isEmpty()) {
                mustRunAnnotationPositions.add(mustSearchVariationPositions.get(i));
                mustRunAnnotation.add(mustSearchVariation.get(i));
            } else if (cacheVariant.getAnnotation() != null && cacheVariant.getAnnotation().getChromosome() == null) {
//            } else if (variationQueryResultList.get(i).getResult().get(0).getAnnotation() != null
//                        && variationQueryResultList.get(i).getResult().get(0).getAnnotation().getChromosome() == null) {
                mustSearchVariation.get(i).setId(cacheVariant.getId());
                if (mustSearchVariation.get(i).getAnnotation() == null) {
                    mustSearchVariation.get(i).setAnnotation(new VariantAnnotation());
                }
                mustSearchVariation.get(i).getAnnotation()
                        .setPopulationFrequencies(cacheVariant.getAnnotation().getPopulationFrequencies());
                mustRunAnnotationPositions.add(mustSearchVariationPositions.get(i));
                mustRunAnnotation.add(mustSearchVariation.get(i));
            } else {
                // variantList is the passed by reference argument and reference to objects within variantList are
                // copied within mustSearchVariation. Modifying reference objects within mustSearchVariation will
                // modify user-provided Variant objects. If there's no annotation - just set it; if there's an annotation
                // object already created, let's only overwrite those fields created by the annotator
                VariantAnnotation variantAnnotation;
                if (mustSearchVariation.get(i).getAnnotation() == null) {
                    variantAnnotation =  cacheVariant.getAnnotation();
                    mustSearchVariation.get(i).setAnnotation(variantAnnotation);
                } else {
                    variantAnnotation = mustSearchVariation.get(i).getAnnotation();
                    mergeAnnotation(variantAnnotation, cacheVariant.getAnnotation());
                }
                setGeneAnnotation(mustSearchVariation.get(i));
                variantAnnotationResultList.set(mustSearchVariationPositions.get(i),
                        new QueryResult<>(mustSearchVariation.get(i).toString(),
                        variationQueryResultList.get(i).getDbTime(), 1, 1, null, null,
                        Collections.singletonList(variantAnnotation)));
            }
        }

        if (mustRunAnnotation.size() > 0) {
            List<QueryResult<VariantAnnotation>> uncachedAnnotations = runAnnotationProcess(mustRunAnnotation);
            for (int i = 0; i < mustRunAnnotation.size(); i++) {
                variantAnnotationResultList.set(mustRunAnnotationPositions.get(i), uncachedAnnotations.get(i));
            }
        }

        logger.debug("{}/{} ({}%) variants required running the annotation process", mustRunAnnotation.size(),
                variantList.size(), (mustRunAnnotation.size() * (100.0 / variantList.size())));
        return variantAnnotationResultList;

    }

    private Variant getPreferredVariant(QueryResult<Variant> variantQueryResult) {
        if (variantQueryResult.getNumResults() > 1
                && variantQueryResult.first().getAnnotation().getPopulationFrequencies() == null) {
            for (int i = 1; i < variantQueryResult.getResult().size(); i++) {
                if (variantQueryResult.getResult().get(i).getAnnotation().getPopulationFrequencies() != null) {
                    return variantQueryResult.getResult().get(i);
                }
            }
        }
        return variantQueryResult.first();
    }

    private List<Gene> setGeneAnnotation(Variant variant) {
        // Fetch overlapping genes for this variant
        List<Gene> geneList = getAffectedGenes(variant, includeGeneFields);
        VariantAnnotation variantAnnotation = variant.getAnnotation();

        /*
         * Gene Annotation
         */
        if (annotatorSet.contains("expression")) {
            variantAnnotation.setGeneExpression(new ArrayList<>());
            for (Gene gene : geneList) {
                if (gene.getAnnotation().getExpression() != null) {
                    variantAnnotation.getGeneExpression().addAll(gene.getAnnotation().getExpression());
                }
            }
        }

        if (annotatorSet.contains("geneDisease")) {
            variantAnnotation.setGeneTraitAssociation(new ArrayList<>());
            for (Gene gene : geneList) {
                if (gene.getAnnotation().getDiseases() != null) {
                    variantAnnotation.getGeneTraitAssociation().addAll(gene.getAnnotation().getDiseases());
                }
            }
        }

        if (annotatorSet.contains("drugInteraction")) {
            variantAnnotation.setGeneDrugInteraction(new ArrayList<>());
            for (Gene gene : geneList) {
                if (gene.getAnnotation().getDrugs() != null) {
                    variantAnnotation.getGeneDrugInteraction().addAll(gene.getAnnotation().getDrugs());
                }
            }
        }

        return geneList;

    }

    private boolean isPhased(Variant variant) {
        return (variant.getStudies() != null && !variant.getStudies().isEmpty())
            && variant.getStudies().get(0).getFormat().contains("PS");
    }

    private String getCachedVariationIncludeFields() {
        StringBuilder stringBuilder = new StringBuilder("annotation.chromosome,annotation.start,annotation.reference");
        stringBuilder.append(",annotation.alternate,annotation.id");

        if (annotatorSet.contains("variation")) {
            stringBuilder.append(",annotation.id");
        }
        if (annotatorSet.contains("clinical")) {
            stringBuilder.append(",annotation.variantTraitAssociation");
        }
        if (annotatorSet.contains("conservation")) {
            stringBuilder.append(",annotation.conservation");
        }
        if (annotatorSet.contains("functionalScore")) {
            stringBuilder.append(",annotation.functionalScore");
        }
        if (annotatorSet.contains("consequenceType")) {
            stringBuilder.append(",annotation.consequenceTypes,annotation.displayConsequenceType");
        }
//        if (annotatorSet.contains("expression")) {
//            stringBuilder.append(",annotation.geneExpression");
//        }
//        if (annotatorSet.contains("geneDisease")) {
//            stringBuilder.append(",annotation.geneTraitAssociation");
//        }
//        if (annotatorSet.contains("drugInteraction")) {
//            stringBuilder.append(",annotation.geneDrugInteraction");
//        }
        if (annotatorSet.contains("populationFrequencies")) {
            stringBuilder.append(",annotation.populationFrequencies");
        }

        return stringBuilder.toString();
    }

    private List<QueryResult<VariantAnnotation>> runAnnotationProcess(List<Variant> normalizedVariantList)
            throws InterruptedException, ExecutionException {
        QueryOptions queryOptions;
        long globalStartTime = System.currentTimeMillis();
        long startTime;
        queryOptions = new QueryOptions();

        // Object to be returned
        List<QueryResult<VariantAnnotation>> variantAnnotationResultList = new ArrayList<>(normalizedVariantList.size());

        /*
         * Next three async blocks calculate annotations using Futures, this will be calculated in a different thread.
         * Once the main loop has finished then they will be stored. This provides a ~30% of performance improvement.
         */
        ExecutorService fixedThreadPool = Executors.newFixedThreadPool(4);
        FutureVariationAnnotator futureVariationAnnotator = null;
        Future<List<QueryResult<Variant>>> variationFuture = null;

        // When running using cache: some variants may be in the variation collection (rs and popFrequencies needed)
        // but were not searched before because do contain the PS attribute - allow repetition of this query
        if (annotatorSet.contains("variation") || annotatorSet.contains("populationFrequencies")) {
//        if (!useCache && (annotatorSet.contains("variation") || annotatorSet.contains("populationFrequencies"))) {
            futureVariationAnnotator = new FutureVariationAnnotator(normalizedVariantList, new QueryOptions("include",
                    "id,annotation.populationFrequencies").append("imprecise", imprecise));
            variationFuture = fixedThreadPool.submit(futureVariationAnnotator);
        }

        FutureConservationAnnotator futureConservationAnnotator = null;
        Future<List<QueryResult>> conservationFuture = null;
        if (annotatorSet.contains("conservation")) {
            futureConservationAnnotator = new FutureConservationAnnotator(normalizedVariantList, queryOptions);
            conservationFuture = fixedThreadPool.submit(futureConservationAnnotator);
        }

        FutureVariantFunctionalScoreAnnotator futureVariantFunctionalScoreAnnotator = null;
        Future<List<QueryResult<Score>>> variantFunctionalScoreFuture = null;
        if (annotatorSet.contains("functionalScore")) {
            futureVariantFunctionalScoreAnnotator = new FutureVariantFunctionalScoreAnnotator(normalizedVariantList, queryOptions);
            variantFunctionalScoreFuture = fixedThreadPool.submit(futureVariantFunctionalScoreAnnotator);
        }

        FutureClinicalAnnotator futureClinicalAnnotator = null;
        Future<List<QueryResult>> clinicalFuture = null;
        if (annotatorSet.contains("clinical")) {
            futureClinicalAnnotator = new FutureClinicalAnnotator(normalizedVariantList, queryOptions);
            clinicalFuture = fixedThreadPool.submit(futureClinicalAnnotator);
        }

        FutureRepeatsAnnotator futureRepeatsAnnotator = null;
        Future<List<QueryResult<Repeat>>> repeatsFuture = null;
        if (annotatorSet.contains("repeats")) {
            futureRepeatsAnnotator = new FutureRepeatsAnnotator(normalizedVariantList, queryOptions);
            repeatsFuture = fixedThreadPool.submit(futureRepeatsAnnotator);
        }

        FutureCytobandAnnotator futureCytobandAnnotator = null;
        Future<List<QueryResult<Cytoband>>> cytobandFuture = null;
        if (annotatorSet.contains("cytoband")) {
            futureCytobandAnnotator = new FutureCytobandAnnotator(normalizedVariantList, queryOptions);
            cytobandFuture = fixedThreadPool.submit(futureCytobandAnnotator);
        }

//        FutureHgvsAnnotator futureHgvsAnnotator = null;
//        Future<List<QueryResult<String>>> hgvsFuture = null;
//        if (annotatorSet.contains("hgvs")) {
//            futureHgvsAnnotator = new FutureHgvsAnnotator(normalizedVariantList, queryOptions);
//            hgvsFuture = fixedThreadPool.submit(futureHgvsAnnotator);
//        }

        /*
         * We iterate over all variants to get the rest of the annotations and to create the VariantAnnotation objects
         */
        List<Gene> geneList;
        Queue<Variant> variantBuffer = new LinkedList<>();
        startTime = System.currentTimeMillis();
        for (int i = 0; i < normalizedVariantList.size(); i++) {
            // normalizedVariantList is the passed by reference argument - modifying normalizedVariantList will
            // modify user-provided Variant objects. If there's no annotation - just set it; if there's an annotation
            // object already created, let's only overwrite those fields created by the annotator
            VariantAnnotation variantAnnotation;
            if (normalizedVariantList.get(i).getAnnotation() == null) {
                variantAnnotation = new VariantAnnotation();
                normalizedVariantList.get(i).setAnnotation(variantAnnotation);
            } else {
                variantAnnotation = normalizedVariantList.get(i).getAnnotation();
            }

            variantAnnotation.setChromosome(normalizedVariantList.get(i).getChromosome());
            variantAnnotation.setStart(normalizedVariantList.get(i).getStart());
            variantAnnotation.setReference(normalizedVariantList.get(i).getReference());
            variantAnnotation.setAlternate(normalizedVariantList.get(i).getAlternate());

            geneList = setGeneAnnotation(normalizedVariantList.get(i));

            // Better not run hgvs calculation with a Future for the following reasons:
            //   * geneList is needed in order to calculate the hgvs for ALL VARIANTS
            //   * hgvsCalculator will raise an additional database query to get the genome sequence JUST FOR INDELS
            //   * If a Future is used and a list of variants is provided to the hgvsCalculator, then the hgvsCalculator
            //   will require to raise an additional query to the database (that would be performed asynchronously)
            //   in order to get the geneList FOR ALL VARIANTS
            //   * If no future is used, then the genome sequence query will be performed synchronously but JUST
            //   FOR INDELS
            // Given that the number of indels is expected to be negligible if compared to the number of SNVs, the
            // decision is to run it synchronously
            if (annotatorSet.contains("hgvs")) {
                // No need to carry out normalization if it has already been done
                variantAnnotation.setHgvs(hgvsCalculator.run(normalizedVariantList.get(i), geneList, !normalize));
            }

            if (annotatorSet.contains("consequenceType")) {
                try {
                    List<ConsequenceType> consequenceTypeList = getConsequenceTypeList(normalizedVariantList.get(i), geneList, true);
                    variantAnnotation.setConsequenceTypes(consequenceTypeList);
                    if (phased) {
                        checkAndAdjustPhasedConsequenceTypes(normalizedVariantList.get(i), variantBuffer);
                    }
                    variantAnnotation
                            .setDisplayConsequenceType(getMostSevereConsequenceType(normalizedVariantList.get(i)
                                    .getAnnotation().getConsequenceTypes()));
                } catch (UnsupportedURLVariantFormat e) {
                    logger.error("Consequence type was not calculated for variant {}. Unrecognised variant format."
                            + " Leaving an empty consequence type list.", normalizedVariantList.get(i).toString());
                    variantAnnotation.setConsequenceTypes(Collections.emptyList());
                } catch (Exception e) {
                    logger.error("Unhandled error when calculating consequence type for variant {}. Leaving an empty"
                            + " consequence type list.", normalizedVariantList.get(i).toString());
                    e.printStackTrace();
                    variantAnnotation.setConsequenceTypes(Collections.emptyList());
//                    throw e;
                }
            }

            QueryResult queryResult = new QueryResult(normalizedVariantList.get(i).toString());
            queryResult.setDbTime((int) (System.currentTimeMillis() - startTime));
            queryResult.setNumResults(1);
            queryResult.setNumTotalResults(1);
            //noinspection unchecked
            queryResult.setResult(Collections.singletonList(variantAnnotation));
            variantAnnotationResultList.add(queryResult);

        }

        // Adjust phase of two last variants - if still anything remaining to adjust. This can happen if the two last
        // variants in the batch are phased and the distance between them < 3nts
        if (phased && variantBuffer.size() > 1) {
            adjustPhasedConsequenceTypes(variantBuffer.toArray());
        }

        logger.debug("Main loop iteration annotation performance is {}ms for {} variants", System.currentTimeMillis()
                - startTime, normalizedVariantList.size());

        /*
         * Now, hopefully the other annotations have finished and we can store the results.
         * Method 'processResults' has been implemented in the same class for sanity.
         */
        if (futureVariationAnnotator != null) {
            futureVariationAnnotator.processResults(variationFuture, variantAnnotationResultList, annotatorSet);
        }
        if (futureConservationAnnotator != null) {
            futureConservationAnnotator.processResults(conservationFuture, variantAnnotationResultList);
        }
        if (futureVariantFunctionalScoreAnnotator != null) {
            futureVariantFunctionalScoreAnnotator.processResults(variantFunctionalScoreFuture, variantAnnotationResultList);
        }
        if (futureClinicalAnnotator != null) {
            futureClinicalAnnotator.processResults(clinicalFuture, variantAnnotationResultList);
        }
        if (futureRepeatsAnnotator != null) {
            futureRepeatsAnnotator.processResults(repeatsFuture, variantAnnotationResultList);
        }
        if (futureCytobandAnnotator != null) {
            futureCytobandAnnotator.processResults(cytobandFuture, variantAnnotationResultList);
        }
//        if (futureHgvsAnnotator != null) {
//            futureHgvsAnnotator.processResults(hgvsFuture, variantAnnotationResultList);
//        }
        fixedThreadPool.shutdown();


        logger.debug("Total batch annotation performance is {}ms for {} variants", System.currentTimeMillis()
                - globalStartTime, normalizedVariantList.size());
        return variantAnnotationResultList;
    }

    private void parseQueryParam(QueryOptions queryOptions) {
        // We process include and exclude query options to know which annotators to use.
        // Include parameter has preference over exclude.
        annotatorSet = getAnnotatorSet(queryOptions);
        logger.debug("Annotators to use: {}", annotatorSet.toString());

        // This field contains all the fields to be returned by overlapping genes
        includeGeneFields = getIncludedGeneFields(annotatorSet);

        // Default behaviour no normalization
        normalize = (queryOptions.get("normalize") != null && (Boolean) queryOptions.get("normalize"));
        logger.debug("normalize = {}", normalize);

        // Default behaviour use cache
        useCache = (queryOptions.get("useCache") != null ? (Boolean) queryOptions.get("useCache") : true);

        // Default behaviour - don't calculate phased annotation
        phased = (queryOptions.get("phased") != null ? (Boolean) queryOptions.get("phased") : false);
        logger.debug("phased = {}", phased);

        // Default behaviour - enable imprecise searches
        imprecise = (queryOptions.get("imprecise") != null ? (Boolean) queryOptions.get("imprecise") : true);
        logger.debug("imprecise = {}", imprecise);

        // Default behaviour - no extra padding for structural variants
        svExtraPadding = (queryOptions.get("svExtraPadding") != null ? (Integer) queryOptions.get("svExtraPadding") : 0);
<<<<<<< HEAD
        logger.debug("svExtraPadding = {}", svExtraPadding);
=======
        logger.info("svExtraPadding = {}", svExtraPadding);

        // Default behaviour - no extra padding for CNV
        cnvExtraPadding = (queryOptions.get("cnvExtraPadding") != null ? (Integer) queryOptions.get("cnvExtraPadding") : 0);
        logger.info("cnvExtraPadding = {}", cnvExtraPadding);
>>>>>>> 9cff4ffd
    }


    private void mergeAnnotation(VariantAnnotation destination, VariantAnnotation origin) {
        destination.setChromosome(origin.getChromosome());
        destination.setStart(origin.getStart());
        destination.setReference(origin.getReference());
        destination.setAlternate(origin.getAlternate());

        if (annotatorSet.contains("variation")) {
            destination.setId(origin.getId());
        }
        if (annotatorSet.contains("consequenceType")) {
            destination.setDisplayConsequenceType(origin.getDisplayConsequenceType());
            destination.setConsequenceTypes(origin.getConsequenceTypes());
        }
        if (annotatorSet.contains("conservation")) {
            destination.setConservation(origin.getConservation());
        }
//        destination.setGeneExpression(origin.getGeneExpression());
//        destination.setGeneTraitAssociation(origin.getGeneTraitAssociation());
        if (annotatorSet.contains("populationFrequencies")) {
            destination.setPopulationFrequencies(origin.getPopulationFrequencies());
        }
//        destination.setGeneDrugInteraction(origin.getGeneDrugInteraction());
        if (annotatorSet.contains("clinical")) {
            destination.setVariantTraitAssociation(origin.getVariantTraitAssociation());
        }
        if (annotatorSet.contains("functionalScore")) {
            destination.setFunctionalScore(origin.getFunctionalScore());
        }
    }

    private void checkAndAdjustPhasedConsequenceTypes(Variant variant, Queue<Variant> variantBuffer) {
        // Only SNVs are currently considered for phase adjustment
        if (variant.getType().equals(VariantType.SNV)) {
            // Check and manage variantBuffer for dealing with phased variants
            switch (variantBuffer.size()) {
                case 0:
                    variantBuffer.add(variant);
                    break;
                case 1:
                    if (potentialCodingSNVOverlap(variantBuffer.peek(), variant)) {
                        variantBuffer.add(variant);
                    } else {
                        variantBuffer.poll();
                        variantBuffer.add(variant);
                    }
                    break;
                case 2:
                    if (potentialCodingSNVOverlap(variantBuffer.peek(), variant)) {
                        variantBuffer.add(variant);
                        adjustPhasedConsequenceTypes(variantBuffer.toArray());
                        variantBuffer.poll();
                    } else {
                        // Adjust consequence types for the two previous variants
                        adjustPhasedConsequenceTypes(variantBuffer.toArray());
                        // Remove the two previous variants after adjustment
                        variantBuffer.poll();
                        variantBuffer.poll();
                        variantBuffer.add(variant);
                    }
                default:
                    break;
            }
        }
    }

//    private void checkAndAdjustPhasedConsequenceTypes(Queue<Variant> variantBuffer) {
//        Variant[] variantArray = (Variant[]) variantBuffer.toArray();
//        // SSACGATATCTT -> where S represents the position of the SNV
//        if (potentialCodingSNVOverlap(variantArray[0], variantArray[1])) {
//            // SSSACGATATCTT -> where S represents the position of the SNV. The three SNVs may affect the same codon
//            if (potentialCodingSNVOverlap(variantArray[1], variantArray[2])) {
//                adjustPhasedConsequenceTypes(variantArray);
//            // SSACGATATCVTT -> where S represents the position of the SNV and V represents the position of the third
//            // variant. Only the two first SNVs may affect the same codon.
//            } else {
//                adjustPhasedConsequenceTypes(Arrays.copyOfRange(variantArray, 0,3));
//            }
//        }
//    }

    private void adjustPhasedConsequenceTypes(Object[] variantArray) {
        Variant variant0 = (Variant) variantArray[0];
        Variant variant1 = null;
        Variant variant2 = null;

        boolean variant0DisplayCTNeedsUpdate = false;
        boolean variant1DisplayCTNeedsUpdate = false;
        boolean variant2DisplayCTNeedsUpdate = false;

        for (ConsequenceType consequenceType1 : variant0.getAnnotation().getConsequenceTypes()) {
            ProteinVariantAnnotation newProteinVariantAnnotation = null;
            // Check if this is a coding consequence type. Also this consequence type may have been already
            // updated if there are 3 consecutive phased SNVs affecting the same codon.
            if (isCoding(consequenceType1)
                    && !transcriptAnnotationUpdated(variant0, consequenceType1.getEnsemblTranscriptId())) {
                variant1 = (Variant) variantArray[1];
                ConsequenceType consequenceType2
                        = findCodingOverlappingConsequenceType(consequenceType1, variant1.getAnnotation().getConsequenceTypes());
                // The two first variants affect the same codon
                if (consequenceType2 != null) {
                    // WARNING: assumes variants are sorted according to their coordinates
                    int cdnaPosition = consequenceType1.getCdnaPosition();
                    int cdsPosition = consequenceType1.getCdsPosition();
                    String codon = null;
//                    String alternateAA = null;
                    List<SequenceOntologyTerm> soTerms = null;
                    ConsequenceType consequenceType3 = null;
                    variant2 = null;
                    // Check if the third variant also affects the same codon
                    if (variantArray.length > 2) {
                        variant2 = (Variant) variantArray[2];
                        consequenceType3
                                = findCodingOverlappingConsequenceType(consequenceType2, variant2.getAnnotation().getConsequenceTypes());
                    }
                    // The three SNVs affect the same codon
                    if (consequenceType3 != null) {
                        String referenceCodon = consequenceType1.getCodon().split("/")[0].toUpperCase();
                        // WARNING: assumes variants are sorted according to their coordinates
                        String alternateCodon = variant0.getAlternate() + variant1.getAlternate()
                                + variant2.getAlternate();
                        codon = referenceCodon + "/" + alternateCodon;
//                            alternateAA = VariantAnnotationUtils.CODON_TO_A.get(alternateCodon);
                        soTerms = updatePhasedSoTerms(consequenceType1.getSequenceOntologyTerms(),
                                String.valueOf(referenceCodon), String.valueOf(alternateCodon),
                                variant1.getChromosome().equals("MT"));

                        // Update consequenceType3
                        consequenceType3.setCdnaPosition(cdnaPosition);
                        consequenceType3.setCdsPosition(cdsPosition);
                        consequenceType3.setCodon(codon);
                        //                        consequenceType3.getProteinVariantAnnotation().setAlternate(alternateAA);
                        newProteinVariantAnnotation = getProteinAnnotation(consequenceType3);
                        consequenceType3.setProteinVariantAnnotation(newProteinVariantAnnotation);
                        consequenceType3.setSequenceOntologyTerms(soTerms);

                        // Flag these transcripts as already updated for this variant
                        flagTranscriptAnnotationUpdated(variant2, consequenceType1.getEnsemblTranscriptId());

                        variant2DisplayCTNeedsUpdate = true;

                        // Only the two first SNVs affect the same codon
                    } else {
                        int codonIdx1 = getUpperCaseLetterPosition(consequenceType1.getCodon().split("/")[0]);
                        int codonIdx2 = getUpperCaseLetterPosition(consequenceType2.getCodon().split("/")[0]);

                        // Set referenceCodon  and alternateCodon leaving only the nts that change in uppercase.
                        // Careful with upper/lower case letters
                        char[] referenceCodonArray = consequenceType1.getCodon().split("/")[0].toLowerCase().toCharArray();
                        referenceCodonArray[codonIdx1] = Character.toUpperCase(referenceCodonArray[codonIdx1]);
                        referenceCodonArray[codonIdx2] = Character.toUpperCase(referenceCodonArray[codonIdx2]);
                        char[] alternateCodonArray = referenceCodonArray.clone();
                        alternateCodonArray[codonIdx1] = variant0.getAlternate().toUpperCase().toCharArray()[0];
                        alternateCodonArray[codonIdx2] = variant1.getAlternate().toUpperCase().toCharArray()[0];

                        codon = String.valueOf(referenceCodonArray) + "/" + String.valueOf(alternateCodonArray);
//                            alternateAA = VariantAnnotationUtils.CODON_TO_A.get(String.valueOf(alternateCodonArray).toUpperCase());
                        soTerms = updatePhasedSoTerms(consequenceType1.getSequenceOntologyTerms(),
                                String.valueOf(referenceCodonArray).toUpperCase(),
                                String.valueOf(alternateCodonArray).toUpperCase(), variant1.getChromosome().equals("MT"));
                    }

                    // Update consequenceType1 & 2
                    consequenceType1.setCodon(codon);
                    //                    consequenceType1.getProteinVariantAnnotation().setAlternate(alternateAA);
                    consequenceType1.setProteinVariantAnnotation(newProteinVariantAnnotation == null
                            ? getProteinAnnotation(consequenceType1) : newProteinVariantAnnotation);
                    consequenceType1.setSequenceOntologyTerms(soTerms);
                    consequenceType2.setCdnaPosition(cdnaPosition);
                    consequenceType2.setCdsPosition(cdsPosition);
                    consequenceType2.setCodon(codon);
                    //                    consequenceType2.getProteinVariantAnnotation().setAlternate(alternateAA);
                    consequenceType2.setProteinVariantAnnotation(consequenceType1.getProteinVariantAnnotation());
                    consequenceType2.setSequenceOntologyTerms(soTerms);

                    // Flag these transcripts as already updated for this variant
                    flagTranscriptAnnotationUpdated(variant0, consequenceType1.getEnsemblTranscriptId());
                    flagTranscriptAnnotationUpdated(variant1, consequenceType1.getEnsemblTranscriptId());

                    variant0DisplayCTNeedsUpdate = true;
                    variant1DisplayCTNeedsUpdate = true;
                }
            }
        }

        if (variant0DisplayCTNeedsUpdate) {
            variant0.getAnnotation()
                    .setDisplayConsequenceType(getMostSevereConsequenceType(variant0.getAnnotation()
                            .getConsequenceTypes()));
        }
        if (variant1DisplayCTNeedsUpdate) {
            variant1.getAnnotation()
                    .setDisplayConsequenceType(getMostSevereConsequenceType(variant1.getAnnotation()
                            .getConsequenceTypes()));
        }
        if (variant2DisplayCTNeedsUpdate) {
            variant2.getAnnotation()
                    .setDisplayConsequenceType(getMostSevereConsequenceType(variant2.getAnnotation()
                            .getConsequenceTypes()));
        }
    }

    private void flagTranscriptAnnotationUpdated(Variant variant, String ensemblTranscriptId) {
        Map<String, AdditionalAttribute> additionalAttributesMap = variant.getAnnotation().getAdditionalAttributes();
        if (additionalAttributesMap == null) {
            additionalAttributesMap = new HashMap<>();
            AdditionalAttribute additionalAttribute = new AdditionalAttribute();
            Map<String, String> transcriptsSet = new HashMap<>();
            transcriptsSet.put(ensemblTranscriptId, null);
            additionalAttribute.setAttribute(transcriptsSet);
            additionalAttributesMap.put("phasedTranscripts", additionalAttribute);
            variant.getAnnotation().setAdditionalAttributes(additionalAttributesMap);
        } else if (additionalAttributesMap.get("phasedTranscripts") == null) {
            AdditionalAttribute additionalAttribute = new AdditionalAttribute();
            Map<String, String> transcriptsSet = new HashMap<>();
            transcriptsSet.put(ensemblTranscriptId, null);
            additionalAttribute.setAttribute(transcriptsSet);
            additionalAttributesMap.put("phasedTranscripts", additionalAttribute);
        } else {
            additionalAttributesMap.get("phasedTranscripts").getAttribute().put(ensemblTranscriptId, null);
        }
    }

    private boolean transcriptAnnotationUpdated(Variant variant, String ensemblTranscriptId) {
        if (variant.getAnnotation().getAdditionalAttributes() != null
                && variant.getAnnotation().getAdditionalAttributes().get("phasedTranscripts") != null
                && variant.getAnnotation().getAdditionalAttributes().get("phasedTranscripts")
                    .getAttribute().containsKey(ensemblTranscriptId)) {
            return true;
        }
        return false;
    }

    private int getUpperCaseLetterPosition(String string) {
//        Pattern pat = Pattern.compile("G");
        Pattern pat = Pattern.compile("[A,C,G,T]");
        Matcher match = pat.matcher(string);
        if (match.find()) {
            return match.start();
        } else {
            return -1;
        }
    }

    private ConsequenceType findCodingOverlappingConsequenceType(ConsequenceType consequenceType,
                                                                 List<ConsequenceType> consequenceTypeList) {
        for (ConsequenceType consequenceType1 : consequenceTypeList) {
            if (isCoding(consequenceType1)
                    && consequenceType.getEnsemblTranscriptId().equals(consequenceType1.getEnsemblTranscriptId())
                    && consequenceType.getProteinVariantAnnotation().getPosition()
                    .equals(consequenceType1.getProteinVariantAnnotation().getPosition())) {
                return consequenceType1;
            }
        }
        return null;
    }

    private boolean isCoding(ConsequenceType consequenceType) {
        for (SequenceOntologyTerm sequenceOntologyTerm : consequenceType.getSequenceOntologyTerms()) {
            if (VariantAnnotationUtils.CODING_SO_NAMES.contains(sequenceOntologyTerm.getName())) {
                return true;
            }
        }
        return false;
    }

    private List<SequenceOntologyTerm> updatePhasedSoTerms(List<SequenceOntologyTerm> sequenceOntologyTermList,
                                                           String referenceCodon, String alternateCodon,
                                                           Boolean useMitochondrialCode) {

        // Removes all coding-associated SO terms
        int i = 0;
        do {
            if (VariantAnnotationUtils.CODING_SO_NAMES.contains(sequenceOntologyTermList.get(i).getName())) {
                sequenceOntologyTermList.remove(i);
            } else {
                i++;
            }
        } while(i < sequenceOntologyTermList.size());

        // Add the new coding SO term as appropriate
        String newSoName = null;
        if (VariantAnnotationUtils.isSynonymousCodon(useMitochondrialCode, referenceCodon, alternateCodon)) {
            if (VariantAnnotationUtils.isStopCodon(useMitochondrialCode, referenceCodon)) {
                newSoName = VariantAnnotationUtils.STOP_RETAINED_VARIANT;
            } else {  // coding end may be not correctly annotated (incomplete_terminal_codon_variant),
                // but if the length of the cds%3=0, annotation should be synonymous variant
                newSoName = VariantAnnotationUtils.SYNONYMOUS_VARIANT;
            }
        } else if (VariantAnnotationUtils.isStopCodon(useMitochondrialCode, referenceCodon)) {
            newSoName = VariantAnnotationUtils.STOP_LOST;
        } else if (VariantAnnotationUtils.isStopCodon(useMitochondrialCode, alternateCodon)) {
            newSoName = VariantAnnotationUtils.STOP_GAINED;
        } else {
            newSoName = VariantAnnotationUtils.MISSENSE_VARIANT;
        }
        sequenceOntologyTermList
                .add(new SequenceOntologyTerm(ConsequenceTypeMappings.getSoAccessionString(newSoName), newSoName));

        return sequenceOntologyTermList;
    }

    private boolean potentialCodingSNVOverlap(Variant variant1, Variant variant2) {
        return Math.abs(variant1.getStart() - variant2.getStart()) < 3
                && variant1.getChromosome().equals(variant2.getChromosome())
                && variant1.getType().equals(VariantType.SNV) && variant2.getType().equals(VariantType.SNV)
                && samePhase(variant1, variant2);
    }

    private boolean samePhase(Variant variant1, Variant variant2) {
        if (variant1.getStudies() != null && !variant1.getStudies().isEmpty()) {
            if (variant2.getStudies() != null && !variant2.getStudies().isEmpty()) {
                int psIdx1 = variant1.getStudies().get(0).getFormat().indexOf("PS");
                if (psIdx1 != -1) {
                    int psIdx2 = variant2.getStudies().get(0).getFormat().indexOf("PS");
                    if (psIdx2 != -1 &&  // variant2 does have PS set
                            // same phase set value in both variants
                            variant2.getStudies().get(0).getSamplesData().get(0).get(psIdx2)
                                    .equals(variant1.getStudies().get(0).getSamplesData().get(0).get(psIdx1))
                            // Same genotype call in both variants (e.g. 1|0=1|0).
                            // WARNING: assuming variant1 and variant2 do have Files.
                            && variant1.getStudies().get(0).getFiles().get(0).getCall()
                            .equals(variant2.getStudies().get(0).getFiles().get(0).getCall())) {
                        return true;
                    }
                }
            }
        }
        return false;
    }

    private String getMostSevereConsequenceType(List<ConsequenceType> consequenceTypeList) {
        int max = -1;
        String mostSevereConsequencetype = null;
        for (ConsequenceType consequenceType : consequenceTypeList) {
            for (SequenceOntologyTerm sequenceOntologyTerm : consequenceType.getSequenceOntologyTerms()) {
                int rank = VariantAnnotationUtils.SO_SEVERITY.get(sequenceOntologyTerm.getName());
                if (rank > max) {
                    max = rank;
                    mostSevereConsequencetype = sequenceOntologyTerm.getName();
                }
            }
        }

        return mostSevereConsequencetype;
    }

    private Set<String> getAnnotatorSet(QueryOptions queryOptions) {
        Set<String> annotatorSet;
        List<String> includeList = queryOptions.getAsStringList("include");
        if (includeList.size() > 0) {
            annotatorSet = new HashSet<>(includeList);
        } else {
            annotatorSet = new HashSet<>(Arrays.asList("variation", "clinical", "conservation", "functionalScore",
                    "consequenceType", "expression", "geneDisease", "drugInteraction", "populationFrequencies",
                    "repeats", "cytoband", "hgvs"));
            List<String> excludeList = queryOptions.getAsStringList("exclude");
            excludeList.forEach(annotatorSet::remove);
        }
        return annotatorSet;
    }

    private String getIncludedGeneFields(Set<String> annotatorSet) {
        String includeGeneFields = "name,id,start,end,transcripts.id,transcripts.start,transcripts.end,"
                + "transcripts.strand,transcripts.cdsLength,transcripts.annotationFlags,transcripts.biotype,"
                + "transcripts.genomicCodingStart,transcripts.genomicCodingEnd,transcripts.cdnaCodingStart,"
                + "transcripts.cdnaCodingEnd,transcripts.exons.start,transcripts.exons.cdsStart,transcripts.exons.end,"
                + "transcripts.exons.cdsEnd,transcripts.exons.sequence,transcripts.exons.phase,"
                + "transcripts.exons.exonNumber,mirna.matures,mirna.sequence,mirna.matures.cdnaStart,"
                + "mirna.matures.cdnaEnd";

        if (annotatorSet.contains("expression")) {
            includeGeneFields += ",annotation.expression";
        }
        if (annotatorSet.contains("geneDisease")) {
            includeGeneFields += ",annotation.diseases";
        }
        if (annotatorSet.contains("drugInteraction")) {
            includeGeneFields += ",annotation.drugs";
        }
        return includeGeneFields;
    }

    private List<Gene> getAffectedGenes(Variant variant, String includeFields) {
<<<<<<< HEAD

        // Variant type checked in expected order of frequency of occurrence to minimize number of checks
        // SNV
        if (VariantType.SNV.equals(variant.getType())) {
            return getGenesInRange(variant.getChromosome(), variant.getStart(), variant.getEnd(), includeFields);
        // Short insertion
        } else if (VariantType.INDEL.equals(variant.getType()) && StringUtils.isBlank(variant.getReference())) {
            return getGenesInRange(variant.getChromosome(), variant.getStart() - 1, variant.getEnd(), includeFields);
        // Short deletions and symbolic variants except breakends
        } else if (!VariantType.BREAKEND.equals(variant.getType())) {
            return getGenesInRange(variant.getChromosome(), variant.getStart(), variant.getEnd(), includeFields);
        // Breakends
        } else {
            List<Gene> result = getGenesInRange(variant.getChromosome(), variant.getStart(), variant.getStart(), includeFields);
            Variant breakendMate = VariantAnnotationUtils.parseBreakendFromAlternate(variant.getAlternate());
            if (breakendMate != null) {
                Set<String> firstGeneIdSet = result.stream().map((gene) -> gene.getId()).collect(Collectors.toSet());
                // Merge genes that overlap with the first break end with those overlapping the second breakend
                for (Gene gene : (List<Gene>) getGenesInRange(breakendMate.getChromosome(), breakendMate.getStart(),
                        breakendMate.getStart(), includeFields)) {
                    if (!firstGeneIdSet.contains(gene.getId())) {
                        result.add(gene);
                    }
                }
            }
            return result;
        }
    }

    private List<Gene> getGenesInRange(String chromosome, int start, int end, String includeFields) {
        QueryOptions queryOptions = new QueryOptions("include", includeFields);

        return geneDBAdaptor
                .getByRegion(new Region(chromosome, Math.max(1, start - 5000),
                        end + 5000), queryOptions).getResult();
=======
        // reference = "" if insertion, reference = null if CNV for example
        int variantStart = variant.getReference() != null && variant.getReference().isEmpty()
                ? variant.getStart() - 1 : variant.getStart();
        QueryOptions queryOptions = new QueryOptions("include", includeFields);

        return geneDBAdaptor
                .getByRegion(new Region(variant.getChromosome(), Math.max(1, variantStart - 5000),
                        variant.getEnd() + 5000), queryOptions).getResult();

>>>>>>> 9cff4ffd
    }

    private boolean nonSynonymous(ConsequenceType consequenceType, boolean useMitochondrialCode) {
        if (consequenceType.getCodon() == null) {
            return false;
        } else {
            String[] parts = consequenceType.getCodon().split("/");
            String ref = String.valueOf(parts[0]).toUpperCase();
            String alt = String.valueOf(parts[1]).toUpperCase();
            return !VariantAnnotationUtils.isSynonymousCodon(useMitochondrialCode, ref, alt)
                    && !VariantAnnotationUtils.isStopCodon(useMitochondrialCode, ref);
        }
    }

    private ProteinVariantAnnotation getProteinAnnotation(ConsequenceType consequenceType) {
        if (consequenceType.getProteinVariantAnnotation() != null) {
            QueryResult<ProteinVariantAnnotation> proteinVariantAnnotation = proteinDBAdaptor.getVariantAnnotation(
                    consequenceType.getEnsemblTranscriptId(),
                    consequenceType.getProteinVariantAnnotation().getPosition(),
                    consequenceType.getProteinVariantAnnotation().getReference(),
                    consequenceType.getProteinVariantAnnotation().getAlternate(), new QueryOptions());

            if (proteinVariantAnnotation.getNumResults() > 0) {
                return proteinVariantAnnotation.getResult().get(0);
            }
        }
        return null;
    }

    private ConsequenceTypeCalculator getConsequenceTypeCalculator(Variant variant) throws UnsupportedURLVariantFormat {
        switch (VariantAnnotationUtils.getVariantType(variant)) {
            case SNV:
                return new ConsequenceTypeSNVCalculator();
            case INSERTION:
                return new ConsequenceTypeInsertionCalculator(genomeDBAdaptor);
            case DELETION:
                return new ConsequenceTypeDeletionCalculator(genomeDBAdaptor);
            case MNV:
                return new ConsequenceTypeMNVCalculator(genomeDBAdaptor);
            case CNV:
                if (variant.getSv().getCopyNumber() == null) {
                    return new ConsequenceTypeGenericRegionCalculator();
                } else if (variant.getSv().getCopyNumber() > 2) {
                    return new ConsequenceTypeCNVGainCalculator();
                } else {
                    return new ConsequenceTypeDeletionCalculator(genomeDBAdaptor);
                }
            case DUPLICATION:
                return new ConsequenceTypeCNVGainCalculator();
            case INVERSION:
                return new ConsequenceTypeGenericRegionCalculator();
            case BREAKEND:
                return new ConsequenceTypeBNDCalculator();
            default:
                throw new UnsupportedURLVariantFormat();
        }
    }

//    private VariantType getVariantType(Variant variant) throws UnsupportedURLVariantFormat {
//        if (variant.getType() == null) {
//            variant.setType(Variant.inferType(variant.getReference(), variant.getAlternate()));
//        }
//        // FIXME: remove the if block below as soon as the Variant.inferType method is able to differentiate between
//        // FIXME: insertions and deletions
////        if (variant.getType().equals(VariantType.INDEL) || variant.getType().equals(VariantType.SV)) {
//        if (variant.getType().equals(VariantType.INDEL)) {
//            if (variant.getReference().isEmpty()) {
////                variant.setType(VariantType.INSERTION);
//                return VariantType.INSERTION;
//            } else if (variant.getAlternate().isEmpty()) {
////                variant.setType(VariantType.DELETION);
//                return VariantType.DELETION;
//            } else {
//                return VariantType.MNV;
//            }
//        }
//        return variant.getType();
//        return getVariantType(variant.getReference(), variant.getAlternate());
//    }

//    private VariantType getVariantType(String reference, String alternate) {
//        if (reference.isEmpty()) {
//            return VariantType.INSERTION;
//        } else if (alternate.isEmpty()) {
//            return VariantType.DELETION;
//        } else if (reference.length() == 1 && alternate.length() == 1) {
//            return VariantType.SNV;
//        } else {
//            throw new UnsupportedURLVariantFormat();
//        }
//    }

    private boolean[] getRegulatoryRegionOverlaps(Variant variant) {
        // 0: overlaps any regulatory region type
        // 1: overlaps transcription factor binding site
        boolean[] overlapsRegulatoryRegion = {false, false};

        // Variant type checked in expected order of frequency of occurrence to minimize number of checks
        // Most queries will be SNVs - it's worth implementing an special case for them
        if (VariantType.SNV.equals(variant.getType())) {
            return getRegulatoryRegionOverlaps(variant.getChromosome(), variant.getStart());
        } else if (VariantType.INDEL.equals(variant.getType()) && StringUtils.isBlank(variant.getReference())) {
            return getRegulatoryRegionOverlaps(variant.getChromosome(), variant.getStart() - 1, variant.getEnd());
        // Short deletions and symbolic variants except breakends
        } else if (!VariantType.BREAKEND.equals(variant.getType())) {
            return getRegulatoryRegionOverlaps(variant.getChromosome(), variant.getStart(), variant.getEnd());
        // Breakend "variants" only annotate features overlapping the exact positions
        } else  {
            overlapsRegulatoryRegion = getRegulatoryRegionOverlaps(variant.getChromosome(), Math.max(1, variant.getStart()));
            // If already found one overlapping regulatory region there's no need to keep checking
            if (overlapsRegulatoryRegion[0]) {
                return overlapsRegulatoryRegion;
            // Otherwise check the other breakend in case exists
            } else {
                Variant breakendMate = VariantAnnotationUtils.parseBreakendFromAlternate(variant.getAlternate());
                if (breakendMate != null) {
                    return getRegulatoryRegionOverlaps(breakendMate.getChromosome(), Math.max(1, breakendMate.getStart()));
                } else {
                    return overlapsRegulatoryRegion;
                }
            }
        }

//        List<RegulatoryFeature> regionList = new ArrayList<>(queryResult.getNumResults());
//        for (RegulatoryFeature object : queryResult.getResult()) {
//            regionList.add(object);
//        }


//        return regionList;
    }

    private boolean[] getRegulatoryRegionOverlaps(String chromosome, Integer position) {
        QueryOptions queryOptions = new QueryOptions();
        queryOptions.add("include", REGULATORY_REGION_FEATURE_TYPE_ATTRIBUTE);
        // 0: overlaps any regulatory region type
        // 1: overlaps transcription factor binding site
        boolean[] overlapsRegulatoryRegion = {false, false};

        QueryResult<RegulatoryFeature> queryResult = regulationDBAdaptor
                .get(new Query(REGION, toRegionString(chromosome, position)), queryOptions);

        if (queryResult.getNumTotalResults() > 0) {
            overlapsRegulatoryRegion[0] = true;
            boolean tfbsFound = false;
            for (int i = 0; (i < queryResult.getResult().size() && !tfbsFound); i++) {
                String regulatoryRegionType = queryResult.getResult().get(i).getFeatureType();
                tfbsFound = regulatoryRegionType != null
                        && (regulatoryRegionType.equals(RegulationDBAdaptor.FeatureType.TF_binding_site.name())
                        || queryResult.getResult().get(i).getFeatureType()
                            .equals(RegulationDBAdaptor.FeatureType.TF_binding_site_motif.name()));
            }
            overlapsRegulatoryRegion[1] = tfbsFound;
        }

        return overlapsRegulatoryRegion;
    }

    private boolean[] getRegulatoryRegionOverlaps(String chromosome, Integer start, Integer end) {
        QueryOptions queryOptions = new QueryOptions();
        queryOptions.add("include", "_id");
        queryOptions.add("limit", "1");
        // 0: overlaps any regulatory region type
        // 1: overlaps transcription factor binding site
        boolean[] overlapsRegulatoryRegion = {false, false};
        String regionString = toRegionString(chromosome, start, end);
        Query query = new Query(REGION, regionString);

        QueryResult<RegulatoryFeature> queryResult = regulationDBAdaptor
                .get(query.append(REGULATORY_REGION_FEATURE_TYPE_ATTRIBUTE, TF_BINDING_SITE), queryOptions);

        // Overlaps transcription factor binding site - it's therefore a regulatory variant
        if (queryResult.getNumResults() == 1) {
            overlapsRegulatoryRegion[0] = true;
            overlapsRegulatoryRegion[1] = true;
        // Does not overlap transcription factor binding site - check any other regulatory region type
        } else {
            queryResult = regulationDBAdaptor.get(query, queryOptions);
            // Does overlap other types of regulatory regions
            if (queryResult.getNumResults() == 1) {
                overlapsRegulatoryRegion[0] = true;
            }
        }

        return overlapsRegulatoryRegion;
    }

    private String toRegionString(String chromosome, Integer position) {
        return toRegionString(chromosome, position, position);
    }

    private String toRegionString(String chromosome, Integer start, Integer end) {
        StringBuilder stringBuilder = new StringBuilder(chromosome);
        stringBuilder.append(":");
        stringBuilder.append(start);
        stringBuilder.append("-");
        stringBuilder.append(end == null ? start : end);
        return stringBuilder.toString();
    }

    private List<ConsequenceType> getConsequenceTypeList(Variant variant, List<Gene> geneList, boolean regulatoryAnnotation) {
        boolean[] overlapsRegulatoryRegion = {false, false};
        if (regulatoryAnnotation) {
            overlapsRegulatoryRegion = getRegulatoryRegionOverlaps(variant);
        }
        ConsequenceTypeCalculator consequenceTypeCalculator = getConsequenceTypeCalculator(variant);
        List<ConsequenceType> consequenceTypeList = consequenceTypeCalculator.run(variant, geneList, overlapsRegulatoryRegion);
        if (variant.getType() == VariantType.SNV
                || Variant.inferType(variant.getReference(), variant.getAlternate()) == VariantType.SNV) {
            for (ConsequenceType consequenceType : consequenceTypeList) {
                if (nonSynonymous(consequenceType, variant.getChromosome().equals("MT"))) {
                    consequenceType.setProteinVariantAnnotation(getProteinAnnotation(consequenceType));
                }
            }
        }
        return consequenceTypeList;
    }

    private List<Region> variantListToRegionList(List<Variant> variantList) {
        List<Region> regionList = new ArrayList<>(variantList.size());
        if (imprecise) {
            for (Variant variant : variantList) {
                if (VariantType.CNV.equals(variant.getType())) {
                    regionList.add(new Region(variant.getChromosome(),
                            variant.getStart() - cnvExtraPadding,
                            variant.getEnd() + cnvExtraPadding));
                } else if (variant.getSv() != null) {
                    regionList.add(new Region(variant.getChromosome(),
                            variant.getSv() != null && variant.getSv().getCiStartLeft() != null
                                    ? variant.getSv().getCiStartLeft() : variant.getStart(),
                            variant.getSv() != null && variant.getSv().getCiEndRight() != null
                                    ? variant.getSv().getCiEndRight() : variant.getEnd()));
                // Insertion
                } else if (variant.getStart() > variant.getEnd()) {
                    regionList.add(new Region(variant.getChromosome(), variant.getEnd(), variant.getStart()));
                // Other but insertion
                } else {
                    regionList.add(new Region(variant.getChromosome(), variant.getStart(), variant.getEnd()));
                }
            }
        } else {
            for (Variant variant : variantList) {
                // Insertion
                if (variant.getStart() > variant.getEnd()) {
                    regionList.add(new Region(variant.getChromosome(), variant.getEnd(), variant.getStart()));
                // Other but insertion
                } else {
                    regionList.add(new Region(variant.getChromosome(), variant.getStart(), variant.getEnd()));
                }
            }
        }
        return regionList;
    }

    private List<Region> breakpointsToRegionList(Variant variant) {
        List<Region> regionList = new ArrayList<>();

        switch (variant.getType()) {
            case SNV:
                regionList.add(new Region(variant.getChromosome(), variant.getStart(), variant.getStart()));
                break;
            case CNV:
                if (imprecise) {
                    regionList.add(new Region(variant.getChromosome(), variant.getStart() - cnvExtraPadding,
                            variant.getStart() + cnvExtraPadding));
                    regionList.add(new Region(variant.getChromosome(), variant.getEnd() - cnvExtraPadding,
                            variant.getEnd() + cnvExtraPadding));
                } else {
                    regionList.add(new Region(variant.getChromosome(), variant.getStart(), variant.getStart()));
                    regionList.add(new Region(variant.getChromosome(), variant.getEnd(), variant.getEnd()));
                }
                break;
            default:
                if (imprecise && variant.getSv() != null) {
                    regionList.add(new Region(variant.getChromosome(), variant.getSv().getCiStartLeft() != null
                                    ? variant.getSv().getCiStartLeft() - svExtraPadding : variant.getStart(),
                            variant.getSv().getCiStartRight() != null
                                    ? variant.getSv().getCiStartRight() + svExtraPadding : variant.getStart()));
                    regionList.add(new Region(variant.getChromosome(),
                            variant.getSv().getCiEndLeft() != null
                                    ? variant.getSv().getCiEndLeft() - svExtraPadding : variant.getEnd(),
                            variant.getSv().getCiEndRight() != null
                                    ? variant.getSv().getCiEndRight() + svExtraPadding : variant.getEnd()));
                } else {
                    regionList.add(new Region(variant.getChromosome(), variant.getStart(), variant.getStart()));
                    regionList.add(new Region(variant.getChromosome(), variant.getEnd(), variant.getEnd()));
                }
                break;
        }

        return regionList;
    }

    /*
     * Future classes for Async annotations
     */
    class FutureVariationAnnotator implements Callable<List<QueryResult<Variant>>> {
        private List<Variant> variantList;
        private QueryOptions queryOptions;

        FutureVariationAnnotator(List<Variant> variantList, QueryOptions queryOptions) {
            this.variantList = variantList;
            this.queryOptions = queryOptions;
        }

        @Override
        public List<QueryResult<Variant>> call() throws Exception {
            long startTime = System.currentTimeMillis();
            logger.debug("Query variation");
            List<QueryResult<Variant>> variationQueryResultList = variantDBAdaptor.getByVariant(variantList, queryOptions);
            logger.debug("Variation query performance is {}ms for {} variants", System.currentTimeMillis() - startTime, variantList.size());
            return variationQueryResultList;
        }

        public void processResults(Future<List<QueryResult<Variant>>> variationFuture,
                                   List<QueryResult<VariantAnnotation>> variantAnnotationResultList,
                                   Set<String> annotatorSet) throws InterruptedException, ExecutionException {
//            try {
            while (!variationFuture.isDone()) {
                Thread.sleep(1);
            }

            List<QueryResult<Variant>> variationQueryResults = variationFuture.get();
            if (variationQueryResults != null) {
                for (int i = 0; i < variantAnnotationResultList.size(); i++) {
                    Variant preferredVariant = getPreferredVariant(variationQueryResults.get(i));
                    if (preferredVariant != null && preferredVariant.getIds().size() > 0) {
                        variantAnnotationResultList.get(i).first().setId(preferredVariant.getIds().get(0));

                    }

                    if (annotatorSet.contains("populationFrequencies") && preferredVariant != null) {
                        variantAnnotationResultList.get(i).first()
                                .setPopulationFrequencies(preferredVariant.getAnnotation().getPopulationFrequencies());
                    }
//                        List<Document> variationDBList = (List<Document>) variationQueryResults.get(i).getResult();
//                        if (variationDBList != null && variationDBList.size() > 0) {
//                            BasicDBList idsDBList = (BasicDBList) variationDBList.get(0).get("ids");
//                            if (idsDBList != null) {
//                                variantAnnotationResultList.get(i).getResult().get(0).setId((String) idsDBList.get(0));
//                            }
//                            if (annotatorSet.contains("populationFrequencies")) {
//                                Document annotationDBObject =  (Document) variationDBList.get(0).get("annotation");
//                                if (annotationDBObject != null) {
//                                    BasicDBList freqsDBList = (BasicDBList) annotationDBObject.get("populationFrequencies");
//                                    if (freqsDBList != null) {
//                                        Document freqDBObject;
//                                        variantAnnotationResultList.get(i).getResult().get(0).setPopulationFrequencies(new ArrayList<>());
//                                        for (int j = 0; j < freqsDBList.size(); j++) {
//                                            freqDBObject = ((Document) freqsDBList.get(j));
//                                            if (freqDBObject != null && freqDBObject.get("refAllele") != null) {
//                                                if (freqDBObject.containsKey("study")) {
//                                                    variantAnnotationResultList.get(i).getResult().get(0)
//                                                            .getPopulationFrequencies()
//                                                            .add(new PopulationFrequency(freqDBObject.get("study").toString(),
//                                                                    freqDBObject.get("population").toString(),
//                                                                    freqDBObject.get("refAllele").toString(),
//                                                                    freqDBObject.get("altAllele").toString(),
//                                                                    Float.valueOf(freqDBObject.get("refAlleleFreq").toString()),
//                                                                    Float.valueOf(freqDBObject.get("altAlleleFreq").toString()),
//                                                                    0.0f, 0.0f, 0.0f));
//                                                } else {
//                                                    variantAnnotationResultList.get(i).getResult().get(0)
//                                                            .getPopulationFrequencies().add(new PopulationFrequency("1000G_PHASE_3",
//                                                            freqDBObject.get("population").toString(),
//                                                            freqDBObject.get("refAllele").toString(),
//                                                            freqDBObject.get("altAllele").toString(),
//                                                            Float.valueOf(freqDBObject.get("refAlleleFreq").toString()),
//                                                            Float.valueOf(freqDBObject.get("altAlleleFreq").toString()),
//                                                            0.0f, 0.0f, 0.0f));
//                                                }
//                                            }
//                                        }
//                                    }
//                                }
//                            }
//                        }
                }
            }
//            } catch (ExecutionException e) {
//            } catch (InterruptedException | ExecutionException e) {
//                e.printStackTrace();
//            }
        }
    }

    class FutureConservationAnnotator implements Callable<List<QueryResult>> {
        private List<Variant> variantList;

        private QueryOptions queryOptions;

        FutureConservationAnnotator(List<Variant> variantList, QueryOptions queryOptions) {
            this.variantList = variantList;
            this.queryOptions = queryOptions;
        }

        @Override
        public List<QueryResult> call() throws Exception {
            long startTime = System.currentTimeMillis();
            logger.debug("Query conservation");
            List<QueryResult> conservationQueryResultList = conservationDBAdaptor
                    .getAllScoresByRegionList(variantListToRegionList(variantList), queryOptions);
            logger.debug("Conservation query performance is {}ms for {} variants", System.currentTimeMillis() - startTime,
                    variantList.size());
            return conservationQueryResultList;
        }

        public void processResults(Future<List<QueryResult>> conservationFuture,
                                   List<QueryResult<VariantAnnotation>> variantAnnotationResultList)
                throws InterruptedException, ExecutionException {
//            try {
            while (!conservationFuture.isDone()) {
                Thread.sleep(1);
            }

            List<QueryResult> conservationQueryResults = conservationFuture.get();
            if (conservationQueryResults != null) {
                for (int i = 0; i < variantAnnotationResultList.size(); i++) {
                    variantAnnotationResultList.get(i).getResult().get(0)
                            .setConservation((List<Score>) conservationQueryResults.get(i).getResult());
                }
            }
//            } catch (ExecutionException e) {
//            } catch (InterruptedException | ExecutionException e) {
//                e.printStackTrace();
//            }
        }

    }

    class FutureVariantFunctionalScoreAnnotator implements Callable<List<QueryResult<Score>>> {
        private List<Variant> variantList;

        private QueryOptions queryOptions;

        FutureVariantFunctionalScoreAnnotator(List<Variant> variantList, QueryOptions queryOptions) {
            this.variantList = variantList;
            this.queryOptions = queryOptions;
        }

        @Override
        public List<QueryResult<Score>> call() throws Exception {
            long startTime = System.currentTimeMillis();
//            List<QueryResult> variantFunctionalScoreQueryResultList =
//                    variantFunctionalScoreDBAdaptor.getAllByVariantList(variantList, queryOptions);
            logger.debug("Query variant functional score");
            List<QueryResult<Score>> variantFunctionalScoreQueryResultList =
                    variantDBAdaptor.getFunctionalScoreVariant(variantList, queryOptions);
            logger.debug("VariantFunctionalScore query performance is {}ms for {} variants",
                    System.currentTimeMillis() - startTime, variantList.size());
            return variantFunctionalScoreQueryResultList;
        }

        public void processResults(Future<List<QueryResult<Score>>> variantFunctionalScoreFuture,
                                   List<QueryResult<VariantAnnotation>> variantAnnotationResultList)
                throws InterruptedException, ExecutionException {
//            try {
            while (!variantFunctionalScoreFuture.isDone()) {
                Thread.sleep(1);
            }

            List<QueryResult<Score>> variantFunctionalScoreQueryResults = variantFunctionalScoreFuture.get();
            if (variantFunctionalScoreQueryResults != null) {
                for (int i = 0; i < variantAnnotationResultList.size(); i++) {
                    if (variantFunctionalScoreQueryResults.get(i).getNumResults() > 0) {
                        variantAnnotationResultList.get(i).getResult().get(0)
                                .setFunctionalScore((List<Score>) variantFunctionalScoreQueryResults.get(i).getResult());
                    }
                }
            }
//            } catch (ExecutionException e) {
//            } catch (InterruptedException | ExecutionException e) {
//                e.printStackTrace();
            }
//        }

    }

    class FutureClinicalAnnotator implements Callable<List<QueryResult>> {
        private List<Variant> variantList;
        private QueryOptions queryOptions;

        FutureClinicalAnnotator(List<Variant> variantList, QueryOptions queryOptions) {
            this.variantList = variantList;
            this.queryOptions = queryOptions;
        }

        @Override
        public List<QueryResult> call() throws Exception {
            long startTime = System.currentTimeMillis();
            logger.debug("Query clinical");
            List<QueryResult> clinicalQueryResultList = clinicalDBAdaptor.getAllByGenomicVariantList(variantList, queryOptions);
            logger.debug("Clinical query performance is {}ms for {} variants", System.currentTimeMillis() - startTime, variantList.size());
            return clinicalQueryResultList;
        }

        public void processResults(Future<List<QueryResult>> clinicalFuture,
                                   List<QueryResult<VariantAnnotation>> variantAnnotationResults)
                throws InterruptedException, ExecutionException {
//            try {
            while (!clinicalFuture.isDone()) {
                Thread.sleep(1);
            }

            List<QueryResult> clinicalQueryResults = clinicalFuture.get();
            if (clinicalQueryResults != null) {
                for (int i = 0; i < variantAnnotationResults.size(); i++) {
                    QueryResult clinicalQueryResult = clinicalQueryResults.get(i);
                    if (clinicalQueryResult.getResult() != null && clinicalQueryResult.getResult().size() > 0) {
                        variantAnnotationResults.get(i).getResult().get(0)
                                .setVariantTraitAssociation((VariantTraitAssociation) clinicalQueryResult.getResult().get(0));
                    }
                }
            }
//            } catch (ExecutionException e) {
////            } catch (InterruptedException | ExecutionException e) {
//                e.printStackTrace();
//            }
        }
    }

    class FutureRepeatsAnnotator implements Callable<List<QueryResult<Repeat>>> {
        private List<Variant> variantList;
        private QueryOptions queryOptions;

        FutureRepeatsAnnotator(List<Variant> variantList, QueryOptions queryOptions) {
            this.variantList = variantList;
            this.queryOptions = queryOptions;
        }

        public List<QueryResult<Repeat>> call() throws Exception {
//            List<QueryResult<Repeat>> queryResultList
//                    = repeatsDBAdaptor.getByRegion(variantListToRegionList(variantList), queryOptions);

            long startTime = System.currentTimeMillis();
            List<QueryResult<Repeat>> queryResultList = new ArrayList<>(variantList.size());

            logger.debug("Query repeats");
            // Want to return only one QueryResult object per Variant
            for (Variant variant : variantList) {
                List<QueryResult<Repeat>> tmpQueryResultList = repeatsDBAdaptor
                        .getByRegion(breakpointsToRegionList(variant), queryOptions);

                // There may be more than one QueryResult per variant for non SNV variants since there will be
                // two breakpoints
                // Reuse one of the QueryResult objects returned by the adaptor
                QueryResult newQueryResult = tmpQueryResultList.get(0);
                if (tmpQueryResultList.size() > 1) {
                    Set<Repeat> repeatSet = new HashSet<>(newQueryResult.getResult());
                    // Reuse one of the QueryResult objects - new result is the set formed by the repeats corresponding
                    // to the two breakpoints
                    repeatSet.addAll(tmpQueryResultList.get(1).getResult());
                    newQueryResult.setNumResults(repeatSet.size());
                    newQueryResult.setNumTotalResults(repeatSet.size());
                    newQueryResult.setResult(new ArrayList(repeatSet));
                }
                queryResultList.add(newQueryResult);
            }

            logger.debug("Repeat query performance is {}ms for {} variants", System.currentTimeMillis() - startTime,
                    variantList.size());

            return queryResultList;

        }

        public void processResults(Future<List<QueryResult<Repeat>>> repeatsFuture,
                                   List<QueryResult<VariantAnnotation>> variantAnnotationResults)
                throws InterruptedException, ExecutionException {
//            try {
            while (!repeatsFuture.isDone()) {
                Thread.sleep(1);
            }

            List<QueryResult<Repeat>> queryResultList = repeatsFuture.get();
            if (queryResultList != null) {
                for (int i = 0; i < variantAnnotationResults.size(); i++) {
                    QueryResult<Repeat> queryResult = queryResultList.get(i);
                    if (queryResult.getResult() != null && queryResult.getResult().size() > 0) {
                        variantAnnotationResults.get(i).getResult().get(0)
                                .setRepeat(queryResult.getResult());
                    }
                }
            }
//            } catch (ExecutionException e) {
////            } catch (InterruptedException | ExecutionException e) {
//                e.printStackTrace();
//            }
        }
    }

    class FutureCytobandAnnotator implements Callable<List<QueryResult<Cytoband>>> {
        private List<Variant> variantList;
        private QueryOptions queryOptions;

        FutureCytobandAnnotator(List<Variant> variantList, QueryOptions queryOptions) {
            this.variantList = variantList;
            this.queryOptions = queryOptions;
        }

        @Override
        public List<QueryResult<Cytoband>> call() throws Exception {
            long startTime = System.currentTimeMillis();
            List<QueryResult<Cytoband>> queryResultList = new ArrayList<>(variantList.size());

            logger.debug("Query cytoband");
            // Want to return only one QueryResult object per Variant
            for (Variant variant : variantList) {
                List<QueryResult<Cytoband>> tmpQueryResultList = genomeDBAdaptor
                        .getCytoband(breakpointsToRegionList(variant));

                // There may be more than one QueryResult per variant for non SNV variants since there will be
                // two breakpoints
                // Reuse one of the QueryResult objects returned by the adaptor
                QueryResult newQueryResult = tmpQueryResultList.get(0);
                if (tmpQueryResultList.size() > 1) {
                    Set<Cytoband> cytobandSet = new HashSet<>(newQueryResult.getResult());
                    // Reuse one of the QueryResult objects - new result is the set formed by the cytobands corresponding
                    // to the two breakpoints
                    cytobandSet.addAll(tmpQueryResultList.get(1).getResult());
                    newQueryResult.setNumResults(cytobandSet.size());
                    newQueryResult.setNumTotalResults(cytobandSet.size());
                    newQueryResult.setResult(new ArrayList(cytobandSet));
                }
                queryResultList.add(newQueryResult);
            }

            logger.debug("Cytoband query performance is {}ms for {} variants", System.currentTimeMillis() - startTime,
                    variantList.size());
            return queryResultList;
        }

        public void processResults(Future<List<QueryResult<Cytoband>>> cytobandFuture,
                                   List<QueryResult<VariantAnnotation>> variantAnnotationResults)
                throws InterruptedException, ExecutionException {
            while (!cytobandFuture.isDone()) {
                Thread.sleep(1);
            }

            List<QueryResult<Cytoband>> queryResultList = cytobandFuture.get();
            if (queryResultList != null) {
                if (queryResultList.isEmpty()) {
                    StringBuilder stringbuilder = new StringBuilder(variantList.get(0).toString());
                    for (int i = 1; i < variantList.size(); i++) {
                        stringbuilder.append(",").append(variantList.get(i).toString());
                    }
                    logger.warn("NO cytoband was found for any of these variants: {}", stringbuilder.toString());
                } else {
                    // Cytoband lists are returned in the same order in which variants are queried
                    for (int i = 0; i < variantAnnotationResults.size(); i++) {
                        QueryResult queryResult = queryResultList.get(i);
                        if (queryResult.getResult() != null && queryResult.getResult().size() > 0) {
                            variantAnnotationResults.get(i).getResult().get(0).setCytoband(queryResult.getResult());
                        }
                    }
                }
            }
        }
    }

//    private class FutureHgvsAnnotator implements Callable<List<QueryResult<String>>> {
//        private List<Variant> variantList;
//        private QueryOptions queryOptions;
//
//        FutureHgvsAnnotator(List<Variant> variantList, QueryOptions queryOptions) {
//            this.variantList = variantList;
//            this.queryOptions = queryOptions;
//        }
//
//        @Override
//        public List<QueryResult<String>> call() throws Exception {
//            long startTime = System.currentTimeMillis();
//            List<QueryResult<String>> queryResultList = hgvsCalculator.run(variantList);
//            logger.debug("HGVS query performance is {}ms for {} variants", System.currentTimeMillis() - startTime,
//                    variantList.size());
//            return queryResultList;
//        }
//
//        public void processResults(Future<List<QueryResult<Cytoband>>> cytobandFuture,
//                                   List<QueryResult<VariantAnnotation>> variantAnnotationResults)
//                throws InterruptedException, ExecutionException {
//            while (!cytobandFuture.isDone()) {
//                Thread.sleep(1);
//            }
//
//            List<QueryResult<Cytoband>> queryResultList = cytobandFuture.get();
//            if (queryResultList != null) {
//                if (queryResultList.isEmpty()) {
//                    StringBuilder stringbuilder = new StringBuilder(variantList.get(0).toString());
//                    for (int i = 1; i < variantList.size(); i++) {
//                        stringbuilder.append(",").append(variantList.get(i).toString());
//                    }
//                    logger.warn("NO cytoband was found for any of these variants: {}", stringbuilder.toString());
//                } else {
//                    // Cytoband lists are returned in the same order in which variants are queried
//                    for (int i = 0; i < variantAnnotationResults.size(); i++) {
//                        QueryResult queryResult = queryResultList.get(i);
//                        if (queryResult.getResult() != null && queryResult.getResult().size() > 0) {
//                            variantAnnotationResults.get(i).getResult().get(0).setCytoband(queryResult.getResult());
//                        }
//                    }
//                }
//            }
//        }
//
//    }
}
<|MERGE_RESOLUTION|>--- conflicted
+++ resolved
@@ -582,15 +582,11 @@
 
         // Default behaviour - no extra padding for structural variants
         svExtraPadding = (queryOptions.get("svExtraPadding") != null ? (Integer) queryOptions.get("svExtraPadding") : 0);
-<<<<<<< HEAD
         logger.debug("svExtraPadding = {}", svExtraPadding);
-=======
-        logger.info("svExtraPadding = {}", svExtraPadding);
 
         // Default behaviour - no extra padding for CNV
         cnvExtraPadding = (queryOptions.get("cnvExtraPadding") != null ? (Integer) queryOptions.get("cnvExtraPadding") : 0);
-        logger.info("cnvExtraPadding = {}", cnvExtraPadding);
->>>>>>> 9cff4ffd
+        logger.debug("cnvExtraPadding = {}", cnvExtraPadding);
     }
 
 
@@ -977,8 +973,6 @@
     }
 
     private List<Gene> getAffectedGenes(Variant variant, String includeFields) {
-<<<<<<< HEAD
-
         // Variant type checked in expected order of frequency of occurrence to minimize number of checks
         // SNV
         if (VariantType.SNV.equals(variant.getType())) {
@@ -1013,17 +1007,6 @@
         return geneDBAdaptor
                 .getByRegion(new Region(chromosome, Math.max(1, start - 5000),
                         end + 5000), queryOptions).getResult();
-=======
-        // reference = "" if insertion, reference = null if CNV for example
-        int variantStart = variant.getReference() != null && variant.getReference().isEmpty()
-                ? variant.getStart() - 1 : variant.getStart();
-        QueryOptions queryOptions = new QueryOptions("include", includeFields);
-
-        return geneDBAdaptor
-                .getByRegion(new Region(variant.getChromosome(), Math.max(1, variantStart - 5000),
-                        variant.getEnd() + 5000), queryOptions).getResult();
-
->>>>>>> 9cff4ffd
     }
 
     private boolean nonSynonymous(ConsequenceType consequenceType, boolean useMitochondrialCode) {
