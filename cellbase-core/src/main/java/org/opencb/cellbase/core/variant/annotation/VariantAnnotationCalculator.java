--- conflicted
+++ resolved
@@ -976,8 +976,7 @@
     }
 
     private List<Gene> getAffectedGenes(Variant variant, String includeFields) {
-<<<<<<< HEAD
-
+        // Breakend "variants" only annotate features overlapping the exact positions
         if (VariantType.BREAKEND.equals(variant.getType())) {
             List<Gene> result = getGenesInRange(variant.getChromosome(), variant.getStart(), variant.getStart(),
                     includeFields);
@@ -1005,37 +1004,6 @@
         return geneDBAdaptor
                 .getByRegion(new Region(chromosome, Math.max(1, start - 5000),
                         end + 5000), queryOptions).getResult();
-=======
-        // reference = "" if insertion, reference = null if CNV for example
-        QueryOptions queryOptions = new QueryOptions("include", includeFields);
-
-        // Breakend "variants" only annotate features overlapping the exact positions
-        if (VariantType.BREAKEND.equals(variant.getType())) {
-            List<Gene> result = geneDBAdaptor
-                    .getByRegion(new Region(variant.getChromosome(), Math.max(1, variant.getStart() - 5000),
-                            variant.getStart() + 5000), queryOptions).getResult();
-
-            Variant breakendMate = VariantAnnotationUtils.parseBreakendFromAlternate(variant.getAlternate());
-            if (breakendMate != null) {
-                Set<String> firstGeneIdSet = result.stream().map((gene) -> gene.getId()).collect(Collectors.toSet());
-                // Merge genes that overlap with the first break end with those overlapping the second breakend
-                for (Gene gene : (List<Gene>) geneDBAdaptor
-                        .getByRegion(new Region(breakendMate.getChromosome(), Math.max(1, breakendMate.getStart() - 5000),
-                                breakendMate.getStart() + 5000), queryOptions).getResult()) {
-                    if (!firstGeneIdSet.contains(gene.getId())) {
-                        result.add(gene);
-                    }
-                }
-            }
-            return result;
-        } else {
-            int variantStart = variant.getReference() != null && variant.getReference().isEmpty()
-                    ? variant.getStart() - 1 : variant.getStart();
-            return geneDBAdaptor
-                    .getByRegion(new Region(variant.getChromosome(), Math.max(1, variantStart - 5000),
-                            variant.getEnd() + 5000), queryOptions).getResult();
-        }
->>>>>>> 4e3167a0
     }
 
     private boolean nonSynonymous(ConsequenceType consequenceType, boolean useMitochondrialCode) {
@@ -1076,13 +1044,9 @@
             case MNV:
                 return new ConsequenceTypeMNVCalculator(genomeDBAdaptor);
             case CNV:
-<<<<<<< HEAD
                 if (variant.getSv().getCopyNumber() == null) {
                     return new ConsequenceTypeGenericRegionCalculator();
                 } else if (variant.getSv().getCopyNumber() > 2) {
-=======
-                if (variant.getSv().getCopyNumber() > 2) {
->>>>>>> 4e3167a0
                     return new ConsequenceTypeCNVGainCalculator();
                 } else {
                     return new ConsequenceTypeDeletionCalculator(genomeDBAdaptor);
@@ -1132,7 +1096,6 @@
 //        }
 //    }
 
-<<<<<<< HEAD
     private boolean[] getRegulatoryRegionOverlaps(Variant variant) {
         // 0: overlaps any regulatory region type
         // 1: overlaps transcription factor binding site
@@ -1162,37 +1125,6 @@
                     return overlapsRegulatoryRegion;
                 }
             }
-=======
-    private List<RegulatoryFeature> getAffectedRegulatoryRegions(Variant variant) {
-        QueryOptions queryOptions = new QueryOptions();
-        queryOptions.add("include", "chromosome,start,end");
-
-        // Breakend "variants" only annotate features overlapping the exact positions
-        if (VariantType.BREAKEND.equals(variant.getType())) {
-            List<RegulatoryFeature> result = regulationDBAdaptor
-                    .getByRegion(new Region(variant.getChromosome(), Math.max(1, variant.getStart()),
-                            variant.getStart()), queryOptions).getResult();
-
-            Variant breakendMate = VariantAnnotationUtils.parseBreakendFromAlternate(variant.getAlternate());
-            if (breakendMate != null) {
-                Set<String> firstRegulatoryFeatureIdSet = result.stream().map((regulatoryFeature) -> regulatoryFeature.getId())
-                        .collect(Collectors.toSet());
-                // Merge genes that overlap with the first break end with those overlapping the second breakend
-                for (RegulatoryFeature regulatoryFeature : (List<RegulatoryFeature>) regulationDBAdaptor
-                        .getByRegion(new Region(breakendMate.getChromosome(), Math.max(1, breakendMate.getStart()),
-                                breakendMate.getStart()), queryOptions).getResult()) {
-                    if (!firstRegulatoryFeatureIdSet.contains(regulatoryFeature.getId())) {
-                        result.add(regulatoryFeature);
-                    }
-                }
-            }
-            return result;
-        } else {
-            int variantStart = variant.getReference() != null && variant.getReference().isEmpty()
-                    ? variant.getStart() - 1 : variant.getStart();
-            return regulationDBAdaptor.getByRegion(new Region(variant.getChromosome(),
-                    variantStart, variant.getEnd()), queryOptions).getResult();
->>>>>>> 4e3167a0
         }
 
 //        List<RegulatoryFeature> regionList = new ArrayList<>(queryResult.getNumResults());
@@ -1202,7 +1134,6 @@
 
 
 //        return regionList;
-<<<<<<< HEAD
     }
 
     private boolean[] getRegulatoryRegionOverlaps(String chromosome, Integer position) {
@@ -1273,8 +1204,6 @@
         stringBuilder.append("-");
         stringBuilder.append(end == null ? start : end);
         return stringBuilder.toString();
-=======
->>>>>>> 4e3167a0
     }
 
     private List<ConsequenceType> getConsequenceTypeList(Variant variant, List<Gene> geneList,
