--- conflicted
+++ resolved
@@ -409,19 +409,18 @@
             clinicalFuture = fixedThreadPool.submit(futureClinicalAnnotator);
         }
 
-<<<<<<< HEAD
         FutureRepeatsAnnotator futureRepeatsAnnotator = null;
         Future<List<QueryResult<Repeat>>> repeatsFuture = null;
         if (annotatorSet.contains("repeats")) {
             futureRepeatsAnnotator = new FutureRepeatsAnnotator(normalizedVariantList, queryOptions);
             repeatsFuture = fixedThreadPool.submit(futureRepeatsAnnotator);
-=======
+        }
+
         FutureCytobandAnnotator futureCytobandAnnotator = null;
         Future<List<QueryResult<Cytoband>>> cytobandFuture = null;
         if (annotatorSet.contains("cytoband")) {
             futureCytobandAnnotator = new FutureCytobandAnnotator(normalizedVariantList, queryOptions);
             cytobandFuture = fixedThreadPool.submit(futureCytobandAnnotator);
->>>>>>> ab31490a
         }
 
         /*
@@ -506,13 +505,11 @@
         if (futureClinicalAnnotator != null) {
             futureClinicalAnnotator.processResults(clinicalFuture, variantAnnotationResultList);
         }
-<<<<<<< HEAD
         if (futureRepeatsAnnotator != null) {
             futureRepeatsAnnotator.processResults(repeatsFuture, variantAnnotationResultList);
-=======
+        }
         if (futureCytobandAnnotator != null) {
             futureCytobandAnnotator.processResults(cytobandFuture, variantAnnotationResultList);
->>>>>>> ab31490a
         }
         fixedThreadPool.shutdown();
 
@@ -902,11 +899,7 @@
         } else {
             annotatorSet = new HashSet<>(Arrays.asList("variation", "clinical", "conservation", "functionalScore",
                     "consequenceType", "expression", "geneDisease", "drugInteraction", "populationFrequencies",
-<<<<<<< HEAD
-                    "repeats"));
-=======
-                    "cytoband"));
->>>>>>> ab31490a
+                    "repeats", "cytoband"));
             List<String> excludeList = queryOptions.getAsStringList("exclude");
             excludeList.forEach(annotatorSet::remove);
         }
@@ -1359,31 +1352,85 @@
         }
     }
 
-<<<<<<< HEAD
     class FutureRepeatsAnnotator implements Callable<List<QueryResult<Repeat>>> {
         private List<Variant> variantList;
         private QueryOptions queryOptions;
 
         FutureRepeatsAnnotator(List<Variant> variantList, QueryOptions queryOptions) {
-=======
+            this.variantList = variantList;
+            this.queryOptions = queryOptions;
+        }
+
+        public List<QueryResult<Repeat>> call() throws Exception {
+//            List<QueryResult<Repeat>> queryResultList
+//                    = repeatsDBAdaptor.getByRegion(variantListToRegionList(variantList), queryOptions);
+
+            long startTime = System.currentTimeMillis();
+            List<QueryResult<Repeat>> queryResultList = new ArrayList<>(variantList.size());
+
+            // Want to return only one QueryResult object per Variant
+            for (Variant variant : variantList) {
+                List<QueryResult<Repeat>> tmpQueryResultList = repeatsDBAdaptor
+                        .getByRegion(breakpointsToRegionList(variant), queryOptions);
+
+                // There may be more than one QueryResult per variant for non SNV variants since there will be
+                // two breakpoints
+                // Reuse one of the QueryResult objects returned by the adaptor
+                QueryResult newQueryResult = tmpQueryResultList.get(0);
+                if (tmpQueryResultList.size() > 1) {
+                    Set<Repeat> repeatSet = new HashSet<>(newQueryResult.getResult());
+                    // Reuse one of the QueryResult objects - new result is the set formed by the repeats corresponding
+                    // to the two breakpoints
+                    repeatSet.addAll(tmpQueryResultList.get(1).getResult());
+                    newQueryResult.setNumResults(repeatSet.size());
+                    newQueryResult.setNumTotalResults(repeatSet.size());
+                    newQueryResult.setResult(new ArrayList(repeatSet));
+                }
+                queryResultList.add(newQueryResult);
+            }
+
+            logger.debug("Repeat query performance is {}ms for {} variants", System.currentTimeMillis() - startTime,
+                    variantList.size());
+
+            return queryResultList;
+
+        }
+
+        public void processResults(Future<List<QueryResult<Repeat>>> repeatsFuture,
+                                   List<QueryResult<VariantAnnotation>> variantAnnotationResults)
+                throws InterruptedException, ExecutionException {
+//            try {
+            while (!repeatsFuture.isDone()) {
+                Thread.sleep(1);
+            }
+
+            List<QueryResult<Repeat>> queryResultList = repeatsFuture.get();
+            if (queryResultList != null) {
+                for (int i = 0; i < variantAnnotationResults.size(); i++) {
+                    QueryResult<Repeat> queryResult = queryResultList.get(i);
+                    if (queryResult.getResult() != null && queryResult.getResult().size() > 0) {
+                        variantAnnotationResults.get(i).getResult().get(0)
+                                .setRepeat(queryResult.getResult());
+                    }
+                }
+            }
+//            } catch (ExecutionException e) {
+////            } catch (InterruptedException | ExecutionException e) {
+//                e.printStackTrace();
+//            }
+        }
+    }
+
     class FutureCytobandAnnotator implements Callable<List<QueryResult<Cytoband>>> {
         private List<Variant> variantList;
         private QueryOptions queryOptions;
 
         FutureCytobandAnnotator(List<Variant> variantList, QueryOptions queryOptions) {
->>>>>>> ab31490a
             this.variantList = variantList;
             this.queryOptions = queryOptions;
         }
 
         @Override
-<<<<<<< HEAD
-        public List<QueryResult<Repeat>> call() throws Exception {
-            long startTime = System.currentTimeMillis();
-            List<QueryResult<Repeat>> queryResultList
-                    = repeatsDBAdaptor.getByRegion(variantListToRegionList(variantList), queryOptions);
-            logger.debug("Clinical query performance is {}ms for {} variants", System.currentTimeMillis() - startTime,
-=======
         public List<QueryResult<Cytoband>> call() throws Exception {
             long startTime = System.currentTimeMillis();
             List<QueryResult<Cytoband>> queryResultList = new ArrayList<>(variantList.size());
@@ -1410,35 +1457,10 @@
             }
 
             logger.debug("Cytoband query performance is {}ms for {} variants", System.currentTimeMillis() - startTime,
->>>>>>> ab31490a
                     variantList.size());
             return queryResultList;
         }
 
-<<<<<<< HEAD
-        public void processResults(Future<List<QueryResult<Repeat>>> repeatsFuture,
-                                   List<QueryResult<VariantAnnotation>> variantAnnotationResults)
-                throws InterruptedException, ExecutionException {
-//            try {
-            while (!repeatsFuture.isDone()) {
-                Thread.sleep(1);
-            }
-
-            List<QueryResult<Repeat>> queryResultList = repeatsFuture.get();
-            if (queryResultList != null) {
-                for (int i = 0; i < variantAnnotationResults.size(); i++) {
-                    QueryResult<Repeat> queryResult = queryResultList.get(i);
-                    if (queryResult.getResult() != null && queryResult.getResult().size() > 0) {
-                        variantAnnotationResults.get(i).getResult().get(0)
-                                .setRepeat(queryResult.getResult());
-                    }
-                }
-            }
-//            } catch (ExecutionException e) {
-////            } catch (InterruptedException | ExecutionException e) {
-//                e.printStackTrace();
-//            }
-=======
         public void processResults(Future<List<QueryResult<Cytoband>>> cytobandFuture,
                                    List<QueryResult<VariantAnnotation>> variantAnnotationResults)
                 throws InterruptedException, ExecutionException {
@@ -1464,8 +1486,7 @@
                     }
                 }
             }
->>>>>>> ab31490a
-        }
-    }
-
-}+        }
+    }
+
+}
