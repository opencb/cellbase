/*
 * Copyright 2015 OpenCB
 *
 * Licensed under the Apache License, Version 2.0 (the "License");
 * you may not use this file except in compliance with the License.
 * You may obtain a copy of the License at
 *
 *     http://www.apache.org/licenses/LICENSE-2.0
 *
 * Unless required by applicable law or agreed to in writing, software
 * distributed under the License is distributed on an "AS IS" BASIS,
 * WITHOUT WARRANTIES OR CONDITIONS OF ANY KIND, either express or implied.
 * See the License for the specific language governing permissions and
 * limitations under the License.
 */

package org.opencb.cellbase.core.variant.annotation;

import org.apache.commons.lang3.StringUtils;
import org.apache.commons.lang3.time.StopWatch;
import org.opencb.biodata.models.core.Gene;
import org.opencb.biodata.models.core.Region;
import org.opencb.biodata.models.core.RegulatoryFeature;
import org.opencb.biodata.models.variant.Variant;
import org.opencb.biodata.tools.variant.VariantNormalizer;
import org.opencb.biodata.models.variant.annotation.ConsequenceTypeMappings;
import org.opencb.biodata.models.variant.avro.*;
import org.opencb.cellbase.core.api.*;
import org.opencb.cellbase.core.variant.annotation.hgvs.HgvsCalculator;
import org.opencb.commons.datastore.core.Query;
import org.opencb.commons.datastore.core.QueryOptions;
import org.opencb.commons.datastore.core.QueryResult;
import org.slf4j.Logger;
import org.slf4j.LoggerFactory;

import java.util.*;
import java.util.concurrent.*;
import java.util.concurrent.atomic.AtomicLong;
import java.util.function.Consumer;
import java.util.regex.Matcher;
import java.util.regex.Pattern;
import java.util.stream.Collectors;

//import org.opencb.cellbase.core.db.api.core.ConservedRegionDBAdaptor;
//import org.opencb.cellbase.core.db.api.core.GeneDBAdaptor;
//import org.opencb.cellbase.core.db.api.core.GenomeDBAdaptor;
//import org.opencb.cellbase.core.db.api.core.ProteinDBAdaptor;
//import org.opencb.cellbase.core.db.api.regulatory.RegulatoryRegionDBAdaptor;
//import org.opencb.cellbase.core.db.api.variation.ClinicalDBAdaptor;
//import org.opencb.cellbase.core.db.api.variation.VariantFunctionalScoreDBAdaptor;
//import org.opencb.cellbase.core.db.api.variation.VariationDBAdaptor;

/**
 * Created by imedina on 06/02/16.
 */
/**
 * Created by imedina on 11/07/14.
 *
 * @author Javier Lopez fjlopez@ebi.ac.uk;
 */
public class VariantAnnotationCalculator {
    //extends MongoDBAdaptor implements VariantAnnotationDBAdaptor<VariantAnnotation> {

    private GenomeDBAdaptor genomeDBAdaptor;
    private GeneDBAdaptor geneDBAdaptor;
    private RegulationDBAdaptor regulationDBAdaptor;
    private VariantDBAdaptor variantDBAdaptor;
    private ClinicalDBAdaptor clinicalDBAdaptor;
    private RepeatsDBAdaptor repeatsDBAdaptor;
    private ProteinDBAdaptor proteinDBAdaptor;
    private ConservationDBAdaptor conservationDBAdaptor;
    private Set<String> annotatorSet;
    private String includeGeneFields;

    private DBAdaptorFactory dbAdaptorFactory;
    //    private ObjectMapper geneObjectMapper;
    private final VariantNormalizer normalizer;
    private boolean normalize = false;
    private boolean useCache = false;
    private boolean phased = false;
    private Boolean imprecise = true;
    private Integer svExtraPadding = 0;
    private Integer cnvExtraPadding = 0;

    private static Logger logger = LoggerFactory.getLogger(VariantAnnotationCalculator.class);
    private static HgvsCalculator hgvsCalculator;


    public enum AnnotationTimes {
        VARIATION_CALL, CONSERVATION_CALL, VARIANT_FUNCTIONAL_SCORE_CALL, CLINICAL_CALL, REPEATS_CALL, CYTOBAND_CALL,
        GENE_DEPENDENT_ANNOTATIONSET, GENE_DEPENDENT_ANNOTATIONSET_HGVS, GENE_DEPENDENT_ANNOTATIONSET_GENE_ANNOTATION,
        GENE_DEPENDENT_ANNOTATIONSET_CONSEQUENCE_TYPE, TOTAL_ANNOTATION
    }

    private static Map<AnnotationTimes, AtomicLong> times = new EnumMap<>(AnnotationTimes.class);

    static {
        for (AnnotationTimes annotationTime : AnnotationTimes.values()) {
            times.put(annotationTime, new AtomicLong());
        }
    }

    public static Map<AnnotationTimes, AtomicLong> getTimes() {
        return times;
    }
    private static final String REGULATORY_REGION_FEATURE_TYPE_ATTRIBUTE = "featureType";
    private static final String TF_BINDING_SITE = RegulationDBAdaptor.FeatureType.TF_binding_site.name() + ","
            + RegulationDBAdaptor.FeatureType.TF_binding_site_motif;
    private static final String REGION = "region";

    public static void printTimesSummary() {
        printTimesSummary(logger::info);
    }

    public static void printTimesSummary(Consumer<String> logger) {
        logger.accept("Accumulated execution times");
        times.forEach((annotationTime, time) -> {
            logger.accept(StringUtils.rightPad(annotationTime.name(), 30) + "\t"
                    + TimeUnit.NANOSECONDS.toMinutes(time.get()) + "min\t"
                    + TimeUnit.NANOSECONDS.toMillis(time.get()) / 1000.0 + "s ");
        });
    }

    //    public VariantAnnotationCalculator(String species, String assembly, MongoDataStore mongoDataStore) {
////        super(species, assembly, mongoDataStore);
//
//        normalizer = new VariantNormalizer(false);
//        logger.debug("VariantAnnotationMongoDBAdaptor: in 'constructor'");
//    }

    public VariantAnnotationCalculator(String species, String assembly, DBAdaptorFactory dbAdaptorFactory) {
//        this(species, assembly, dbAdaptorFactory, true);
//    }
//
//    public VariantAnnotationCalculator(String species, String assembly, DBAdaptorFactory dbAdaptorFactory,
//                                       boolean normalize) {
        this.normalizer = new VariantNormalizer(false, false, true);
//        this.normalize = normalize;

        this.dbAdaptorFactory = dbAdaptorFactory;

        this.genomeDBAdaptor = dbAdaptorFactory.getGenomeDBAdaptor(species, assembly);
        this.variantDBAdaptor = dbAdaptorFactory.getVariationDBAdaptor(species, assembly);
        this.geneDBAdaptor = dbAdaptorFactory.getGeneDBAdaptor(species, assembly);
        this.regulationDBAdaptor = dbAdaptorFactory.getRegulationDBAdaptor(species, assembly);
        this.proteinDBAdaptor = dbAdaptorFactory.getProteinDBAdaptor(species, assembly);
        this.conservationDBAdaptor = dbAdaptorFactory.getConservationDBAdaptor(species, assembly);
        this.clinicalDBAdaptor = dbAdaptorFactory.getClinicalDBAdaptor(species, assembly);
        this.repeatsDBAdaptor = dbAdaptorFactory.getRepeatsDBAdaptor(species, assembly);

         hgvsCalculator = new HgvsCalculator(genomeDBAdaptor);

        logger.debug("VariantAnnotationMongoDBAdaptor: in 'constructor'");
    }

    @Deprecated
    public QueryResult getAllConsequenceTypesByVariant(Variant variant, QueryOptions queryOptions) {
        long dbTimeStart = System.currentTimeMillis();

        // We process include and exclude query options to know which annotators to use.
        // Include parameter has preference over exclude.
//        Set<String> annotatorSet = getAnnotatorSet(queryOptions);
//
//        // This field contains all the fields to be returned by overlapping genes
//        String includeGeneFields = getIncludedGeneFields(annotatorSet);

        parseQueryParam(queryOptions);
        List<Gene> geneList = getAffectedGenes(variant, includeGeneFields);

        // TODO the last 'true' parameter needs to be changed by annotatorSet.contains("regulatory") once is ready
        List<ConsequenceType> consequenceTypeList = getConsequenceTypeList(variant, geneList, true,
                queryOptions);

        QueryResult queryResult = new QueryResult();
        queryResult.setId(variant.toString());
        queryResult.setDbTime(Long.valueOf(System.currentTimeMillis() - dbTimeStart).intValue());
        queryResult.setNumResults(consequenceTypeList.size());
        queryResult.setNumTotalResults(consequenceTypeList.size());
        queryResult.setResult(consequenceTypeList);

        return queryResult;

    }

    public QueryResult getAnnotationByVariant(Variant variant, QueryOptions queryOptions)
            throws InterruptedException, ExecutionException {
        return getAnnotationByVariantList(Collections.singletonList(variant), queryOptions).get(0);
    }

    public List<QueryResult<VariantAnnotation>> getAnnotationByVariantList(List<Variant> variantList,
                                                                           QueryOptions queryOptions)
            throws InterruptedException, ExecutionException {

        logger.debug("Annotating  batch");
        parseQueryParam(queryOptions);

        if (variantList == null || variantList.isEmpty()) {
            return new ArrayList<>();
        }
        List<Variant> normalizedVariantList;
        if (normalize) {
            normalizedVariantList = normalizer.apply(variantList);
        } else {
            normalizedVariantList = variantList;
        }

        // Object to be returned
        List<QueryResult<VariantAnnotation>> variantAnnotationResultList;
        if (useCache) {
            variantAnnotationResultList = getCachedPreferredAnnotation(normalizedVariantList);
        } else {
            variantAnnotationResultList = runAnnotationProcess(normalizedVariantList);
        }

        return variantAnnotationResultList;
    }

    private List<QueryResult<VariantAnnotation>> getCachedPreferredAnnotation(List<Variant> variantList)
            throws InterruptedException, ExecutionException {

        // Expected to be very few within a batch, no capacity initialized for the array
        List<Integer> mustRunAnnotationPositions = new ArrayList<>();
        List<Variant> mustRunAnnotation = new ArrayList<>();

        // Expected to be most of them, array capacity set to variantList size
        List<Integer> mustSearchVariationPositions = new ArrayList<>(variantList.size());
        List<Variant> mustSearchVariation = new ArrayList<>();

        // Phased variants cannot be annotated using the variation collection
        if (phased) {
            for (int i = 0; i < variantList.size(); i++) {
                if (isPhased(variantList.get(i))) {
                    mustRunAnnotationPositions.add(i);
                    mustRunAnnotation.add(variantList.get(i));
                } else {
                    mustSearchVariationPositions.add(i);
                    mustSearchVariation.add(variantList.get(i));
                }
            }
        } else {
            for (int i = 0; i < variantList.size(); i++) {
                mustSearchVariationPositions.add(i);
                mustSearchVariation.add(variantList.get(i));
            }
        }

        // Search unphased variants within variation collection
        QueryOptions queryOptions = new QueryOptions("include", getCachedVariationIncludeFields());
        List<QueryResult<Variant>> variationQueryResultList = variantDBAdaptor.getByVariant(mustSearchVariation,
                queryOptions);

        // Object to be returned
        List<QueryResult<VariantAnnotation>> variantAnnotationResultList =
                Arrays.asList(new QueryResult[variantList.size()]);

        // mustSearchVariation and variationQueryResultList do have same size, same order
        for (int i = 0; i < mustSearchVariation.size(); i++) {
            // WARNING: variation collection may contain multiple documents for the same variant. ENSEMBL variation
            // often provides multiple entries for the same variant (<1% variants). This line below will select just
            // one of them.
            Variant cacheVariant = getPreferredVariant(variationQueryResultList.get(i));

            // Variant not found in variation collection or the variant was found but not annotated with CellBase - I can
            // distinguish CellBase from ENSEMBL annotation because when CellBase annotates, it includes chromosome, start,
            // reference and alternate fields - TODO: change this.
            // Must be annotated by running the whole process
//            if (variationQueryResultList.get(i).getNumResults() == 0) {
            if (cacheVariant == null) {
//                    || variationQueryResultList.get(i).getResult().get(0).getAnnotation() == null
//                    || variationQueryResultList.get(i).getResult().get(0).getAnnotation().getConsequenceTypes() == null
//                    || variationQueryResultList.get(i).getResult().get(0).getAnnotation().getConsequenceTypes().isEmpty()) {
                mustRunAnnotationPositions.add(mustSearchVariationPositions.get(i));
                mustRunAnnotation.add(mustSearchVariation.get(i));
            } else if (cacheVariant.getAnnotation() != null && cacheVariant.getAnnotation().getChromosome() == null) {
//            } else if (variationQueryResultList.get(i).getResult().get(0).getAnnotation() != null
//                        && variationQueryResultList.get(i).getResult().get(0).getAnnotation().getChromosome() == null) {
                mustSearchVariation.get(i).setId(cacheVariant.getId());
                if (mustSearchVariation.get(i).getAnnotation() == null) {
                    mustSearchVariation.get(i).setAnnotation(new VariantAnnotation());
                }
                mustSearchVariation.get(i).getAnnotation()
                        .setPopulationFrequencies(cacheVariant.getAnnotation().getPopulationFrequencies());
                mustRunAnnotationPositions.add(mustSearchVariationPositions.get(i));
                mustRunAnnotation.add(mustSearchVariation.get(i));
            } else {
                // variantList is the passed by reference argument and reference to objects within variantList are
                // copied within mustSearchVariation. Modifying reference objects within mustSearchVariation will
                // modify user-provided Variant objects. If there's no annotation - just set it; if there's an annotation
                // object already created, let's only overwrite those fields created by the annotator
                VariantAnnotation variantAnnotation;
                if (mustSearchVariation.get(i).getAnnotation() == null) {
                    variantAnnotation =  cacheVariant.getAnnotation();
                    mustSearchVariation.get(i).setAnnotation(variantAnnotation);
                } else {
                    variantAnnotation = mustSearchVariation.get(i).getAnnotation();
                    mergeAnnotation(variantAnnotation, cacheVariant.getAnnotation());
                }
                setGeneAnnotation(mustSearchVariation.get(i));
                variantAnnotationResultList.set(mustSearchVariationPositions.get(i),
                        new QueryResult<>(mustSearchVariation.get(i).toString(),
                        variationQueryResultList.get(i).getDbTime(), 1, 1, null, null,
                        Collections.singletonList(variantAnnotation)));
            }
        }

        if (mustRunAnnotation.size() > 0) {
            List<QueryResult<VariantAnnotation>> uncachedAnnotations = runAnnotationProcess(mustRunAnnotation);
            for (int i = 0; i < mustRunAnnotation.size(); i++) {
                variantAnnotationResultList.set(mustRunAnnotationPositions.get(i), uncachedAnnotations.get(i));
            }
        }

        logger.debug("{}/{} ({}%) variants required running the annotation process", mustRunAnnotation.size(),
                variantList.size(), (mustRunAnnotation.size() * (100.0 / variantList.size())));
        return variantAnnotationResultList;

    }

    private Variant getPreferredVariant(QueryResult<Variant> variantQueryResult) {
        if (variantQueryResult.getNumResults() > 1
                && variantQueryResult.first().getAnnotation().getPopulationFrequencies() == null) {
            for (int i = 1; i < variantQueryResult.getResult().size(); i++) {
                if (variantQueryResult.getResult().get(i).getAnnotation().getPopulationFrequencies() != null) {
                    return variantQueryResult.getResult().get(i);
                }
            }
        }
        return variantQueryResult.first();
    }

    private List<Gene> setGeneAnnotation(Variant variant) {
        // Fetch overlapping genes for this variant
        List<Gene> geneList = getAffectedGenes(variant, includeGeneFields);
        VariantAnnotation variantAnnotation = variant.getAnnotation();

        /*
         * Gene Annotation
         */
        if (annotatorSet.contains("expression")) {
            variantAnnotation.setGeneExpression(new ArrayList<>());
            for (Gene gene : geneList) {
                if (gene.getAnnotation().getExpression() != null) {
                    variantAnnotation.getGeneExpression().addAll(gene.getAnnotation().getExpression());
                }
            }
        }

        if (annotatorSet.contains("geneDisease")) {
            variantAnnotation.setGeneTraitAssociation(new ArrayList<>());
            for (Gene gene : geneList) {
                if (gene.getAnnotation().getDiseases() != null) {
                    variantAnnotation.getGeneTraitAssociation().addAll(gene.getAnnotation().getDiseases());
                }
            }
        }

        if (annotatorSet.contains("drugInteraction")) {
            variantAnnotation.setGeneDrugInteraction(new ArrayList<>());
            for (Gene gene : geneList) {
                if (gene.getAnnotation().getDrugs() != null) {
                    variantAnnotation.getGeneDrugInteraction().addAll(gene.getAnnotation().getDrugs());
                }
            }
        }

        return geneList;

    }

    private boolean isPhased(Variant variant) {
        return (variant.getStudies() != null && !variant.getStudies().isEmpty())
            && variant.getStudies().get(0).getFormat().contains("PS");
    }

    private String getCachedVariationIncludeFields() {
        StringBuilder stringBuilder = new StringBuilder("annotation.chromosome,annotation.start,annotation.reference");
        stringBuilder.append(",annotation.alternate,annotation.id");

        if (annotatorSet.contains("variation")) {
            stringBuilder.append(",annotation.id");
        }
        if (annotatorSet.contains("clinical")) {
            stringBuilder.append(",annotation.variantTraitAssociation");
        }
        if (annotatorSet.contains("conservation")) {
            stringBuilder.append(",annotation.conservation");
        }
        if (annotatorSet.contains("functionalScore")) {
            stringBuilder.append(",annotation.functionalScore");
        }
        if (annotatorSet.contains("consequenceType")) {
            stringBuilder.append(",annotation.consequenceTypes,annotation.displayConsequenceType");
        }
//        if (annotatorSet.contains("expression")) {
//            stringBuilder.append(",annotation.geneExpression");
//        }
//        if (annotatorSet.contains("geneDisease")) {
//            stringBuilder.append(",annotation.geneTraitAssociation");
//        }
//        if (annotatorSet.contains("drugInteraction")) {
//            stringBuilder.append(",annotation.geneDrugInteraction");
//        }
        if (annotatorSet.contains("populationFrequencies")) {
            stringBuilder.append(",annotation.populationFrequencies");
        }

        return stringBuilder.toString();
    }

    private List<QueryResult<VariantAnnotation>> runAnnotationProcess(List<Variant> normalizedVariantList)
            throws InterruptedException, ExecutionException {
        QueryOptions queryOptions;
        long globalStartTime = System.nanoTime();
        long startTime;
        queryOptions = new QueryOptions();

        // Object to be returned
        List<QueryResult<VariantAnnotation>> variantAnnotationResultList = new ArrayList<>(normalizedVariantList.size());

        /*
         * Next three async blocks calculate annotations using Futures, this will be calculated in a different thread.
         * Once the main loop has finished then they will be stored. This provides a ~30% of performance improvement.
         */
        ExecutorService fixedThreadPool = Executors.newFixedThreadPool(5);
        FutureVariationAnnotator futureVariationAnnotator = null;
        Future<List<QueryResult<Variant>>> variationFuture = null;

        // When running using cache: some variants may be in the variation collection (rs and popFrequencies needed)
        // but were not searched before because do contain the PS attribute - allow repetition of this query
        if (annotatorSet.contains("variation") || annotatorSet.contains("populationFrequencies")) {
//        if (!useCache && (annotatorSet.contains("variation") || annotatorSet.contains("populationFrequencies"))) {
            futureVariationAnnotator = new FutureVariationAnnotator(normalizedVariantList, new QueryOptions("include",
                    "id,annotation.populationFrequencies").append("imprecise", imprecise));
            variationFuture = fixedThreadPool.submit(futureVariationAnnotator);
        }

        FutureConservationAnnotator futureConservationAnnotator = null;
        Future<List<QueryResult>> conservationFuture = null;
        if (annotatorSet.contains("conservation")) {
            futureConservationAnnotator = new FutureConservationAnnotator(normalizedVariantList, queryOptions);
            conservationFuture = fixedThreadPool.submit(futureConservationAnnotator);
        }

        FutureVariantFunctionalScoreAnnotator futureVariantFunctionalScoreAnnotator = null;
        Future<List<QueryResult<Score>>> variantFunctionalScoreFuture = null;
        if (annotatorSet.contains("functionalScore")) {
            futureVariantFunctionalScoreAnnotator = new FutureVariantFunctionalScoreAnnotator(normalizedVariantList, queryOptions);
            variantFunctionalScoreFuture = fixedThreadPool.submit(futureVariantFunctionalScoreAnnotator);
        }

        FutureClinicalAnnotator futureClinicalAnnotator = null;
        Future<List<QueryResult<Variant>>> clinicalFuture = null;
        if (annotatorSet.contains("clinical")) {
            futureClinicalAnnotator = new FutureClinicalAnnotator(normalizedVariantList, queryOptions);
            clinicalFuture = fixedThreadPool.submit(futureClinicalAnnotator);
        }

        FutureRepeatsAnnotator futureRepeatsAnnotator = null;
        Future<List<QueryResult<Repeat>>> repeatsFuture = null;
        if (annotatorSet.contains("repeats")) {
            futureRepeatsAnnotator = new FutureRepeatsAnnotator(normalizedVariantList, queryOptions);
            repeatsFuture = fixedThreadPool.submit(futureRepeatsAnnotator);
        }

        FutureCytobandAnnotator futureCytobandAnnotator = null;
        Future<List<QueryResult<Cytoband>>> cytobandFuture = null;
        if (annotatorSet.contains("cytoband")) {
            futureCytobandAnnotator = new FutureCytobandAnnotator(normalizedVariantList, queryOptions);
            cytobandFuture = fixedThreadPool.submit(futureCytobandAnnotator);
        }

//        FutureHgvsAnnotator futureHgvsAnnotator = null;
//        Future<List<QueryResult<String>>> hgvsFuture = null;
//        if (annotatorSet.contains("hgvs")) {
//            futureHgvsAnnotator = new FutureHgvsAnnotator(normalizedVariantList, queryOptions);
//            hgvsFuture = fixedThreadPool.submit(futureHgvsAnnotator);
//        }

        /*
         * We iterate over all variants to get the rest of the annotations and to create the VariantAnnotation objects
         */
        List<Gene> geneList;
        Queue<Variant> variantBuffer = new LinkedList<>();
        startTime = System.nanoTime();
        for (int i = 0; i < normalizedVariantList.size(); i++) {
            // normalizedVariantList is the passed by reference argument - modifying normalizedVariantList will
            // modify user-provided Variant objects. If there's no annotation - just set it; if there's an annotation
            // object already created, let's only overwrite those fields created by the annotator
            VariantAnnotation variantAnnotation;
            if (normalizedVariantList.get(i).getAnnotation() == null) {
                variantAnnotation = new VariantAnnotation();
                normalizedVariantList.get(i).setAnnotation(variantAnnotation);
            } else {
                variantAnnotation = normalizedVariantList.get(i).getAnnotation();
            }

            variantAnnotation.setChromosome(normalizedVariantList.get(i).getChromosome());
            variantAnnotation.setStart(normalizedVariantList.get(i).getStart());
            variantAnnotation.setReference(normalizedVariantList.get(i).getReference());
            variantAnnotation.setAlternate(normalizedVariantList.get(i).getAlternate());

            StopWatch geneAnnotationWatch = createStarted();
            geneList = setGeneAnnotation(normalizedVariantList.get(i));
            times.get(AnnotationTimes.GENE_DEPENDENT_ANNOTATIONSET_GENE_ANNOTATION).addAndGet(geneAnnotationWatch.getNanoTime());

            // Better not run hgvs calculation with a Future for the following reasons:
            //   * geneList is needed in order to calculate the hgvs for ALL VARIANTS
            //   * hgvsCalculator will raise an additional database query to get the genome sequence JUST FOR INDELS
            //   * If a Future is used and a list of variants is provided to the hgvsCalculator, then the hgvsCalculator
            //   will require to raise an additional query to the database (that would be performed asynchronously)
            //   in order to get the geneList FOR ALL VARIANTS
            //   * If no future is used, then the genome sequence query will be performed synchronously but JUST
            //   FOR INDELS
            // Given that the number of indels is expected to be negligible if compared to the number of SNVs, the
            // decision is to run it synchronously
            if (annotatorSet.contains("hgvs")) {
                // No need to carry out normalization if it has already been done
                StopWatch hgvsWatch = createStarted();
                variantAnnotation.setHgvs(hgvsCalculator.run(normalizedVariantList.get(i), geneList, !normalize));
                times.get(AnnotationTimes.GENE_DEPENDENT_ANNOTATIONSET_HGVS).addAndGet(hgvsWatch.getNanoTime());
            }

            if (annotatorSet.contains("consequenceType")) {
                try {
                    StopWatch consequenceTypeWatch = createStarted();
                    List<ConsequenceType> consequenceTypeList = getConsequenceTypeList(normalizedVariantList.get(i),
                            geneList, true, queryOptions);
                    times.get(AnnotationTimes.GENE_DEPENDENT_ANNOTATIONSET_CONSEQUENCE_TYPE)
                            .addAndGet(consequenceTypeWatch.getNanoTime());
                    variantAnnotation.setConsequenceTypes(consequenceTypeList);
                    if (phased) {
                        checkAndAdjustPhasedConsequenceTypes(normalizedVariantList.get(i), variantBuffer);
                    }
                    variantAnnotation
                            .setDisplayConsequenceType(getMostSevereConsequenceType(normalizedVariantList.get(i)
                                    .getAnnotation().getConsequenceTypes()));
                } catch (UnsupportedURLVariantFormat e) {
                    logger.error("Consequence type was not calculated for variant {}. Unrecognised variant format."
                            + " Leaving an empty consequence type list.", normalizedVariantList.get(i).toString());
                    variantAnnotation.setConsequenceTypes(Collections.emptyList());
                } catch (Exception e) {
                    logger.error("Unhandled error when calculating consequence type for variant {}. Leaving an empty"
                            + " consequence type list.", normalizedVariantList.get(i).toString());
                    e.printStackTrace();
                    variantAnnotation.setConsequenceTypes(Collections.emptyList());
//                    throw e;
                }
            }

            QueryResult queryResult = new QueryResult(normalizedVariantList.get(i).toString());
            queryResult.setDbTime((int) TimeUnit.NANOSECONDS.toMillis(System.nanoTime() - startTime));
            queryResult.setNumResults(1);
            queryResult.setNumTotalResults(1);
            //noinspection unchecked
            queryResult.setResult(Collections.singletonList(variantAnnotation));
            variantAnnotationResultList.add(queryResult);

        }

        // Adjust phase of two last variants - if still anything remaining to adjust. This can happen if the two last
        // variants in the batch are phased and the distance between them < 3nts
        if (phased && variantBuffer.size() > 1) {
            adjustPhasedConsequenceTypes(variantBuffer.toArray());
        }

        long delta = System.nanoTime()
                - startTime;
        logger.debug("Main loop iteration annotation performance is {}ms for {} variants", delta, normalizedVariantList.size());
        times.get(AnnotationTimes.GENE_DEPENDENT_ANNOTATIONSET).addAndGet(delta);

        /*
         * Now, hopefully the other annotations have finished and we can store the results.
         * Method 'processResults' has been implemented in the same class for sanity.
         */
        if (futureVariationAnnotator != null) {
            futureVariationAnnotator.processResults(variationFuture, variantAnnotationResultList, annotatorSet);
        }
        if (futureConservationAnnotator != null) {
            futureConservationAnnotator.processResults(conservationFuture, variantAnnotationResultList);
        }
        if (futureVariantFunctionalScoreAnnotator != null) {
            futureVariantFunctionalScoreAnnotator.processResults(variantFunctionalScoreFuture, variantAnnotationResultList);
        }
        if (futureClinicalAnnotator != null) {
            futureClinicalAnnotator.processResults(clinicalFuture, variantAnnotationResultList);
        }
        if (futureRepeatsAnnotator != null) {
            futureRepeatsAnnotator.processResults(repeatsFuture, variantAnnotationResultList);
        }
        if (futureCytobandAnnotator != null) {
            futureCytobandAnnotator.processResults(cytobandFuture, variantAnnotationResultList);
        }
//        if (futureHgvsAnnotator != null) {
//            futureHgvsAnnotator.processResults(hgvsFuture, variantAnnotationResultList);
//        }
        fixedThreadPool.shutdown();


        delta = System.nanoTime() - globalStartTime;
        logger.debug("Total batch annotation performance is {}ms for {} variants", delta, normalizedVariantList.size());
        times.get(AnnotationTimes.TOTAL_ANNOTATION).addAndGet(delta);
        return variantAnnotationResultList;
    }

    private static StopWatch createStarted() {
        StopWatch stopWatch = new StopWatch();
        stopWatch.start();
        return stopWatch;
    }

    private void parseQueryParam(QueryOptions queryOptions) {
        // We process include and exclude query options to know which annotators to use.
        // Include parameter has preference over exclude.
        annotatorSet = getAnnotatorSet(queryOptions);
        logger.debug("Annotators to use: {}", annotatorSet.toString());

        // This field contains all the fields to be returned by overlapping genes
        includeGeneFields = getIncludedGeneFields(annotatorSet);

        // Default behaviour no normalization
        normalize = (queryOptions.get("normalize") != null && (Boolean) queryOptions.get("normalize"));
        logger.debug("normalize = {}", normalize);

        // Default behaviour DO NOT use cache
        useCache = (queryOptions.get("useCache") != null ? (Boolean) queryOptions.get("useCache") : false);

        // Default behaviour - don't calculate phased annotation
        phased = (queryOptions.get("phased") != null ? (Boolean) queryOptions.get("phased") : false);
        logger.debug("phased = {}", phased);

        // Default behaviour - enable imprecise searches
        imprecise = (queryOptions.get("imprecise") != null ? (Boolean) queryOptions.get("imprecise") : true);
        logger.debug("imprecise = {}", imprecise);

        // Default behaviour - no extra padding for structural variants
        svExtraPadding = (queryOptions.get("svExtraPadding") != null ? (Integer) queryOptions.get("svExtraPadding") : 0);
        logger.debug("svExtraPadding = {}", svExtraPadding);

        // Default behaviour - no extra padding for CNV
        cnvExtraPadding = (queryOptions.get("cnvExtraPadding") != null ? (Integer) queryOptions.get("cnvExtraPadding") : 0);
        logger.debug("cnvExtraPadding = {}", cnvExtraPadding);
    }


    private void mergeAnnotation(VariantAnnotation destination, VariantAnnotation origin) {
        destination.setChromosome(origin.getChromosome());
        destination.setStart(origin.getStart());
        destination.setReference(origin.getReference());
        destination.setAlternate(origin.getAlternate());

        if (annotatorSet.contains("variation")) {
            destination.setId(origin.getId());
        }
        if (annotatorSet.contains("consequenceType")) {
            destination.setDisplayConsequenceType(origin.getDisplayConsequenceType());
            destination.setConsequenceTypes(origin.getConsequenceTypes());
        }
        if (annotatorSet.contains("conservation")) {
            destination.setConservation(origin.getConservation());
        }
//        destination.setGeneExpression(origin.getGeneExpression());
//        destination.setGeneTraitAssociation(origin.getGeneTraitAssociation());
        if (annotatorSet.contains("populationFrequencies")) {
            destination.setPopulationFrequencies(origin.getPopulationFrequencies());
        }
//        destination.setGeneDrugInteraction(origin.getGeneDrugInteraction());
        if (annotatorSet.contains("clinical")) {
            destination.setVariantTraitAssociation(origin.getVariantTraitAssociation());
        }
        if (annotatorSet.contains("functionalScore")) {
            destination.setFunctionalScore(origin.getFunctionalScore());
        }
    }

    private void checkAndAdjustPhasedConsequenceTypes(Variant variant, Queue<Variant> variantBuffer) {
        // Only SNVs are currently considered for phase adjustment
        if (variant.getType().equals(VariantType.SNV)) {
            // Check and manage variantBuffer for dealing with phased variants
            switch (variantBuffer.size()) {
                case 0:
                    variantBuffer.add(variant);
                    break;
                case 1:
                    if (potentialCodingSNVOverlap(variantBuffer.peek(), variant)) {
                        variantBuffer.add(variant);
                    } else {
                        variantBuffer.poll();
                        variantBuffer.add(variant);
                    }
                    break;
                case 2:
                    if (potentialCodingSNVOverlap(variantBuffer.peek(), variant)) {
                        variantBuffer.add(variant);
                        adjustPhasedConsequenceTypes(variantBuffer.toArray());
                        variantBuffer.poll();
                    } else {
                        // Adjust consequence types for the two previous variants
                        adjustPhasedConsequenceTypes(variantBuffer.toArray());
                        // Remove the two previous variants after adjustment
                        variantBuffer.poll();
                        variantBuffer.poll();
                        variantBuffer.add(variant);
                    }
                default:
                    break;
            }
        }
    }

//    private void checkAndAdjustPhasedConsequenceTypes(Queue<Variant> variantBuffer) {
//        Variant[] variantArray = (Variant[]) variantBuffer.toArray();
//        // SSACGATATCTT -> where S represents the position of the SNV
//        if (potentialCodingSNVOverlap(variantArray[0], variantArray[1])) {
//            // SSSACGATATCTT -> where S represents the position of the SNV. The three SNVs may affect the same codon
//            if (potentialCodingSNVOverlap(variantArray[1], variantArray[2])) {
//                adjustPhasedConsequenceTypes(variantArray);
//            // SSACGATATCVTT -> where S represents the position of the SNV and V represents the position of the third
//            // variant. Only the two first SNVs may affect the same codon.
//            } else {
//                adjustPhasedConsequenceTypes(Arrays.copyOfRange(variantArray, 0,3));
//            }
//        }
//    }

    private void adjustPhasedConsequenceTypes(Object[] variantArray) {
        Variant variant0 = (Variant) variantArray[0];
        Variant variant1 = null;
        Variant variant2 = null;

        boolean variant0DisplayCTNeedsUpdate = false;
        boolean variant1DisplayCTNeedsUpdate = false;
        boolean variant2DisplayCTNeedsUpdate = false;

        for (ConsequenceType consequenceType1 : variant0.getAnnotation().getConsequenceTypes()) {
            ProteinVariantAnnotation newProteinVariantAnnotation = null;
            // Check if this is a coding consequence type. Also this consequence type may have been already
            // updated if there are 3 consecutive phased SNVs affecting the same codon.
            if (isCoding(consequenceType1)
                    && !transcriptAnnotationUpdated(variant0, consequenceType1.getEnsemblTranscriptId())) {
                variant1 = (Variant) variantArray[1];
                ConsequenceType consequenceType2
                        = findCodingOverlappingConsequenceType(consequenceType1, variant1.getAnnotation().getConsequenceTypes());
                // The two first variants affect the same codon
                if (consequenceType2 != null) {
                    // WARNING: assumes variants are sorted according to their coordinates
                    int cdnaPosition = consequenceType1.getCdnaPosition();
                    int cdsPosition = consequenceType1.getCdsPosition();
                    String codon = null;
//                    String alternateAA = null;
                    List<SequenceOntologyTerm> soTerms = null;
                    ConsequenceType consequenceType3 = null;
                    variant2 = null;
                    // Check if the third variant also affects the same codon
                    if (variantArray.length > 2) {
                        variant2 = (Variant) variantArray[2];
                        consequenceType3
                                = findCodingOverlappingConsequenceType(consequenceType2, variant2.getAnnotation().getConsequenceTypes());
                    }
                    // The three SNVs affect the same codon
                    if (consequenceType3 != null) {
                        String referenceCodon = consequenceType1.getCodon().split("/")[0].toUpperCase();
                        // WARNING: assumes variants are sorted according to their coordinates
                        String alternateCodon = variant0.getAlternate() + variant1.getAlternate()
                                + variant2.getAlternate();
                        codon = referenceCodon + "/" + alternateCodon;
//                            alternateAA = VariantAnnotationUtils.CODON_TO_A.get(alternateCodon);
                        soTerms = updatePhasedSoTerms(consequenceType1.getSequenceOntologyTerms(),
                                String.valueOf(referenceCodon), String.valueOf(alternateCodon),
                                variant1.getChromosome().equals("MT"));

                        // Update consequenceType3
                        consequenceType3.setCdnaPosition(cdnaPosition);
                        consequenceType3.setCdsPosition(cdsPosition);
                        consequenceType3.setCodon(codon);
                        //                        consequenceType3.getProteinVariantAnnotation().setAlternate(alternateAA);
                        newProteinVariantAnnotation = getProteinAnnotation(consequenceType3);
                        consequenceType3.setProteinVariantAnnotation(newProteinVariantAnnotation);
                        consequenceType3.setSequenceOntologyTerms(soTerms);

                        // Flag these transcripts as already updated for this variant
                        flagTranscriptAnnotationUpdated(variant2, consequenceType1.getEnsemblTranscriptId());

                        variant2DisplayCTNeedsUpdate = true;

                        // Only the two first SNVs affect the same codon
                    } else {
                        int codonIdx1 = getUpperCaseLetterPosition(consequenceType1.getCodon().split("/")[0]);
                        int codonIdx2 = getUpperCaseLetterPosition(consequenceType2.getCodon().split("/")[0]);

                        // Set referenceCodon  and alternateCodon leaving only the nts that change in uppercase.
                        // Careful with upper/lower case letters
                        char[] referenceCodonArray = consequenceType1.getCodon().split("/")[0].toLowerCase().toCharArray();
                        referenceCodonArray[codonIdx1] = Character.toUpperCase(referenceCodonArray[codonIdx1]);
                        referenceCodonArray[codonIdx2] = Character.toUpperCase(referenceCodonArray[codonIdx2]);
                        char[] alternateCodonArray = referenceCodonArray.clone();
                        alternateCodonArray[codonIdx1] = variant0.getAlternate().toUpperCase().toCharArray()[0];
                        alternateCodonArray[codonIdx2] = variant1.getAlternate().toUpperCase().toCharArray()[0];

                        codon = String.valueOf(referenceCodonArray) + "/" + String.valueOf(alternateCodonArray);
//                            alternateAA = VariantAnnotationUtils.CODON_TO_A.get(String.valueOf(alternateCodonArray).toUpperCase());
                        soTerms = updatePhasedSoTerms(consequenceType1.getSequenceOntologyTerms(),
                                String.valueOf(referenceCodonArray).toUpperCase(),
                                String.valueOf(alternateCodonArray).toUpperCase(), variant1.getChromosome().equals("MT"));
                    }

                    // Update consequenceType1 & 2
                    consequenceType1.setCodon(codon);
                    //                    consequenceType1.getProteinVariantAnnotation().setAlternate(alternateAA);
                    consequenceType1.setProteinVariantAnnotation(newProteinVariantAnnotation == null
                            ? getProteinAnnotation(consequenceType1) : newProteinVariantAnnotation);
                    consequenceType1.setSequenceOntologyTerms(soTerms);
                    consequenceType2.setCdnaPosition(cdnaPosition);
                    consequenceType2.setCdsPosition(cdsPosition);
                    consequenceType2.setCodon(codon);
                    //                    consequenceType2.getProteinVariantAnnotation().setAlternate(alternateAA);
                    consequenceType2.setProteinVariantAnnotation(consequenceType1.getProteinVariantAnnotation());
                    consequenceType2.setSequenceOntologyTerms(soTerms);

                    // Flag these transcripts as already updated for this variant
                    flagTranscriptAnnotationUpdated(variant0, consequenceType1.getEnsemblTranscriptId());
                    flagTranscriptAnnotationUpdated(variant1, consequenceType1.getEnsemblTranscriptId());

                    variant0DisplayCTNeedsUpdate = true;
                    variant1DisplayCTNeedsUpdate = true;
                }
            }
        }

        if (variant0DisplayCTNeedsUpdate) {
            variant0.getAnnotation()
                    .setDisplayConsequenceType(getMostSevereConsequenceType(variant0.getAnnotation()
                            .getConsequenceTypes()));
        }
        if (variant1DisplayCTNeedsUpdate) {
            variant1.getAnnotation()
                    .setDisplayConsequenceType(getMostSevereConsequenceType(variant1.getAnnotation()
                            .getConsequenceTypes()));
        }
        if (variant2DisplayCTNeedsUpdate) {
            variant2.getAnnotation()
                    .setDisplayConsequenceType(getMostSevereConsequenceType(variant2.getAnnotation()
                            .getConsequenceTypes()));
        }
    }

    private void flagTranscriptAnnotationUpdated(Variant variant, String ensemblTranscriptId) {
        Map<String, AdditionalAttribute> additionalAttributesMap = variant.getAnnotation().getAdditionalAttributes();
        if (additionalAttributesMap == null) {
            additionalAttributesMap = new HashMap<>();
            AdditionalAttribute additionalAttribute = new AdditionalAttribute();
            Map<String, String> transcriptsSet = new HashMap<>();
            transcriptsSet.put(ensemblTranscriptId, null);
            additionalAttribute.setAttribute(transcriptsSet);
            additionalAttributesMap.put("phasedTranscripts", additionalAttribute);
            variant.getAnnotation().setAdditionalAttributes(additionalAttributesMap);
        } else if (additionalAttributesMap.get("phasedTranscripts") == null) {
            AdditionalAttribute additionalAttribute = new AdditionalAttribute();
            Map<String, String> transcriptsSet = new HashMap<>();
            transcriptsSet.put(ensemblTranscriptId, null);
            additionalAttribute.setAttribute(transcriptsSet);
            additionalAttributesMap.put("phasedTranscripts", additionalAttribute);
        } else {
            additionalAttributesMap.get("phasedTranscripts").getAttribute().put(ensemblTranscriptId, null);
        }
    }

    private boolean transcriptAnnotationUpdated(Variant variant, String ensemblTranscriptId) {
        if (variant.getAnnotation().getAdditionalAttributes() != null
                && variant.getAnnotation().getAdditionalAttributes().get("phasedTranscripts") != null
                && variant.getAnnotation().getAdditionalAttributes().get("phasedTranscripts")
                    .getAttribute().containsKey(ensemblTranscriptId)) {
            return true;
        }
        return false;
    }

    private int getUpperCaseLetterPosition(String string) {
//        Pattern pat = Pattern.compile("G");
        Pattern pat = Pattern.compile("[A,C,G,T]");
        Matcher match = pat.matcher(string);
        if (match.find()) {
            return match.start();
        } else {
            return -1;
        }
    }

    private ConsequenceType findCodingOverlappingConsequenceType(ConsequenceType consequenceType,
                                                                 List<ConsequenceType> consequenceTypeList) {
        for (ConsequenceType consequenceType1 : consequenceTypeList) {
            if (isCoding(consequenceType1)
                    && consequenceType.getEnsemblTranscriptId().equals(consequenceType1.getEnsemblTranscriptId())
                    && consequenceType.getProteinVariantAnnotation().getPosition()
                    .equals(consequenceType1.getProteinVariantAnnotation().getPosition())) {
                return consequenceType1;
            }
        }
        return null;
    }

    private boolean isCoding(ConsequenceType consequenceType) {
        for (SequenceOntologyTerm sequenceOntologyTerm : consequenceType.getSequenceOntologyTerms()) {
            if (VariantAnnotationUtils.CODING_SO_NAMES.contains(sequenceOntologyTerm.getName())) {
                return true;
            }
        }
        return false;
    }

    private List<SequenceOntologyTerm> updatePhasedSoTerms(List<SequenceOntologyTerm> sequenceOntologyTermList,
                                                           String referenceCodon, String alternateCodon,
                                                           Boolean useMitochondrialCode) {

        // Removes all coding-associated SO terms
        int i = 0;
        do {
            if (VariantAnnotationUtils.CODING_SO_NAMES.contains(sequenceOntologyTermList.get(i).getName())) {
                sequenceOntologyTermList.remove(i);
            } else {
                i++;
            }
        } while(i < sequenceOntologyTermList.size());

        // Add the new coding SO term as appropriate
        String newSoName = null;
        if (VariantAnnotationUtils.isSynonymousCodon(useMitochondrialCode, referenceCodon, alternateCodon)) {
            if (VariantAnnotationUtils.isStopCodon(useMitochondrialCode, referenceCodon)) {
                newSoName = VariantAnnotationUtils.STOP_RETAINED_VARIANT;
            } else {  // coding end may be not correctly annotated (incomplete_terminal_codon_variant),
                // but if the length of the cds%3=0, annotation should be synonymous variant
                newSoName = VariantAnnotationUtils.SYNONYMOUS_VARIANT;
            }
        } else if (VariantAnnotationUtils.isStopCodon(useMitochondrialCode, referenceCodon)) {
            newSoName = VariantAnnotationUtils.STOP_LOST;
        } else if (VariantAnnotationUtils.isStopCodon(useMitochondrialCode, alternateCodon)) {
            newSoName = VariantAnnotationUtils.STOP_GAINED;
        } else {
            newSoName = VariantAnnotationUtils.MISSENSE_VARIANT;
        }
        sequenceOntologyTermList
                .add(new SequenceOntologyTerm(ConsequenceTypeMappings.getSoAccessionString(newSoName), newSoName));

        return sequenceOntologyTermList;
    }

    private boolean potentialCodingSNVOverlap(Variant variant1, Variant variant2) {
        return Math.abs(variant1.getStart() - variant2.getStart()) < 3
                && variant1.getChromosome().equals(variant2.getChromosome())
                && variant1.getType().equals(VariantType.SNV) && variant2.getType().equals(VariantType.SNV)
                && samePhase(variant1, variant2);
    }

    private boolean samePhase(Variant variant1, Variant variant2) {
        if (variant1.getStudies() != null && !variant1.getStudies().isEmpty()) {
            if (variant2.getStudies() != null && !variant2.getStudies().isEmpty()) {
                int psIdx1 = variant1.getStudies().get(0).getFormat().indexOf("PS");
                if (psIdx1 != -1) {
                    int psIdx2 = variant2.getStudies().get(0).getFormat().indexOf("PS");
                    if (psIdx2 != -1 &&  // variant2 does have PS set
                            // same phase set value in both variants
                            variant2.getStudies().get(0).getSamplesData().get(0).get(psIdx2)
                                    .equals(variant1.getStudies().get(0).getSamplesData().get(0).get(psIdx1))
                            // Same genotype call in both variants (e.g. 1|0=1|0).
                            // WARNING: assuming variant1 and variant2 do have Files.
                            && variant1.getStudies().get(0).getFiles().get(0).getCall()
                            .equals(variant2.getStudies().get(0).getFiles().get(0).getCall())) {
                        return true;
                    }
                }
            }
        }
        return false;
    }

    private String getMostSevereConsequenceType(List<ConsequenceType> consequenceTypeList) {
        int max = -1;
        String mostSevereConsequencetype = null;
        for (ConsequenceType consequenceType : consequenceTypeList) {
            for (SequenceOntologyTerm sequenceOntologyTerm : consequenceType.getSequenceOntologyTerms()) {
                int rank = VariantAnnotationUtils.SO_SEVERITY.get(sequenceOntologyTerm.getName());
                if (rank > max) {
                    max = rank;
                    mostSevereConsequencetype = sequenceOntologyTerm.getName();
                }
            }
        }

        return mostSevereConsequencetype;
    }

    private Set<String> getAnnotatorSet(QueryOptions queryOptions) {
        Set<String> annotatorSet;
        List<String> includeList = queryOptions.getAsStringList("include");
        if (includeList.size() > 0) {
            annotatorSet = new HashSet<>(includeList);
        } else {
            annotatorSet = new HashSet<>(Arrays.asList("variation", "clinical", "conservation", "functionalScore",
                    "consequenceType", "expression", "geneDisease", "drugInteraction", "populationFrequencies",
                    "repeats", "cytoband", "hgvs"));
            List<String> excludeList = queryOptions.getAsStringList("exclude");
            excludeList.forEach(annotatorSet::remove);
        }
        return annotatorSet;
    }

    private String getIncludedGeneFields(Set<String> annotatorSet) {
        String includeGeneFields = "name,id,chromosome,start,end,transcripts.id,transcripts.start,transcripts.end,"
                + "transcripts.strand,transcripts.cdsLength,transcripts.annotationFlags,transcripts.biotype,"
                + "transcripts.genomicCodingStart,transcripts.genomicCodingEnd,transcripts.cdnaCodingStart,"
                + "transcripts.cdnaCodingEnd,transcripts.exons.start,transcripts.exons.cdsStart,transcripts.exons.end,"
                + "transcripts.exons.cdsEnd,transcripts.exons.sequence,transcripts.exons.phase,"
                + "transcripts.exons.exonNumber,mirna.matures,mirna.sequence,mirna.matures.cdnaStart,"
                + "mirna.matures.cdnaEnd";

        if (annotatorSet.contains("expression")) {
            includeGeneFields += ",annotation.expression";
        }
        if (annotatorSet.contains("geneDisease")) {
            includeGeneFields += ",annotation.diseases";
        }
        if (annotatorSet.contains("drugInteraction")) {
            includeGeneFields += ",annotation.drugs";
        }
        return includeGeneFields;
    }

    private List<Gene> getAffectedGenes(Variant variant, String includeFields) {

        if (VariantType.BREAKEND.equals(variant.getType())) {
            List<Gene> result = getGenesInRange(variant.getChromosome(), variant.getStart(), variant.getStart(),
                    includeFields);
            Variant breakendMate = Variant.getMateBreakend(variant);
            if (breakendMate != null) {
                Set<String> firstGeneIdSet = result.stream().map((gene) -> gene.getId()).collect(Collectors.toSet());
                // Merge genes that overlap with the first break end with those overlapping the second breakend
                for (Gene gene : (List<Gene>) getGenesInRange(breakendMate.getChromosome(), breakendMate.getStart(),
                        breakendMate.getStart(), includeFields)) {
                    if (!firstGeneIdSet.contains(gene.getId())) {
                        result.add(gene);
                    }
                }
            }
            return result;
        } else {
            Region region = variantToRegion(variant);
            return getGenesInRange(region.getChromosome(), region.getStart(), region.getEnd(), includeFields);
        }
    }

    private List<Gene> getGenesInRange(String chromosome, int start, int end, String includeFields) {
        QueryOptions queryOptions = new QueryOptions("include", includeFields);

        return geneDBAdaptor
                .getByRegion(new Region(chromosome, Math.max(1, start - 5000),
                        end + 5000), queryOptions).getResult();
    }

    private boolean nonSynonymous(ConsequenceType consequenceType, boolean useMitochondrialCode) {
        if (consequenceType.getCodon() == null) {
            return false;
        } else {
            String[] parts = consequenceType.getCodon().split("/");
            String ref = String.valueOf(parts[0]).toUpperCase();
            String alt = String.valueOf(parts[1]).toUpperCase();
            return !VariantAnnotationUtils.isSynonymousCodon(useMitochondrialCode, ref, alt)
                    && !VariantAnnotationUtils.isStopCodon(useMitochondrialCode, ref);
        }
    }

    private ProteinVariantAnnotation getProteinAnnotation(ConsequenceType consequenceType) {
        if (consequenceType.getProteinVariantAnnotation() != null) {
            QueryResult<ProteinVariantAnnotation> proteinVariantAnnotation = proteinDBAdaptor.getVariantAnnotation(
                    consequenceType.getEnsemblTranscriptId(),
                    consequenceType.getProteinVariantAnnotation().getPosition(),
                    consequenceType.getProteinVariantAnnotation().getReference(),
                    consequenceType.getProteinVariantAnnotation().getAlternate(), new QueryOptions());

            if (proteinVariantAnnotation.getNumResults() > 0) {
                return proteinVariantAnnotation.getResult().get(0);
            }
        }
        return null;
    }

    private ConsequenceTypeCalculator getConsequenceTypeCalculator(Variant variant) throws UnsupportedURLVariantFormat {
        switch (VariantAnnotationUtils.getVariantType(variant)) {
            case SNV:
                return new ConsequenceTypeSNVCalculator();
            case INSERTION:
                return new ConsequenceTypeInsertionCalculator(genomeDBAdaptor);
            case DELETION:
                return new ConsequenceTypeDeletionCalculator(genomeDBAdaptor);
            case MNV:
                return new ConsequenceTypeMNVCalculator(genomeDBAdaptor);
            case CNV:
                if (variant.getSv().getCopyNumber() == null) {
                    return new ConsequenceTypeGenericRegionCalculator();
                } else if (variant.getSv().getCopyNumber() > 2) {
                    return new ConsequenceTypeCNVGainCalculator();
                } else {
                    return new ConsequenceTypeDeletionCalculator(genomeDBAdaptor);
                }
            case DUPLICATION:
                return new ConsequenceTypeCNVGainCalculator();
            case INVERSION:
                return new ConsequenceTypeGenericRegionCalculator();
            case BREAKEND:
                return new ConsequenceTypeBNDCalculator();
            default:
                throw new UnsupportedURLVariantFormat();
        }
    }

//    private VariantType getVariantType(Variant variant) throws UnsupportedURLVariantFormat {
//        if (variant.getType() == null) {
//            variant.setType(Variant.inferType(variant.getReference(), variant.getAlternate()));
//        }
//        // FIXME: remove the if block below as soon as the Variant.inferType method is able to differentiate between
//        // FIXME: insertions and deletions
////        if (variant.getType().equals(VariantType.INDEL) || variant.getType().equals(VariantType.SV)) {
//        if (variant.getType().equals(VariantType.INDEL)) {
//            if (variant.getReference().isEmpty()) {
////                variant.setType(VariantType.INSERTION);
//                return VariantType.INSERTION;
//            } else if (variant.getAlternate().isEmpty()) {
////                variant.setType(VariantType.DELETION);
//                return VariantType.DELETION;
//            } else {
//                return VariantType.MNV;
//            }
//        }
//        return variant.getType();
//        return getVariantType(variant.getReference(), variant.getAlternate());
//    }

//    private VariantType getVariantType(String reference, String alternate) {
//        if (reference.isEmpty()) {
//            return VariantType.INSERTION;
//        } else if (alternate.isEmpty()) {
//            return VariantType.DELETION;
//        } else if (reference.length() == 1 && alternate.length() == 1) {
//            return VariantType.SNV;
//        } else {
//            throw new UnsupportedURLVariantFormat();
//        }
//    }

    private boolean[] getRegulatoryRegionOverlaps(Variant variant) {
        // 0: overlaps any regulatory region type
        // 1: overlaps transcription factor binding site
        boolean[] overlapsRegulatoryRegion = {false, false};

        // Variant type checked in expected order of frequency of occurrence to minimize number of checks
        // Most queries will be SNVs - it's worth implementing an special case for them
        if (VariantType.SNV.equals(variant.getType())) {
            return getRegulatoryRegionOverlaps(variant.getChromosome(), variant.getStart());
        } else if (VariantType.INDEL.equals(variant.getType()) && StringUtils.isBlank(variant.getReference())) {
            return getRegulatoryRegionOverlaps(variant.getChromosome(), variant.getStart() - 1, variant.getEnd());
        // Short deletions and symbolic variants except breakends
        } else if (!VariantType.BREAKEND.equals(variant.getType())) {
            return getRegulatoryRegionOverlaps(variant.getChromosome(), variant.getStart(), variant.getEnd());
        // Breakend "variants" only annotate features overlapping the exact positions
        } else  {
            overlapsRegulatoryRegion = getRegulatoryRegionOverlaps(variant.getChromosome(), Math.max(1, variant.getStart()));
            // If already found one overlapping regulatory region there's no need to keep checking
            if (overlapsRegulatoryRegion[0]) {
                return overlapsRegulatoryRegion;
            // Otherwise check the other breakend in case exists
            } else {
                Variant breakendMate = Variant.getMateBreakend(variant);
                if (breakendMate != null) {
                    return getRegulatoryRegionOverlaps(breakendMate.getChromosome(), Math.max(1, breakendMate.getStart()));
                } else {
                    return overlapsRegulatoryRegion;
                }
            }
        }

//        List<RegulatoryFeature> regionList = new ArrayList<>(queryResult.getNumResults());
//        for (RegulatoryFeature object : queryResult.getResult()) {
//            regionList.add(object);
//        }


//        return regionList;
    }

    private boolean[] getRegulatoryRegionOverlaps(String chromosome, Integer position) {
        QueryOptions queryOptions = new QueryOptions();
        queryOptions.add("include", REGULATORY_REGION_FEATURE_TYPE_ATTRIBUTE);
        // 0: overlaps any regulatory region type
        // 1: overlaps transcription factor binding site
        boolean[] overlapsRegulatoryRegion = {false, false};

        QueryResult<RegulatoryFeature> queryResult = regulationDBAdaptor
                .get(new Query(REGION, toRegionString(chromosome, position)), queryOptions);

        if (queryResult.getNumTotalResults() > 0) {
            overlapsRegulatoryRegion[0] = true;
            boolean tfbsFound = false;
            for (int i = 0; (i < queryResult.getResult().size() && !tfbsFound); i++) {
                String regulatoryRegionType = queryResult.getResult().get(i).getFeatureType();
                tfbsFound = regulatoryRegionType != null
                        && (regulatoryRegionType.equals(RegulationDBAdaptor.FeatureType.TF_binding_site.name())
                        || queryResult.getResult().get(i).getFeatureType()
                            .equals(RegulationDBAdaptor.FeatureType.TF_binding_site_motif.name()));
            }
            overlapsRegulatoryRegion[1] = tfbsFound;
        }

        return overlapsRegulatoryRegion;
    }

    private boolean[] getRegulatoryRegionOverlaps(String chromosome, Integer start, Integer end) {
        QueryOptions queryOptions = new QueryOptions();
        queryOptions.add("exclude", "_id");
        queryOptions.add("include", "chromosome");
        queryOptions.add("limit", "1");
        // 0: overlaps any regulatory region type
        // 1: overlaps transcription factor binding site
        boolean[] overlapsRegulatoryRegion = {false, false};
        String regionString = toRegionString(chromosome, start, end);
        Query query = new Query(REGION, regionString);

        QueryResult<RegulatoryFeature> queryResult = regulationDBAdaptor
                .get(query.append(REGULATORY_REGION_FEATURE_TYPE_ATTRIBUTE, TF_BINDING_SITE), queryOptions);

        // Overlaps transcription factor binding site - it's therefore a regulatory variant
        if (queryResult.getNumResults() == 1) {
            overlapsRegulatoryRegion[0] = true;
            overlapsRegulatoryRegion[1] = true;
        // Does not overlap transcription factor binding site - check any other regulatory region type
        } else {
            query.remove(REGULATORY_REGION_FEATURE_TYPE_ATTRIBUTE);
            queryResult = regulationDBAdaptor.get(query, queryOptions);
            // Does overlap other types of regulatory regions
            if (queryResult.getNumResults() == 1) {
                overlapsRegulatoryRegion[0] = true;
            }
        }

        return overlapsRegulatoryRegion;
    }

    private String toRegionString(String chromosome, Integer position) {
        return toRegionString(chromosome, position, position);
    }

    private String toRegionString(String chromosome, Integer start, Integer end) {
        StringBuilder stringBuilder = new StringBuilder(chromosome);
        stringBuilder.append(":");
        stringBuilder.append(start);
        stringBuilder.append("-");
        stringBuilder.append(end == null ? start : end);
        return stringBuilder.toString();
    }

    private List<ConsequenceType> getConsequenceTypeList(Variant variant, List<Gene> geneList,
                                                         boolean regulatoryAnnotation, QueryOptions queryOptions) {
        boolean[] overlapsRegulatoryRegion = {false, false};
        if (regulatoryAnnotation) {
            overlapsRegulatoryRegion = getRegulatoryRegionOverlaps(variant);
        }
        ConsequenceTypeCalculator consequenceTypeCalculator = getConsequenceTypeCalculator(variant);
        List<ConsequenceType> consequenceTypeList = consequenceTypeCalculator.run(variant, geneList,
                overlapsRegulatoryRegion, queryOptions);
        if (variant.getType() == VariantType.SNV
                || Variant.inferType(variant.getReference(), variant.getAlternate()) == VariantType.SNV) {
            for (ConsequenceType consequenceType : consequenceTypeList) {
                if (nonSynonymous(consequenceType, variant.getChromosome().equals("MT"))) {
                    consequenceType.setProteinVariantAnnotation(getProteinAnnotation(consequenceType));
                }
            }
        }
        return consequenceTypeList;
    }

    private List<Region> variantListToRegionList(List<Variant> variantList) {
        return variantList.stream().map((variant) -> variantToRegion(variant)).collect(Collectors.toList());
//        List<Region> regionList = new ArrayList<>(variantList.size());
//        if (imprecise) {
//            for (Variant variant : variantList) {
//                if (VariantType.CNV.equals(variant.getType())) {
//                    regionList.add(new Region(variant.getChromosome(),
//                            variant.getStart() - cnvExtraPadding,
//                            variant.getEnd() + cnvExtraPadding));
//                } else if (variant.getSv() != null) {
//                    regionList.add(new Region(variant.getChromosome(),
//                            variant.getSv() != null && variant.getSv().getCiStartLeft() != null
//                                    ? variant.getSv().getCiStartLeft() : variant.getStart(),
//                            variant.getSv() != null && variant.getSv().getCiEndRight() != null
//                                    ? variant.getSv().getCiEndRight() : variant.getEnd()));
//                // Insertion
//                } else if (variant.getStart() > variant.getEnd()) {
//                    regionList.add(new Region(variant.getChromosome(), variant.getEnd(), variant.getStart()));
//                // Other but insertion
//                } else {
//                    regionList.add(new Region(variant.getChromosome(), variant.getStart(), variant.getEnd()));
//                }
//            }
//        } else {
//            for (Variant variant : variantList) {
//                // Insertion
//                if (variant.getStart() > variant.getEnd()) {
//                    regionList.add(new Region(variant.getChromosome(), variant.getEnd(), variant.getStart()));
//                // Other but insertion
//                } else {
//                    regionList.add(new Region(variant.getChromosome(), variant.getStart(), variant.getEnd()));
//                }
//            }
//        }
//        return regionList;
    }

    private Region variantToRegion(Variant variant) {
        // Variant type checked in expected order of frequency of occurrence to minimize number of checks
        // SNV
        if (VariantType.SNV.equals(variant.getType())) {
            return new Region(variant.getChromosome(), variant.getStart(), variant.getEnd());
        // Short insertion
        } else if (VariantType.INDEL.equals(variant.getType()) && StringUtils.isBlank(variant.getReference())) {
            return new Region(variant.getChromosome(), variant.getStart() - 1, variant.getEnd());
        // CNV
        } else if (VariantType.CNV.equals(variant.getType())) {
            if (imprecise) {
                return new Region(variant.getChromosome(), variant.getStart() - cnvExtraPadding,
                        variant.getEnd() + cnvExtraPadding);
            } else {
                return new Region(variant.getChromosome(), variant.getStart(), variant.getEnd());
            }
        // Short deletions and symbolic variants (no BREAKENDS expected althought not checked either)
        } else {
            if (imprecise && variant.getSv() != null) {
                return new Region(variant.getChromosome(), variant.getSv().getCiStartLeft() != null
                            ? variant.getSv().getCiStartLeft() - svExtraPadding : variant.getStart(),
                        variant.getSv().getCiEndRight() != null ? variant.getSv().getCiEndRight() + svExtraPadding
                                : variant.getEnd());
            } else {
                return new Region(variant.getChromosome(), variant.getStart(), variant.getEnd());
            }
        }
    }

    private List<Region> breakpointsToRegionList(Variant variant) {
        List<Region> regionList = new ArrayList<>();

        switch (variant.getType()) {
            case SNV:
                regionList.add(new Region(variant.getChromosome(), variant.getStart(), variant.getStart()));
                break;
            case CNV:
                if (imprecise) {
                    regionList.add(new Region(variant.getChromosome(), variant.getStart() - cnvExtraPadding,
                            variant.getStart() + cnvExtraPadding));
                    regionList.add(new Region(variant.getChromosome(), variant.getEnd() - cnvExtraPadding,
                            variant.getEnd() + cnvExtraPadding));
                } else {
                    regionList.add(new Region(variant.getChromosome(), variant.getStart(), variant.getStart()));
                    regionList.add(new Region(variant.getChromosome(), variant.getEnd(), variant.getEnd()));
                }
                break;
            case BREAKEND:
                regionList.add(startBreakpointToRegion(variant));
                Variant breakendMate = Variant.getMateBreakend(variant);
                if (breakendMate != null) {
                    regionList.add(startBreakpointToRegion(breakendMate));
                }
                break;
            default:
                if (imprecise && variant.getSv() != null) {
                    regionList.add(new Region(variant.getChromosome(), variant.getSv().getCiStartLeft() != null
                                    ? variant.getSv().getCiStartLeft() - svExtraPadding : variant.getStart(),
                            variant.getSv().getCiStartRight() != null
                                    ? variant.getSv().getCiStartRight() + svExtraPadding : variant.getStart()));
                    regionList.add(new Region(variant.getChromosome(),
                            variant.getSv().getCiEndLeft() != null
                                    ? variant.getSv().getCiEndLeft() - svExtraPadding : variant.getEnd(),
                            variant.getSv().getCiEndRight() != null
                                    ? variant.getSv().getCiEndRight() + svExtraPadding : variant.getEnd()));
                } else {
                    regionList.add(new Region(variant.getChromosome(), variant.getStart(), variant.getStart()));
                    regionList.add(new Region(variant.getChromosome(), variant.getEnd(), variant.getEnd()));
                }
                break;
        }

        return regionList;
    }

    private Region startBreakpointToRegion(Variant variant) {
        if (imprecise && variant.getSv() != null) {
            return new Region(variant.getChromosome(), variant.getSv().getCiStartLeft() != null
                    ? variant.getSv().getCiStartLeft() - svExtraPadding : variant.getStart(),
                    variant.getSv().getCiStartRight() != null
                            ? variant.getSv().getCiStartRight() + svExtraPadding : variant.getStart());
        } else {
            return new Region(variant.getChromosome(), variant.getStart(), variant.getStart());
        }
    }

    /*
     * Future classes for Async annotations
     */
    class FutureVariationAnnotator implements Callable<List<QueryResult<Variant>>> {
        private List<Variant> variantList;
        private QueryOptions queryOptions;

        FutureVariationAnnotator(List<Variant> variantList, QueryOptions queryOptions) {
            this.variantList = variantList;
            this.queryOptions = queryOptions;
        }

        @Override
        public List<QueryResult<Variant>> call() throws Exception {
            long startTime = System.nanoTime();
            List<QueryResult<Variant>> variationQueryResultList = variantDBAdaptor.getByVariant(variantList, queryOptions);
            long delta = System.nanoTime() - startTime;
            logger.debug("Variation query performance is {}ms for {} variants", delta, variantList.size());
            times.get(AnnotationTimes.VARIATION_CALL).addAndGet(delta);

            return variationQueryResultList;
        }

        public void processResults(Future<List<QueryResult<Variant>>> variationFuture,
                                   List<QueryResult<VariantAnnotation>> variantAnnotationResultList,
                                   Set<String> annotatorSet) throws InterruptedException, ExecutionException {
//            try {
            while (!variationFuture.isDone()) {
                Thread.sleep(1);
            }

            List<QueryResult<Variant>> variationQueryResults = variationFuture.get();
            if (variationQueryResults != null) {
                for (int i = 0; i < variantAnnotationResultList.size(); i++) {
                    Variant preferredVariant = getPreferredVariant(variationQueryResults.get(i));
                    if (preferredVariant != null && preferredVariant.getIds().size() > 0) {
                        variantAnnotationResultList.get(i).first().setId(preferredVariant.getIds().get(0));

                    }

                    if (annotatorSet.contains("populationFrequencies") && preferredVariant != null) {
                        variantAnnotationResultList.get(i).first()
                                .setPopulationFrequencies(preferredVariant.getAnnotation().getPopulationFrequencies());
                    }
//                        List<Document> variationDBList = (List<Document>) variationQueryResults.get(i).getResult();
//                        if (variationDBList != null && variationDBList.size() > 0) {
//                            BasicDBList idsDBList = (BasicDBList) variationDBList.get(0).get("ids");
//                            if (idsDBList != null) {
//                                variantAnnotationResultList.get(i).getResult().get(0).setId((String) idsDBList.get(0));
//                            }
//                            if (annotatorSet.contains("populationFrequencies")) {
//                                Document annotationDBObject =  (Document) variationDBList.get(0).get("annotation");
//                                if (annotationDBObject != null) {
//                                    BasicDBList freqsDBList = (BasicDBList) annotationDBObject.get("populationFrequencies");
//                                    if (freqsDBList != null) {
//                                        Document freqDBObject;
//                                        variantAnnotationResultList.get(i).getResult().get(0).setPopulationFrequencies(new ArrayList<>());
//                                        for (int j = 0; j < freqsDBList.size(); j++) {
//                                            freqDBObject = ((Document) freqsDBList.get(j));
//                                            if (freqDBObject != null && freqDBObject.get("refAllele") != null) {
//                                                if (freqDBObject.containsKey("study")) {
//                                                    variantAnnotationResultList.get(i).getResult().get(0)
//                                                            .getPopulationFrequencies()
//                                                            .add(new PopulationFrequency(freqDBObject.get("study").toString(),
//                                                                    freqDBObject.get("population").toString(),
//                                                                    freqDBObject.get("refAllele").toString(),
//                                                                    freqDBObject.get("altAllele").toString(),
//                                                                    Float.valueOf(freqDBObject.get("refAlleleFreq").toString()),
//                                                                    Float.valueOf(freqDBObject.get("altAlleleFreq").toString()),
//                                                                    0.0f, 0.0f, 0.0f));
//                                                } else {
//                                                    variantAnnotationResultList.get(i).getResult().get(0)
//                                                            .getPopulationFrequencies().add(new PopulationFrequency("1000G_PHASE_3",
//                                                            freqDBObject.get("population").toString(),
//                                                            freqDBObject.get("refAllele").toString(),
//                                                            freqDBObject.get("altAllele").toString(),
//                                                            Float.valueOf(freqDBObject.get("refAlleleFreq").toString()),
//                                                            Float.valueOf(freqDBObject.get("altAlleleFreq").toString()),
//                                                            0.0f, 0.0f, 0.0f));
//                                                }
//                                            }
//                                        }
//                                    }
//                                }
//                            }
//                        }
                }
            }
//            } catch (ExecutionException e) {
//            } catch (InterruptedException | ExecutionException e) {
//                e.printStackTrace();
//            }
        }
    }

    class FutureConservationAnnotator implements Callable<List<QueryResult>> {
        private List<Variant> variantList;

        private QueryOptions queryOptions;

        FutureConservationAnnotator(List<Variant> variantList, QueryOptions queryOptions) {
            this.variantList = variantList;
            this.queryOptions = queryOptions;
        }

        @Override
        public List<QueryResult> call() throws Exception {
            long startTime = System.nanoTime();
            List<QueryResult> conservationQueryResultList = conservationDBAdaptor
                    .getAllScoresByRegionList(variantListToRegionList(variantList), queryOptions);
            long delta = System.nanoTime() - startTime;
            logger.debug("Conservation query performance is {}ms for {} variants", delta,
                    variantList.size());
            times.get(AnnotationTimes.CONSERVATION_CALL).addAndGet(delta);
            return conservationQueryResultList;
        }

        public void processResults(Future<List<QueryResult>> conservationFuture,
                                   List<QueryResult<VariantAnnotation>> variantAnnotationResultList)
                throws InterruptedException, ExecutionException {
//            try {
            while (!conservationFuture.isDone()) {
                Thread.sleep(1);
            }

            List<QueryResult> conservationQueryResults = conservationFuture.get();
            if (conservationQueryResults != null) {
                for (int i = 0; i < variantAnnotationResultList.size(); i++) {
                    variantAnnotationResultList.get(i).getResult().get(0)
                            .setConservation((List<Score>) conservationQueryResults.get(i).getResult());
                }
            }
//            } catch (ExecutionException e) {
//            } catch (InterruptedException | ExecutionException e) {
//                e.printStackTrace();
//            }
        }

    }

    class FutureVariantFunctionalScoreAnnotator implements Callable<List<QueryResult<Score>>> {
        private List<Variant> variantList;

        private QueryOptions queryOptions;

        FutureVariantFunctionalScoreAnnotator(List<Variant> variantList, QueryOptions queryOptions) {
            this.variantList = variantList;
            this.queryOptions = queryOptions;
        }

        @Override
        public List<QueryResult<Score>> call() throws Exception {
            long startTime = System.nanoTime();
//            List<QueryResult> variantFunctionalScoreQueryResultList =
//                    variantFunctionalScoreDBAdaptor.getAllByVariantList(variantList, queryOptions);
            logger.debug("Query variant functional score");
            List<QueryResult<Score>> variantFunctionalScoreQueryResultList =
                    variantDBAdaptor.getFunctionalScoreVariant(variantList, queryOptions);
            long delta = System.nanoTime() - startTime;
            logger.debug("VariantFunctionalScore query performance is {}ms for {} variants", delta, variantList.size());
            times.get(AnnotationTimes.VARIANT_FUNCTIONAL_SCORE_CALL).addAndGet(delta);
            return variantFunctionalScoreQueryResultList;
        }

        public void processResults(Future<List<QueryResult<Score>>> variantFunctionalScoreFuture,
                                   List<QueryResult<VariantAnnotation>> variantAnnotationResultList)
                throws InterruptedException, ExecutionException {
//            try {
            while (!variantFunctionalScoreFuture.isDone()) {
                Thread.sleep(1);
            }

            List<QueryResult<Score>> variantFunctionalScoreQueryResults = variantFunctionalScoreFuture.get();
            if (variantFunctionalScoreQueryResults != null) {
                for (int i = 0; i < variantAnnotationResultList.size(); i++) {
                    if (variantFunctionalScoreQueryResults.get(i).getNumResults() > 0) {
                        variantAnnotationResultList.get(i).getResult().get(0)
                                .setFunctionalScore((List<Score>) variantFunctionalScoreQueryResults.get(i).getResult());
                    }
                }
            }
//            } catch (ExecutionException e) {
//            } catch (InterruptedException | ExecutionException e) {
//                e.printStackTrace();
            }
//        }

    }

    class FutureClinicalAnnotator implements Callable<List<QueryResult<Variant>>> {
        private List<Variant> variantList;
        private QueryOptions queryOptions;

        FutureClinicalAnnotator(List<Variant> variantList, QueryOptions queryOptions) {
            this.variantList = variantList;
            this.queryOptions = queryOptions;
        }

        @Override
<<<<<<< HEAD
        public List<QueryResult> call() throws Exception {

            long startTime = System.nanoTime();
            List<QueryResult> clinicalQueryResultList = clinicalDBAdaptor.getAllByGenomicVariantList(variantList, queryOptions);
            long delta = System.nanoTime() - startTime;
            logger.debug("Clinical query performance is {}ms for {} variants", delta, variantList.size());
            times.get(AnnotationTimes.CLINICAL_CALL).addAndGet(delta);
=======
        public List<QueryResult<Variant>> call() throws Exception {
            long startTime = System.currentTimeMillis();
//            List<QueryResult> clinicalQueryResultList = clinicalDBAdaptor.getAllByGenomicVariantList(variantList, queryOptions);
            List<QueryResult<Variant>> clinicalQueryResultList = clinicalDBAdaptor.getByVariant(variantList, queryOptions);
            logger.debug("Clinical query performance is {}ms for {} variants", System.currentTimeMillis() - startTime, variantList.size());
>>>>>>> 8b9762e2
            return clinicalQueryResultList;
        }

        public void processResults(Future<List<QueryResult<Variant>>> clinicalFuture,
                                   List<QueryResult<VariantAnnotation>> variantAnnotationResults)
                throws InterruptedException, ExecutionException {
//            try {
            while (!clinicalFuture.isDone()) {
                Thread.sleep(1);
            }

            List<QueryResult<Variant>> clinicalQueryResults = clinicalFuture.get();
            if (clinicalQueryResults != null) {
                for (int i = 0; i < variantAnnotationResults.size(); i++) {
                    QueryResult<Variant> clinicalQueryResult = clinicalQueryResults.get(i);
                    if (clinicalQueryResult.getResult() != null && clinicalQueryResult.getResult().size() > 0) {
                        variantAnnotationResults.get(i).getResult().get(0)
                                .setTraitAssociation(clinicalQueryResult.getResult().get(0).getAnnotation()
                                        .getTraitAssociation());
                    }
                }
            }
//            } catch (ExecutionException e) {
////            } catch (InterruptedException | ExecutionException e) {
//                e.printStackTrace();
//            }
        }
    }

    class FutureRepeatsAnnotator implements Callable<List<QueryResult<Repeat>>> {
        private List<Variant> variantList;
        private QueryOptions queryOptions;

        FutureRepeatsAnnotator(List<Variant> variantList, QueryOptions queryOptions) {
            this.variantList = variantList;
            this.queryOptions = queryOptions;
        }

        public List<QueryResult<Repeat>> call() throws Exception {
//            List<QueryResult<Repeat>> queryResultList
//                    = repeatsDBAdaptor.getByRegion(variantListToRegionList(variantList), queryOptions);

            long startTime = System.nanoTime();
            List<QueryResult<Repeat>> queryResultList = new ArrayList<>(variantList.size());

            logger.debug("Query repeats");
            // Want to return only one QueryResult object per Variant
            for (Variant variant : variantList) {
                List<QueryResult<Repeat>> tmpQueryResultList = repeatsDBAdaptor
                        .getByRegion(breakpointsToRegionList(variant), queryOptions);

                // There may be more than one QueryResult per variant for non SNV variants since there will be
                // two breakpoints
                // Reuse one of the QueryResult objects returned by the adaptor
                QueryResult newQueryResult = tmpQueryResultList.get(0);
                if (tmpQueryResultList.size() > 1) {
                    Set<Repeat> repeatSet = new HashSet<>(newQueryResult.getResult());
                    // Reuse one of the QueryResult objects - new result is the set formed by the repeats corresponding
                    // to the two breakpoints
                    repeatSet.addAll(tmpQueryResultList.get(1).getResult());
                    newQueryResult.setNumResults(repeatSet.size());
                    newQueryResult.setNumTotalResults(repeatSet.size());
                    newQueryResult.setResult(new ArrayList(repeatSet));
                }
                queryResultList.add(newQueryResult);
            }

            long delta = System.nanoTime() - startTime;
            logger.debug("Repeat query performance is {}ms for {} variants", delta, variantList.size());
            times.get(AnnotationTimes.REPEATS_CALL).addAndGet(delta);

            return queryResultList;

        }

        public void processResults(Future<List<QueryResult<Repeat>>> repeatsFuture,
                                   List<QueryResult<VariantAnnotation>> variantAnnotationResults)
                throws InterruptedException, ExecutionException {
//            try {
            while (!repeatsFuture.isDone()) {
                Thread.sleep(1);
            }

            List<QueryResult<Repeat>> queryResultList = repeatsFuture.get();
            if (queryResultList != null) {
                for (int i = 0; i < variantAnnotationResults.size(); i++) {
                    QueryResult<Repeat> queryResult = queryResultList.get(i);
                    if (queryResult.getResult() != null && queryResult.getResult().size() > 0) {
                        variantAnnotationResults.get(i).getResult().get(0)
                                .setRepeat(queryResult.getResult());
                    }
                }
            }
//            } catch (ExecutionException e) {
////            } catch (InterruptedException | ExecutionException e) {
//                e.printStackTrace();
//            }
        }
    }

    class FutureCytobandAnnotator implements Callable<List<QueryResult<Cytoband>>> {
        private List<Variant> variantList;
        private QueryOptions queryOptions;

        FutureCytobandAnnotator(List<Variant> variantList, QueryOptions queryOptions) {
            this.variantList = variantList;
            this.queryOptions = queryOptions;
        }

        @Override
        public List<QueryResult<Cytoband>> call() throws Exception {
            long startTime = System.nanoTime();
            List<QueryResult<Cytoband>> queryResultList = new ArrayList<>(variantList.size());

            logger.debug("Query cytoband");
            // Want to return only one QueryResult object per Variant
            for (Variant variant : variantList) {
                List<QueryResult<Cytoband>> tmpQueryResultList = genomeDBAdaptor
                        .getCytobands(breakpointsToRegionList(variant));

                // There may be more than one QueryResult per variant for non SNV variants since there will be
                // two breakpoints
                // Reuse one of the QueryResult objects returned by the adaptor
                QueryResult newQueryResult = tmpQueryResultList.get(0);
                if (tmpQueryResultList.size() > 1) {
                    Set<Cytoband> cytobandSet = new HashSet<>(newQueryResult.getResult());
                    // Reuse one of the QueryResult objects - new result is the set formed by the cytobands corresponding
                    // to the two breakpoints
                    cytobandSet.addAll(tmpQueryResultList.get(1).getResult());
                    newQueryResult.setNumResults(cytobandSet.size());
                    newQueryResult.setNumTotalResults(cytobandSet.size());
                    newQueryResult.setResult(new ArrayList(cytobandSet));
                }
                queryResultList.add(newQueryResult);
            }

            long delta = System.nanoTime() - startTime;
            logger.debug("Cytoband query performance is {}ms for {} variants", delta,
                    variantList.size());
            times.get(AnnotationTimes.CYTOBAND_CALL).addAndGet(delta);
            return queryResultList;
        }

        public void processResults(Future<List<QueryResult<Cytoband>>> cytobandFuture,
                                   List<QueryResult<VariantAnnotation>> variantAnnotationResults)
                throws InterruptedException, ExecutionException {
            while (!cytobandFuture.isDone()) {
                Thread.sleep(1);
            }

            List<QueryResult<Cytoband>> queryResultList = cytobandFuture.get();
            if (queryResultList != null) {
                if (queryResultList.isEmpty()) {
                    StringBuilder stringbuilder = new StringBuilder(variantList.get(0).toString());
                    for (int i = 1; i < variantList.size(); i++) {
                        stringbuilder.append(",").append(variantList.get(i).toString());
                    }
                    logger.warn("NO cytoband was found for any of these variants: {}", stringbuilder.toString());
                } else {
                    // Cytoband lists are returned in the same order in which variants are queried
                    for (int i = 0; i < variantAnnotationResults.size(); i++) {
                        QueryResult queryResult = queryResultList.get(i);
                        if (queryResult.getResult() != null && queryResult.getResult().size() > 0) {
                            variantAnnotationResults.get(i).getResult().get(0).setCytoband(queryResult.getResult());
                        }
                    }
                }
            }
        }
    }

//    private class FutureHgvsAnnotator implements Callable<List<QueryResult<String>>> {
//        private List<Variant> variantList;
//        private QueryOptions queryOptions;
//
//        FutureHgvsAnnotator(List<Variant> variantList, QueryOptions queryOptions) {
//            this.variantList = variantList;
//            this.queryOptions = queryOptions;
//        }
//
//        @Override
//        public List<QueryResult<String>> call() throws Exception {
//            long startTime = System.currentTimeMillis();
//            List<QueryResult<String>> queryResultList = hgvsCalculator.run(variantList);
//            logger.debug("HGVS query performance is {}ms for {} variants", System.currentTimeMillis() - startTime,
//                    variantList.size());
//            return queryResultList;
//        }
//
//        public void processResults(Future<List<QueryResult<Cytoband>>> cytobandFuture,
//                                   List<QueryResult<VariantAnnotation>> variantAnnotationResults)
//                throws InterruptedException, ExecutionException {
//            while (!cytobandFuture.isDone()) {
//                Thread.sleep(1);
//            }
//
//            List<QueryResult<Cytoband>> queryResultList = cytobandFuture.get();
//            if (queryResultList != null) {
//                if (queryResultList.isEmpty()) {
//                    StringBuilder stringbuilder = new StringBuilder(variantList.get(0).toString());
//                    for (int i = 1; i < variantList.size(); i++) {
//                        stringbuilder.append(",").append(variantList.get(i).toString());
//                    }
//                    logger.warn("NO cytoband was found for any of these variants: {}", stringbuilder.toString());
//                } else {
//                    // Cytoband lists are returned in the same order in which variants are queried
//                    for (int i = 0; i < variantAnnotationResults.size(); i++) {
//                        QueryResult queryResult = queryResultList.get(i);
//                        if (queryResult.getResult() != null && queryResult.getResult().size() > 0) {
//                            variantAnnotationResults.get(i).getResult().get(0).setCytoband(queryResult.getResult());
//                        }
//                    }
//                }
//            }
//        }
//
//    }
}
<|MERGE_RESOLUTION|>--- conflicted
+++ resolved
@@ -1597,21 +1597,14 @@
         }
 
         @Override
-<<<<<<< HEAD
-        public List<QueryResult> call() throws Exception {
+        public List<QueryResult<Variant>> call() throws Exception {
 
             long startTime = System.nanoTime();
-            List<QueryResult> clinicalQueryResultList = clinicalDBAdaptor.getAllByGenomicVariantList(variantList, queryOptions);
+//            List<QueryResult> clinicalQueryResultList = clinicalDBAdaptor.getAllByGenomicVariantList(variantList, queryOptions);
+            List<QueryResult<Variant>> clinicalQueryResultList = clinicalDBAdaptor.getByVariant(variantList, queryOptions);
             long delta = System.nanoTime() - startTime;
             logger.debug("Clinical query performance is {}ms for {} variants", delta, variantList.size());
             times.get(AnnotationTimes.CLINICAL_CALL).addAndGet(delta);
-=======
-        public List<QueryResult<Variant>> call() throws Exception {
-            long startTime = System.currentTimeMillis();
-//            List<QueryResult> clinicalQueryResultList = clinicalDBAdaptor.getAllByGenomicVariantList(variantList, queryOptions);
-            List<QueryResult<Variant>> clinicalQueryResultList = clinicalDBAdaptor.getByVariant(variantList, queryOptions);
-            logger.debug("Clinical query performance is {}ms for {} variants", System.currentTimeMillis() - startTime, variantList.size());
->>>>>>> 8b9762e2
             return clinicalQueryResultList;
         }
 
