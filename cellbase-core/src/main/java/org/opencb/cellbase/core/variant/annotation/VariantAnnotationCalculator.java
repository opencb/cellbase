/*
 * Copyright 2015 OpenCB
 *
 * Licensed under the Apache License, Version 2.0 (the "License");
 * you may not use this file except in compliance with the License.
 * You may obtain a copy of the License at
 *
 *     http://www.apache.org/licenses/LICENSE-2.0
 *
 * Unless required by applicable law or agreed to in writing, software
 * distributed under the License is distributed on an "AS IS" BASIS,
 * WITHOUT WARRANTIES OR CONDITIONS OF ANY KIND, either express or implied.
 * See the License for the specific language governing permissions and
 * limitations under the License.
 */

package org.opencb.cellbase.core.variant.annotation;

import org.apache.commons.lang3.StringUtils;
import org.opencb.biodata.models.core.Gene;
import org.opencb.biodata.models.core.Region;
import org.opencb.biodata.models.core.RegulatoryFeature;
import org.opencb.biodata.models.variant.Variant;
import org.opencb.biodata.models.variant.VariantBuilder;
import org.opencb.biodata.models.variant.annotation.ConsequenceTypeMappings;
import org.opencb.biodata.models.variant.avro.*;
import org.opencb.biodata.tools.variant.VariantNormalizer;
import org.opencb.biodata.tools.variant.exceptions.VariantNormalizerException;
import org.opencb.cellbase.core.api.*;
import org.opencb.cellbase.core.variant.annotation.hgvs.HgvsCalculator;
import org.opencb.commons.datastore.core.Query;
import org.opencb.commons.datastore.core.QueryOptions;
import org.opencb.commons.datastore.core.QueryResult;
import org.slf4j.Logger;
import org.slf4j.LoggerFactory;

import java.util.*;
import java.util.concurrent.*;
import java.util.regex.Matcher;
import java.util.regex.Pattern;
import java.util.stream.Collectors;

import static org.opencb.cellbase.core.variant.PhasedQueryManager.*;

//import org.opencb.cellbase.core.db.api.core.ConservedRegionDBAdaptor;
//import org.opencb.cellbase.core.db.api.core.GeneDBAdaptor;
//import org.opencb.cellbase.core.db.api.core.GenomeDBAdaptor;
//import org.opencb.cellbase.core.db.api.core.ProteinDBAdaptor;
//import org.opencb.cellbase.core.db.api.regulatory.RegulatoryRegionDBAdaptor;
//import org.opencb.cellbase.core.db.api.variation.ClinicalDBAdaptor;
//import org.opencb.cellbase.core.db.api.variation.VariantFunctionalScoreDBAdaptor;
//import org.opencb.cellbase.core.db.api.variation.VariationDBAdaptor;

/**
 * Created by imedina on 06/02/16.
 */
/**
 * Created by imedina on 11/07/14.
 *
 * @author Javier Lopez fjlopez@ebi.ac.uk;
 */
public class VariantAnnotationCalculator {
    private static final String EMPTY_STRING = "";
    private static final String ALTERNATE = "1";
    private GenomeDBAdaptor genomeDBAdaptor;
    private GeneDBAdaptor geneDBAdaptor;
    private RegulationDBAdaptor regulationDBAdaptor;
    private VariantDBAdaptor variantDBAdaptor;
    private ClinicalDBAdaptor clinicalDBAdaptor;
    private RepeatsDBAdaptor repeatsDBAdaptor;
    private ProteinDBAdaptor proteinDBAdaptor;
    private ConservationDBAdaptor conservationDBAdaptor;
    private Set<String> annotatorSet;
    private String includeGeneFields;

    private final VariantNormalizer normalizer;
    private boolean normalize = false;
    private boolean decompose = true;
    private boolean phased = true;
    private Boolean imprecise = true;
    private Integer svExtraPadding = 0;
    private Integer cnvExtraPadding = 0;

    private static Logger logger = LoggerFactory.getLogger(VariantAnnotationCalculator.class);
    private static HgvsCalculator hgvsCalculator;

    private static final String REGULATORY_REGION_FEATURE_TYPE_ATTRIBUTE = "featureType";
    private static final String TF_BINDING_SITE = RegulationDBAdaptor.FeatureType.TF_binding_site.name() + ","
            + RegulationDBAdaptor.FeatureType.TF_binding_site_motif;
    private static final String REGION = "region";
    private static final String MERGE = "merge";

    public VariantAnnotationCalculator(String species, String assembly, DBAdaptorFactory dbAdaptorFactory) {
        this.genomeDBAdaptor = dbAdaptorFactory.getGenomeDBAdaptor(species, assembly);
        this.variantDBAdaptor = dbAdaptorFactory.getVariationDBAdaptor(species, assembly);
        this.geneDBAdaptor = dbAdaptorFactory.getGeneDBAdaptor(species, assembly);
        this.regulationDBAdaptor = dbAdaptorFactory.getRegulationDBAdaptor(species, assembly);
        this.proteinDBAdaptor = dbAdaptorFactory.getProteinDBAdaptor(species, assembly);
        this.conservationDBAdaptor = dbAdaptorFactory.getConservationDBAdaptor(species, assembly);
        this.clinicalDBAdaptor = dbAdaptorFactory.getClinicalDBAdaptor(species, assembly);
        this.repeatsDBAdaptor = dbAdaptorFactory.getRepeatsDBAdaptor(species, assembly);

        // Initialises normaliser configuration with default values. HEADS UP: configuration might be updated
        // at parseQueryParam
        this.normalizer = new VariantNormalizer(getNormalizerConfig());

         hgvsCalculator = new HgvsCalculator(genomeDBAdaptor);

        logger.debug("VariantAnnotationMongoDBAdaptor: in 'constructor'");
    }

    private VariantNormalizer.VariantNormalizerConfig getNormalizerConfig() {
        return (new VariantNormalizer.VariantNormalizerConfig())
                .setReuseVariants(false)
                .setNormalizeAlleles(false)
                .setDecomposeMNVs(decompose)
                .enableLeftAlign(new CellBaseNormalizerSequenceAdaptor(genomeDBAdaptor));
    }

    @Deprecated
    public QueryResult getAllConsequenceTypesByVariant(Variant variant, QueryOptions queryOptions) {
        long dbTimeStart = System.currentTimeMillis();

        // We process include and exclude query options to know which annotators to use.
        // Include parameter has preference over exclude.
//        Set<String> annotatorSet = getAnnotatorSet(queryOptions);
//
//        // This field contains all the fields to be returned by overlapping genes
//        String includeGeneFields = getIncludedGeneFields(annotatorSet);

        parseQueryParam(queryOptions);
        List<Gene> batchGeneList = getBatchGeneList(Collections.singletonList(variant));
        List<Gene> geneList = getAffectedGenes(batchGeneList, variant);

        // TODO the last 'true' parameter needs to be changed by annotatorSet.contains("regulatory") once is ready
        List<ConsequenceType> consequenceTypeList = getConsequenceTypeList(variant, geneList, true,
                queryOptions);

        QueryResult queryResult = new QueryResult();
        queryResult.setId(variant.toString());
        queryResult.setDbTime(Long.valueOf(System.currentTimeMillis() - dbTimeStart).intValue());
        queryResult.setNumResults(consequenceTypeList.size());
        queryResult.setNumTotalResults(consequenceTypeList.size());
        queryResult.setResult(consequenceTypeList);

        return queryResult;

    }

    public QueryResult getAnnotationByVariant(Variant variant, QueryOptions queryOptions)
            throws InterruptedException, ExecutionException {
        return getAnnotationByVariantList(Collections.singletonList(variant), queryOptions).get(0);
    }

    public List<QueryResult<VariantAnnotation>> getAnnotationByVariantList(List<Variant> variantList,
                                                                           QueryOptions queryOptions)
            throws InterruptedException, ExecutionException {

        logger.debug("Annotating  batch");
        parseQueryParam(queryOptions);

        if (variantList == null || variantList.isEmpty()) {
            return new ArrayList<>();
        }
        List<Variant> normalizedVariantList;
        if (normalize) {
            normalizedVariantList = normalizer.apply(variantList);
        } else {
            normalizedVariantList = variantList;
        }


//        if (useCache) {
//            variantAnnotationResultList = getCachedPreferredAnnotation(normalizedVariantList);
//        } else {

        long startTime = System.currentTimeMillis();
        // Normalized variants already contain updated VariantAnnotation objects since runAnnotationProcess will
        // write on them if available (if not will create and set them) - i.e. no need to use variantAnnotationList
        // really
        List<VariantAnnotation> variantAnnotationList = runAnnotationProcess(normalizedVariantList);

        return generateQueryResultList(variantList, normalizedVariantList, startTime);
    }

    private List<QueryResult<VariantAnnotation>> generateQueryResultList(List<Variant> variantList,
                                                                         List<Variant> normalizedVariantList,
                                                                         long startTime) {

        List<QueryResult<VariantAnnotation>> annotationResultList = new ArrayList<>(variantList.size());

        // Return only one result per QueryResult if either
        //   - size original variant list and normalised one is the same
        //   - MNV decomposition is switched OFF, i.e. queryOptions.skipDecompose = true and therefore
        //   this.decompose = false
        if (!decompose || variantList.size() == normalizedVariantList.size()) {
            for (int i = 0; i < variantList.size(); i++) {
                QueryResult<VariantAnnotation> queryResult = new QueryResult<>(variantList.get(i).toString(),
                        (int) (System.currentTimeMillis() - startTime),
                        1,
                        1,
                        null,
                        null,
                        Collections.singletonList(normalizedVariantList.get(i).getAnnotation()));
                annotationResultList.add(queryResult);
            }
        } else {
            int originalVariantListCounter = 0;
            String previousCall = EMPTY_STRING;
            QueryResult<VariantAnnotation> queryResult = null;
            for (Variant normalizedVariant : normalizedVariantList) {
                if (isSameMnv(previousCall, normalizedVariant)) {
                    queryResult.getResult().add(normalizedVariant.getAnnotation());
                    queryResult.setNumResults(queryResult.getNumResults() + 1);
                    queryResult.setNumTotalResults(queryResult.getNumTotalResults() + 1);
                } else {
                    List<VariantAnnotation> variantAnnotationList = new ArrayList<>(1);
                    variantAnnotationList.add(normalizedVariant.getAnnotation());
                    queryResult = new QueryResult<>(variantList.get(originalVariantListCounter).toString(),
                            (int) (System.currentTimeMillis() - startTime),
                            1,
                            1,
                            null,
                            null,
                            variantAnnotationList);
                    annotationResultList.add(queryResult);
                    previousCall = getCall(normalizedVariant);
                    originalVariantListCounter++;
                }
            }
        }

        return annotationResultList;
    }

    private boolean isSameMnv(String previousCall, Variant variant) {
        if (!StringUtils.isBlank(previousCall)) {
            String call = getCall(variant);
            if (StringUtils.isNotBlank(call)) {
                return previousCall.equals(variant.getStudies().get(0).getFiles().get(0).getCall());
            }
        }

        return false;
    }

    private String getCall(Variant variant) {
        if (variant.getStudies() != null
                && !variant.getStudies().isEmpty()
                && variant.getStudies().get(0).getFiles() != null
                && !variant.getStudies().get(0).getFiles().isEmpty()) {
            return variant.getStudies().get(0).getFiles().get(0).getCall();
        }

        return null;
    }

//    @Deprecated
//    private List<QueryResult<VariantAnnotation>> getCachedPreferredAnnotation(List<Variant> variantList)
//            throws InterruptedException, ExecutionException {
//
//        // Expected to be very few within a batch, no capacity initialized for the array
//        List<Integer> mustRunAnnotationPositions = new ArrayList<>();
//        List<Variant> mustRunAnnotation = new ArrayList<>();
//
//        // Expected to be most of them, array capacity set to variantList size
//        List<Integer> mustSearchVariationPositions = new ArrayList<>(variantList.size());
//        List<Variant> mustSearchVariation = new ArrayList<>();
//
//        // Phased variants cannot be annotated using the variation collection
//        if (phased) {
//            for (int i = 0; i < variantList.size(); i++) {
//                if (isPhased(variantList.get(i))) {
//                    mustRunAnnotationPositions.add(i);
//                    mustRunAnnotation.add(variantList.get(i));
//                } else {
//                    mustSearchVariationPositions.add(i);
//                    mustSearchVariation.add(variantList.get(i));
//                }
//            }
//        } else {
//            for (int i = 0; i < variantList.size(); i++) {
//                mustSearchVariationPositions.add(i);
//                mustSearchVariation.add(variantList.get(i));
//            }
//        }
//
//        // Search unphased variants within variation collection
//        QueryOptions queryOptions = new QueryOptions("include", getCachedVariationIncludeFields());
//        List<QueryResult<Variant>> variationQueryResultList = variantDBAdaptor.getByVariant(mustSearchVariation,
//                queryOptions);
//
//        // Object to be returned
//        List<QueryResult<VariantAnnotation>> variantAnnotationResultList =
//                Arrays.asList(new QueryResult[variantList.size()]);
//
//        // Gene annotation is always generated on-the-fly. Get genes overlapping with the batch of variants
//        List<Gene> batchGeneList = getBatchGeneList(variantList);
//
//        // mustSearchVariation and variationQueryResultList do have same size, same order
//        for (int i = 0; i < mustSearchVariation.size(); i++) {
//            // WARNING: variation collection may contain multiple documents for the same variant. ENSEMBL variation
//            // often provides multiple entries for the same variant (<1% variants). This line below will select just
//            // one of them.
//            Variant cacheVariant = getPreferredVariant(variationQueryResultList.get(i));
//
//            // Variant not found in variation collection or the variant was found but not annotated with CellBase - I can
//            // distinguish CellBase from ENSEMBL annotation because when CellBase annotates, it includes chromosome, start,
//            // reference and alternate fields - TODO: change this.
//            // Must be annotated by running the whole process
//            if (cacheVariant == null) {
//                mustRunAnnotationPositions.add(mustSearchVariationPositions.get(i));
//                mustRunAnnotation.add(mustSearchVariation.get(i));
//            } else if (cacheVariant.getAnnotation() != null && cacheVariant.getAnnotation().getChromosome() == null) {
//                mustSearchVariation.get(i).setId(cacheVariant.getId());
//                if (mustSearchVariation.get(i).getAnnotation() == null) {
//                    mustSearchVariation.get(i).setAnnotation(new VariantAnnotation());
//                }
//                mustSearchVariation.get(i).getAnnotation()
//                        .setPopulationFrequencies(cacheVariant.getAnnotation().getPopulationFrequencies());
//                mustRunAnnotationPositions.add(mustSearchVariationPositions.get(i));
//                mustRunAnnotation.add(mustSearchVariation.get(i));
//            } else {
//                // variantList is the passed by reference argument and reference to objects within variantList are
//                // copied within mustSearchVariation. Modifying reference objects within mustSearchVariation will
//                // modify user-provided Variant objects. If there's no annotation - just set it; if there's an annotation
//                // object already created, let's only overwrite those fields created by the annotator
//                VariantAnnotation variantAnnotation;
//                if (mustSearchVariation.get(i).getAnnotation() == null) {
//                    variantAnnotation =  cacheVariant.getAnnotation();
//                    mustSearchVariation.get(i).setAnnotation(variantAnnotation);
//                } else {
//                    variantAnnotation = mustSearchVariation.get(i).getAnnotation();
//                    mergeAnnotation(variantAnnotation, cacheVariant.getAnnotation());
//                }
//                setGeneAnnotation(batchGeneList, mustSearchVariation.get(i));
//                variantAnnotationResultList.set(mustSearchVariationPositions.get(i),
//                        new QueryResult<>(mustSearchVariation.get(i).toString(),
//                        variationQueryResultList.get(i).getDbTime(), 1, 1, null, null,
//                        Collections.singletonList(variantAnnotation)));
//            }
//        }
//
//        if (mustRunAnnotation.size() > 0) {
//            List<QueryResult<VariantAnnotation>> uncachedAnnotations = runAnnotationProcess(mustRunAnnotation);
//            for (int i = 0; i < mustRunAnnotation.size(); i++) {
//                variantAnnotationResultList.set(mustRunAnnotationPositions.get(i), uncachedAnnotations.get(i));
//            }
//        }
//
//        logger.debug("{}/{} ({}%) variants required running the annotation process", mustRunAnnotation.size(),
//                variantList.size(), (mustRunAnnotation.size() * (100.0 / variantList.size())));
//        return variantAnnotationResultList;
//
//    }

    private Variant getPreferredVariant(QueryResult<Variant> variantQueryResult) {
        if (variantQueryResult.getNumResults() > 1
                && variantQueryResult.first().getAnnotation().getPopulationFrequencies() == null) {
            for (int i = 1; i < variantQueryResult.getResult().size(); i++) {
                if (variantQueryResult.getResult().get(i).getAnnotation().getPopulationFrequencies() != null) {
                    return variantQueryResult.getResult().get(i);
                }
            }
        }
        return variantQueryResult.first();
    }

    private List<Gene> setGeneAnnotation(List<Gene> batchGeneList, Variant variant) {
        // Fetch overlapping genes for this variant
        List<Gene> geneList = getAffectedGenes(batchGeneList, variant);
        VariantAnnotation variantAnnotation = variant.getAnnotation();

        /*
         * Gene Annotation
         */
        if (annotatorSet.contains("expression")) {
            variantAnnotation.setGeneExpression(new ArrayList<>());
            for (Gene gene : geneList) {
                if (gene.getAnnotation().getExpression() != null) {
                    variantAnnotation.getGeneExpression().addAll(gene.getAnnotation().getExpression());
                }
            }
        }

        if (annotatorSet.contains("geneDisease")) {
            variantAnnotation.setGeneTraitAssociation(new ArrayList<>());
            for (Gene gene : geneList) {
                if (gene.getAnnotation().getDiseases() != null) {
                    variantAnnotation.getGeneTraitAssociation().addAll(gene.getAnnotation().getDiseases());
                }
            }
        }

        if (annotatorSet.contains("drugInteraction")) {
            variantAnnotation.setGeneDrugInteraction(new ArrayList<>());
            for (Gene gene : geneList) {
                if (gene.getAnnotation().getDrugs() != null) {
                    variantAnnotation.getGeneDrugInteraction().addAll(gene.getAnnotation().getDrugs());
                }
            }
        }

        return geneList;

    }

    private boolean isPhased(Variant variant) {
        return (variant.getStudies() != null && !variant.getStudies().isEmpty())
            && variant.getStudies().get(0).getFormat().contains("PS");
    }

    private String getCachedVariationIncludeFields() {
        StringBuilder stringBuilder = new StringBuilder("annotation.chromosome,annotation.start,annotation.reference");
        stringBuilder.append(",annotation.alternate,annotation.id");

        if (annotatorSet.contains("variation")) {
            stringBuilder.append(",annotation.id,annotation.additionalAttributes.dgvSpecificAttributes");
        }
        if (annotatorSet.contains("clinical")) {
            stringBuilder.append(",annotation.variantTraitAssociation");
        }
        if (annotatorSet.contains("conservation")) {
            stringBuilder.append(",annotation.conservation");
        }
        if (annotatorSet.contains("functionalScore")) {
            stringBuilder.append(",annotation.functionalScore");
        }
        if (annotatorSet.contains("consequenceType")) {
            stringBuilder.append(",annotation.consequenceTypes,annotation.displayConsequenceType");
        }
//        if (annotatorSet.contains("expression")) {
//            stringBuilder.append(",annotation.geneExpression");
//        }
//        if (annotatorSet.contains("geneDisease")) {
//            stringBuilder.append(",annotation.geneTraitAssociation");
//        }
//        if (annotatorSet.contains("drugInteraction")) {
//            stringBuilder.append(",annotation.geneDrugInteraction");
//        }
        if (annotatorSet.contains("populationFrequencies")) {
            stringBuilder.append(",annotation.populationFrequencies");
        }

        return stringBuilder.toString();
    }

    private List<VariantAnnotation> runAnnotationProcess(List<Variant> normalizedVariantList)
            throws InterruptedException, ExecutionException {
        long globalStartTime = System.currentTimeMillis();
        long startTime;

        // Object to be returned
        List<VariantAnnotation> variantAnnotationList = new ArrayList<>(normalizedVariantList.size());

        /*
         * Next three async blocks calculate annotations using Futures, this will be calculated in a different thread.
         * Once the main loop has finished then they will be stored. This provides a ~30% of performance improvement.
         */
        ExecutorService fixedThreadPool = Executors.newFixedThreadPool(5);
        FutureVariationAnnotator futureVariationAnnotator = null;
        Future<List<QueryResult<Variant>>> variationFuture = null;

        if (annotatorSet.contains("variation") || annotatorSet.contains("populationFrequencies")) {
            futureVariationAnnotator = new FutureVariationAnnotator(normalizedVariantList, new QueryOptions("include",
                    "id,annotation.populationFrequencies,annotation.additionalAttributes.dgvSpecificAttributes")
                    .append("imprecise", imprecise));
            variationFuture = fixedThreadPool.submit(futureVariationAnnotator);
        }

        FutureConservationAnnotator futureConservationAnnotator = null;
        Future<List<QueryResult>> conservationFuture = null;
        if (annotatorSet.contains("conservation")) {
            futureConservationAnnotator = new FutureConservationAnnotator(normalizedVariantList, QueryOptions.empty());
            conservationFuture = fixedThreadPool.submit(futureConservationAnnotator);
        }

        FutureVariantFunctionalScoreAnnotator futureVariantFunctionalScoreAnnotator = null;
        Future<List<QueryResult<Score>>> variantFunctionalScoreFuture = null;
        if (annotatorSet.contains("functionalScore")) {
            futureVariantFunctionalScoreAnnotator = new FutureVariantFunctionalScoreAnnotator(normalizedVariantList, QueryOptions.empty());
            variantFunctionalScoreFuture = fixedThreadPool.submit(futureVariantFunctionalScoreAnnotator);
        }

        FutureClinicalAnnotator futureClinicalAnnotator = null;
        Future<List<QueryResult<Variant>>> clinicalFuture = null;
        if (annotatorSet.contains("clinical")) {
            futureClinicalAnnotator = new FutureClinicalAnnotator(normalizedVariantList,
                    new QueryOptions(ClinicalDBAdaptor.QueryParams.PHASE.key(), phased));
            clinicalFuture = fixedThreadPool.submit(futureClinicalAnnotator);
        }

        FutureRepeatsAnnotator futureRepeatsAnnotator = null;
        Future<List<QueryResult<Repeat>>> repeatsFuture = null;
        if (annotatorSet.contains("repeats")) {
            futureRepeatsAnnotator = new FutureRepeatsAnnotator(normalizedVariantList, QueryOptions.empty());
            repeatsFuture = fixedThreadPool.submit(futureRepeatsAnnotator);
        }

        FutureCytobandAnnotator futureCytobandAnnotator = null;
        Future<List<QueryResult<Cytoband>>> cytobandFuture = null;
        if (annotatorSet.contains("cytoband")) {
            futureCytobandAnnotator = new FutureCytobandAnnotator(normalizedVariantList, QueryOptions.empty());
            cytobandFuture = fixedThreadPool.submit(futureCytobandAnnotator);
        }

        /*
         * We iterate over all variants to get the rest of the annotations and to create the VariantAnnotation objects
         */
        List<Gene> batchGeneList = getBatchGeneList(normalizedVariantList);
        Queue<Variant> variantBuffer = new LinkedList<>();
        startTime = System.currentTimeMillis();
        for (int i = 0; i < normalizedVariantList.size(); i++) {
            // normalizedVariantList is the passed by reference argument - modifying normalizedVariantList will
            // modify user-provided Variant objects. If there's no annotation - just set it; if there's an annotation
            // object already created, let's only overwrite those fields created by the annotator
            VariantAnnotation variantAnnotation;
            if (normalizedVariantList.get(i).getAnnotation() == null) {
                variantAnnotation = new VariantAnnotation();
                normalizedVariantList.get(i).setAnnotation(variantAnnotation);
            } else {
                variantAnnotation = normalizedVariantList.get(i).getAnnotation();
            }

            variantAnnotation.setChromosome(normalizedVariantList.get(i).getChromosome());
            variantAnnotation.setStart(normalizedVariantList.get(i).getStart());
            variantAnnotation.setReference(normalizedVariantList.get(i).getReference());
            variantAnnotation.setAlternate(normalizedVariantList.get(i).getAlternate());

            List<Gene> variantGeneList = setGeneAnnotation(batchGeneList, normalizedVariantList.get(i));

            // Better not run hgvs calculation with a Future for the following reasons:
            //   * geneList is needed in order to calculate the hgvs for ALL VARIANTS
            //   * hgvsCalculator will raise an additional database query to get the genome sequence JUST FOR INDELS
            //   * If a Future is used and a list of variants is provided to the hgvsCalculator, then the hgvsCalculator
            //   will require to raise an additional query to the database (that would be performed asynchronously)
            //   in order to get the geneList FOR ALL VARIANTS
            //   * If no future is used, then the genome sequence query will be performed synchronously but JUST
            //   FOR INDELS
            // Given that the number of indels is expected to be negligible if compared to the number of SNVs, the
            // decision is to run it synchronously
            if (annotatorSet.contains("hgvs")) {
                try {
                    // Decided to always set normalize = false for a number of reasons:
                    //   * was raising problems with the normalizer - it could potentially fail in weird multiallelic
                    //     cases if the normalizer is called twice over the same variant,
                    //     i.e. normalize(normalize(variant)). Calling the normalizer twice happens when annotating from
                    //     a VCF, since normalization is carried out before sending variant to the VariantAnnotationCalculator.
                    //     Therefore, normalize would be false within the VariantAnnotationCalculator, it kept as it was
                    //     before, !normalize for hgvsCalculator, it'd run normalization twice.
                    //     This incorrect behaviour of the normalizer must and will be fixed in the future, it was decided not to
                    //     include it as a hotfix since touches the very core of the normalizer
                    //   * if normalize = true, the variants in normalizedVariantList are already normalized for sure
                    //     and should not be normalized again.
                    //   * if normalize = false, then we could potentially find things like CT/C. In this case, the
                    //     annotator will consider this as an MNV and the rest of annotation will not exactly be what
                    //     a typical user would expect for the deletion of the T (which is what it is). Thus, we don't
                    //     really care that much at this point if the hgvs is not perfectly normalized. Knowing that
                    //     variants are not normalized the user should always select normalize=true.
                    variantAnnotation.setHgvs(hgvsCalculator.run(normalizedVariantList.get(i), variantGeneList, false));
                } catch (VariantNormalizerException e) {
                    logger.error("Unable to normalize variant {}. Leaving empty HGVS.",
                            normalizedVariantList.get(i).toString());
                }
            }

            if (annotatorSet.contains("consequenceType")) {
                try {
                    List<ConsequenceType> consequenceTypeList = getConsequenceTypeList(normalizedVariantList.get(i),
                        variantGeneList, true, QueryOptions.empty());
                    variantAnnotation.setConsequenceTypes(consequenceTypeList);
                    if (phased) {
                        checkAndAdjustPhasedConsequenceTypes(normalizedVariantList.get(i), variantBuffer);
                    }
                    variantAnnotation
                            .setDisplayConsequenceType(getMostSevereConsequenceType(normalizedVariantList.get(i)
                                    .getAnnotation().getConsequenceTypes()));
                } catch (UnsupportedURLVariantFormat e) {
                    logger.error("Consequence type was not calculated for variant {}. Unrecognised variant format."
                            + " Leaving an empty consequence type list.", normalizedVariantList.get(i).toString());
                    variantAnnotation.setConsequenceTypes(Collections.emptyList());
                } catch (Exception e) {
                    logger.error("Unhandled error when calculating consequence type for variant {}. Leaving an empty"
                            + " consequence type list.", normalizedVariantList.get(i).toString());
                    e.printStackTrace();
                    variantAnnotation.setConsequenceTypes(Collections.emptyList());
                }
            }

            variantAnnotationList.add(variantAnnotation);

        }

        // Adjust phase of two last variants - if still anything remaining to adjust. This can happen if the two last
        // variants in the batch are phased and the distance between them < 3nts
        if (phased && variantBuffer.size() > 1) {
            adjustPhasedConsequenceTypes(variantBuffer.toArray());
        }

        logger.debug("Main loop iteration annotation performance is {}ms for {} variants", System.currentTimeMillis()
                - startTime, normalizedVariantList.size());

        /*
         * Now, hopefully the other annotations have finished and we can store the results.
         * Method 'processResults' has been implemented in the same class for sanity.
         */
        if (futureVariationAnnotator != null) {
            futureVariationAnnotator.processResults(variationFuture, variantAnnotationList, annotatorSet);
        }
        if (futureConservationAnnotator != null) {
            futureConservationAnnotator.processResults(conservationFuture, variantAnnotationList);
        }
        if (futureVariantFunctionalScoreAnnotator != null) {
            futureVariantFunctionalScoreAnnotator.processResults(variantFunctionalScoreFuture, variantAnnotationList);
        }
        if (futureClinicalAnnotator != null) {
            futureClinicalAnnotator.processResults(clinicalFuture, variantAnnotationList);
        }
        if (futureRepeatsAnnotator != null) {
            futureRepeatsAnnotator.processResults(repeatsFuture, variantAnnotationList);
        }
        if (futureCytobandAnnotator != null) {
            futureCytobandAnnotator.processResults(cytobandFuture, variantAnnotationList);
        }
//        if (futureHgvsAnnotator != null) {
//            futureHgvsAnnotator.processResults(hgvsFuture, variantAnnotationResultList);
//        }
        fixedThreadPool.shutdown();


        logger.debug("Total batch annotation performance is {}ms for {} variants", System.currentTimeMillis()
                - globalStartTime, normalizedVariantList.size());
        return variantAnnotationList;
    }

    private List<Gene> getBatchGeneList(List<Variant> variantList) {
        List<Region> regionList = variantListToRegionList(variantList);
        // Add +-5Kb for gene search
        for (Region region : regionList) {
            region.setStart(Math.max(1, region.getStart() - 5000));
            region.setEnd(region.getEnd() + 5000);
        }

        // Just return required fields
        // MERGE = true essential so that just one query will be raised with all regions
        QueryOptions queryOptions = new QueryOptions(QueryOptions.INCLUDE, includeGeneFields);
        queryOptions.put(MERGE, true);

        return ((QueryResult) geneDBAdaptor.getByRegion(regionList, queryOptions).get(0)).getResult();
    }

    private void parseQueryParam(QueryOptions queryOptions) {
        // We process include and exclude query options to know which annotators to use.
        // Include parameter has preference over exclude.
        annotatorSet = getAnnotatorSet(queryOptions);
        logger.debug("Annotators to use: {}", annotatorSet.toString());

        // This field contains all the fields to be returned by overlapping genes
        includeGeneFields = getIncludedGeneFields(annotatorSet);

        // Default behaviour no normalization
        normalize = (queryOptions.get("normalize") != null && (Boolean) queryOptions.get("normalize"));
        logger.debug("normalize = {}", normalize);

        // Default behaviour decompose
        decompose = (queryOptions.get("skipDecompose") == null || !queryOptions.getBoolean("skipDecompose"));
        logger.debug("decompose = {}", decompose);
        // Must update normaliser configuration since normaliser was created on constructor
        normalizer.getConfig().setDecomposeMNVs(decompose);

        // New parameter "ignorePhase" present overrides presence of old "phased" parameter
        if (queryOptions.get("ignorePhase") != null) {
            phased = !queryOptions.getBoolean("ignorePhase");
        // Old parameter "phased" present but new one ("ignorePhase") absent - use old one. Probably someone who has not
        // yet moved to using the new one.
        } else if (queryOptions.get("phased") != null) {
            phased = queryOptions.getBoolean("phased");
        // Default behaviour - calculate phased annotation
        } else {
            phased = true;
        }
        logger.debug("phased = {}", phased);

        // Default behaviour - enable imprecise searches
        imprecise = (queryOptions.get("imprecise") == null || queryOptions.getBoolean("imprecise"));
        logger.debug("imprecise = {}", imprecise);

        // Default behaviour - no extra padding for structural variants
        svExtraPadding = (queryOptions.get("svExtraPadding") != null ? (Integer) queryOptions.get("svExtraPadding") : 0);
        logger.debug("svExtraPadding = {}", svExtraPadding);

        // Default behaviour - no extra padding for CNV
        cnvExtraPadding = (queryOptions.get("cnvExtraPadding") != null ? (Integer) queryOptions.get("cnvExtraPadding") : 0);
        logger.debug("cnvExtraPadding = {}", cnvExtraPadding);
    }

    private void mergeAnnotation(VariantAnnotation destination, VariantAnnotation origin) {
        destination.setChromosome(origin.getChromosome());
        destination.setStart(origin.getStart());
        destination.setReference(origin.getReference());
        destination.setAlternate(origin.getAlternate());

        if (annotatorSet.contains("variation")) {
            destination.setId(origin.getId());
        }
        if (annotatorSet.contains("consequenceType")) {
            destination.setDisplayConsequenceType(origin.getDisplayConsequenceType());
            destination.setConsequenceTypes(origin.getConsequenceTypes());
        }
        if (annotatorSet.contains("conservation")) {
            destination.setConservation(origin.getConservation());
        }
//        destination.setGeneExpression(origin.getGeneExpression());
//        destination.setGeneTraitAssociation(origin.getGeneTraitAssociation());
        if (annotatorSet.contains("populationFrequencies")) {
            destination.setPopulationFrequencies(origin.getPopulationFrequencies());
        }
//        destination.setGeneDrugInteraction(origin.getGeneDrugInteraction());
        if (annotatorSet.contains("clinical")) {
            destination.setVariantTraitAssociation(origin.getVariantTraitAssociation());
        }
        if (annotatorSet.contains("functionalScore")) {
            destination.setFunctionalScore(origin.getFunctionalScore());
        }
    }

    private void checkAndAdjustPhasedConsequenceTypes(Variant variant, Queue<Variant> variantBuffer) {
        // Only SNVs are currently considered for phase adjustment
        if (variant.getType().equals(VariantType.SNV)) {
            // Check and manage variantBuffer for dealing with phased variants
            switch (variantBuffer.size()) {
                case 0:
                    variantBuffer.add(variant);
                    break;
                case 1:
                    if (potentialCodingSNVOverlap(variantBuffer.peek(), variant)) {
                        variantBuffer.add(variant);
                    } else {
                        variantBuffer.poll();
                        variantBuffer.add(variant);
                    }
                    break;
                case 2:
                    if (potentialCodingSNVOverlap(variantBuffer.peek(), variant)) {
                        variantBuffer.add(variant);
                        adjustPhasedConsequenceTypes(variantBuffer.toArray());
                        variantBuffer.poll();
                    } else {
                        // Adjust consequence types for the two previous variants
                        adjustPhasedConsequenceTypes(variantBuffer.toArray());
                        // Remove the two previous variants after adjustment
                        variantBuffer.poll();
                        variantBuffer.poll();
                        variantBuffer.add(variant);
                    }
                default:
                    break;
            }
        }
    }

    private void adjustPhasedConsequenceTypes(Object[] variantArray) {
        Variant variant0 = (Variant) variantArray[0];
        Variant variant1 = null;
        Variant variant2 = null;

        boolean variant0DisplayCTNeedsUpdate = false;
        boolean variant1DisplayCTNeedsUpdate = false;
        boolean variant2DisplayCTNeedsUpdate = false;

        for (ConsequenceType consequenceType1 : variant0.getAnnotation().getConsequenceTypes()) {
            ProteinVariantAnnotation newProteinVariantAnnotation = null;
            // Check if this is a coding consequence type. Also this consequence type may have been already
            // updated if there are 3 consecutive phased SNVs affecting the same codon.
            if (isCoding(consequenceType1)
                    && !transcriptAnnotationUpdated(variant0, consequenceType1.getEnsemblTranscriptId())) {
                variant1 = (Variant) variantArray[1];
                ConsequenceType consequenceType2
                        = findCodingOverlappingConsequenceType(consequenceType1, variant1.getAnnotation().getConsequenceTypes());
                // The two first variants affect the same codon
                if (consequenceType2 != null) {
                    // WARNING: assumes variants are sorted according to their coordinates
                    int cdnaPosition = consequenceType1.getCdnaPosition();
                    int cdsPosition = consequenceType1.getCdsPosition();
                    String codon = null;
                    String alternateAA = null;
                    List<SequenceOntologyTerm> soTerms = null;
                    ConsequenceType consequenceType3 = null;
                    variant2 = null;
                    // Check if the third variant also affects the same codon
                    if (variantArray.length > 2) {
                        variant2 = (Variant) variantArray[2];
                        consequenceType3
                                = findCodingOverlappingConsequenceType(consequenceType2, variant2.getAnnotation().getConsequenceTypes());
                    }
                    // The three SNVs affect the same codon
                    if (consequenceType3 != null) {
                        String referenceCodon = consequenceType1.getCodon().split("/")[0].toUpperCase();
                        // WARNING: assumes variants are sorted according to their coordinates
                        String alternateCodon = variant0.getAlternate() + variant1.getAlternate()
                                + variant2.getAlternate();
                        codon = referenceCodon + "/" + alternateCodon;
                        alternateAA = VariantAnnotationUtils.CODON_TO_A.get(alternateCodon);
                        soTerms = updatePhasedSoTerms(consequenceType1.getSequenceOntologyTerms(),
                                String.valueOf(referenceCodon), String.valueOf(alternateCodon),
                                variant1.getChromosome().equals("MT"));

                        // Update consequenceType3
                        consequenceType3.setCdnaPosition(cdnaPosition);
                        consequenceType3.setCdsPosition(cdsPosition);
                        consequenceType3.setCodon(codon);
                        consequenceType3.getProteinVariantAnnotation().setAlternate(alternateAA);
                        newProteinVariantAnnotation = getProteinAnnotation(consequenceType3);
                        consequenceType3.setProteinVariantAnnotation(newProteinVariantAnnotation);
                        consequenceType3.setSequenceOntologyTerms(soTerms);

                        // Flag these transcripts as already updated for this variant
                        flagTranscriptAnnotationUpdated(variant2, consequenceType1.getEnsemblTranscriptId());

                        variant2DisplayCTNeedsUpdate = true;

                        // Only the two first SNVs affect the same codon
                    } else {
                        int codonIdx1 = getUpperCaseLetterPosition(consequenceType1.getCodon().split("/")[0]);
                        int codonIdx2 = getUpperCaseLetterPosition(consequenceType2.getCodon().split("/")[0]);

                        // Set referenceCodon  and alternateCodon leaving only the nts that change in uppercase.
                        // Careful with upper/lower case letters
                        char[] referenceCodonArray = consequenceType1.getCodon().split("/")[0].toLowerCase().toCharArray();
                        referenceCodonArray[codonIdx1] = Character.toUpperCase(referenceCodonArray[codonIdx1]);
                        referenceCodonArray[codonIdx2] = Character.toUpperCase(referenceCodonArray[codonIdx2]);
                        char[] alternateCodonArray = referenceCodonArray.clone();
                        alternateCodonArray[codonIdx1] = variant0.getAlternate().toUpperCase().toCharArray()[0];
                        alternateCodonArray[codonIdx2] = variant1.getAlternate().toUpperCase().toCharArray()[0];

                        codon = String.valueOf(referenceCodonArray) + "/" + String.valueOf(alternateCodonArray);
                        alternateAA = VariantAnnotationUtils.CODON_TO_A.get(String.valueOf(alternateCodonArray).toUpperCase());
                        soTerms = updatePhasedSoTerms(consequenceType1.getSequenceOntologyTerms(),
                                String.valueOf(referenceCodonArray).toUpperCase(),
                                String.valueOf(alternateCodonArray).toUpperCase(), variant1.getChromosome().equals("MT"));
                    }

                    // Update consequenceType1 & 2
                    consequenceType1.setCodon(codon);
                    consequenceType1.getProteinVariantAnnotation().setAlternate(alternateAA);
                    consequenceType1.setProteinVariantAnnotation(newProteinVariantAnnotation == null
                            ? getProteinAnnotation(consequenceType1) : newProteinVariantAnnotation);
                    consequenceType1.setSequenceOntologyTerms(soTerms);
                    consequenceType2.setCdnaPosition(cdnaPosition);
                    consequenceType2.setCdsPosition(cdsPosition);
                    consequenceType2.setCodon(codon);
                    consequenceType2.getProteinVariantAnnotation().setAlternate(alternateAA);
                    consequenceType2.setProteinVariantAnnotation(consequenceType1.getProteinVariantAnnotation());
                    consequenceType2.setSequenceOntologyTerms(soTerms);

                    // Flag these transcripts as already updated for this variant
                    flagTranscriptAnnotationUpdated(variant0, consequenceType1.getEnsemblTranscriptId());
                    flagTranscriptAnnotationUpdated(variant1, consequenceType1.getEnsemblTranscriptId());

                    variant0DisplayCTNeedsUpdate = true;
                    variant1DisplayCTNeedsUpdate = true;
                }
            }
        }

        if (variant0DisplayCTNeedsUpdate) {
            variant0.getAnnotation()
                    .setDisplayConsequenceType(getMostSevereConsequenceType(variant0.getAnnotation()
                            .getConsequenceTypes()));
        }
        if (variant1DisplayCTNeedsUpdate) {
            variant1.getAnnotation()
                    .setDisplayConsequenceType(getMostSevereConsequenceType(variant1.getAnnotation()
                            .getConsequenceTypes()));
        }
        if (variant2DisplayCTNeedsUpdate) {
            variant2.getAnnotation()
                    .setDisplayConsequenceType(getMostSevereConsequenceType(variant2.getAnnotation()
                            .getConsequenceTypes()));
        }
    }

    private void flagTranscriptAnnotationUpdated(Variant variant, String ensemblTranscriptId) {
        Map<String, AdditionalAttribute> additionalAttributesMap = variant.getAnnotation().getAdditionalAttributes();
        if (additionalAttributesMap == null) {
            additionalAttributesMap = new HashMap<>();
            AdditionalAttribute additionalAttribute = new AdditionalAttribute();
            Map<String, String> transcriptsSet = new HashMap<>();
            transcriptsSet.put(ensemblTranscriptId, null);
            additionalAttribute.setAttribute(transcriptsSet);
            additionalAttributesMap.put("phasedTranscripts", additionalAttribute);
            variant.getAnnotation().setAdditionalAttributes(additionalAttributesMap);
        } else if (additionalAttributesMap.get("phasedTranscripts") == null) {
            AdditionalAttribute additionalAttribute = new AdditionalAttribute();
            Map<String, String> transcriptsSet = new HashMap<>();
            transcriptsSet.put(ensemblTranscriptId, null);
            additionalAttribute.setAttribute(transcriptsSet);
            additionalAttributesMap.put("phasedTranscripts", additionalAttribute);
        } else {
            additionalAttributesMap.get("phasedTranscripts").getAttribute().put(ensemblTranscriptId, null);
        }
    }

    private boolean transcriptAnnotationUpdated(Variant variant, String ensemblTranscriptId) {
        if (variant.getAnnotation().getAdditionalAttributes() != null
                && variant.getAnnotation().getAdditionalAttributes().get("phasedTranscripts") != null
                && variant.getAnnotation().getAdditionalAttributes().get("phasedTranscripts")
                    .getAttribute().containsKey(ensemblTranscriptId)) {
            return true;
        }
        return false;
    }

    private int getUpperCaseLetterPosition(String string) {
//        Pattern pat = Pattern.compile("G");
        Pattern pat = Pattern.compile("[A,C,G,T]");
        Matcher match = pat.matcher(string);
        if (match.find()) {
            return match.start();
        } else {
            return -1;
        }
    }

    private ConsequenceType findCodingOverlappingConsequenceType(ConsequenceType consequenceType,
                                                                 List<ConsequenceType> consequenceTypeList) {
        for (ConsequenceType consequenceType1 : consequenceTypeList) {
            if (isCoding(consequenceType1)
                    && consequenceType.getEnsemblTranscriptId().equals(consequenceType1.getEnsemblTranscriptId())
                    && consequenceType.getProteinVariantAnnotation().getPosition()
                    .equals(consequenceType1.getProteinVariantAnnotation().getPosition())) {
                return consequenceType1;
            }
        }
        return null;
    }

    private boolean isCoding(ConsequenceType consequenceType) {
        for (SequenceOntologyTerm sequenceOntologyTerm : consequenceType.getSequenceOntologyTerms()) {
            if (VariantAnnotationUtils.CODING_SO_NAMES.contains(sequenceOntologyTerm.getName())) {
                return true;
            }
        }
        return false;
    }

    private List<SequenceOntologyTerm> updatePhasedSoTerms(List<SequenceOntologyTerm> sequenceOntologyTermList,
                                                           String referenceCodon, String alternateCodon,
                                                           Boolean useMitochondrialCode) {

        // Removes all coding-associated SO terms
        int i = 0;
        do {
            if (VariantAnnotationUtils.CODING_SO_NAMES.contains(sequenceOntologyTermList.get(i).getName())) {
                sequenceOntologyTermList.remove(i);
            } else {
                i++;
            }
        } while(i < sequenceOntologyTermList.size());

        // Add the new coding SO term as appropriate
        String newSoName = null;
        if (VariantAnnotationUtils.isSynonymousCodon(useMitochondrialCode, referenceCodon, alternateCodon)) {
            if (VariantAnnotationUtils.isStopCodon(useMitochondrialCode, referenceCodon)) {
                newSoName = VariantAnnotationUtils.STOP_RETAINED_VARIANT;
            } else {  // coding end may be not correctly annotated (incomplete_terminal_codon_variant),
                // but if the length of the cds%3=0, annotation should be synonymous variant
                newSoName = VariantAnnotationUtils.SYNONYMOUS_VARIANT;
            }
        } else if (VariantAnnotationUtils.isStopCodon(useMitochondrialCode, referenceCodon)) {
            newSoName = VariantAnnotationUtils.STOP_LOST;
        } else if (VariantAnnotationUtils.isStopCodon(useMitochondrialCode, alternateCodon)) {
            newSoName = VariantAnnotationUtils.STOP_GAINED;
        } else {
            newSoName = VariantAnnotationUtils.MISSENSE_VARIANT;
        }
        sequenceOntologyTermList
                .add(new SequenceOntologyTerm(ConsequenceTypeMappings.getSoAccessionString(newSoName), newSoName));

        return sequenceOntologyTermList;
    }

    private boolean potentialCodingSNVOverlap(Variant variant1, Variant variant2) {
        return Math.abs(variant1.getStart() - variant2.getStart()) < 3
                && variant1.getChromosome().equals(variant2.getChromosome())
                && variant1.getType().equals(VariantType.SNV) && variant2.getType().equals(VariantType.SNV)
                && samePhase(variant1, variant2);
    }

    private boolean samePhase(Variant variant1, Variant variant2) {

        String phaseSet1 = getSampleAttribute(variant1, PHASE_SET_TAG);

        // No PS means not sure it is in phase
        if (phaseSet1 == null) {
            return false;
        }

        // TODO: phase depends on the sample. Phased queries constrained to just one sample. The code below is
        // TODO: arbitrarily selecting the first one
        // No PS means not sure it is in phase
        String phaseSet2 = getSampleAttribute(variant2, PHASE_SET_TAG);
        if (phaseSet2 == null) {
            return false;
        }

        // None of the PS is missing
        if (phaseSet1.equals(phaseSet2)) {
            // TODO: phase depends on the sample. Phased queries constrained to just one sample. The code below is
            // TODO: arbitrarily selecting the first one
            String genotype1 = getSampleAttribute(variant1, GENOTYPE_TAG);
            String genotype2 = getSampleAttribute(variant2, GENOTYPE_TAG);

            // Variants obtained as a result of an MNV decomposition - must just check the original call
            if (genotype1 == null && genotype2 == null) {
                return variant1.getStudies().get(0).getFiles() != null
                        && !variant1.getStudies().get(0).getFiles().isEmpty()
                        && StringUtils.isNotBlank(variant1.getStudies().get(0).getFiles().get(0).getCall())
                        && variant2.getStudies().get(0).getFiles() != null
                        && !variant2.getStudies().get(0).getFiles().isEmpty()
                        && StringUtils.isNotBlank(variant2.getStudies().get(0).getFiles().get(0).getCall())
                        && variant1.getStudies().get(0).getFiles().get(0).getCall()
                        .equals(variant2.getStudies().get(0).getFiles().get(0).getCall());

            // Checks that in both genotypes there's something different than a reference allele, i.e. that none of
            // them is 0/0 (or 0 for haploid)
            } else if (alternatePresent(genotype1) && alternatePresent(genotype2)) {

                if (genotype1.contains(UNPHASED_GENOTYPE_SEPARATOR)) {
                    return false;
                }

                if (genotype2.contains(UNPHASED_GENOTYPE_SEPARATOR)) {
                    return false;
                }

                // None of the genotypes fully missing nor un-phased
                String[] genotypeParts = genotype1.split(PHASED_GENOTYPE_SEPARATOR);
                String[] genotypeParts1 = genotype2.split(PHASED_GENOTYPE_SEPARATOR);

                // TODO: code below might not work for multiallelic positions
                // For hemizygous variants lets just consider that the phase is the same if both are hemizygous
                // First genotype alternate hemizygous
                if (genotypeParts.length == 1) {
                    return genotypeParts1.length == 1;
                // Second genotype alternate hemizygous
                } else if (genotypeParts1.length == 1) {
                    // First genotype diploid, second genotype alternate hemizygous
                    return false;

                // Both genotypes diploid
                } else {
                    return genotypeParts[0].equals(genotypeParts1[0])
                            && genotypeParts[2].equals(genotypeParts1[2]);
                }

            // At least one of the genotypes contains just reference alleles. Clearly, alleles cannot be in phase since
            // one of them is not even present!
            } else {
                return false;
            }

        // If PS is different both variants might not be in phase
        } else {
            return false;
        }
    }

    /**
     * TODO: this code does not work properly for multiallelic positions.
     * @param genotype String codifying for the genotype in VCF-like way, e.g. 0/1, 1|0, 0, ...
     * @return whether an alternate allele is present.
     */
    private boolean alternatePresent(String genotype) {

        return genotype != null && genotype.contains(ALTERNATE);

    }

    private String getMostSevereConsequenceType(List<ConsequenceType> consequenceTypeList) {
        int max = -1;
        String mostSevereConsequencetype = null;
        for (ConsequenceType consequenceType : consequenceTypeList) {
            for (SequenceOntologyTerm sequenceOntologyTerm : consequenceType.getSequenceOntologyTerms()) {
                try {
                    int rank = VariantAnnotationUtils.SO_SEVERITY.get(sequenceOntologyTerm.getName());
                    if (rank > max) {
                        max = rank;
                        mostSevereConsequencetype = sequenceOntologyTerm.getName();
                    }
                } catch (Exception e) {
                    int a = 1;
                }
            }
        }

        return mostSevereConsequencetype;
    }

    private Set<String> getAnnotatorSet(QueryOptions queryOptions) {
        Set<String> annotatorSet;
        List<String> includeList = queryOptions.getAsStringList("include");
        if (includeList.size() > 0) {
            annotatorSet = new HashSet<>(includeList);
        } else {
            annotatorSet = new HashSet<>(Arrays.asList("variation", "clinical", "conservation", "functionalScore",
                    "consequenceType", "expression", "geneDisease", "drugInteraction", "populationFrequencies",
                    "repeats", "cytoband", "hgvs"));
            List<String> excludeList = queryOptions.getAsStringList("exclude");
            excludeList.forEach(annotatorSet::remove);
        }
        return annotatorSet;
    }

    private String getIncludedGeneFields(Set<String> annotatorSet) {
        String includeGeneFields = "name,id,chromosome,start,end,transcripts.id,transcripts.proteinID,"
                + "transcripts.start,transcripts.end,transcripts.cDnaSequence,transcripts.proteinSequence,"
                + "transcripts.strand,transcripts.cdsLength,transcripts.annotationFlags,transcripts.biotype,"
                + "transcripts.genomicCodingStart,transcripts.genomicCodingEnd,transcripts.cdnaCodingStart,"
                + "transcripts.cdnaCodingEnd,transcripts.exons.start,transcripts.exons.cdsStart,transcripts.exons.end,"
                + "transcripts.exons.cdsEnd,transcripts.exons.sequence,transcripts.exons.phase,"
                + "transcripts.exons.exonNumber,mirna.matures,mirna.sequence,mirna.matures.cdnaStart,"
                + "transcripts.exons.genomicCodingStart,transcripts.exons.genomicCodingEnd,"
                + "mirna.matures.cdnaEnd";

        if (annotatorSet.contains("expression")) {
            includeGeneFields += ",annotation.expression";
        }
        if (annotatorSet.contains("geneDisease")) {
            includeGeneFields += ",annotation.diseases";
        }
        if (annotatorSet.contains("drugInteraction")) {
            includeGeneFields += ",annotation.drugs";
        }
        return includeGeneFields;
    }

    private List<Gene> getAffectedGenes(List<Gene> batchGeneList, Variant variant) {
        List<Gene> geneList = new ArrayList<>(batchGeneList.size());
        for (Gene gene : batchGeneList) {
            for (Region region : variantToRegionList(variant)) {
                if (region.getChromosome().equals(gene.getChromosome()) && gene.getStart() <= (region.getEnd() + 5000)
                        && gene.getEnd() >= Math.max(1, region.getStart() - 5000)) {
                    geneList.add(gene);
                }
            }
        }
        return geneList;
    }

    private List<Gene> getGenesInRange(String chromosome, int start, int end, String includeFields) {
        QueryOptions queryOptions = new QueryOptions("include", includeFields);

        return geneDBAdaptor
                .getByRegion(new Region(chromosome, Math.max(1, start - 5000),
                        end + 5000), queryOptions).getResult();
    }

    private boolean nonSynonymous(ConsequenceType consequenceType, boolean useMitochondrialCode) {
        if (consequenceType.getCodon() == null) {
            return false;
        } else {
            String[] parts = consequenceType.getCodon().split("/");
            String ref = String.valueOf(parts[0]).toUpperCase();
            String alt = String.valueOf(parts[1]).toUpperCase();
            return !VariantAnnotationUtils.isSynonymousCodon(useMitochondrialCode, ref, alt)
                    && !VariantAnnotationUtils.isStopCodon(useMitochondrialCode, ref);
        }
    }

    private ProteinVariantAnnotation getProteinAnnotation(ConsequenceType consequenceType) {
        if (consequenceType.getProteinVariantAnnotation() != null) {
            QueryResult<ProteinVariantAnnotation> proteinVariantAnnotation = proteinDBAdaptor.getVariantAnnotation(
                    consequenceType.getEnsemblTranscriptId(),
                    consequenceType.getProteinVariantAnnotation().getPosition(),
                    consequenceType.getProteinVariantAnnotation().getReference(),
                    consequenceType.getProteinVariantAnnotation().getAlternate(), new QueryOptions());

            if (proteinVariantAnnotation.getNumResults() > 0) {
                return proteinVariantAnnotation.getResult().get(0);
            }
        }
        return null;
    }

    private ConsequenceTypeCalculator getConsequenceTypeCalculator(Variant variant) throws UnsupportedURLVariantFormat {
        switch (VariantAnnotationUtils.getVariantType(variant)) {
            case SNV:
                return new ConsequenceTypeSNVCalculator();
            case INSERTION:
                return new ConsequenceTypeInsertionCalculator(genomeDBAdaptor);
            case DELETION:
                return new ConsequenceTypeDeletionCalculator(genomeDBAdaptor);
            case MNV:
                return new ConsequenceTypeMNVCalculator(genomeDBAdaptor);
            case CNV:
                if (variant.getSv().getCopyNumber() == null) {
                    return new ConsequenceTypeGenericRegionCalculator();
                } else if (variant.getSv().getCopyNumber() > 2) {
                    return new ConsequenceTypeCNVGainCalculator();
                } else {
                    return new ConsequenceTypeDeletionCalculator(genomeDBAdaptor);
                }
            case DUPLICATION:
                return new ConsequenceTypeCNVGainCalculator();
            case INVERSION:
                return new ConsequenceTypeGenericRegionCalculator();
            case BREAKEND:
                return new ConsequenceTypeBNDCalculator();
            default:
                throw new UnsupportedURLVariantFormat();
        }
    }

<<<<<<< HEAD
//    private VariantType getVariantType(Variant variant) throws UnsupportedURLVariantFormat {
//        if (variant.getType() == null) {
//            variant.setType(Variant.inferType(variant.getReferenceStart(), variant.getAlternate()));
//        }
//        // FIXME: remove the if block below as soon as the Variant.inferType method is able to differentiate between
//        // FIXME: insertions and deletions
////        if (variant.getType().equals(VariantType.INDEL) || variant.getType().equals(VariantType.SV)) {
//        if (variant.getType().equals(VariantType.INDEL)) {
//            if (variant.getReferenceStart().isEmpty()) {
////                variant.setType(VariantType.INSERTION);
//                return VariantType.INSERTION;
//            } else if (variant.getAlternate().isEmpty()) {
////                variant.setType(VariantType.DELETION);
//                return VariantType.DELETION;
//            } else {
//                return VariantType.MNV;
//            }
//        }
//        return variant.getType();
//        return getVariantType(variant.getReferenceStart(), variant.getAlternate());
//    }

//    private VariantType getVariantType(String reference, String alternate) {
//        if (reference.isEmpty()) {
//            return VariantType.INSERTION;
//        } else if (alternate.isEmpty()) {
//            return VariantType.DELETION;
//        } else if (reference.length() == 1 && alternate.length() == 1) {
//            return VariantType.SNV;
//        } else {
//            throw new UnsupportedURLVariantFormat();
//        }
//    }

=======
>>>>>>> f7d0ce3e
    private boolean[] getRegulatoryRegionOverlaps(Variant variant) {
        // 0: overlaps any regulatory region type
        // 1: overlaps transcription factor binding site
        boolean[] overlapsRegulatoryRegion = {false, false};

        // Variant type checked in expected order of frequency of occurrence to minimize number of checks
        // Most queries will be SNVs - it's worth implementing an special case for them
        if (VariantType.SNV.equals(variant.getType())) {
            return getRegulatoryRegionOverlaps(variant.getChromosome(), variant.getStart());
        } else if (VariantType.INDEL.equals(variant.getType()) && StringUtils.isBlank(variant.getReference())) {
            return getRegulatoryRegionOverlaps(variant.getChromosome(), variant.getStart() - 1, variant.getEnd());
        // Short deletions and symbolic variants except breakends
        } else if (!VariantType.BREAKEND.equals(variant.getType())) {
            return getRegulatoryRegionOverlaps(variant.getChromosome(), variant.getStart(), variant.getEnd());
        // Breakend "variants" only annotate features overlapping the exact positions
        } else  {
            overlapsRegulatoryRegion = getRegulatoryRegionOverlaps(variant.getChromosome(), Math.max(1, variant.getStart()));
            // If already found one overlapping regulatory region there's no need to keep checking
            if (overlapsRegulatoryRegion[0]) {
                return overlapsRegulatoryRegion;
            // Otherwise check the other breakend in case exists
            } else {
                if (variant.getSv() != null && variant.getSv().getBreakend() != null
                    && variant.getSv().getBreakend().getMate() != null) {
                    return getRegulatoryRegionOverlaps(variant.getSv().getBreakend().getMate().getChromosome(),
                            Math.max(1, variant.getSv().getBreakend().getMate().getPosition()));
                } else {
                    return overlapsRegulatoryRegion;
                }
            }
        }

//        List<RegulatoryFeature> regionList = new ArrayList<>(queryResult.getNumResults());
//        for (RegulatoryFeature object : queryResult.getResult()) {
//            regionList.add(object);
//        }


//        return regionList;
    }

    private boolean[] getRegulatoryRegionOverlaps(String chromosome, Integer position) {
        QueryOptions queryOptions = new QueryOptions();
        queryOptions.add("include", REGULATORY_REGION_FEATURE_TYPE_ATTRIBUTE);
        // 0: overlaps any regulatory region type
        // 1: overlaps transcription factor binding site
        boolean[] overlapsRegulatoryRegion = {false, false};

        QueryResult<RegulatoryFeature> queryResult = regulationDBAdaptor
                .get(new Query(REGION, toRegionString(chromosome, position)), queryOptions);

        if (queryResult.getNumTotalResults() > 0) {
            overlapsRegulatoryRegion[0] = true;
            boolean tfbsFound = false;
            for (int i = 0; (i < queryResult.getResult().size() && !tfbsFound); i++) {
                String regulatoryRegionType = queryResult.getResult().get(i).getFeatureType();
                tfbsFound = regulatoryRegionType != null
                        && (regulatoryRegionType.equals(RegulationDBAdaptor.FeatureType.TF_binding_site.name())
                        || queryResult.getResult().get(i).getFeatureType()
                            .equals(RegulationDBAdaptor.FeatureType.TF_binding_site_motif.name()));
            }
            overlapsRegulatoryRegion[1] = tfbsFound;
        }

        return overlapsRegulatoryRegion;
    }

    private boolean[] getRegulatoryRegionOverlaps(String chromosome, Integer start, Integer end) {
        QueryOptions queryOptions = new QueryOptions();
        queryOptions.add("exclude", "_id");
        queryOptions.add("include", "chromosome");
        queryOptions.add("limit", "1");
        // 0: overlaps any regulatory region type
        // 1: overlaps transcription factor binding site
        boolean[] overlapsRegulatoryRegion = {false, false};
        String regionString = toRegionString(chromosome, start, end);
        Query query = new Query(REGION, regionString);

        QueryResult<RegulatoryFeature> queryResult = regulationDBAdaptor
                .get(query.append(REGULATORY_REGION_FEATURE_TYPE_ATTRIBUTE, TF_BINDING_SITE), queryOptions);

        // Overlaps transcription factor binding site - it's therefore a regulatory variant
        if (queryResult.getNumResults() == 1) {
            overlapsRegulatoryRegion[0] = true;
            overlapsRegulatoryRegion[1] = true;
        // Does not overlap transcription factor binding site - check any other regulatory region type
        } else {
            query.remove(REGULATORY_REGION_FEATURE_TYPE_ATTRIBUTE);
            queryResult = regulationDBAdaptor.get(query, queryOptions);
            // Does overlap other types of regulatory regions
            if (queryResult.getNumResults() == 1) {
                overlapsRegulatoryRegion[0] = true;
            }
        }

        return overlapsRegulatoryRegion;
    }

    private String toRegionString(String chromosome, Integer position) {
        return toRegionString(chromosome, position, position);
    }

    private String toRegionString(String chromosome, Integer start, Integer end) {
        StringBuilder stringBuilder = new StringBuilder(chromosome);
        stringBuilder.append(":");
        stringBuilder.append(start);
        stringBuilder.append("-");
        stringBuilder.append(end == null ? start : end);
        return stringBuilder.toString();
    }

    private List<ConsequenceType> getConsequenceTypeList(Variant variant, List<Gene> geneList,
                                                         boolean regulatoryAnnotation, QueryOptions queryOptions) {
        boolean[] overlapsRegulatoryRegion = {false, false};
        if (regulatoryAnnotation) {
            overlapsRegulatoryRegion = getRegulatoryRegionOverlaps(variant);
        }
        ConsequenceTypeCalculator consequenceTypeCalculator = getConsequenceTypeCalculator(variant);
        List<ConsequenceType> consequenceTypeList = consequenceTypeCalculator.run(variant, geneList,
                overlapsRegulatoryRegion, queryOptions);
        if (variant.getType() == VariantType.SNV
                || Variant.inferType(variant.getReference(), variant.getAlternate()) == VariantType.SNV) {
            for (ConsequenceType consequenceType : consequenceTypeList) {
                if (nonSynonymous(consequenceType, variant.getChromosome().equals("MT"))) {
                    consequenceType.setProteinVariantAnnotation(getProteinAnnotation(consequenceType));
                }
            }
        }
        return consequenceTypeList;
    }

    private List<Region> variantListToRegionList(List<Variant> variantList) {
//        return variantList.stream().map((variant) -> variantToRegion(variant)).collect(Collectors.toList());

        // In great majority of cases returned region list size will equal variant list; this will happen except when
        // there's a breakend within the variantList
        List<Region> regionList = new ArrayList<>(variantList.size());

        for (Variant variant : variantList) {
            regionList.addAll(variantToRegionList(variant));
        }

        return regionList;

//        List<Region> regionList = new ArrayList<>(variantList.size());
//        if (imprecise) {
//            for (Variant variant : variantList) {
//                if (VariantType.CNV.equals(variant.getType())) {
//                    regionList.add(new Region(variant.getChromosome(),
//                            variant.getStart() - cnvExtraPadding,
//                            variant.getEnd() + cnvExtraPadding));
//                } else if (variant.getSv() != null) {
//                    regionList.add(new Region(variant.getChromosome(),
//                            variant.getSv() != null && variant.getSv().getCiStartLeft() != null
//                                    ? variant.getSv().getCiStartLeft() : variant.getStart(),
//                            variant.getSv() != null && variant.getSv().getCiEndRight() != null
//                                    ? variant.getSv().getCiEndRight() : variant.getEnd()));
//                // Insertion
//                } else if (variant.getStart() > variant.getEnd()) {
//                    regionList.add(new Region(variant.getChromosome(), variant.getEnd(), variant.getStart()));
//                // Other but insertion
//                } else {
//                    regionList.add(new Region(variant.getChromosome(), variant.getStart(), variant.getEnd()));
//                }
//            }
//        } else {
//            for (Variant variant : variantList) {
//                // Insertion
//                if (variant.getStart() > variant.getEnd()) {
//                    regionList.add(new Region(variant.getChromosome(), variant.getEnd(), variant.getStart()));
//                // Other but insertion
//                } else {
//                    regionList.add(new Region(variant.getChromosome(), variant.getStart(), variant.getEnd()));
//                }
//            }
//        }
//        return regionList;
    }

    private List<Region> variantToRegionList(Variant variant) {
        // Variant type checked in expected order of frequency of occurrence to minimize number of checks
        // SNV
        if (VariantType.SNV.equals(variant.getType())) {
            return Collections.singletonList(new Region(variant.getChromosome(), variant.getStart(), variant.getEnd()));
        // Short insertion
        } else if (VariantType.INDEL.equals(variant.getType()) && StringUtils.isBlank(variant.getReference())) {
            return Collections.singletonList(new Region(variant.getChromosome(), variant.getStart() - 1,
                    variant.getEnd()));
        // CNV
        } else if (VariantType.CNV.equals(variant.getType())) {
            if (imprecise) {
                return Collections.singletonList(new Region(variant.getChromosome(),
                        variant.getStart() - cnvExtraPadding, variant.getEnd() + cnvExtraPadding));
            } else {
                return Collections.singletonList(new Region(variant.getChromosome(), variant.getStart(),
                        variant.getEnd()));
            }
        // BREAKEND
        } else if (VariantType.BREAKEND.equals(variant.getType())) {
            List<Region> regionList = new ArrayList<>(2);
            regionList.add(startBreakpointToRegion(variant));
            Variant breakendMate = VariantBuilder.getMateBreakend(variant);
            if (breakendMate != null) {
                regionList.add(startBreakpointToRegion(breakendMate));
            }
            return regionList;
        // Short deletions and symbolic variants (no BREAKENDS expected althought not checked either)
        } else {
            if (imprecise && variant.getSv() != null) {
                return Collections.singletonList(new Region(variant.getChromosome(),
                        variant.getSv().getCiStartLeft() != null
                            ? variant.getSv().getCiStartLeft() - svExtraPadding : variant.getStart(),
                        variant.getSv().getCiEndRight() != null ? variant.getSv().getCiEndRight() + svExtraPadding
                                : variant.getEnd()));
            } else {
                return Collections.singletonList(new Region(variant.getChromosome(), variant.getStart(),
                        variant.getEnd()));
            }
        }
    }

    private List<Region> breakpointsToRegionList(Variant variant) {
        List<Region> regionList = new ArrayList<>();

        switch (variant.getType()) {
            case SNV:
                regionList.add(new Region(variant.getChromosome(), variant.getStart(), variant.getStart()));
                break;
            case CNV:
                if (imprecise) {
                    regionList.add(new Region(variant.getChromosome(), variant.getStart() - cnvExtraPadding,
                            variant.getStart() + cnvExtraPadding));
                    regionList.add(new Region(variant.getChromosome(), variant.getEnd() - cnvExtraPadding,
                            variant.getEnd() + cnvExtraPadding));
                } else {
                    regionList.add(new Region(variant.getChromosome(), variant.getStart(), variant.getStart()));
                    regionList.add(new Region(variant.getChromosome(), variant.getEnd(), variant.getEnd()));
                }
                break;
            case BREAKEND:
                regionList.add(startBreakpointToRegion(variant));
                Variant breakendMate = VariantBuilder.getMateBreakend(variant);
                if (breakendMate != null) {
                    regionList.add(startBreakpointToRegion(breakendMate));
                }
                break;
            default:
                if (imprecise && variant.getSv() != null) {
                    regionList.add(new Region(variant.getChromosome(), variant.getSv().getCiStartLeft() != null
                                    ? variant.getSv().getCiStartLeft() - svExtraPadding : variant.getStart(),
                            variant.getSv().getCiStartRight() != null
                                    ? variant.getSv().getCiStartRight() + svExtraPadding : variant.getStart()));
                    regionList.add(new Region(variant.getChromosome(),
                            variant.getSv().getCiEndLeft() != null
                                    ? variant.getSv().getCiEndLeft() - svExtraPadding : variant.getEnd(),
                            variant.getSv().getCiEndRight() != null
                                    ? variant.getSv().getCiEndRight() + svExtraPadding : variant.getEnd()));
                } else {
                    regionList.add(new Region(variant.getChromosome(), variant.getStart(), variant.getStart()));
                    regionList.add(new Region(variant.getChromosome(), variant.getEnd(), variant.getEnd()));
                }
                break;
        }

        return regionList;
    }

    private Region startBreakpointToRegion(Variant variant) {
        if (imprecise && variant.getSv() != null) {
            return new Region(variant.getChromosome(), variant.getSv().getCiStartLeft() != null
                    ? variant.getSv().getCiStartLeft() - svExtraPadding : variant.getStart(),
                    variant.getSv().getCiStartRight() != null
                            ? variant.getSv().getCiStartRight() + svExtraPadding : variant.getStart());
        } else {
            return new Region(variant.getChromosome(), variant.getStart(), variant.getStart());
        }
    }

    /*
     * Future classes for Async annotations
     */
    class FutureVariationAnnotator implements Callable<List<QueryResult<Variant>>> {
        private List<Variant> variantList;
        private QueryOptions queryOptions;

        FutureVariationAnnotator(List<Variant> variantList, QueryOptions queryOptions) {
            this.variantList = variantList;
            this.queryOptions = queryOptions;
        }

        @Override
        public List<QueryResult<Variant>> call() throws Exception {
            long startTime = System.currentTimeMillis();
            logger.debug("Query variation");
            List<QueryResult<Variant>> variationQueryResultList
                    = variantDBAdaptor.getPopulationFrequencyByVariant(variantList, queryOptions);
            logger.debug("Variation query performance is {}ms for {} variants", System.currentTimeMillis() - startTime, variantList.size());
            return variationQueryResultList;
        }

        public void processResults(Future<List<QueryResult<Variant>>> variationFuture,
                                   List<VariantAnnotation> variantAnnotationList,
                                   Set<String> annotatorSet) throws InterruptedException, ExecutionException {

            while (!variationFuture.isDone()) {
                Thread.sleep(1);
            }

            List<QueryResult<Variant>> variationQueryResults = variationFuture.get();
            if (variationQueryResults != null) {
                for (int i = 0; i < variantAnnotationList.size(); i++) {
                    Variant preferredVariant = getPreferredVariant(variationQueryResults.get(i));
                    if (preferredVariant != null) {
                        if (preferredVariant.getIds().size() > 0) {
                            variantAnnotationList.get(i).setId(preferredVariant.getIds().get(0));
                        }
                        if (preferredVariant.getAnnotation() != null
                                && preferredVariant.getAnnotation().getAdditionalAttributes() != null
                                && preferredVariant.getAnnotation().getAdditionalAttributes().size() > 0) {
                            variantAnnotationList.get(i)
                                    .setAdditionalAttributes(preferredVariant.getAnnotation().getAdditionalAttributes());
                        }
                    }

                    if (annotatorSet.contains("populationFrequencies") && preferredVariant != null) {
                        variantAnnotationList.get(i)
                                .setPopulationFrequencies(preferredVariant.getAnnotation().getPopulationFrequencies());
                    }
                }
            }
        }
    }

    class FutureConservationAnnotator implements Callable<List<QueryResult>> {
        private List<Variant> variantList;

        private QueryOptions queryOptions;

        FutureConservationAnnotator(List<Variant> variantList, QueryOptions queryOptions) {
            this.variantList = variantList;
            this.queryOptions = queryOptions;
        }

        @Override
        public List<QueryResult> call() throws Exception {
            long startTime = System.currentTimeMillis();

            List<QueryResult> queryResultList = new ArrayList<>(variantList.size());

            logger.debug("Query conservation");
            // Want to return only one QueryResult object per Variant
            for (Variant variant : variantList) {

                // Truncate region size of SVs to avoid server collapse
                List<Region> regionList
                        = variantToRegionList(variant)
                        .stream()
                        .map(region -> region.size() > 50
                                ? (new Region(region.getChromosome(), region.getStart(), region.getStart() + 49))
                                : region).collect(Collectors.toList());

                List<QueryResult> tmpQueryResultList = conservationDBAdaptor
                    .getAllScoresByRegionList(regionList, queryOptions);

                // There may be more than one QueryResult per variant for breakends
                // Reuse one of the QueryResult objects returned by the adaptor
                QueryResult newQueryResult = tmpQueryResultList.get(0);
                if (tmpQueryResultList.size() > 1) {
                    // Reuse one of the QueryResult objects - new result is the set formed by the scores corresponding
                    // to the two breakpoints
                    newQueryResult.getResult().addAll(tmpQueryResultList.get(1).getResult());
                    newQueryResult.setNumResults(newQueryResult.getResult().size());
                    newQueryResult.setNumTotalResults(newQueryResult.getResult().size());
                }
                queryResultList.add(newQueryResult);
            }

            logger.debug("Conservation query performance is {}ms for {} variants", System.currentTimeMillis() - startTime,
                    variantList.size());
            return queryResultList;
        }

        public void processResults(Future<List<QueryResult>> conservationFuture,
                                   List<VariantAnnotation> variantAnnotationList)
                throws InterruptedException, ExecutionException {
            while (!conservationFuture.isDone()) {
                Thread.sleep(1);
            }

            List<QueryResult> conservationQueryResults = conservationFuture.get();
            if (conservationQueryResults != null) {
                for (int i = 0; i < variantAnnotationList.size(); i++) {
                    variantAnnotationList.get(i)
                            .setConservation((List<Score>) conservationQueryResults.get(i).getResult());
                }
            }
        }

    }

    class FutureVariantFunctionalScoreAnnotator implements Callable<List<QueryResult<Score>>> {
        private List<Variant> variantList;

        private QueryOptions queryOptions;

        FutureVariantFunctionalScoreAnnotator(List<Variant> variantList, QueryOptions queryOptions) {
            this.variantList = variantList;
            this.queryOptions = queryOptions;
        }

        @Override
        public List<QueryResult<Score>> call() throws Exception {
            long startTime = System.currentTimeMillis();
//            List<QueryResult> variantFunctionalScoreQueryResultList =
//                    variantFunctionalScoreDBAdaptor.getAllByVariantList(variantList, queryOptions);
            logger.debug("Query variant functional score");
            List<QueryResult<Score>> variantFunctionalScoreQueryResultList =
                    variantDBAdaptor.getFunctionalScoreVariant(variantList, queryOptions);
            logger.debug("VariantFunctionalScore query performance is {}ms for {} variants",
                    System.currentTimeMillis() - startTime, variantList.size());
            return variantFunctionalScoreQueryResultList;
        }

        public void processResults(Future<List<QueryResult<Score>>> variantFunctionalScoreFuture,
                                   List<VariantAnnotation> variantAnnotationList)
                throws InterruptedException, ExecutionException {

            while (!variantFunctionalScoreFuture.isDone()) {
                Thread.sleep(1);
            }

            List<QueryResult<Score>> variantFunctionalScoreQueryResults = variantFunctionalScoreFuture.get();
            if (variantFunctionalScoreQueryResults != null) {
                for (int i = 0; i < variantAnnotationList.size(); i++) {
                    if (variantFunctionalScoreQueryResults.get(i).getNumResults() > 0) {
                        variantAnnotationList.get(i)
                                .setFunctionalScore((List<Score>) variantFunctionalScoreQueryResults.get(i).getResult());
                    }
                }
            }
        }
    }

    class FutureClinicalAnnotator implements Callable<List<QueryResult<Variant>>> {
        private static final String CLINVAR = "clinvar";
        private static final String COSMIC = "cosmic";
        private static final String CLINICAL_SIGNIFICANCE_IN_SOURCE_FILE = "ClinicalSignificance_in_source_file";
        private static final String REVIEW_STATUS_IN_SOURCE_FILE = "ReviewStatus_in_source_file";
        private static final String MUTATION_SOMATIC_STATUS_IN_SOURCE_FILE = "mutationSomaticStatus_in_source_file";
        private static final String SYMBOL = "symbol";
        private List<Variant> variantList;
        private QueryOptions queryOptions;

        FutureClinicalAnnotator(List<Variant> variantList, QueryOptions queryOptions) {
            this.variantList = variantList;
            this.queryOptions = queryOptions;
        }

        @Override
        public List<QueryResult<Variant>> call() throws Exception {
            long startTime = System.currentTimeMillis();
//            List<QueryResult> clinicalQueryResultList = clinicalDBAdaptor.getAllByGenomicVariantList(variantList, queryOptions);
            List<QueryResult<Variant>> clinicalQueryResultList = clinicalDBAdaptor.getByVariant(variantList, queryOptions);
            logger.debug("Clinical query performance is {}ms for {} variants", System.currentTimeMillis() - startTime, variantList.size());
            return clinicalQueryResultList;
        }

        public void processResults(Future<List<QueryResult<Variant>>> clinicalFuture,
                                   List<VariantAnnotation> variantAnnotationList)
                throws InterruptedException, ExecutionException {
//            try {
            while (!clinicalFuture.isDone()) {
                Thread.sleep(1);
            }

            List<QueryResult<Variant>> clinicalQueryResults = clinicalFuture.get();
            if (clinicalQueryResults != null) {
                for (int i = 0; i < variantAnnotationList.size(); i++) {
                    QueryResult<Variant> clinicalQueryResult = clinicalQueryResults.get(i);
                    if (clinicalQueryResult.getResult() != null && clinicalQueryResult.getResult().size() > 0) {
                        variantAnnotationList.get(i)
                                .setTraitAssociation(clinicalQueryResult.getResult().get(0).getAnnotation()
                                        .getTraitAssociation());
                        // DEPRECATED
                        // TODO: remove in 4.6
                        variantAnnotationList.get(i)
                                .setVariantTraitAssociation(convertToVariantTraitAssociation(clinicalQueryResult
                                        .getResult()
                                        .get(0)
                                        .getAnnotation()
                                        .getTraitAssociation()));
                    }
                }
            }
//            } catch (ExecutionException e) {
////            } catch (InterruptedException | ExecutionException e) {
//                e.printStackTrace();
//            }
        }

        private VariantTraitAssociation convertToVariantTraitAssociation(List<EvidenceEntry> traitAssociation) {
            List<ClinVar> clinvarList = new ArrayList<>();
            List<Cosmic> cosmicList = new ArrayList<>(traitAssociation.size());
            for (EvidenceEntry evidenceEntry : traitAssociation) {
                switch (evidenceEntry.getSource().getName()) {
                    case CLINVAR:
                        clinvarList.add(parseClinvar(evidenceEntry));
                        break;
                    case COSMIC:
                        cosmicList.add(parseCosmic(evidenceEntry));
                        break;
                    default:
                        break;
                }
            }
            return new VariantTraitAssociation(clinvarList, null, cosmicList);
        }

        private Cosmic parseCosmic(EvidenceEntry evidenceEntry) {
            String primarySite = null;
            String siteSubtype = null;
            String primaryHistology = null;
            String histologySubtype = null;
            String sampleSource = null;
            String tumourOrigin = null;
            if (evidenceEntry.getSomaticInformation() != null) {
                primarySite = evidenceEntry.getSomaticInformation().getPrimarySite();
                siteSubtype = evidenceEntry.getSomaticInformation().getSiteSubtype();
                primaryHistology = evidenceEntry.getSomaticInformation().getPrimaryHistology();
                histologySubtype = evidenceEntry.getSomaticInformation().getHistologySubtype();
                sampleSource = evidenceEntry.getSomaticInformation().getSampleSource();
                tumourOrigin = evidenceEntry.getSomaticInformation().getTumourOrigin();
            }
            return new Cosmic(evidenceEntry.getId(), primarySite, siteSubtype, primaryHistology, histologySubtype,
                    sampleSource, tumourOrigin, parseGeneName(evidenceEntry),
                    getAdditionalProperty(evidenceEntry, MUTATION_SOMATIC_STATUS_IN_SOURCE_FILE));
        }

        private String parseGeneName(EvidenceEntry evidenceEntry) {
            if (evidenceEntry.getGenomicFeatures() != null && !evidenceEntry.getGenomicFeatures().isEmpty()
                    && evidenceEntry.getGenomicFeatures().get(0).getXrefs() != null) {
                // There may be more than one genomic feature for cosmic evidence entries. However, the actual gene symbol
                // is expected to be found at index 0.
                return evidenceEntry.getGenomicFeatures().get(0).getXrefs().get(SYMBOL);
            }
            return null;
        }

        private ClinVar parseClinvar(EvidenceEntry evidenceEntry) {
            String clinicalSignificance = getAdditionalProperty(evidenceEntry, CLINICAL_SIGNIFICANCE_IN_SOURCE_FILE);
            List<String> traitList = null;
            if (evidenceEntry.getHeritableTraits() != null) {
                traitList = evidenceEntry
                        .getHeritableTraits()
                        .stream()
                        .map((heritableTrait) -> heritableTrait.getTrait())
                        .collect(Collectors.toList());
            }
            List<String> geneNameList = null;
            if (evidenceEntry.getGenomicFeatures() != null) {
                geneNameList = evidenceEntry
                        .getGenomicFeatures()
                        .stream()
                        .map((genomicFeature) -> genomicFeature.getXrefs().get(SYMBOL))
                        .collect(Collectors.toList());
            }
            String reviewStatus = getAdditionalProperty(evidenceEntry, REVIEW_STATUS_IN_SOURCE_FILE);
            return new ClinVar(evidenceEntry.getId(), clinicalSignificance, traitList, geneNameList,
                    reviewStatus);
        }

        private String getAdditionalProperty(EvidenceEntry evidenceEntry, String name) {
            if (evidenceEntry.getAdditionalProperties() != null) {
                for (Property property : evidenceEntry.getAdditionalProperties()) {
                    if (name.equals(property.getName())) {
                        return property.getValue();
                    }
                }
            }
            return null;
        }
    }

    class FutureRepeatsAnnotator implements Callable<List<QueryResult<Repeat>>> {
        private List<Variant> variantList;
        private QueryOptions queryOptions;

        FutureRepeatsAnnotator(List<Variant> variantList, QueryOptions queryOptions) {
            this.variantList = variantList;
            this.queryOptions = queryOptions;
        }

        public List<QueryResult<Repeat>> call() throws Exception {
//            List<QueryResult<Repeat>> queryResultList
//                    = repeatsDBAdaptor.getByRegion(variantListToRegionList(variantList), queryOptions);

            long startTime = System.currentTimeMillis();
            List<QueryResult<Repeat>> queryResultList = new ArrayList<>(variantList.size());

            logger.debug("Query repeats");
            // Want to return only one QueryResult object per Variant
            for (Variant variant : variantList) {
                List<QueryResult<Repeat>> tmpQueryResultList = repeatsDBAdaptor
                        .getByRegion(breakpointsToRegionList(variant), queryOptions);

                // There may be more than one QueryResult per variant for non SNV variants since there will be
                // two breakpoints
                // Reuse one of the QueryResult objects returned by the adaptor
                QueryResult newQueryResult = tmpQueryResultList.get(0);
                if (tmpQueryResultList.size() > 1) {
                    Set<Repeat> repeatSet = new HashSet<>(newQueryResult.getResult());
                    // Reuse one of the QueryResult objects - new result is the set formed by the repeats corresponding
                    // to the two breakpoints
                    repeatSet.addAll(tmpQueryResultList.get(1).getResult());
                    newQueryResult.setNumResults(repeatSet.size());
                    newQueryResult.setNumTotalResults(repeatSet.size());
                    newQueryResult.setResult(new ArrayList(repeatSet));
                }
                queryResultList.add(newQueryResult);
            }

            logger.debug("Repeat query performance is {}ms for {} variants", System.currentTimeMillis() - startTime,
                    variantList.size());

            return queryResultList;

        }

        public void processResults(Future<List<QueryResult<Repeat>>> repeatsFuture,
                                   List<VariantAnnotation> variantAnnotationResults)
                throws InterruptedException, ExecutionException {
//            try {
            while (!repeatsFuture.isDone()) {
                Thread.sleep(1);
            }

            List<QueryResult<Repeat>> queryResultList = repeatsFuture.get();
            if (queryResultList != null) {
                for (int i = 0; i < variantAnnotationResults.size(); i++) {
                    QueryResult<Repeat> queryResult = queryResultList.get(i);
                    if (queryResult.getResult() != null && queryResult.getResult().size() > 0) {
                        variantAnnotationResults.get(i)
                                .setRepeat(queryResult.getResult());
                    }
                }
            }
//            } catch (ExecutionException e) {
////            } catch (InterruptedException | ExecutionException e) {
//                e.printStackTrace();
//            }
        }
    }

    class FutureCytobandAnnotator implements Callable<List<QueryResult<Cytoband>>> {
        private List<Variant> variantList;
        private QueryOptions queryOptions;

        FutureCytobandAnnotator(List<Variant> variantList, QueryOptions queryOptions) {
            this.variantList = variantList;
            this.queryOptions = queryOptions;
        }

        @Override
        public List<QueryResult<Cytoband>> call() throws Exception {
            long startTime = System.currentTimeMillis();
            List<QueryResult<Cytoband>> queryResultList = new ArrayList<>(variantList.size());

            logger.debug("Query cytoband");
            // Want to return only one QueryResult object per Variant
            for (Variant variant : variantList) {
                List<QueryResult<Cytoband>> tmpQueryResultList = genomeDBAdaptor
                        .getCytobands(breakpointsToRegionList(variant));

                // There may be more than one QueryResult per variant for non SNV variants since there will be
                // two breakpoints
                // Reuse one of the QueryResult objects returned by the adaptor
                QueryResult newQueryResult = tmpQueryResultList.get(0);
                if (tmpQueryResultList.size() > 1) {
                    Set<Cytoband> cytobandSet = new HashSet<>(newQueryResult.getResult());
                    // Reuse one of the QueryResult objects - new result is the set formed by the cytobands corresponding
                    // to the two breakpoints
                    cytobandSet.addAll(tmpQueryResultList.get(1).getResult());
                    newQueryResult.setNumResults(cytobandSet.size());
                    newQueryResult.setNumTotalResults(cytobandSet.size());
                    newQueryResult.setResult(new ArrayList(cytobandSet));
                }
                queryResultList.add(newQueryResult);
            }

            logger.debug("Cytoband query performance is {}ms for {} variants", System.currentTimeMillis() - startTime,
                    variantList.size());
            return queryResultList;
        }

        public void processResults(Future<List<QueryResult<Cytoband>>> cytobandFuture,
                                   List<VariantAnnotation> variantAnnotationList)
                throws InterruptedException, ExecutionException {
            while (!cytobandFuture.isDone()) {
                Thread.sleep(1);
            }

            List<QueryResult<Cytoband>> queryResultList = cytobandFuture.get();
            if (queryResultList != null) {
                if (queryResultList.isEmpty()) {
                    StringBuilder stringbuilder = new StringBuilder(variantList.get(0).toString());
                    for (int i = 1; i < variantList.size(); i++) {
                        stringbuilder.append(",").append(variantList.get(i).toString());
                    }
                    logger.warn("NO cytoband was found for any of these variants: {}", stringbuilder.toString());
                } else {
                    // Cytoband lists are returned in the same order in which variants are queried
                    for (int i = 0; i < variantAnnotationList.size(); i++) {
                        QueryResult queryResult = queryResultList.get(i);
                        if (queryResult.getResult() != null && queryResult.getResult().size() > 0) {
                            variantAnnotationList.get(i).setCytoband(queryResult.getResult());
                        }
                    }
                }
            }
        }
    }

//    private class FutureHgvsAnnotator implements Callable<List<QueryResult<String>>> {
//        private List<Variant> variantList;
//        private QueryOptions queryOptions;
//
//        FutureHgvsAnnotator(List<Variant> variantList, QueryOptions queryOptions) {
//            this.variantList = variantList;
//            this.queryOptions = queryOptions;
//        }
//
//        @Override
//        public List<QueryResult<String>> call() throws Exception {
//            long startTime = System.currentTimeMillis();
//            List<QueryResult<String>> queryResultList = hgvsCalculator.run(variantList);
//            logger.debug("HGVS query performance is {}ms for {} variants", System.currentTimeMillis() - startTime,
//                    variantList.size());
//            return queryResultList;
//        }
//
//        public void processResults(Future<List<QueryResult<Cytoband>>> cytobandFuture,
//                                   List<QueryResult<VariantAnnotation>> variantAnnotationResults)
//                throws InterruptedException, ExecutionException {
//            while (!cytobandFuture.isDone()) {
//                Thread.sleep(1);
//            }
//
//            List<QueryResult<Cytoband>> queryResultList = cytobandFuture.get();
//            if (queryResultList != null) {
//                if (queryResultList.isEmpty()) {
//                    StringBuilder stringbuilder = new StringBuilder(variantList.get(0).toString());
//                    for (int i = 1; i < variantList.size(); i++) {
//                        stringbuilder.append(",").append(variantList.get(i).toString());
//                    }
//                    logger.warn("NO cytoband was found for any of these variants: {}", stringbuilder.toString());
//                } else {
//                    // Cytoband lists are returned in the same order in which variants are queried
//                    for (int i = 0; i < variantAnnotationResults.size(); i++) {
//                        QueryResult queryResult = queryResultList.get(i);
//                        if (queryResult.getResult() != null && queryResult.getResult().size() > 0) {
//                            variantAnnotationResults.get(i).getResult().get(0).setCytoband(queryResult.getResult());
//                        }
//                    }
//                }
//            }
//        }
//
//    }
}
<|MERGE_RESOLUTION|>--- conflicted
+++ resolved
@@ -1212,43 +1212,6 @@
         }
     }
 
-<<<<<<< HEAD
-//    private VariantType getVariantType(Variant variant) throws UnsupportedURLVariantFormat {
-//        if (variant.getType() == null) {
-//            variant.setType(Variant.inferType(variant.getReferenceStart(), variant.getAlternate()));
-//        }
-//        // FIXME: remove the if block below as soon as the Variant.inferType method is able to differentiate between
-//        // FIXME: insertions and deletions
-////        if (variant.getType().equals(VariantType.INDEL) || variant.getType().equals(VariantType.SV)) {
-//        if (variant.getType().equals(VariantType.INDEL)) {
-//            if (variant.getReferenceStart().isEmpty()) {
-////                variant.setType(VariantType.INSERTION);
-//                return VariantType.INSERTION;
-//            } else if (variant.getAlternate().isEmpty()) {
-////                variant.setType(VariantType.DELETION);
-//                return VariantType.DELETION;
-//            } else {
-//                return VariantType.MNV;
-//            }
-//        }
-//        return variant.getType();
-//        return getVariantType(variant.getReferenceStart(), variant.getAlternate());
-//    }
-
-//    private VariantType getVariantType(String reference, String alternate) {
-//        if (reference.isEmpty()) {
-//            return VariantType.INSERTION;
-//        } else if (alternate.isEmpty()) {
-//            return VariantType.DELETION;
-//        } else if (reference.length() == 1 && alternate.length() == 1) {
-//            return VariantType.SNV;
-//        } else {
-//            throw new UnsupportedURLVariantFormat();
-//        }
-//    }
-
-=======
->>>>>>> f7d0ce3e
     private boolean[] getRegulatoryRegionOverlaps(Variant variant) {
         // 0: overlaps any regulatory region type
         // 1: overlaps transcription factor binding site
