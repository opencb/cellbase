--- conflicted
+++ resolved
@@ -36,6 +36,7 @@
 import java.util.concurrent.*;
 import java.util.regex.Matcher;
 import java.util.regex.Pattern;
+import java.util.stream.Collectors;
 
 //import org.opencb.cellbase.core.db.api.core.ConservedRegionDBAdaptor;
 //import org.opencb.cellbase.core.db.api.core.GeneDBAdaptor;
@@ -995,7 +996,6 @@
         return includeGeneFields;
     }
 
-<<<<<<< HEAD
     private List<Gene> getAffectedGenes(List<Gene> batchGeneList, Variant variant) {
         List<Gene> geneList = new ArrayList<>(batchGeneList.size());
         for (Gene gene : batchGeneList) {
@@ -1003,26 +1003,9 @@
                 if (region.getChromosome().equals(gene.getChromosome()) && gene.getStart() <= (region.getEnd() + 5000)
                         && gene.getEnd() >= Math.max(1, region.getStart() - 5000)) {
                     geneList.add(gene);
-=======
-    private List<Gene> getAffectedGenes(Variant variant, String includeFields) {
-        // Breakend "variants" only annotate features overlapping the exact positions
-        if (VariantType.BREAKEND.equals(variant.getType())) {
-            List<Gene> result = getGenesInRange(variant.getChromosome(), variant.getStart(), variant.getStart(),
-                    includeFields);
-            Variant breakendMate = Variant.getMateBreakend(variant);
-            if (breakendMate != null) {
-                Set<String> firstGeneIdSet = result.stream().map((gene) -> gene.getId()).collect(Collectors.toSet());
-                // Merge genes that overlap with the first break end with those overlapping the second breakend
-                for (Gene gene : (List<Gene>) getGenesInRange(breakendMate.getChromosome(), breakendMate.getStart(),
-                        breakendMate.getStart(), includeFields)) {
-                    if (!firstGeneIdSet.contains(gene.getId())) {
-                        result.add(gene);
-                    }
->>>>>>> 02bc28b8
-                }
-            }
-        }
-
+                }
+            }
+        }
         return geneList;
     }
 
