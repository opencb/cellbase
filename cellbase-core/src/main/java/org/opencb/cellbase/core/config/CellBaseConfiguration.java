/*
 * Copyright 2015 OpenCB
 *
 * Licensed under the Apache License, Version 2.0 (the "License");
 * you may not use this file except in compliance with the License.
 * You may obtain a copy of the License at
 *
 *     http://www.apache.org/licenses/LICENSE-2.0
 *
 * Unless required by applicable law or agreed to in writing, software
 * distributed under the License is distributed on an "AS IS" BASIS,
 * WITHOUT WARRANTIES OR CONDITIONS OF ANY KIND, either express or implied.
 * See the License for the specific language governing permissions and
 * limitations under the License.
 */

package org.opencb.cellbase.core.config;

import com.fasterxml.jackson.databind.ObjectMapper;

import java.io.IOException;
import java.io.InputStream;
import java.util.ArrayList;
import java.util.List;

/**
 * Created by parce on 12/02/15.
 */
public class CellBaseConfiguration {

    private String version;
    private String apiVersion;
    private String wiki;
    private String defaultOutdir;
    private Databases databases;
    private CacheProperties cache;
    private DownloadProperties download;
    private SpeciesProperties species;


    public static CellBaseConfiguration load(InputStream configurationInputStream) throws IOException {
        ObjectMapper jsonMapper = new ObjectMapper();
        return jsonMapper.readValue(configurationInputStream, CellBaseConfiguration.class);
    }

    public List<Species> getAllSpecies() {
        List<Species> allSpecies = new ArrayList<>();
        allSpecies.addAll(species.getVertebrates());
        allSpecies.addAll(species.getMetazoa());
        allSpecies.addAll(species.getFungi());
        allSpecies.addAll(species.getProtist());
        allSpecies.addAll(species.getPlants());

        return allSpecies;
    }

    @Override
    public String toString() {
        final StringBuilder sb = new StringBuilder("CellBaseConfiguration{");
        sb.append("version='").append(version).append('\'');
        sb.append(", apiVersion='").append(apiVersion).append('\'');
        sb.append(", wiki='").append(wiki).append('\'');
        sb.append(", defaultOutdir='").append(defaultOutdir).append('\'');
        sb.append(", databases=").append(databases);
        sb.append(", cache=").append(cache);
        sb.append(", download=").append(download);
        sb.append(", species=").append(species);
        sb.append('}');
        return sb.toString();
    }

    public String getVersion() {
        return version;
    }

    public CellBaseConfiguration setVersion(String version) {
        this.version = version;
        return this;
    }

    public String getApiVersion() {
        return apiVersion;
    }

    public CellBaseConfiguration setApiVersion(String apiVersion) {
        this.apiVersion = apiVersion;
        return this;
    }

    public String getWiki() {
        return wiki;
    }

    public CellBaseConfiguration setWiki(String wiki) {
        this.wiki = wiki;
        return this;
    }

    public String getDefaultOutdir() {
        return defaultOutdir;
    }

    public CellBaseConfiguration setDefaultOutdir(String defaultOutdir) {
        this.defaultOutdir = defaultOutdir;
        return this;
    }

    public Databases getDatabases() {
        return databases;
    }

    public CellBaseConfiguration setDatabases(Databases databases) {
        this.databases = databases;
        return this;
    }

    public CacheProperties getCache() {
        return cache;
    }

    public CellBaseConfiguration setCache(CacheProperties cache) {
        this.cache = cache;
        return this;
    }

    public DownloadProperties getDownload() {
        return download;
    }

    public CellBaseConfiguration setDownload(DownloadProperties download) {
        this.download = download;
        return this;
    }

    public SpeciesProperties getSpecies() {
        return species;
    }

    public CellBaseConfiguration setSpecies(SpeciesProperties species) {
        this.species = species;
        return this;
    }
<<<<<<< HEAD
=======

    public List<Species> getAllSpecies() {
        List<Species> allSpecies = new ArrayList<>();
        if (species.getVertebrates() != null && !species.getVertebrates().isEmpty()) {
            allSpecies.addAll(species.getVertebrates());
        }
        if (species.getMetazoa() != null && !species.getMetazoa().isEmpty()) {
            allSpecies.addAll(species.getMetazoa());
        }
        if (species.getFungi() != null && !species.getFungi().isEmpty()) {
            allSpecies.addAll(species.getFungi());
        }
        if (species.getProtist() != null && !species.getProtist().isEmpty()) {
            allSpecies.addAll(species.getProtist());
        }
        if (species.getPlants() != null && !species.getPlants().isEmpty()) {
            allSpecies.addAll(species.getPlants());
        }
        if (species.getVirus() != null && !species.getVirus().isEmpty()) {
            allSpecies.addAll(species.getVirus());
        }
        if (species.getBacteria() != null && !species.getBacteria().isEmpty()) {
            allSpecies.addAll(species.getBacteria());
        }

        return allSpecies;
    }

>>>>>>> 8b9762e2
}<|MERGE_RESOLUTION|>--- conflicted
+++ resolved
@@ -43,7 +43,7 @@
         return jsonMapper.readValue(configurationInputStream, CellBaseConfiguration.class);
     }
 
-    public List<Species> getAllSpecies() {
+ /*   public List<Species> getAllSpecies() {
         List<Species> allSpecies = new ArrayList<>();
         allSpecies.addAll(species.getVertebrates());
         allSpecies.addAll(species.getMetazoa());
@@ -52,7 +52,7 @@
         allSpecies.addAll(species.getPlants());
 
         return allSpecies;
-    }
+    }*/
 
     @Override
     public String toString() {
@@ -140,8 +140,6 @@
         this.species = species;
         return this;
     }
-<<<<<<< HEAD
-=======
 
     public List<Species> getAllSpecies() {
         List<Species> allSpecies = new ArrayList<>();
@@ -170,5 +168,4 @@
         return allSpecies;
     }
 
->>>>>>> 8b9762e2
 }