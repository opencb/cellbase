/*
 * Copyright 2015 OpenCB
 *
 * Licensed under the Apache License, Version 2.0 (the "License");
 * you may not use this file except in compliance with the License.
 * You may obtain a copy of the License at
 *
 *     http://www.apache.org/licenses/LICENSE-2.0
 *
 * Unless required by applicable law or agreed to in writing, software
 * distributed under the License is distributed on an "AS IS" BASIS,
 * WITHOUT WARRANTIES OR CONDITIONS OF ANY KIND, either express or implied.
 * See the License for the specific language governing permissions and
 * limitations under the License.
 */

package org.opencb.cellbase.core.config;

import com.fasterxml.jackson.databind.ObjectMapper;

import java.io.IOException;
import java.io.InputStream;
import java.util.ArrayList;
import java.util.List;

/**
 * Created by parce on 12/02/15.
 */
public class CellBaseConfiguration {

    private String version;
    private String apiVersion;
    private String wiki;
    private String defaultOutdir;
    private Databases databases;
    private CacheProperties cache;
    private DownloadProperties download;
    private SpeciesProperties species;


    public static CellBaseConfiguration load(InputStream configurationInputStream) throws IOException {
        ObjectMapper jsonMapper = new ObjectMapper();
        return jsonMapper.readValue(configurationInputStream, CellBaseConfiguration.class);
    }

    public List<Species> getAllSpecies() {
        List<Species> allSpecies = new ArrayList<>();
        allSpecies.addAll(species.getVertebrates());
        allSpecies.addAll(species.getMetazoa());
        allSpecies.addAll(species.getFungi());
        allSpecies.addAll(species.getProtist());
        allSpecies.addAll(species.getPlants());

        return allSpecies;
    }

    @Override
    public String toString() {
        final StringBuilder sb = new StringBuilder("CellBaseConfiguration{");
        sb.append("version='").append(version).append('\'');
        sb.append(", apiVersion='").append(apiVersion).append('\'');
        sb.append(", wiki='").append(wiki).append('\'');
        sb.append(", defaultOutdir='").append(defaultOutdir).append('\'');
        sb.append(", databases=").append(databases);
        sb.append(", cache=").append(cache);
        sb.append(", download=").append(download);
        sb.append(", species=").append(species);
        sb.append('}');
        return sb.toString();
    }

    public String getVersion() {
        return version;
    }

    public CellBaseConfiguration setVersion(String version) {
        this.version = version;
        return this;
    }

    public String getApiVersion() {
        return apiVersion;
    }

    public CellBaseConfiguration setApiVersion(String apiVersion) {
        this.apiVersion = apiVersion;
        return this;
    }

    public String getWiki() {
        return wiki;
    }

    public CellBaseConfiguration setWiki(String wiki) {
        this.wiki = wiki;
        return this;
    }

    public String getDefaultOutdir() {
        return defaultOutdir;
    }

    public CellBaseConfiguration setDefaultOutdir(String defaultOutdir) {
        this.defaultOutdir = defaultOutdir;
        return this;
    }

    public Databases getDatabases() {
        return databases;
    }

    public CellBaseConfiguration setDatabases(Databases databases) {
        this.databases = databases;
        return this;
    }

    public CacheProperties getCache() {
        return cache;
    }

    public CellBaseConfiguration setCache(CacheProperties cache) {
        this.cache = cache;
        return this;
    }

    public DownloadProperties getDownload() {
        return download;
    }

    public CellBaseConfiguration setDownload(DownloadProperties download) {
        this.download = download;
        return this;
    }

    public SpeciesProperties getSpecies() {
        return species;
    }

    public CellBaseConfiguration setSpecies(SpeciesProperties species) {
        this.species = species;
        return this;
    }
<<<<<<< HEAD
=======

    public List<Species> getAllSpecies() {
        List<Species> allSpecies = new ArrayList<>();
        if (species.getVertebrates() != null && !species.getVertebrates().isEmpty()) {
            allSpecies.addAll(species.getVertebrates());
        }
        if (species.getMetazoa() != null && !species.getMetazoa().isEmpty()) {
            allSpecies.addAll(species.getMetazoa());
        }
        if (species.getFungi() != null && !species.getFungi().isEmpty()) {
            allSpecies.addAll(species.getFungi());
        }
        if (species.getProtist() != null && !species.getProtist().isEmpty()) {
            allSpecies.addAll(species.getProtist());
        }
        if (species.getPlants() != null && !species.getPlants().isEmpty()) {
            allSpecies.addAll(species.getPlants());
        }

        return allSpecies;
    }

>>>>>>> d055fd26
}<|MERGE_RESOLUTION|>--- conflicted
+++ resolved
@@ -43,13 +43,24 @@
         return jsonMapper.readValue(configurationInputStream, CellBaseConfiguration.class);
     }
 
+
     public List<Species> getAllSpecies() {
         List<Species> allSpecies = new ArrayList<>();
-        allSpecies.addAll(species.getVertebrates());
-        allSpecies.addAll(species.getMetazoa());
-        allSpecies.addAll(species.getFungi());
-        allSpecies.addAll(species.getProtist());
-        allSpecies.addAll(species.getPlants());
+        if (species.getVertebrates() != null && !species.getVertebrates().isEmpty()) {
+            allSpecies.addAll(species.getVertebrates());
+        }
+        if (species.getMetazoa() != null && !species.getMetazoa().isEmpty()) {
+            allSpecies.addAll(species.getMetazoa());
+        }
+        if (species.getFungi() != null && !species.getFungi().isEmpty()) {
+            allSpecies.addAll(species.getFungi());
+        }
+        if (species.getProtist() != null && !species.getProtist().isEmpty()) {
+            allSpecies.addAll(species.getProtist());
+        }
+        if (species.getPlants() != null && !species.getPlants().isEmpty()) {
+            allSpecies.addAll(species.getPlants());
+        }
 
         return allSpecies;
     }
@@ -140,29 +151,5 @@
         this.species = species;
         return this;
     }
-<<<<<<< HEAD
-=======
 
-    public List<Species> getAllSpecies() {
-        List<Species> allSpecies = new ArrayList<>();
-        if (species.getVertebrates() != null && !species.getVertebrates().isEmpty()) {
-            allSpecies.addAll(species.getVertebrates());
-        }
-        if (species.getMetazoa() != null && !species.getMetazoa().isEmpty()) {
-            allSpecies.addAll(species.getMetazoa());
-        }
-        if (species.getFungi() != null && !species.getFungi().isEmpty()) {
-            allSpecies.addAll(species.getFungi());
-        }
-        if (species.getProtist() != null && !species.getProtist().isEmpty()) {
-            allSpecies.addAll(species.getProtist());
-        }
-        if (species.getPlants() != null && !species.getPlants().isEmpty()) {
-            allSpecies.addAll(species.getPlants());
-        }
-
-        return allSpecies;
-    }
-
->>>>>>> d055fd26
 }