package org.opencb.cellbase.core.variant.annotation;

import org.apache.commons.lang3.StringUtils;
import org.opencb.biodata.models.variant.Variant;
import org.opencb.biodata.models.variant.annotation.ConsequenceTypeMappings;
import org.opencb.biodata.models.variant.annotation.exceptions.SOTermNotAvailableException;
import org.opencb.biodata.models.variant.avro.*;

import java.util.*;

import static org.apache.tools.ant.taskdefs.Antlib.TAG;

/**
 * Created by fjlopez on 22/06/15.
 */
public class VariantAnnotationUtils {

    public static final char SEPARATOR_CHAR = ':';

    public static final String THREEPRIME_OVERLAPPING_NCRNA = "3prime_overlapping_ncrna";
    public static final String IG_C_GENE = "IG_C_gene";
    public static final String IG_C_PSEUDOGENE = "IG_C_pseudogene";
    public static final String IG_D_GENE = "IG_D_gene";
    public static final String IG_J_GENE = "IG_J_gene";
    public static final String IG_J_PSEUDOGENE = "IG_J_pseudogene";
    public static final String IG_V_GENE = "IG_V_gene";
    public static final String IG_V_PSEUDOGENE = "IG_V_pseudogene";
    public static final String MT_RRNA = "Mt_rRNA";
    public static final String MT_TRNA = "Mt_tRNA";
    public static final String TR_C_GENE = "TR_C_gene";
    public static final String TR_D_GENE = "TR_D_gene";
    public static final String TR_J_GENE = "TR_J_gene";
    public static final String TR_J_PSEUDOGENE = "TR_J_pseudogene";
    public static final String TR_V_GENE = "TR_V_gene";
    public static final String TR_V_PSEUDOGENE = "TR_V_pseudogene";
    public static final String ANTISENSE = "antisense";
    public static final String LINCRNA = "lincRNA";
    public static final String MIRNA = "miRNA";
    public static final String MISC_RNA = "misc_RNA";
    public static final String POLYMORPHIC_PSEUDOGENE = "polymorphic_pseudogene";
    public static final String PROCESSED_PSEUDOGENE = "processed_pseudogene";
    public static final String PROCESSED_TRANSCRIPT = "processed_transcript";
    public static final String PROTEIN_CODING = "protein_coding";
    public static final String PSEUDOGENE = "pseudogene";
    public static final String RRNA = "rRNA";
    public static final String SENSE_INTRONIC = "sense_intronic";
    public static final String SENSE_OVERLAPPING = "sense_overlapping";
    public static final String SNRNA = "snRNA";
    public static final String SNORNA = "snoRNA";
    public static final String NONSENSE_MEDIATED_DECAY = "nonsense_mediated_decay";
    public static final String NMD_TRANSCRIPT_VARIANT = "NMD_transcript_variant";
    public static final String UNPROCESSED_PSEUDOGENE = "unprocessed_pseudogene";
    public static final String TRANSCRIBED_UNPROCESSED_PSEUDGENE = "transcribed_unprocessed_pseudogene";
    public static final String RETAINED_INTRON = "retained_intron";
    public static final String NON_STOP_DECAY = "non_stop_decay";
    public static final String UNITARY_PSEUDOGENE = "unitary_pseudogene";
    public static final String TRANSLATED_PROCESSED_PSEUDOGENE = "translated_processed_pseudogene";
    public static final String TRANSCRIBED_PROCESSED_PSEUDOGENE = "transcribed_processed_pseudogene";
    public static final String TRNA_PSEUDOGENE = "tRNA_pseudogene";
    public static final String SNORNA_PSEUDOGENE = "snoRNA_pseudogene";
    public static final String SNRNA_PSEUDOGENE = "snRNA_pseudogene";
    public static final String SCRNA_PSEUDOGENE = "scRNA_pseudogene";
    public static final String RRNA_PSEUDOGENE = "rRNA_pseudogene";
    public static final String MISC_RNA_PSEUDOGENE = "misc_RNA_pseudogene";
    public static final String MIRNA_PSEUDOGENE = "miRNA_pseudogene";
    public static final String NON_CODING = "non_coding";
    public static final String AMBIGUOUS_ORF = "ambiguous_orf";
    public static final String KNOWN_NCRNA = "known_ncrna";
    public static final String RETROTRANSPOSED = "retrotransposed";
    public static final String TRANSCRIBED_UNITARY_PSEUDOGENE = "transcribed_unitary_pseudogene";
    public static final String TRANSLATED_UNPROCESSED_PSEUDOGENE = "translated_unprocessed_pseudogene";
    public static final String LRG_GENE = "LRG_gene";

    public static final String INTERGENIC_VARIANT = "intergenic_variant";
    public static final String REGULATORY_REGION_VARIANT = "regulatory_region_variant";
    public static final String TF_BINDING_SITE_VARIANT = "TF_binding_site_variant";
    public static final String UPSTREAM_GENE_VARIANT = "upstream_gene_variant";
    public static final String TWOKB_UPSTREAM_VARIANT = "2KB_upstream_variant";
    public static final String DOWNSTREAM_GENE_VARIANT = "downstream_gene_variant";
    public static final String TWOKB_DOWNSTREAM_VARIANT = "2KB_downstream_variant";
    public static final String SPLICE_DONOR_VARIANT = "splice_donor_variant";
    public static final String SPLICE_ACCEPTOR_VARIANT = "splice_acceptor_variant";
    public static final String INTRON_VARIANT = "intron_variant";
    public static final String SPLICE_REGION_VARIANT = "splice_region_variant";
    public static final String FIVE_PRIME_UTR_VARIANT = "5_prime_UTR_variant";
    public static final String THREE_PRIME_UTR_VARIANT = "3_prime_UTR_variant";
    public static final String INCOMPLETE_TERMINAL_CODON_VARIANT = "incomplete_terminal_codon_variant";
    public static final String STOP_RETAINED_VARIANT = "stop_retained_variant";
    public static final String START_RETAINED_VARIANT = "start_retained_variant";
    public static final String SYNONYMOUS_VARIANT = "synonymous_variant";
    public static final String INITIATOR_CODON_VARIANT = "initiator_codon_variant";
    public static final String START_LOST = "start_lost";
    public static final String STOP_GAINED = "stop_gained";
    public static final String STOP_LOST = "stop_lost";
    public static final String MISSENSE_VARIANT = "missense_variant";
    public static final String MATURE_MIRNA_VARIANT = "mature_miRNA_variant";
    public static final String NON_CODING_TRANSCRIPT_EXON_VARIANT = "non_coding_transcript_exon_variant";
    public static final String NON_CODING_TRANSCRIPT_VARIANT = "non_coding_transcript_variant";
    public static final String INFRAME_INSERTION = "inframe_insertion";
    public static final String INFRAME_VARIANT = "inframe_variant";
    public static final String FRAMESHIFT_VARIANT = "frameshift_variant";
    public static final String CODING_SEQUENCE_VARIANT = "coding_sequence_variant";
    public static final String TRANSCRIPT_ABLATION = "transcript_ablation";
    public static final String TRANSCRIPT_AMPLIFICATION = "transcript_amplification";
    public static final String COPY_NUMBER_CHANGE = "copy_number_change";
    public static final String TERMINATOR_CODON_VARIANT = "terminator_codon_variant";
    public static final String FEATURE_TRUNCATION = "feature_truncation";
    public static final String FEATURE_VARIANT = "feature_variant";
    public static final String STRUCTURAL_VARIANT = "structural_variant";
    public static final String INFRAME_DELETION = "inframe_deletion";

    public static final String CDS_START_NF = "cds_start_NF";
    public static final String CDS_END_NF = "cds_end_NF";

    public static final Map<String, Map<String, Boolean>> IS_SYNONYMOUS_CODON = new HashMap<>();
    public static final Map<String, Map<String, Boolean>> MT_IS_SYNONYMOUS_CODON = new HashMap<>();
    public static final Map<String, String> SO_NAMES_CORRECTIONS = new HashMap<>();
    public static final Map<String, List<String>> A_TO_CODON = new HashMap<>();
    public static final Map<String, List<String>> MT_A_TO_CODON = new HashMap<>();
    public static final Map<String, String> CODON_TO_A = new HashMap<>();
    public static final Map<String, String> MT_CODON_TO_A = new HashMap<>();
    public static final Map<Character, Character> COMPLEMENTARY_NT = new HashMap<>();
    public static final Map<Integer, String> SIFT_DESCRIPTIONS = new HashMap<>();
    public static final Map<Integer, String> POLYPHEN_DESCRIPTIONS = new HashMap<>();
    public static final Map<String, Integer> SO_SEVERITY = new HashMap<>();
    public static final Map<String, AlleleOrigin> ORIGIN_STRING_TO_ALLELE_ORIGIN = new HashMap<>();
    public static final Set<String> CODING_SO_NAMES = new HashSet<>();
    public static final Map<String, ClinicalSignificance> CLINVAR_CLINSIG_TO_ACMG = new HashMap<>();
    public static final Map<String, TraitAssociation> CLINVAR_CLINSIG_TO_TRAIT_ASSOCIATION = new HashMap<>();
    public static final Map<String, DrugResponseClassification> CLINVAR_CLINSIG_TO_DRUG_RESPONSE = new HashMap<>();
    public static final HashMap<String, ConsistencyStatus> CLINVAR_REVIEW_TO_CONSISTENCY_STATUS = new HashMap<>();
    public static final HashMap<Object, ModeOfInheritance> MODEOFINHERITANCE_MAP = new HashMap<>();
    public static final HashMap<String, AlleleOrigin> COSMIC_SOMATICSTATUS_TO_ALLELE_ORIGIN = new HashMap<>();
<<<<<<< HEAD
    public static final HashMap<String, String> TO_ABBREVIATED_AA = new HashMap<>(22); // 22 AA
    public static final HashMap<String, String> TO_LONG_AA = new HashMap<>(22); // 22 AA
=======
    private static final String ATG = "ATG";
    private static final String ATA = "ATA";
    private static final String TAA = "TAA";
    private static final String TAG = "TAG";
    private static final String AGA = "AGA";
    private static final String AGG = "AGG";
    private static final String TGA = "TGA";
>>>>>>> fb9a5035

    static {

        MODEOFINHERITANCE_MAP.put("autosomal dominant inheritance", ModeOfInheritance.monoallelic);
        MODEOFINHERITANCE_MAP.put("autosomal dominant inheritance with maternal imprinting",
                ModeOfInheritance.monoallelic_maternally_imprinted);
        MODEOFINHERITANCE_MAP.put("autosomal dominant inheritance with paternal imprinting",
                ModeOfInheritance.monoallelic_paternally_imprinted);
        MODEOFINHERITANCE_MAP.put("autosomal recessive inheritance",
                ModeOfInheritance.biallelic);
        MODEOFINHERITANCE_MAP.put("mitochondrial inheritance",
                ModeOfInheritance.mitochondrial);
        MODEOFINHERITANCE_MAP.put("sex-limited autosomal dominant",
                ModeOfInheritance.monoallelic);
        MODEOFINHERITANCE_MAP.put("x-linked dominant inheritance",
                ModeOfInheritance.xlinked_monoallelic);
        MODEOFINHERITANCE_MAP.put("x-linked recessive inheritance",
                ModeOfInheritance.xlinked_biallelic);

        CLINVAR_REVIEW_TO_CONSISTENCY_STATUS.put("criteria_provided_conflicting_interpretations", ConsistencyStatus.conflict);
        CLINVAR_REVIEW_TO_CONSISTENCY_STATUS.put("criteria_provided_multiple_submitters_no_conflicts", ConsistencyStatus.congruent);
        CLINVAR_REVIEW_TO_CONSISTENCY_STATUS.put("criteria_provided_single_submitter", ConsistencyStatus.congruent);
        CLINVAR_REVIEW_TO_CONSISTENCY_STATUS.put("reviewed_by_expert_panel", ConsistencyStatus.congruent);
        CLINVAR_REVIEW_TO_CONSISTENCY_STATUS.put("conflicting interpretations", ConsistencyStatus.conflict);
        CLINVAR_REVIEW_TO_CONSISTENCY_STATUS.put("no conflicts", ConsistencyStatus.congruent);
        CLINVAR_REVIEW_TO_CONSISTENCY_STATUS.put("single submitter", ConsistencyStatus.congruent);
        CLINVAR_REVIEW_TO_CONSISTENCY_STATUS.put("reviewed by expert panel", ConsistencyStatus.congruent);


        CLINVAR_CLINSIG_TO_ACMG.put("benign", ClinicalSignificance.benign);
        CLINVAR_CLINSIG_TO_ACMG.put("likely benign", ClinicalSignificance.likely_benign);
        CLINVAR_CLINSIG_TO_ACMG.put("conflicting interpretations of pathogenicity", ClinicalSignificance.uncertain_significance);
        CLINVAR_CLINSIG_TO_ACMG.put("likely pathogenic", ClinicalSignificance.likely_pathogenic);
        CLINVAR_CLINSIG_TO_ACMG.put("pathogenic", ClinicalSignificance.pathogenic);
        CLINVAR_CLINSIG_TO_ACMG.put("uncertain significance", ClinicalSignificance.uncertain_significance);
        CLINVAR_CLINSIG_TO_ACMG.put("conflicting data from submitters", ClinicalSignificance.uncertain_significance);

        CLINVAR_CLINSIG_TO_TRAIT_ASSOCIATION.put("risk factor", TraitAssociation.established_risk_allele);
        CLINVAR_CLINSIG_TO_TRAIT_ASSOCIATION.put("protective", TraitAssociation.protective);

        CLINVAR_CLINSIG_TO_DRUG_RESPONSE.put("drug response", DrugResponseClassification.responsive);

        ///////////////////////////////////////////////////////////////////////
        /////   ClinVar and Cosmic allele origins to SO terms   ///////////////
        ///////////////////////////////////////////////////////////////////////
        ORIGIN_STRING_TO_ALLELE_ORIGIN.put("germline", AlleleOrigin.germline_variant);
        ORIGIN_STRING_TO_ALLELE_ORIGIN.put("maternal", AlleleOrigin.maternal_variant);
        ORIGIN_STRING_TO_ALLELE_ORIGIN.put("de novo", AlleleOrigin.de_novo_variant);
        ORIGIN_STRING_TO_ALLELE_ORIGIN.put("paternal", AlleleOrigin.paternal_variant);
        ORIGIN_STRING_TO_ALLELE_ORIGIN.put("somatic", AlleleOrigin.somatic_variant);

        ///////////////////////////////////////////////////////////////////////
        /////   GENETIC CODE   ////////////////////////////////////////////////
        ///////////////////////////////////////////////////////////////////////
        A_TO_CODON.put("ALA", new ArrayList<String>());
        A_TO_CODON.get("ALA").add("GCT");
        A_TO_CODON.get("ALA").add("GCC");
        A_TO_CODON.get("ALA").add("GCA");
        A_TO_CODON.get("ALA").add("GCG");
        A_TO_CODON.put("ARG", new ArrayList<String>());
        A_TO_CODON.get("ARG").add("CGT");
        A_TO_CODON.get("ARG").add("CGC");
        A_TO_CODON.get("ARG").add("CGA");
        A_TO_CODON.get("ARG").add("CGG");
        A_TO_CODON.get("ARG").add("AGA");
        A_TO_CODON.get("ARG").add("AGG");
        A_TO_CODON.put("ASN", new ArrayList<String>());
        A_TO_CODON.get("ASN").add("AAT");
        A_TO_CODON.get("ASN").add("AAC");
        A_TO_CODON.put("ASP", new ArrayList<String>());
        A_TO_CODON.get("ASP").add("GAT");
        A_TO_CODON.get("ASP").add("GAC");
        A_TO_CODON.put("CYS", new ArrayList<String>());
        A_TO_CODON.get("CYS").add("TGT");
        A_TO_CODON.get("CYS").add("TGC");
        A_TO_CODON.put("GLN", new ArrayList<String>());
        A_TO_CODON.get("GLN").add("CAA");
        A_TO_CODON.get("GLN").add("CAG");
        A_TO_CODON.put("GLU", new ArrayList<String>());
        A_TO_CODON.get("GLU").add("GAA");
        A_TO_CODON.get("GLU").add("GAG");
        A_TO_CODON.put("GLY", new ArrayList<String>());
        A_TO_CODON.get("GLY").add("GGT");
        A_TO_CODON.get("GLY").add("GGC");
        A_TO_CODON.get("GLY").add("GGA");
        A_TO_CODON.get("GLY").add("GGG");
        A_TO_CODON.put("HIS", new ArrayList<String>());
        A_TO_CODON.get("HIS").add("CAT");
        A_TO_CODON.get("HIS").add("CAC");
        A_TO_CODON.put("ILE", new ArrayList<String>());
        A_TO_CODON.get("ILE").add("ATT");
        A_TO_CODON.get("ILE").add("ATC");
        A_TO_CODON.get("ILE").add("ATA");
        A_TO_CODON.put("LEU", new ArrayList<String>());
        A_TO_CODON.get("LEU").add("TTA");
        A_TO_CODON.get("LEU").add("TTG");
        A_TO_CODON.get("LEU").add("CTT");
        A_TO_CODON.get("LEU").add("CTC");
        A_TO_CODON.get("LEU").add("CTA");
        A_TO_CODON.get("LEU").add("CTG");
        A_TO_CODON.put("LYS", new ArrayList<String>());
        A_TO_CODON.get("LYS").add("AAA");
        A_TO_CODON.get("LYS").add("AAG");
        A_TO_CODON.put("MET", new ArrayList<String>());
        A_TO_CODON.get("MET").add("ATG");
        A_TO_CODON.put("PHE", new ArrayList<String>());
        A_TO_CODON.get("PHE").add("TTT");
        A_TO_CODON.get("PHE").add("TTC");
        A_TO_CODON.put("PRO", new ArrayList<String>());
        A_TO_CODON.get("PRO").add("CCT");
        A_TO_CODON.get("PRO").add("CCC");
        A_TO_CODON.get("PRO").add("CCA");
        A_TO_CODON.get("PRO").add("CCG");
        A_TO_CODON.put("SER", new ArrayList<String>());
        A_TO_CODON.get("SER").add("TCT");
        A_TO_CODON.get("SER").add("TCC");
        A_TO_CODON.get("SER").add("TCA");
        A_TO_CODON.get("SER").add("TCG");
        A_TO_CODON.get("SER").add("AGT");
        A_TO_CODON.get("SER").add("AGC");
        A_TO_CODON.put("THR", new ArrayList<String>());
        A_TO_CODON.get("THR").add("ACT");
        A_TO_CODON.get("THR").add("ACC");
        A_TO_CODON.get("THR").add("ACA");
        A_TO_CODON.get("THR").add("ACG");
        A_TO_CODON.put("TRP", new ArrayList<String>());
        A_TO_CODON.get("TRP").add("TGG");
        A_TO_CODON.put("TYR", new ArrayList<String>());
        A_TO_CODON.get("TYR").add("TAT");
        A_TO_CODON.get("TYR").add("TAC");
        A_TO_CODON.put("VAL", new ArrayList<String>());
        A_TO_CODON.get("VAL").add("GTT");
        A_TO_CODON.get("VAL").add("GTC");
        A_TO_CODON.get("VAL").add("GTA");
        A_TO_CODON.get("VAL").add("GTG");
        A_TO_CODON.put("STOP", new ArrayList<String>());
        A_TO_CODON.get("STOP").add("TAA");
        A_TO_CODON.get("STOP").add("TGA");
        A_TO_CODON.get("STOP").add("TAG");

        for (String aa : A_TO_CODON.keySet()) {
            for (String codon : A_TO_CODON.get(aa)) {
                IS_SYNONYMOUS_CODON.put(codon, new HashMap<String, Boolean>());
                CODON_TO_A.put(codon, aa);
            }
        }
        for (String codon1 : IS_SYNONYMOUS_CODON.keySet()) {
            Map<String, Boolean> codonEntry = IS_SYNONYMOUS_CODON.get(codon1);
            for (String codon2 : IS_SYNONYMOUS_CODON.keySet()) {
                codonEntry.put(codon2, false);
            }
        }
        for (String aa : A_TO_CODON.keySet()) {
            for (String codon1 : A_TO_CODON.get(aa)) {
                for (String codon2 : A_TO_CODON.get(aa)) {
                    IS_SYNONYMOUS_CODON.get(codon1).put(codon2, true);
                }
            }
        }

        ///////////////////////////////////////////////////////////////////////
        /////   MITOCHONDRIAL GENETIC CODE   //////////////////////////////////
        ///////////////////////////////////////////////////////////////////////
        MT_A_TO_CODON.put("ALA", new ArrayList<String>());
        MT_A_TO_CODON.get("ALA").add("GCT");
        MT_A_TO_CODON.get("ALA").add("GCC");
        MT_A_TO_CODON.get("ALA").add("GCA");
        MT_A_TO_CODON.get("ALA").add("GCG");
        MT_A_TO_CODON.put("ARG", new ArrayList<String>());
        MT_A_TO_CODON.get("ARG").add("CGT");
        MT_A_TO_CODON.get("ARG").add("CGC");
        MT_A_TO_CODON.get("ARG").add("CGA");
        MT_A_TO_CODON.get("ARG").add("CGG");
        MT_A_TO_CODON.put("ASN", new ArrayList<String>());
        MT_A_TO_CODON.get("ASN").add("AAT");
        MT_A_TO_CODON.get("ASN").add("AAC");
        MT_A_TO_CODON.put("ASP", new ArrayList<String>());
        MT_A_TO_CODON.get("ASP").add("GAT");
        MT_A_TO_CODON.get("ASP").add("GAC");
        MT_A_TO_CODON.put("CYS", new ArrayList<String>());
        MT_A_TO_CODON.get("CYS").add("TGT");
        MT_A_TO_CODON.get("CYS").add("TGC");
        MT_A_TO_CODON.put("GLN", new ArrayList<String>());
        MT_A_TO_CODON.get("GLN").add("CAA");
        MT_A_TO_CODON.get("GLN").add("CAG");
        MT_A_TO_CODON.put("GLU", new ArrayList<String>());
        MT_A_TO_CODON.get("GLU").add("GAA");
        MT_A_TO_CODON.get("GLU").add("GAG");
        MT_A_TO_CODON.put("GLY", new ArrayList<String>());
        MT_A_TO_CODON.get("GLY").add("GGT");
        MT_A_TO_CODON.get("GLY").add("GGC");
        MT_A_TO_CODON.get("GLY").add("GGA");
        MT_A_TO_CODON.get("GLY").add("GGG");
        MT_A_TO_CODON.put("HIS", new ArrayList<String>());
        MT_A_TO_CODON.get("HIS").add("CAT");
        MT_A_TO_CODON.get("HIS").add("CAC");
        MT_A_TO_CODON.put("ILE", new ArrayList<String>());
        MT_A_TO_CODON.get("ILE").add("ATT");
        MT_A_TO_CODON.get("ILE").add("ATC");
        MT_A_TO_CODON.put("LEU", new ArrayList<String>());
        MT_A_TO_CODON.get("LEU").add("TTA");
        MT_A_TO_CODON.get("LEU").add("TTG");
        MT_A_TO_CODON.get("LEU").add("CTT");
        MT_A_TO_CODON.get("LEU").add("CTC");
        MT_A_TO_CODON.get("LEU").add("CTA");
        MT_A_TO_CODON.get("LEU").add("CTG");
        MT_A_TO_CODON.put("LYS", new ArrayList<String>());
        MT_A_TO_CODON.get("LYS").add("AAA");
        MT_A_TO_CODON.get("LYS").add("AAG");
        MT_A_TO_CODON.put("MET", new ArrayList<String>());
        MT_A_TO_CODON.get("MET").add("ATG");
        MT_A_TO_CODON.get("MET").add("ATA");
        MT_A_TO_CODON.put("PHE", new ArrayList<String>());
        MT_A_TO_CODON.get("PHE").add("TTT");
        MT_A_TO_CODON.get("PHE").add("TTC");
        MT_A_TO_CODON.put("PRO", new ArrayList<String>());
        MT_A_TO_CODON.get("PRO").add("CCT");
        MT_A_TO_CODON.get("PRO").add("CCC");
        MT_A_TO_CODON.get("PRO").add("CCA");
        MT_A_TO_CODON.get("PRO").add("CCG");
        MT_A_TO_CODON.put("SER", new ArrayList<String>());
        MT_A_TO_CODON.get("SER").add("TCT");
        MT_A_TO_CODON.get("SER").add("TCC");
        MT_A_TO_CODON.get("SER").add("TCA");
        MT_A_TO_CODON.get("SER").add("TCG");
        MT_A_TO_CODON.get("SER").add("AGT");
        MT_A_TO_CODON.get("SER").add("AGC");
        MT_A_TO_CODON.put("THR", new ArrayList<String>());
        MT_A_TO_CODON.get("THR").add("ACT");
        MT_A_TO_CODON.get("THR").add("ACC");
        MT_A_TO_CODON.get("THR").add("ACA");
        MT_A_TO_CODON.get("THR").add("ACG");
        MT_A_TO_CODON.put("TRP", new ArrayList<String>());
        MT_A_TO_CODON.get("TRP").add("TGG");
        MT_A_TO_CODON.get("TRP").add("TGA");
        MT_A_TO_CODON.put("TYR", new ArrayList<String>());
        MT_A_TO_CODON.get("TYR").add("TAT");
        MT_A_TO_CODON.get("TYR").add("TAC");
        MT_A_TO_CODON.put("VAL", new ArrayList<String>());
        MT_A_TO_CODON.get("VAL").add("GTT");
        MT_A_TO_CODON.get("VAL").add("GTC");
        MT_A_TO_CODON.get("VAL").add("GTA");
        MT_A_TO_CODON.get("VAL").add("GTG");
        MT_A_TO_CODON.put("STOP", new ArrayList<String>());
        MT_A_TO_CODON.get("STOP").add("TAA");
        MT_A_TO_CODON.get("STOP").add("TAG");
        MT_A_TO_CODON.get("STOP").add("AGA");
        MT_A_TO_CODON.get("STOP").add("AGG");

        for (String aa : MT_A_TO_CODON.keySet()) {
            for (String codon : MT_A_TO_CODON.get(aa)) {
                MT_IS_SYNONYMOUS_CODON.put(codon, new HashMap<String, Boolean>());
                MT_CODON_TO_A.put(codon, aa);
            }
        }
        for (String codon1 : MT_IS_SYNONYMOUS_CODON.keySet()) {
            Map<String, Boolean> codonEntry = MT_IS_SYNONYMOUS_CODON.get(codon1);
            for (String codon2 : MT_IS_SYNONYMOUS_CODON.keySet()) {
                codonEntry.put(codon2, false);
            }
        }
        for (String aa : MT_A_TO_CODON.keySet()) {
            for (String codon1 : MT_A_TO_CODON.get(aa)) {
                for (String codon2 : MT_A_TO_CODON.get(aa)) {
                    MT_IS_SYNONYMOUS_CODON.get(codon1).put(codon2, true);
                }
            }
        }

        /*
        Aminoacid abbreviation map
         */
        TO_ABBREVIATED_AA.put("ALA", "A");
        TO_ABBREVIATED_AA.put("ARG", "R");
        TO_ABBREVIATED_AA.put("ASN", "N");
        TO_ABBREVIATED_AA.put("ASP", "D");
        TO_ABBREVIATED_AA.put("ASX", "B");
        TO_ABBREVIATED_AA.put("CYS", "C");
        TO_ABBREVIATED_AA.put("GLU", "E");
        TO_ABBREVIATED_AA.put("GLN", "Q");
        TO_ABBREVIATED_AA.put("GLX", "Z");
        TO_ABBREVIATED_AA.put("GLY", "G");
        TO_ABBREVIATED_AA.put("HIS", "H");
        TO_ABBREVIATED_AA.put("ILE", "I");
        TO_ABBREVIATED_AA.put("LEU", "L");
        TO_ABBREVIATED_AA.put("LYS", "K");
        TO_ABBREVIATED_AA.put("MET", "M");
        TO_ABBREVIATED_AA.put("PHE", "F");
        TO_ABBREVIATED_AA.put("PRO", "P");
        TO_ABBREVIATED_AA.put("SER", "S");
        TO_ABBREVIATED_AA.put("THR", "T");
        TO_ABBREVIATED_AA.put("TRP", "W");
        TO_ABBREVIATED_AA.put("TYR", "Y");
        TO_ABBREVIATED_AA.put("VAL", "V");
        TO_ABBREVIATED_AA.put("STOP", "O");

        for (String aa : TO_ABBREVIATED_AA.keySet()) {
            TO_LONG_AA.put(TO_ABBREVIATED_AA.get(aa), buildUpperLowerCaseString(aa));
        }

        COMPLEMENTARY_NT.put('A', 'T');
        COMPLEMENTARY_NT.put('C', 'G');
        COMPLEMENTARY_NT.put('G', 'C');
        COMPLEMENTARY_NT.put('T', 'A');
        COMPLEMENTARY_NT.put('N', 'N');

        POLYPHEN_DESCRIPTIONS.put(0, "probably damaging");
        POLYPHEN_DESCRIPTIONS.put(1, "possibly damaging");
        POLYPHEN_DESCRIPTIONS.put(2, "benign");
        POLYPHEN_DESCRIPTIONS.put(3, "unknown");

        SIFT_DESCRIPTIONS.put(0, "tolerated");
        SIFT_DESCRIPTIONS.put(1, "deleterious");

        SO_SEVERITY.put("copy_number_change", 42);
        SO_SEVERITY.put("transcript_ablation", 41);
        SO_SEVERITY.put("structural_variant", 40);
        SO_SEVERITY.put("splice_acceptor_variant", 39);
        SO_SEVERITY.put("splice_donor_variant", 38);
        SO_SEVERITY.put("stop_gained", 37);
        SO_SEVERITY.put("frameshift_variant", 36);
        SO_SEVERITY.put("stop_lost", 35);
        SO_SEVERITY.put("terminator_codon_variant", 34);
        SO_SEVERITY.put("start_lost", 34);
        SO_SEVERITY.put("initiator_codon_variant", 33);
        SO_SEVERITY.put("transcript_amplification", 32);
        SO_SEVERITY.put("inframe_insertion", 31);
        SO_SEVERITY.put("inframe_deletion", 30);
        SO_SEVERITY.put("inframe_variant", 29);
        SO_SEVERITY.put("missense_variant", 28);
        SO_SEVERITY.put("splice_region_variant", 27);
        SO_SEVERITY.put("incomplete_terminal_codon_variant", 26);
        SO_SEVERITY.put("stop_retained_variant", 25);
        SO_SEVERITY.put("start_retained_variant", 24);
        SO_SEVERITY.put("synonymous_variant", 23);
        SO_SEVERITY.put("coding_sequence_variant", 22);
        SO_SEVERITY.put("mature_miRNA_variant", 21);
        SO_SEVERITY.put("5_prime_UTR_variant", 20);
        SO_SEVERITY.put("3_prime_UTR_variant", 19);
        SO_SEVERITY.put("non_coding_transcript_exon_variant", 18);
        SO_SEVERITY.put("intron_variant", 17);
        SO_SEVERITY.put("NMD_transcript_variant", 16);
        SO_SEVERITY.put("non_coding_transcript_variant", 15);
        SO_SEVERITY.put("2KB_upstream_variant", 14);
        SO_SEVERITY.put("upstream_gene_variant", 13);
        SO_SEVERITY.put("2KB_downstream_variant", 12);
        SO_SEVERITY.put("downstream_gene_variant", 11);
        SO_SEVERITY.put("TFBS_ablation", 10);
        SO_SEVERITY.put("TFBS_amplification", 9);
        SO_SEVERITY.put("TF_binding_site_variant", 8);
        SO_SEVERITY.put("regulatory_region_ablation", 7);
        SO_SEVERITY.put("regulatory_region_amplification", 6);
        SO_SEVERITY.put("regulatory_region_variant", 5);
        SO_SEVERITY.put("feature_elongation", 4);
        SO_SEVERITY.put("feature_truncation", 3);
        SO_SEVERITY.put("feature_variant", 2);
        SO_SEVERITY.put("intergenic_variant", 1);

        CODING_SO_NAMES.add(STOP_RETAINED_VARIANT);
        CODING_SO_NAMES.add(START_RETAINED_VARIANT);
        CODING_SO_NAMES.add(SYNONYMOUS_VARIANT);
        CODING_SO_NAMES.add(STOP_GAINED);
        CODING_SO_NAMES.add(INITIATOR_CODON_VARIANT);
        CODING_SO_NAMES.add(START_LOST);
        CODING_SO_NAMES.add(STOP_LOST);
        CODING_SO_NAMES.add(MISSENSE_VARIANT);

        SO_NAMES_CORRECTIONS.put("nc_transcript_variant", "non_coding_transcript_variant");
        SO_NAMES_CORRECTIONS.put("non_coding_exon_variant", "non_coding_transcript_exon_variant");
    }

    public static String buildUpperLowerCaseString(String aa) {
        StringBuilder stringBuilder = new StringBuilder(aa);
        stringBuilder.setCharAt(1, String.valueOf(stringBuilder.charAt(1)).toLowerCase().charAt(0));
        stringBuilder.setCharAt(2, String.valueOf(stringBuilder.charAt(2)).toLowerCase().charAt(0));

        return stringBuilder.toString();
    }

    public static Boolean isSynonymousCodon(String codon1, String codon2) {
        return isSynonymousCodon(false, codon1, codon2);
    }

    public static Boolean isSynonymousCodon(Boolean mitochondrialCode, String codon1, String codon2) {
        Map<String, String> geneticCode = null;
        if (mitochondrialCode) {
            return MT_IS_SYNONYMOUS_CODON.get(codon1).get(codon2);
        } else {
            return IS_SYNONYMOUS_CODON.get(codon1).get(codon2);
        }
    }

    public static Boolean isStopCodon(String codon) {
        return isStopCodon(false, codon);
    }

    public static Boolean isStopCodon(boolean mitochondrialCode, String codon) {
        if (mitochondrialCode) {
            if (codon.equals(TAA) || codon.equals(TAG) || codon.equals(AGA) || codon.equals(AGG)) {
                return true;
            }
        } else {
            if (codon.equals(TAA) || codon.equals(TGA) || codon.equals(TAG)) {
                return true;
            }
        }
        return false;
    }

    public static boolean isStartCodon(boolean mitochondrialCode, String codon) {
        if (mitochondrialCode) {
            if (codon.equals(ATG) || codon.equals(ATA)) {
                return true;
            }
        } else {
            if (codon.equals(ATG)) {
                return true;
            }
        }
        return false;
    }


    public static String getAminoacid(boolean mitochondrialCode, String codon) {
        if (mitochondrialCode) {
            return MT_CODON_TO_A.get(codon);
        } else {
            return CODON_TO_A.get(codon);
        }
    }

    public static List<SequenceOntologyTerm> getSequenceOntologyTerms(Iterable<String> soNames) throws SOTermNotAvailableException {
        List<SequenceOntologyTerm> sequenceOntologyTerms = new ArrayList<>();
        for (String name : soNames) {
            name = fixSONameIfNeeded(name);
            sequenceOntologyTerms.add(newSequenceOntologyTerm(name));
        }
        return sequenceOntologyTerms;
    }

    private static String fixSONameIfNeeded(String name) {
        String fixedName = SO_NAMES_CORRECTIONS.get(name);
        return fixedName == null ? name : fixedName;
    }

    public static SequenceOntologyTerm newSequenceOntologyTerm(String name) throws SOTermNotAvailableException {
        return new SequenceOntologyTerm(ConsequenceTypeMappings.getSoAccessionString(name), name);
    }

    public static String buildVariantId(String chromosome, int start, String reference, String alternate) {
        StringBuilder stringBuilder = new StringBuilder();

        appendChromosome(chromosome, stringBuilder)
                .append(SEPARATOR_CHAR)
                .append(StringUtils.leftPad(Integer.toString(start), 10, " "))
                .append(SEPARATOR_CHAR);

//        if (reference.length() > Variant.SV_THRESHOLD) {
//            stringBuilder.append(new String(CryptoUtils.encryptSha1(reference)));
//        } else if (!(reference == null || reference.isEmpty() || reference.equals("-"))) {
        if (!(reference == null || reference.isEmpty() || reference.equals("-"))) {
            stringBuilder.append(reference);
        }
        stringBuilder.append(SEPARATOR_CHAR);
//        if (alternate.length() > Variant.SV_THRESHOLD) {
//            stringBuilder.append(new String(CryptoUtils.encryptSha1(alternate)));
//        } else if (!(alternate == null  || alternate.isEmpty() || alternate.equals("-"))) {
        if (!(alternate == null  || alternate.isEmpty() || alternate.equals("-"))) {
            stringBuilder.append(alternate);
        }
        return stringBuilder.toString();
    }

    protected static StringBuilder appendChromosome(String chromosome, StringBuilder stringBuilder) {
        if (chromosome.length() == 1 && Character.isDigit(chromosome.charAt(0))) {
            stringBuilder.append(' ');
        }
        return stringBuilder.append(chromosome);
    }

    public static VariantType getVariantType(Variant variant) throws UnsupportedURLVariantFormat {
        if (variant.getType() == null) {
            variant.setType(Variant.inferType(variant.getReference(), variant.getAlternate()));
        }
        // FIXME: remove the if block below as soon as the Variant.inferType method is able to differentiate between
        // FIXME: insertions and deletions
//        if (variant.getType().equals(VariantType.INDEL) || variant.getType().equals(VariantType.SV)) {
        if (variant.getType().equals(VariantType.INDEL)) {
            if (variant.getReference().isEmpty()) {
//                variant.setType(VariantType.INSERTION);
                return VariantType.INSERTION;
            } else if (variant.getAlternate().isEmpty()) {
//                variant.setType(VariantType.DELETION);
                return VariantType.DELETION;
            } else {
                return VariantType.MNV;
            }
        }
        return variant.getType();
//        return getVariantType(variant.getReferenceStart(), variant.getAlternate());
    }
}<|MERGE_RESOLUTION|>--- conflicted
+++ resolved
@@ -131,10 +131,8 @@
     public static final HashMap<String, ConsistencyStatus> CLINVAR_REVIEW_TO_CONSISTENCY_STATUS = new HashMap<>();
     public static final HashMap<Object, ModeOfInheritance> MODEOFINHERITANCE_MAP = new HashMap<>();
     public static final HashMap<String, AlleleOrigin> COSMIC_SOMATICSTATUS_TO_ALLELE_ORIGIN = new HashMap<>();
-<<<<<<< HEAD
     public static final HashMap<String, String> TO_ABBREVIATED_AA = new HashMap<>(22); // 22 AA
     public static final HashMap<String, String> TO_LONG_AA = new HashMap<>(22); // 22 AA
-=======
     private static final String ATG = "ATG";
     private static final String ATA = "ATA";
     private static final String TAA = "TAA";
@@ -142,7 +140,6 @@
     private static final String AGA = "AGA";
     private static final String AGG = "AGG";
     private static final String TGA = "TGA";
->>>>>>> fb9a5035
 
     static {
 
