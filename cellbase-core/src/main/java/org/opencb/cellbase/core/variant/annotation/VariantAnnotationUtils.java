--- conflicted
+++ resolved
@@ -494,7 +494,6 @@
         return stringBuilder.append(chromosome);
     }
 
-<<<<<<< HEAD
     public static Variant parseBreakendFromAlternate(String alternate) {
         // e.g. A]2:321681]
         String[] parts = alternate.split(":");
@@ -507,7 +506,6 @@
         return null;
     }
 
-=======
     public static VariantType getVariantType(Variant variant) throws UnsupportedURLVariantFormat {
         if (variant.getType() == null) {
             variant.setType(Variant.inferType(variant.getReference(), variant.getAlternate()));
@@ -528,6 +526,5 @@
         return variant.getType();
 //        return getVariantType(variant.getReference(), variant.getAlternate());
     }
->>>>>>> 00f300a4
 
 }