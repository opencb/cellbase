--- conflicted
+++ resolved
@@ -464,7 +464,6 @@
         return this;
     }
 
-<<<<<<< HEAD
     public URLProperties getPgs() {
         return pgs;
     }
@@ -474,22 +473,6 @@
         return this;
     }
 
-    public DownloadProperties setRefSeqProteinFasta(URLProperties refSeqProteinFasta) {
-        this.refSeqProteinFasta = refSeqProteinFasta;
-        return this;
-    }
-
-    public URLProperties getRefSeqCdna() {
-        return refSeqCdna;
-    }
-
-    public DownloadProperties setRefSeqCdna(URLProperties refSeqCdna) {
-        this.refSeqCdna = refSeqCdna;
-        return this;
-    }
-
-=======
->>>>>>> 55afe6b8
     public URLProperties getLrg() {
         return lrg;
     }
@@ -560,7 +543,6 @@
     public static class URLProperties {
 
         private String host;
-        private String sourceName;
         private String version;
         private Map<String, String> files;
 
@@ -570,15 +552,6 @@
 
         public void setHost(String host) {
             this.host = host;
-        }
-
-        public String getSourceName() {
-            return sourceName;
-        }
-
-        public URLProperties setSourceName(String sourceName) {
-            this.sourceName = sourceName;
-            return this;
         }
 
         public String getVersion() {
