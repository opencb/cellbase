﻿
version: "${CELLBASE.VERSION}"
apiVersion: "${project.version}"
wiki: https://github.com/opencb/cellbase/wiki
maintenanceFlagFile: "/tmp/maintenance"
maintainerContact: ignacio.medina@zettagenomics.com
logLevel: "INFO"
logDir: "./logs"
# where to output the logs
# can be "console" or "file", defaults to console
logOutput: "file"
# For testing
secretKey: "xPacig89igHSieEnveJEi4KCfdEslhmssC3vui1JJQGgDQ0y8v"
databases:
  mongodb:
    host: "${CELLBASE.DB.MONGODB.HOST}"
    user: "${CELLBASE.DB.USER}"
    password: "${CELLBASE.DB.PASSWORD}"
    shards:
      - id: "${CELLBASE.DB.MONGODB.REPLICASET.0.NAME}"
        nodes: "${CELLBASE.DB.MONGODB.REPLICASET.0}"
      - id: "${CELLBASE.DB.MONGODB.REPLICASET.1.NAME}"
        nodes: "${CELLBASE.DB.MONGODB.REPLICASET.1}"
    options:
      authenticationDatabase: "${CELLBASE.DB.MONGODB.AUTHENTICATIONDATABASE}"
      authenticationMechanism: "${CELLBASE.DB.MONGODB.AUTHENTICATION_MECHANISM}"
      readPreference: "${CELLBASE.DB.MONGODB.READPREFERENCE}"
      replicaSet: "${CELLBASE.DB.MONGODB.REPLICASET}"
      connectionsPerHost: 20
      sslEnabled: false
#      sslInvalidCertificatesAllowed: true
#      sslInvalidHostnameAllowed: true
      enableSharding: false
  neo4j:
    hsapiens:
      host: "${CELLBASE.DB.NEO4J.HOST}"
      user: "${CELLBASE.DB.USER}"
      password: "${CELLBASE.DB.PASSWORD}"
    mmusculus:
      host: "${CELLBASE.DB.NEO4J.HOST}"
      user: "${CELLBASE.DB.USER}"
      password: "${CELLBASE.DB.PASSWORD}"
server:
  rest:
    port: "${CELLBASE.SERVER.REST.PORT}"
defaultOutdir: "/tmp"
download:
  ## Genomic and Gene information
  ensembl:
    database:
      host: ensembldb.ensembl.org:3306
      user: anonymous
      password: ''
    libs: "${CELLBASE.ENSEMBL.LIBS}"
    url:
      host: https://ftp.ensembl.org/pub/
      files:
        # New Homo sapiens assemblies contain too many ALT regions, so we download 'primary_assembly' file instead
        PRIMARY_FA: "release-put_release_here/fasta/put_species_here/dna/put_capital_species_here.put_assembly_here.dna.primary_assembly.fa.gz"
        GTF: "release-put_release_here/gtf/put_species_here/put_capital_species_here.put_assembly_here.put_release_here.gtf.gz"
        PEP_FA: "release-put_release_here/fasta/put_species_here/pep/put_capital_species_here.put_assembly_here.pep.all.fa.gz"
        CDNA_FA: "release-put_release_here/fasta/put_species_here/cdna/put_capital_species_here.put_assembly_here.cdna.all.fa.gz"
        REGULATORY_BUILD: "release-put_release_here/regulation/put_species_here/put_species_here.put_assembly_here.Regulatory_Build.regulatory_features.20221007.gff.gz"
        MOTIF_FEATURES: "release-put_release_here/regulation/put_species_here/MotifFeatures/put_species_here.put_assembly_here.motif_features.gff.gz"
        MOTIF_FEATURES_INDEX: "release-put_release_here/regulation/put_species_here/MotifFeatures/put_species_here.put_assembly_here.motif_features.gff.gz.tbi"
  ensemblGenomes:
    database:
      host: mysql-eg-publicsql.ebi.ac.uk:4157
      user: anonymous
      password: ''
    libs: "${CELLBASE.ENSEMBL.LIBS}"
    url:
      host: ftp://ftp.ensemblgenomes.org/pub
  refSeq:
    host: https://ftp.ncbi.nih.gov/refseq/
    version: "2023-10-11"
    files:
      GENOMIC_GTF: H_sapiens/annotation/GRCh38_latest/refseq_identifiers/GRCh38_latest_genomic.gtf.gz
      GENOMIC_FNA: H_sapiens/annotation/GRCh38_latest/refseq_identifiers/GRCh38_latest_genomic.fna.gz
      PROTEIN_FAA: H_sapiens/annotation/GRCh38_latest/refseq_identifiers/GRCh38_latest_protein.faa.gz
      RNA_FNA: H_sapiens/annotation/GRCh38_latest/refseq_identifiers/GRCh38_latest_rna.fna.gz
  maneSelect:
    host: https://ftp.ncbi.nlm.nih.gov/refseq/
    version: "1.2"
    files:
      MANE_SELECT: MANE/MANE_human/release_1.2/MANE.GRCh38.v1.2.summary.txt.gz
  lrg:
    host: http://ftp.ebi.ac.uk/
    version: "2021-03-30"
    files:
      LRG: pub/databases/lrgex/list_LRGs_transcripts_xrefs.txt
  hgnc:
    host: https://ftp.ebi.ac.uk/
    version: "2024-04-01"
    files:
      HGNC: pub/databases/genenames/hgnc/archive/monthly/tsv/hgnc_complete_set_2024-04-01.txt
  cancerHotspot:
    host: https://www.cancerhotspots.org/
    version: "v2"
    files:
      CANCER_HOTSPOT: files/hotspots_v2.xls
  dgidb:
    host: https://old.dgidb.org/
    version: "2022-02-01"
    files:
      DGIDB: data/monthly_tsvs/2022-Feb/interactions.tsv
  geneUniprotXref:
    host: http://ftp.uniprot.org/
    version: "2024-03-27"
    files:
      UNIPROT_XREF: pub/databases/uniprot/current_release/knowledgebase/idmapping/by_organism/HUMAN_9606_idmapping_selected.tab.gz
  geneExpressionAtlas:
    host: https://ftp.ebi.ac.uk/
    version: "2.0.14"
    files:
      GENE_EXPRESSION_ATLAS: pub/databases/microarray/data/gxa/allgenes_updown_in_organism_part_2.0.14.tab.gz
  hpo:
    ## NOTE: Download manually from here now
    version: "2024-04-26"
    host: https://hpo.jax.org/app/data/annotations
  disgenet:
    host: https://www.disgenet.org/
    version: "7.0 (January 2020)"
    files:
      DISGENET: static/disgenet_ap1/files/downloads/all_gene_disease_associations.tsv.gz
  gnomadConstraints:
    host: https://storage.googleapis.com/
    version: "2.1.1"
    files:
      GNOMAD_CONSTRAINTS: gcp-public-data--gnomad/release/2.1.1/constraint/gnomad.v2.1.1.lof_metrics.by_transcript.txt.bgz
  goAnnotation:
    host: http://geneontology.org/
    files:
      GO_ANNOTATION: gene-associations/goa_human.gaf.gz
  pgs:
    host: https://www.pgscatalog.org/
    version: "Dec. 15, 2023"
    files:
      PGS_METADATA: https://ftp.ebi.ac.uk/pub/databases/spot/pgs/metadata/pgs_all_metadata_scores.csv

  ## Regulation
  mirbase:
    host: https://www.mirbase.org/
    version: "22.1"
    files:
      MIRBASE: download/miRNA.dat
  targetScan:
    host: http://hgdownload.cse.ucsc.edu/goldenPath/
  miRTarBase:
    host: https://mirtarbase.cuhk.edu.cn/
    version: "9.0"
    files:
      # This file contains errors and has to be fixed before building
      # check the script cellbase-app/app/scripts/mirtarbase/fix-gene-symbol.sh
      MIRTARBASE: ~miRTarBase/miRTarBase_2022/cache/download/9.0/hsa_MTI.xlsx

  ## Protein Data
  uniprot:
    host: https://ftp.uniprot.org/
    version: "2024-03-27"
    files:
      UNIPROT: pub/databases/uniprot/current_release/knowledgebase/complete/uniprot_sprot.xml.gz
  interpro:
    host: https://ftp.ebi.ac.uk/
    version: "2024-03-27"
    files:
      INTERPRO: pub/databases/interpro/current_release/protein2ipr.dat.gz
  intact:
    host: https://ftp.ebi.ac.uk/
    version: "2024-02-16"
    files:
      INTACT: pub/databases/intact/current/psimitab/intact.txt

  ## Conservation Scores
  phastCons:
    ## The CellBase downloader will change put_assembly_here by the assembly, e.g. hg38; and put_chromosome_here by the chromosomes: 1,2,..X,Y,M
    host: https://hgdownload.cse.ucsc.edu/
    version: "2022-08-30"
    files:
      PHASTCONS: goldenPath/put_assembly_here/phastCons470way/put_assembly_here.470way.phastCons/chrput_chromosome_here.phastCons470way.wigFix.gz
  phylop:
    ## The CellBase downloader will change put_assembly_here by the assembly, e.g. hg38; and put_chromosome_here by the chromosomes: 1,2,..X,Y,M
    host: https://hgdownload.cse.ucsc.edu/
    version: "2022-08-30"
    files:
      PHYLOP: goldenPath/put_assembly_here/phyloP470way/put_assembly_here.470way.phyloP/chrput_chromosome_here.phyloP470way.wigFix.gz
  gerp:
    host: http://ftp.ensembl.org/
    version: "2023-05-17"
    files:
      GERP: pub/release-111/compara/conservation_scores/91_mammals.gerp_conservation_score/gerp_conservation_scores.homo_sapiens.GRCh38.bw

  ## Clinical Variant
  clinvar:
    host: https://ftp.ncbi.nlm.nih.gov/
    version: "2024-02"
    files:
      FULL_RELEASE: pub/clinvar/xml/RCV_xml_old_format/ClinVarFullRelease_2024-02.xml.gz
      SUMMARY: pub/clinvar/tab_delimited/variant_summary.txt.gz
      ALLELE: pub/clinvar/tab_delimited/variation_allele.txt.gz
      EFO_TERMS: ftp://ftp.ebi.ac.uk/pub/databases/eva/ClinVar/2015/ClinVar_Traits_EFO_Names_260615.csv
  cosmic:
    ## To be downloaded manually
    host: https://cancer.sanger.ac.uk/cosmic/
    version: "v99"
    files:
      COSMIC: CosmicMutantExport.tsv.gz
  hgmd:
    ## To be downloaded manually
    host: https://www.hgmd.cf.ac.uk/
    version: "2020-03"
    files:
      HGMD: hgmd.vcf
  gwasCatalog:
    ## Download file from https://www.ebi.ac.uk/gwas/docs/file-downloads to find the real version, which is 'e111_r2024-04-22'
    host: https://ftp.ebi.ac.uk/
    version: "2024-04-22"
    files:
      GWAS: pub/databases/gwas/releases/2024/04/22/gwas-catalog-associations_ontology-annotated.tsv
      DBSNP: All.vcf.gz

  dgv:
    host: http://dgv.tcag.ca/v106/docs
  simpleRepeats:
    host: http://hgdownload.cse.ucsc.edu/
    files:
      ## The CellBase downloader will change put_assembly_here by the assembly, e.g. hg38
      SIMPLE_REPEATS: goldenPath/put_assembly_here/database/simpleRepeat.txt.gz
  windowMasker:
    host: http://hgdownload.cse.ucsc.edu/
    files:
      ## The CellBase downloader will change put_assembly_here by the assembly, e.g. hg38
      WINDOW_MASKER: goldenPath/put_assembly_here/database/windowmaskerSdust.txt.gz
  genomicSuperDups:
    host: http://hgdownload.cse.ucsc.edu/
    files:
      ## The CellBase downloader will change put_assembly_here by the assembly, e.g. hg38
      GENOMIC_SUPER_DUPS: goldenPath/put_assembly_here/database/genomicSuperDups.txt.gz

  ## Variant Pathogenic Prediction
  revel:
    host: https://zenodo.org/
    version: "1.3"
    files:
      REVEL: record/7072866/files/revel-v1.3_all_chromosomes.zip
  alphaMissense:
    host: https://github.com/google-deepmind/alphamissense
    version: "Aug. 3, 2023"
    files:
      ALPHAMISSENSE: https://storage.googleapis.com/dm_alphamissense/AlphaMissense_hg38.tsv.gz
  cadd:
    host: https://krishna.gs.washington.edu/
    version: "1.7"
    files:
      CADD: download/CADD/v1.7/GRCh38/whole_genome_SNVs.tsv.gz

  reactome:
    host: http://www.reactome.org/download/current/biopax.zip

  ## OBO Ontologies
  hpoObo:
    host: http://purl.obolibrary.org/obo/
    ## The version is retrieved from the OBO file
    files:
      HPO: hp.obo
  goObo:
    host: http://purl.obolibrary.org/obo/
    ## The version is retrieved from the OBO file
    files:
      GO: go/go-basic.obo
  doidObo:
    host: http://purl.obolibrary.org/obo/
    ## The version is retrieved from the OBO file
    files:
      DOID: doid.obo
  mondoObo:
    host: http://purl.obolibrary.org/obo/
    ## The version is retrieved from the OBO file
    files:
      MONDO: mondo.obo

  ## Others
  pubmed:
    host: https://ftp.ncbi.nlm.nih.gov/pubmed/baseline/
    version: 2024
    files:
      PUBMED_REGEX: pubmed24n[1..1219..4].xml.gz
  pharmGKB:
    host: https://api.pharmgkb.org/v1/download/file/data/
    version: v1
    files:
      GENES: genes.zip
      CHEMICALS: chemicals.zip
      VARIANTS: variants.zip
      GUIDELINE_ANNOTATIONS: guidelineAnnotations.json.zip
      VARIANT_ANNOTATIONS: variantAnnotations.zip
      CLINICAL_ANNOTATIONS: clinicalAnnotations.zip
      CLINICAL_VARIANTS: clinicalVariants.zip
      DRUG_LABELS: drugLabels.zip
      RELATIONSHIPS: relationships.zip
<<<<<<< HEAD

=======
>>>>>>> 8598f08a
species:
  vertebrates:
    - id: hsapiens
      scientificName: Homo sapiens
      assemblies:
        - ensemblVersion: '111_38'
          name: GRCh38
        - ensemblVersion: '82_37'
          name: GRCh37
      data:
        - clinical_variants
        - conservation
        - gene
        - genome
        - missense_variation_functional_score
        - ontology
        - protein
        - refseq
        - regulation
        - repeats
        - variation_functional_score
        - splice_score
      shards:
        - collection: "variation"
          key:
            - chromosome
            - start
            - end
          rangeKey: "chromosome"
          zones:
            - name: "zone0"
              shardRanges:
                - minimum: "1"
                  maximum: "10"
                - minimum: "2"
                  maximum: "20"
                - minimum: "3"
                  maximum: "9"
            - name: "zone1"
              shardRanges:
                - minimum: "10"
                  maximum: "2"
                - minimum: "20"
                  maximum: "3"
                - minimum: "9"
                  maximum: "Z"
    - id: mmusculus
      scientificName: Mus musculus
      assemblies:
        - ensemblVersion: '82_38'
          name: GRCm38
      data:
        - genome
        - genome_info
        - gene
        - variation
        - regulation
        - protein
        - conservation
    - id: drerio
      scientificName: Danio rerio
      assemblies:
        - ensemblVersion: '82_10'
          name: GRCz10
      data:
        - genome
        - genome_info
        - gene
        - variation
        - protein
    - id: rnorvegicus
      scientificName: Rattus norvegicus
      assemblies:
        - ensemblVersion: '82_6'
          name: Rnor_6.0
      data:
        - genome
        - genome_info
        - gene
        - variation
        - protein
    - id: ptroglodytes
      scientificName: Pan troglodytes
      assemblies:
        - ensemblVersion: '82_214'
          name: CHIMP2.1.4
      data:
        - genome
        - genome_info
        - gene
        - variation
    - id: ggorilla
      scientificName: Gorilla gorilla
      assemblies:
        - ensemblVersion: '82_31'
          name: gorGor3.1
      data:
        - genome
        - genome_info
        - gene
    - id: csabaeus
      scientificName: Chlorocebus sabaeus
      assemblies:
        - ensemblVersion: '82_1'
          name: ChlSab1.1
      data:
        - genome
        - genome_info
        - gene
    - id: sscrofa
      scientificName: Sus scrofa
      assemblies:
        - ensemblVersion: '82_102'
          name: Sscrofa10.2
      data:
        - genome
        - genome_info
        - gene
        - variation
        - protein
    - id: cfamiliaris
      scientificName: Canis familiaris
      assemblies:
        - ensemblVersion: '82_31'
          name: CanFam3.1
      data:
        - genome
        - genome_info
        - gene
        - variation
  metazoa:
    - id: celegans
      scientificName: Caenorhabditis elegans
      assemblies:
        - ensemblVersion: '29_82_245'
          name: WBcel235
      data:
        - genome
        - genome_info
        - gene
        - variation
        - protein
    - id: dmelanogaster
      scientificName: Drosophila melanogaster
      assemblies:
        - ensemblVersion: '29_82_6'
          name: BDGP6
      data:
        - genome
        - genome_info
        - gene
        - variation
        - protein
    - id: agambiae
      scientificName: Anopheles gambiae
      assemblies:
        - ensemblVersion: '29_82_4'
          name: AgamP4
      data:
        - genome
        - genome_info
        - gene
        - variation
        - protein
  fungi:
    - id: scerevisiae
      scientificName: Saccharomyces cerevisiae
      assemblies:
        - ensemblVersion: '29_82_4'
          name: R64-1-1
      data:
        - genome
        - genome_info
        - gene
        - variation
        - protein
    - id: afumigatus
      scientificName: Aspergillus fumigatus
      assemblies:
        - ensemblVersion: '29_82_2'
          name: CADRE
      data:
        - genome
        - genome_info
        - gene
    - id: anidulans
      scientificName: Aspergillus nidulans
      assemblies:
        - ensemblVersion: '29_82_6'
          name: ASM1142v1
      data:
        - genome
        - genome_info
        - gene
  protist:
    - id: pfalciparum
      scientificName: Plasmodium falciparum
      assemblies:
        - ensemblVersion: '29_82_3'
          name: ASM276v1
      data:
        - genome
        - genome_info
        - gene
        - variation
        - protein
    - id: lmajor
      scientificName: Leishmania major
      assemblies:
        - ensemblVersion: '29_82_2'
          name: ASM272v2
      data:
        - genome
        - genome_info
        - gene
  plants:
    - id: athaliana
      scientificName: Arabidopsis thaliana
      assemblies:
        - ensemblVersion: '29_82_10'
          name: TAIR10
      data:
        - genome
        - genome_info
        - gene
        - variation
        - protein
    - id: osativa
      scientificName: Oryza sativa
      assemblies:
        - ensemblVersion: '29_82_7'
          name: IRGSP-1.0
      data:
        - genome
        - genome_info
        - gene
        - variation
    - id: gmax
      scientificName: Glycine max
      assemblies:
        - ensemblVersion: '29_82_1'
          name: V1.0
      data:
        - genome
        - genome_info
        - gene
    - id: vvinifera
      scientificName: Vitis vinifera
      assemblies:
        - ensemblVersion: '29_82_3'
          name: IGGP_12x
      data:
        - genome
        - genome_info
        - gene
        - variation
    - id: zmays
      scientificName: Zea mays
      assemblies:
        - ensemblVersion: '29_82_6'
          name: AGPv3
      data:
        - genome
        - genome_info
        - gene
        - variation
    - id: sbicolor
      scientificName: Sorghum bicolor
      assemblies:
        - ensemblVersion: '29_82_14'
          name: Sorbi1
      data:
        - genome
        - genome_info
        - gene
        - variation
    - id: slycopersicum
      scientificName: Solanum lycopersicum
      assemblies:
        - ensemblVersion: '29_82_250'
          name: GCA_000188115.2
      data:
        - genome
        - genome_info
        - gene
        - variation
  virus:
    - id: evirus
      scientificName: Ebola virus
      assemblies:
        - name: KM034562v1
      data:
        - genome
        - gene
  bacteria:
    - id: mpneumoniae
      scientificName: Mycoplasma pneumoniae M129
      assemblies:
        - ensemblVersion: '29_82_1'
          ensemblCollection: bacteria_0_collection
          name: ASM2734v1
      data:
        - genome
        - genome_info
        - gene
        - protein
    - id: ecoli
      scientificName: Escherichia coli
      assemblies:
        - ensemblVersion: '29_82_1'
          ensemblCollection: bacteria_91_collection
          name: HUSEC2011CHR1
      data:
        - genome
        - genome_info
        - gene
        - protein<|MERGE_RESOLUTION|>--- conflicted
+++ resolved
@@ -298,10 +298,6 @@
       CLINICAL_VARIANTS: clinicalVariants.zip
       DRUG_LABELS: drugLabels.zip
       RELATIONSHIPS: relationships.zip
-<<<<<<< HEAD
-
-=======
->>>>>>> 8598f08a
 species:
   vertebrates:
     - id: hsapiens
