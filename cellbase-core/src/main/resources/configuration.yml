﻿
version: "${CELLBASE.VERSION}"
apiVersion: "${project.version}"
wiki: https://github.com/opencb/cellbase/wiki
maintenanceFlagFile: "/tmp/maintenance"
maintainerContact: ignacio.medina@zettagenomics.com
logLevel: "INFO"
logDir: "./logs"
# where to output the logs
# can be "console" or "file", defaults to console
logOutput: "file"
# For testing
secretKey: "xPacig89igHSieEnveJEi4KCfdEslhmssC3vui1JJQGgDQ0y8v"
databases:
  mongodb:
    host: "${CELLBASE.DB.MONGODB.HOST}"
    user: "${CELLBASE.DB.USER}"
    password: "${CELLBASE.DB.PASSWORD}"
    shards:
      - id: "${CELLBASE.DB.MONGODB.REPLICASET.0.NAME}"
        nodes: "${CELLBASE.DB.MONGODB.REPLICASET.0}"
      - id: "${CELLBASE.DB.MONGODB.REPLICASET.1.NAME}"
        nodes: "${CELLBASE.DB.MONGODB.REPLICASET.1}"
    options:
      authenticationDatabase: "${CELLBASE.DB.MONGODB.AUTHENTICATIONDATABASE}"
      authenticationMechanism: "${CELLBASE.DB.MONGODB.AUTHENTICATION_MECHANISM}"
      readPreference: "${CELLBASE.DB.MONGODB.READPREFERENCE}"
      replicaSet: "${CELLBASE.DB.MONGODB.REPLICASET}"
      connectionsPerHost: 20
      sslEnabled: false
#      sslInvalidCertificatesAllowed: true
#      sslInvalidHostnameAllowed: true
      enableSharding: false
  neo4j:
    hsapiens:
      host: "${CELLBASE.DB.NEO4J.HOST}"
      user: "${CELLBASE.DB.USER}"
      password: "${CELLBASE.DB.PASSWORD}"
    mmusculus:
      host: "${CELLBASE.DB.NEO4J.HOST}"
      user: "${CELLBASE.DB.USER}"
      password: "${CELLBASE.DB.PASSWORD}"
server:
  rest:
    port: "${CELLBASE.SERVER.REST.PORT}"
defaultOutdir: "/tmp"
download:
  ## Genomic and Gene information
  ensembl:
    database:
      host: ensembldb.ensembl.org:3306
      user: anonymous
      password: ''
    libs: "${CELLBASE.ENSEMBL.LIBS}"
    url:
      host: https://ftp.ensembl.org/pub/
      files:
        GTF: "release-put_release_here/gtf/put_species_here/put_capital_species_here.put_assembly_here.put_release_here.gtf.gz"
        PEP_FA: "release-put_release_here/fasta/put_species_here/pep/put_capital_species_here.put_assembly_here.pep.all.fa.gz"
        CDNA_FA: "release-put_release_here/fasta/put_species_here/cdna/put_capital_species_here.put_assembly_here.cdna.all.fa.gz"
        REGULATORY_BUILD: "regulation/put_species_here/put_species_here.put_capital_assembly_here.Regulatory_Build.regulatory_features.20221007.gff.gz"
        MOTIF_FEATURES: "regulation/put_species_here/MotifFeatures/put_capital_species_here.put_assembly_here.motif_features.gff.gz"
        MOTIF_FEATURES_INDEX: "regulation/put_species_here/MotifFeatures/put_capital_species_here.put_assembly_here.motif_features.gff.gz.tbi"
  ensemblGenomes:
    database:
      host: mysql-eg-publicsql.ebi.ac.uk:4157
      user: anonymous
      password: ''
    libs: "${CELLBASE.ENSEMBL.LIBS}"
    url:
      host: ftp://ftp.ensemblgenomes.org/pub
  refSeq:
    host: https://ftp.ncbi.nih.gov/refseq/
    version: "October 16, 2023 (GRCh38.p14)"
    files:
      GENOMIC_GTF: H_sapiens/annotation/GRCh38_latest/refseq_identifiers/GRCh38_latest_genomic.gtf.gz
      GENOMIC_FNA: H_sapiens/annotation/GRCh38_latest/refseq_identifiers/GRCh38_latest_genomic.fna.gz
      PROTEIN_FAA: H_sapiens/annotation/GRCh38_latest/refseq_identifiers/GRCh38_latest_protein.faa.gz
      RNA_FNA: H_sapiens/annotation/GRCh38_latest/refseq_identifiers/GRCh38_latest_rna.fna.gz
  maneSelect:
    host: https://ftp.ncbi.nlm.nih.gov/refseq/
    version: "1.1"
    files:
      MANE_SELECT: MANE/MANE_human/release_1.1/MANE.GRCh38.v1.1.summary.txt.gz
  lrg:
    host: http://ftp.ebi.ac.uk/
    version: "2021-03-30"
    files:
      LRG: pub/databases/lrgex/list_LRGs_transcripts_xrefs.txt
  hgnc:
    host: https://ftp.ebi.ac.uk/
    version: "2023-11-01"
    files:
      HGNC: pub/databases/genenames/hgnc/archive/monthly/tsv/hgnc_complete_set_2023-11-01.txt
  cancerHotspot:
    host: https://www.cancerhotspots.org/
    version: "v2"
    files:
      CANCER_HOTSPOT: files/hotspots_v2.xls
  dgidb:
    host: https://old.dgidb.org/
    version: "2022-02-01"
    files:
      DGIDB: data/monthly_tsvs/2022-Feb/interactions.tsv
  geneUniprotXref:
    host: http://ftp.uniprot.org/
    version: "2024_01 (24-Jan-2024)"
    files:
      UNIPROT_XREF: pub/databases/uniprot/current_release/knowledgebase/idmapping/by_organism/HUMAN_9606_idmapping_selected.tab.gz
  geneExpressionAtlas:
    host: https://ftp.ebi.ac.uk/
    version: "2.0.14"
    files:
      GENE_EXPRESSION_ATLAS: pub/databases/microarray/data/gxa/allgenes_updown_in_organism_part_2.0.14.tab.gz
  hpo:
    ## NOTE: Download manually from here now
    host: https://hpo.jax.org/app/data/annotations
  disgenet:
    host: https://www.disgenet.org/
    version: "7.0 (January 2020)"
    files:
      DISGENET: static/disgenet_ap1/files/downloads/all_gene_disease_associations.tsv.gz
  gnomadConstraints:
    host: https://storage.googleapis.com/
    version: "2.1.1"
    files:
      GNOMAD_CONSTRAINTS: gcp-public-data--gnomad/release/2.1.1/constraint/gnomad.v2.1.1.lof_metrics.by_transcript.txt.bgz
  goAnnotation:
    host: http://geneontology.org/
    files:
      GO_ANNOTATION: gene-associations/goa_human.gaf.gz

  ## Regulation
  mirbase:
    host: https://www.mirbase.org/
    version: "22.1"
    files:
      MIRBASE: download/miRNA.dat
  targetScan:
    host: http://hgdownload.cse.ucsc.edu/goldenPath/
  miRTarBase:
    host: https://mirtarbase.cuhk.edu.cn/
    version: "9.0"
    files:
      MIRTARBASE: ~miRTarBase/miRTarBase_2022/cache/download/9.0/hsa_MTI.xlsx

  ## Protein Data
  uniprot:
    host: https://ftp.uniprot.org/
    version: "2024-01-24"
    files:
      UNIPROT: pub/databases/uniprot/current_release/knowledgebase/complete/uniprot_sprot.xml.gz
  interpro:
    host: https://ftp.ebi.ac.uk/
    version: "2024-01-24"
    files:
      INTERPRO: pub/databases/interpro/current_release/protein2ipr.dat.gz
  intact:
    host: https://ftp.ebi.ac.uk/
    version: "2024-02-16"
    files:
      INTACT: pub/databases/intact/current/psimitab/intact.txt

  ## Conservation Scores
  phastCons:
    ## The CellBase downloader will change put_assembly_here by the assembly, e.g. hg38; and put_chromosome_here by the chromosomes: 1,2,..X,Y,M
    host: https://hgdownload.cse.ucsc.edu/
    version: "2022-08-30"
    files:
      PHASTCONS: goldenPath/put_assembly_here/phastCons470way/put_assembly_here.470way.phastCons/chrput_chromosome_here.phastCons470way.wigFix.gz
  phylop:
    ## The CellBase downloader will change put_assembly_here by the assembly, e.g. hg38; and put_chromosome_here by the chromosomes: 1,2,..X,Y,M
    host: https://hgdownload.cse.ucsc.edu/
    version: "2022-08-30"
    files:
      PHYLOP: goldenPath/put_assembly_here/phyloP470way/put_assembly_here.470way.phyloP/chrput_chromosome_here.phyloP470way.wigFix.gz
  gerp:
    host: http://ftp.ensembl.org/
    version: "2023-05-17"
    files:
      GERP: pub/release-110/compara/conservation_scores/91_mammals.gerp_conservation_score/gerp_conservation_scores.homo_sapiens.GRCh38.bw

  ## Clinical Variant
  clinvar:
    host: https://ftp.ncbi.nlm.nih.gov/
    version: "2024-02"
    files:
      FULL_RELEASE: pub/clinvar/xml/RCV_xml_old_format/ClinVarFullRelease_2024-02.xml.gz
      SUMMARY: pub/clinvar/tab_delimited/variant_summary.txt.gz
      ALLELE: pub/clinvar/tab_delimited/variation_allele.txt.gz
      EFO_TERMS: ftp://ftp.ebi.ac.uk/pub/databases/eva/ClinVar/2015/ClinVar_Traits_EFO_Names_260615.csv
  cosmic:
    ## To be downloaded manually
    host: https://cancer.sanger.ac.uk/cosmic/
    version: "v99"
    files:
      COSMIC: CosmicMutantExport.tsv.gz
  hgmd:
    ## To be downloaded manually
    host: https://www.hgmd.cf.ac.uk/
    version: "2020-03"
    files:
      HGMD: hgmd.vcf
  gwasCatalog:
    ## Download file from https://www.ebi.ac.uk/gwas/docs/file-downloads to find the real version, which is 'e110_r2023-12-20'
    host: https://ftp.ebi.ac.uk/
    version: "2024-02-12"
    files:
      GWAS: pub/databases/gwas/releases/2024/02/12/gwas-catalog-associations_ontology-annotated.tsv
      DBSNP: All.vcf.gz

  dgv:
    host: http://dgv.tcag.ca/v106/docs
  simpleRepeats:
    host: http://hgdownload.cse.ucsc.edu/
    files:
      ## The CellBase downloader will change put_assembly_here by the assembly, e.g. hg38
      SIMPLE_REPEATS: goldenPath/put_assembly_here/database/simpleRepeat.txt.gz
  windowMasker:
    host: http://hgdownload.cse.ucsc.edu/
    files:
      ## The CellBase downloader will change put_assembly_here by the assembly, e.g. hg38
      WINDOW_MASKER: goldenPath/put_assembly_here/database/windowmaskerSdust.txt.gz
  genomicSuperDups:
    host: http://hgdownload.cse.ucsc.edu/
    files:
      ## The CellBase downloader will change put_assembly_here by the assembly, e.g. hg38
      GENOMIC_SUPER_DUPS: goldenPath/put_assembly_here/database/genomicSuperDups.txt.gz

  ## Variant Pathogenic Prediction
  revel:
    host: https://zenodo.org/
    version: "1.3"
    files:
      REVEL: record/7072866/files/revel-v1.3_all_chromosomes.zip
  cadd:
    host: https://krishna.gs.washington.edu/
    version: "1.7"
    files:
      CADD: download/CADD/v1.7/GRCh38/whole_genome_SNVs.tsv.gz

  reactome:
    host: http://www.reactome.org/download/current/biopax.zip

  ## OBO Ontologies
  hpoObo:
    host: http://purl.obolibrary.org/obo/
    version: "2024-03-01"
    files:
      HPO: hp.obo
  goObo:
    host: http://purl.obolibrary.org/obo/go/
    version: "2024-03-01"
    files:
      GO: go/go-basic.obo
  doidObo:
    host: http://purl.obolibrary.org/obo/
    version: "2024-03-01"
    files:
      DOID: doid.obo
  mondoObo:
    host: http://purl.obolibrary.org/obo/
    version: "2024-03-01"
    files:
      MONDO: mondo.obo

  ## Others
  pubmed:
    host: https://ftp.ncbi.nlm.nih.gov/pubmed/baseline/
    version: 2024
    files:
      PUBMED_REGEX: pubmed24n[1..1219..4].xml.gz
  pharmGKB:
    host: https://api.pharmgkb.org/v1/download/file/data/
    version: v1
    files:
<<<<<<< HEAD
      - https://api.pharmgkb.org/v1/download/file/data/genes.zip
      - https://api.pharmgkb.org/v1/download/file/data/chemicals.zip
      - https://api.pharmgkb.org/v1/download/file/data/variants.zip
      - https://api.pharmgkb.org/v1/download/file/data/guidelineAnnotations.json.zip
      - https://api.pharmgkb.org/v1/download/file/data/variantAnnotations.zip
      - https://api.pharmgkb.org/v1/download/file/data/clinicalAnnotations.zip
      - https://api.pharmgkb.org/v1/download/file/data/clinicalVariants.zip
      - https://api.pharmgkb.org/v1/download/file/data/drugLabels.zip
      - https://api.pharmgkb.org/v1/download/file/data/relationships.zip
  pgs:
    host: https://www.pgscatalog.org/
    sourceName: "PGS Catalog"
    version: "Dec. 15, 2023"
    files:
      - https://ftp.ebi.ac.uk/pub/databases/spot/pgs/metadata/pgs_all_metadata_scores.csv
=======
      GENES: genes.zip
      CHEMICALS: chemicals.zip
      VARIANTS: variants.zip
      GUIDELINE_ANNOTATIONS: guidelineAnnotations.json.zip
      VARIANT_ANNOTATIONS: variantAnnotations.zip
      CLINICAL_ANNOTATIONS: clinicalAnnotations.zip
      CLINICAL_VARIANTS: clinicalVariants.zip
      DRUG_LABELS: drugLabels.zip
      RELATIONSHIPS: relationships.zip
>>>>>>> 55afe6b8
species:
  vertebrates:
    - id: hsapiens
      scientificName: Homo sapiens
      assemblies:
        - ensemblVersion: '110_38'
          name: GRCh38
        - ensemblVersion: '82_37'
          name: GRCh37
      data:
        - clinical_variants
        - conservation
        - gene
        - genome
        - missense_variation_functional_score
        - ontology
        - protein
        - refseq
        - regulation
        - repeats
        - variation_functional_score
        - splice_score
      shards:
        - collection: "variation"
          key:
            - chromosome
            - start
            - end
          rangeKey: "chromosome"
          zones:
            - name: "zone0"
              shardRanges:
                - minimum: "1"
                  maximum: "10"
                - minimum: "2"
                  maximum: "20"
                - minimum: "3"
                  maximum: "9"
            - name: "zone1"
              shardRanges:
                - minimum: "10"
                  maximum: "2"
                - minimum: "20"
                  maximum: "3"
                - minimum: "9"
                  maximum: "Z"
    - id: mmusculus
      scientificName: Mus musculus
      assemblies:
        - ensemblVersion: '82_38'
          name: GRCm38
      data:
        - genome
        - genome_info
        - gene
        - variation
        - regulation
        - protein
        - conservation
    - id: drerio
      scientificName: Danio rerio
      assemblies:
        - ensemblVersion: '82_10'
          name: GRCz10
      data:
        - genome
        - genome_info
        - gene
        - variation
        - protein
    - id: rnorvegicus
      scientificName: Rattus norvegicus
      assemblies:
        - ensemblVersion: '82_6'
          name: Rnor_6.0
      data:
        - genome
        - genome_info
        - gene
        - variation
        - protein
    - id: ptroglodytes
      scientificName: Pan troglodytes
      assemblies:
        - ensemblVersion: '82_214'
          name: CHIMP2.1.4
      data:
        - genome
        - genome_info
        - gene
        - variation
    - id: ggorilla
      scientificName: Gorilla gorilla
      assemblies:
        - ensemblVersion: '82_31'
          name: gorGor3.1
      data:
        - genome
        - genome_info
        - gene
    - id: csabaeus
      scientificName: Chlorocebus sabaeus
      assemblies:
        - ensemblVersion: '82_1'
          name: ChlSab1.1
      data:
        - genome
        - genome_info
        - gene
    - id: sscrofa
      scientificName: Sus scrofa
      assemblies:
        - ensemblVersion: '82_102'
          name: Sscrofa10.2
      data:
        - genome
        - genome_info
        - gene
        - variation
        - protein
    - id: cfamiliaris
      scientificName: Canis familiaris
      assemblies:
        - ensemblVersion: '82_31'
          name: CanFam3.1
      data:
        - genome
        - genome_info
        - gene
        - variation
  metazoa:
    - id: celegans
      scientificName: Caenorhabditis elegans
      assemblies:
        - ensemblVersion: '29_82_245'
          name: WBcel235
      data:
        - genome
        - genome_info
        - gene
        - variation
        - protein
    - id: dmelanogaster
      scientificName: Drosophila melanogaster
      assemblies:
        - ensemblVersion: '29_82_6'
          name: BDGP6
      data:
        - genome
        - genome_info
        - gene
        - variation
        - protein
    - id: agambiae
      scientificName: Anopheles gambiae
      assemblies:
        - ensemblVersion: '29_82_4'
          name: AgamP4
      data:
        - genome
        - genome_info
        - gene
        - variation
        - protein
  fungi:
    - id: scerevisiae
      scientificName: Saccharomyces cerevisiae
      assemblies:
        - ensemblVersion: '29_82_4'
          name: R64-1-1
      data:
        - genome
        - genome_info
        - gene
        - variation
        - protein
    - id: afumigatus
      scientificName: Aspergillus fumigatus
      assemblies:
        - ensemblVersion: '29_82_2'
          name: CADRE
      data:
        - genome
        - genome_info
        - gene
    - id: anidulans
      scientificName: Aspergillus nidulans
      assemblies:
        - ensemblVersion: '29_82_6'
          name: ASM1142v1
      data:
        - genome
        - genome_info
        - gene
  protist:
    - id: pfalciparum
      scientificName: Plasmodium falciparum
      assemblies:
        - ensemblVersion: '29_82_3'
          name: ASM276v1
      data:
        - genome
        - genome_info
        - gene
        - variation
        - protein
    - id: lmajor
      scientificName: Leishmania major
      assemblies:
        - ensemblVersion: '29_82_2'
          name: ASM272v2
      data:
        - genome
        - genome_info
        - gene
  plants:
    - id: athaliana
      scientificName: Arabidopsis thaliana
      assemblies:
        - ensemblVersion: '29_82_10'
          name: TAIR10
      data:
        - genome
        - genome_info
        - gene
        - variation
        - protein
    - id: osativa
      scientificName: Oryza sativa
      assemblies:
        - ensemblVersion: '29_82_7'
          name: IRGSP-1.0
      data:
        - genome
        - genome_info
        - gene
        - variation
    - id: gmax
      scientificName: Glycine max
      assemblies:
        - ensemblVersion: '29_82_1'
          name: V1.0
      data:
        - genome
        - genome_info
        - gene
    - id: vvinifera
      scientificName: Vitis vinifera
      assemblies:
        - ensemblVersion: '29_82_3'
          name: IGGP_12x
      data:
        - genome
        - genome_info
        - gene
        - variation
    - id: zmays
      scientificName: Zea mays
      assemblies:
        - ensemblVersion: '29_82_6'
          name: AGPv3
      data:
        - genome
        - genome_info
        - gene
        - variation
    - id: sbicolor
      scientificName: Sorghum bicolor
      assemblies:
        - ensemblVersion: '29_82_14'
          name: Sorbi1
      data:
        - genome
        - genome_info
        - gene
        - variation
    - id: slycopersicum
      scientificName: Solanum lycopersicum
      assemblies:
        - ensemblVersion: '29_82_250'
          name: GCA_000188115.2
      data:
        - genome
        - genome_info
        - gene
        - variation
  virus:
    - id: evirus
      scientificName: Ebola virus
      assemblies:
        - name: KM034562v1
      data:
        - genome
        - gene
  bacteria:
    - id: mpneumoniae
      scientificName: Mycoplasma pneumoniae M129
      assemblies:
        - ensemblVersion: '29_82_1'
          ensemblCollection: bacteria_0_collection
          name: ASM2734v1
      data:
        - genome
        - genome_info
        - gene
        - protein
    - id: ecoli
      scientificName: Escherichia coli
      assemblies:
        - ensemblVersion: '29_82_1'
          ensemblCollection: bacteria_91_collection
          name: HUSEC2011CHR1
      data:
        - genome
        - genome_info
        - gene
        - protein<|MERGE_RESOLUTION|>--- conflicted
+++ resolved
@@ -274,23 +274,6 @@
     host: https://api.pharmgkb.org/v1/download/file/data/
     version: v1
     files:
-<<<<<<< HEAD
-      - https://api.pharmgkb.org/v1/download/file/data/genes.zip
-      - https://api.pharmgkb.org/v1/download/file/data/chemicals.zip
-      - https://api.pharmgkb.org/v1/download/file/data/variants.zip
-      - https://api.pharmgkb.org/v1/download/file/data/guidelineAnnotations.json.zip
-      - https://api.pharmgkb.org/v1/download/file/data/variantAnnotations.zip
-      - https://api.pharmgkb.org/v1/download/file/data/clinicalAnnotations.zip
-      - https://api.pharmgkb.org/v1/download/file/data/clinicalVariants.zip
-      - https://api.pharmgkb.org/v1/download/file/data/drugLabels.zip
-      - https://api.pharmgkb.org/v1/download/file/data/relationships.zip
-  pgs:
-    host: https://www.pgscatalog.org/
-    sourceName: "PGS Catalog"
-    version: "Dec. 15, 2023"
-    files:
-      - https://ftp.ebi.ac.uk/pub/databases/spot/pgs/metadata/pgs_all_metadata_scores.csv
-=======
       GENES: genes.zip
       CHEMICALS: chemicals.zip
       VARIANTS: variants.zip
@@ -300,7 +283,11 @@
       CLINICAL_VARIANTS: clinicalVariants.zip
       DRUG_LABELS: drugLabels.zip
       RELATIONSHIPS: relationships.zip
->>>>>>> 55afe6b8
+pgs:
+  host: https://www.pgscatalog.org/
+  version: "Dec. 15, 2023"
+  files:
+    PGS_METADATA: https://ftp.ebi.ac.uk/pub/databases/spot/pgs/metadata/pgs_all_metadata_scores.csv
 species:
   vertebrates:
     - id: hsapiens
