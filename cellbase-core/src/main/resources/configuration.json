--- conflicted
+++ resolved
@@ -101,7 +101,6 @@
 		"clinvarEfoTerms": {
 			"host": "ftp://ftp.ebi.ac.uk/pub/databases/eva/ClinVar/2015/ClinVar_Traits_EFO_Names_260615.csv"
 		},
-<<<<<<< HEAD
 		"iarctp53": {
 			"host": "http://p53.iarc.fr/ajax/Zipper.ashx"
 		},
@@ -110,7 +109,7 @@
 		},
 		"docmVersion": {
 			"host": "http://docm.genome.wustl.edu"
-=======
+		},
 		"dgv": {
 			"host": "http://dgv.tcag.ca/v106/docs"
 		},
@@ -122,7 +121,6 @@
 		},
 		"genomicSuperDups": {
 			"host": "http://hgdownload.cse.ucsc.edu/goldenPath"
->>>>>>> 00f300a4
 		},
 		"gwasCatalog": {
 			"host": "ftp://ftp.ebi.ac.uk/pub/databases/gwas/releases/2016/09/28/gwas-catalog-associations.tsv"
@@ -171,13 +169,10 @@
 					"regulation",
 					"protein",
 					"conservation",
-<<<<<<< HEAD
-					"clinical_variants"
-=======
+					"clinical_variants",
 					"clinical",
 					"svs",
 					"repeats"
->>>>>>> 00f300a4
 				]
 			},
 			{
