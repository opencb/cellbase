{
	"version": "v4",
	"apiVersion": "v4.0",
	"wiki": "https://github.com/opencb/cellbase/wiki",
	"database": {
		"host": "${CELLBASE.DB.HOST}",
		"port": "${CELLBASE.DB.PORT}",
		"user": "${CELLBASE.DB.USER}",
		"password": "${CELLBASE.DB.PASSWORD}",
		"options": {
			"authenticationDatabase": "${CELLBASE.DB.MONGODB.AUTHENTICATIONDATABASE}",
			"readPreference": "${CELLBASE.DB.MONGODB.READPREFERENCE}",
			"replicaSet": "${CELLBASE.DB.MONGODB.REPLICASET}"
		}
	},
	"defaultOutdir": "/tmp",
	"download": {
		"ensembl": {
			"database": {
				"host": "ensembldb.ensembl.org",
				"port": 3306,
				"user": "anonymous",
				"password": ""
			},
			"libs": "${CELLBASE.ENSEMBL.LIBS}",
			"url": {
				"host": "ftp://ftp.ensembl.org/pub"
			}
		},
		"ensemblGenomes":{
			"database":{
				"host": "mysql-eg-publicsql.ebi.ac.uk",
				"port": 4157,
				"user": "anonymous",
				"password": ""
			},
			"libs": "${CELLBASE.ENSEMBL.LIBS}",
			"url":{
				"host":"ftp://ftp.ensemblgenomes.org/pub"
			}
		},
		"geneUniprotXref": {
			"host": "ftp://ftp.uniprot.org/pub/databases/uniprot/current_release/knowledgebase/idmapping/by_organism/"
		},
		"geneExpressionAtlas": {
			"host": "ftp://ftp.ebi.ac.uk/pub/databases/microarray/data/gxa/allgenes_updown_in_organism_part_2.0.14.tab.gz"
		},
		"mirbase": {
			"host": "ftp://mirbase.org/pub/mirbase/CURRENT/"
		},
		"targetScan": {
			"host": "http://hgdownload.cse.ucsc.edu/goldenPath/"
		},
		"miRTarBase": {
			"host": "http://mirtarbase.mbc.nctu.edu.tw/cache/download/4.5/"
		},
		"uniprot": {
			"host": "ftp://ftp.uniprot.org/pub/databases/uniprot/current_release/knowledgebase/complete/uniprot_sprot.xml.gz"
		},
		"intact": {
			"host": "ftp://ftp.ebi.ac.uk/pub/databases/intact/current/psimitab/intact.txt"
		},
		"interpro": {
			"host": "ftp://ftp.ebi.ac.uk/pub/databases/interpro/Current/protein2ipr.dat.gz"
		},
		"conservation": {
			"host": "ftp://hgdownload.cse.ucsc.edu/goldenPath/"
		},
		"gerp": {
			"host": "http://mendel.stanford.edu/SidowLab/downloads/gerp/hg19.GERP_scores.tar.gz"
		},
		"clinvar": {
			"host": "ftp://ftp.ncbi.nlm.nih.gov/pub/clinvar/xml/ClinVarFullRelease_2015-12.xml.gz"
		},
		"clinvarEfoTerms": {
			"host": "ftp://ftp.ebi.ac.uk/pub/databases/eva/ClinVar/ClinVar_Traits_EFO_Names_260615.csv"
		},
		"gwasCatalog": {
			"host": "http://www.ebi.ac.uk/gwas/api/search/downloads/full"
		},
		"dbsnp": {
			"host": "ftp://ftp.ncbi.nih.gov/snp/organisms/human_9606_b144_GRCh37p13/VCF/All_20150605.vcf.gz"
		},
		"hpo": {
			"host": "http://compbio.charite.de/hudson/job/hpo.annotations.monthly/lastStableBuild/artifact/annotation/ALL_SOURCES_ALL_FREQUENCIES_diseases_to_genes_to_phenotypes.txt"
		},
		"disgenet": {
			"host": "http://www.disgenet.org/ds/DisGeNET/results/all_gene_disease_associations.txt.gz"
		},
		"dgidb": {
			"host": "http://dgidb.genome.wustl.edu/downloads/interactions.tsv"
		},
		"cadd": {
			"host": "http://krishna.gs.washington.edu/download/CADD/v1.3/whole_genome_SNVs.tsv.gz"
		}
	},
<<<<<<< HEAD
	"clinvarSummary": {
	  "host": "ftp://ftp.ncbi.nlm.nih.gov/pub/clinvar/tab_delimited/variant_summary.txt.gz"
	},
	"clinvarEfoTerms": {
	  "host": "ftp://ftp.ebi.ac.uk/pub/databases/eva/ClinVar/ClinVar_Traits_EFO_Names_260615.csv"
	},
	"gwasCatalog": {
	  "host": "http://www.ebi.ac.uk/gwas/api/search/downloads/full"
	},
	"disgenet": {
	  "host": "http://www.disgenet.org/ds/DisGeNET/results/all_gene_disease_associations.tar.gz"
	},
	"dgidb": {
	  "host": "http://dgidb.genome.wustl.edu/downloads/interactions.tsv"
	}
  },
  "species":{
	"vertebrates":[
	  {
		"id":"hsapiens",
		"scientificName":"Homo sapiens",
		"assemblies":[
		  {
			"ensemblVersion":"75_37",
			"name":"GRCh37"
		  },
		  {
			"ensemblVersion":"79_38",
			"name":"GRCh38"
		  }
		],
		"data":[
		  "genome",
		  "gene",
		  "variation",
		  "regulation",
		  "protein",
		  "conservation",
		  "clinical",
		  "gene2disease"
		]
	  },
	  {
		"id":"mmusculus",
		"scientificName":"Mus musculus",
		"assemblies":[
		  {
			"ensemblVersion":"79_38",
			"name":"GRCm38"
		  }
		],
		"data":[
		  "genome",
		  "gene",
		  "variation",
		  "regulation",
		  "protein",
		  "conservation"
		]
	  },
	  {
		"id":"drerio",
		"scientificName":"Danio rerio",
		"assemblies":[
		  {
			"ensemblVersion":"79_9",
			"name":"Zv9"
		  }
		],
		"data":[
		  "genome",
		  "gene",
		  "variation",
		  "protein"
		]
	  },
	  {
		"id":"rnorvegicus",
		"scientificName":"Rattus norvegicus",
		"assemblies":[
		  {
			"ensemblVersion":"79_5",
			"name":"Rnor_5.0"
		  }
		],
		"data":[
		  "genome",
		  "gene",
		  "variation",
		  "protein"
		]
	  },
	  {
		"id":"ptroglodytes",
		"scientificName":"Pan troglodytes",
		"assemblies":[
		  {
			"ensemblVersion":"79_214",
			"name":"CHIMP2.1.4"
		  }
		],
		"data":[
		  "genome",
		  "gene",
		  "variation"
		]
	  },
	  {
		"id":"ggorilla",
		"scientificName":"Gorilla gorilla",
		"assemblies":[
		  {
			"ensemblVersion":"79_31",
			"name":"gorGor3.1"
		  }
		],
		"data":[
		  "genome",
		  "gene",
		  "variation"
		]
	  },
	  {
		"id":"pabelii",
		"scientificName":"Pongo abelii",
		"assemblies":[
		  {
			"ensemblVersion":"79_1",
			"name":"PPYG2"
		  }
		],
		"data":[
		  "genome",
		  "gene",
		  "variation"
		]
	  },
	  {
		"id":"mmulatta",
		"scientificName":"Macaca mulatta",
		"assemblies":[
		  {
			"ensemblVersion":"79_10",
			"name":"MMUL_1.0"
		  }
		],
		"data":[
		  "genome",
		  "gene",
		  "variation"
		]
	  },
	  {
		"id":"csabaeus",
		"scientificName":"Chlorocebus sabaeus",
		"assemblies":[
		  {
			"ensemblVersion":"79_1",
			"name":"ChlSab1.1"
		  }
		],
		"data":[
		  "genome",
		  "gene",
		  "variation"
		]
	  },
	  {
		"id":"sscrofa",
		"scientificName":"Sus scrofa",
		"assemblies":[
		  {
			"ensemblVersion":"79_102",
			"name":"Sscrofa10.2"
		  }
		],
		"data":[
		  "genome",
		  "gene",
		  "variation",
		  "protein"
		]
	  },
	  {
		"id":"cfamiliaris",
		"scientificName":"Canis familiaris",
		"assemblies":[
		  {
			"ensemblVersion":"79_31",
			"name":"CanFam3.1"
		  }
		],
		"data":[
		  "genome",
		  "gene",
		  "variation"
		]
	  },
	  {
		"id":"ecaballus",
		"scientificName":"Equus caballus",
		"assemblies":[
		  {
			"ensemblVersion":"79_2",
			"name":"EquCab2"
		  }
		],
		"data":[
		  "genome",
		  "gene",
		  "variation"
		]
	  },
	  {
		"id":"ocuniculus",
		"scientificName":"Oryctolagus cuniculus",
		"assemblies":[
		  {
			"ensemblVersion":"79_2",
			"name":"oryCun2.0"
		  }
		],
		"data":[
		  "genome",
		  "gene",
		  "variation"
		]
	  },
	  {
		"id":"ggallus",
		"scientificName":"Gallus gallus",
		"assemblies":[
		  {
			"ensemblVersion":"79_4",
			"name":"Galgal4"
		  }
		],
		"data":[
		  "genome",
		  "gene",
		  "variation"
=======
	"species":{
		"vertebrates":[
			{
				"id":"hsapiens",
				"scientificName":"Homo sapiens",
				"assemblies":[
					{
						"ensemblVersion":"82_37",
						"name":"GRCh37"
					},
					{
						"ensemblVersion":"82_38",
						"name":"GRCh38"
					}
				],
				"data":[
					"genome",
					"gene",
					"gene_disease_association",
					"variation",
					"variation_functional_score",
					"regulation",
					"protein",
					"conservation",
					"clinical"
				]
			},
			{
				"id":"mmusculus",
				"scientificName":"Mus musculus",
				"assemblies":[
					{
						"ensemblVersion":"82_38",
						"name":"GRCm38"
					}
				],
				"data":[
					"genome",
					"gene",
					"variation",
					"regulation",
					"protein",
					"conservation"
				]
			},
			{
				"id":"drerio",
				"scientificName":"Danio rerio",
				"assemblies":[
					{
						"ensemblVersion":"82_10",
						"name":"GRCz10"
					}
				],
				"data":[
					"genome",
					"gene",
					"variation",
					"protein"
				]
			},
			{
				"id":"rnorvegicus",
				"scientificName":"Rattus norvegicus",
				"assemblies":[
					{
						"ensemblVersion":"82_6",
						"name":"Rnor_6.0"
					}
				],
				"data":[
					"genome",
					"gene",
					"variation",
					"protein"
				]
			},
			{
				"id":"ptroglodytes",
				"scientificName":"Pan troglodytes",
				"assemblies":[
					{
						"ensemblVersion":"82_214",
						"name":"CHIMP2.1.4"
					}
				],
				"data":[
					"genome",
					"gene",
					"variation"
				]
			},
			{
				"id":"ggorilla",
				"scientificName":"Gorilla gorilla",
				"assemblies":[
					{
						"ensemblVersion":"82_31",
						"name":"gorGor3.1"
					}
				],
				"data":[
					"genome",
					"gene",
					"variation"
				]
			},
			{
				"id":"pabelii",
				"scientificName":"Pongo abelii",
				"assemblies":[
					{
						"ensemblVersion":"82_1",
						"name":"PPYG2"
					}
				],
				"data":[
					"genome",
					"gene",
					"variation"
				]
			},
			{
				"id":"mmulatta",
				"scientificName":"Macaca mulatta",
				"assemblies":[
					{
						"ensemblVersion":"82_10",
						"name":"MMUL_1"
					}
				],
				"data":[
					"genome",
					"gene",
					"variation"
				]
			},
			{
				"id":"csabaeus",
				"scientificName":"Chlorocebus sabaeus",
				"assemblies":[
					{
						"ensemblVersion":"82_1",
						"name":"ChlSab1.1"
					}
				],
				"data":[
					"genome",
					"gene",
					"variation"
				]
			},
			{
				"id":"sscrofa",
				"scientificName":"Sus scrofa",
				"assemblies":[
					{
						"ensemblVersion":"82_102",
						"name":"Sscrofa10.2"
					}
				],
				"data":[
					"genome",
					"gene",
					"variation",
					"protein"
				]
			},
			{
				"id":"cfamiliaris",
				"scientificName":"Canis familiaris",
				"assemblies":[
					{
						"ensemblVersion":"82_31",
						"name":"CanFam3.1"
					}
				],
				"data":[
					"genome",
					"gene",
					"variation"
				]
			},
			{
				"id":"ecaballus",
				"scientificName":"Equus caballus",
				"assemblies":[
					{
						"ensemblVersion":"82_2",
						"name":"EquCab2"
					}
				],
				"data":[
					"genome",
					"gene",
					"variation"
				]
			},
			{
				"id":"ocuniculus",
				"scientificName":"Oryctolagus cuniculus",
				"assemblies":[
					{
						"ensemblVersion":"82_2",
						"name":"OryCun2.0"
					}
				],
				"data":[
					"genome",
					"gene",
					"variation"
				]
			},
			{
				"id":"ggallus",
				"scientificName":"Gallus gallus",
				"assemblies":[
					{
						"ensemblVersion":"82_4",
						"name":"Galgal4"
					}
				],
				"data":[
					"genome",
					"gene",
					"variation"
				]
			},
			{
				"id":"btaurus",
				"scientificName":"Bos taurus",
				"assemblies":[
					{
						"ensemblVersion":"82_31",
						"name":"UMD3.1"
					}
				],
				"data":[
					"genome",
					"gene",
					"variation"
				]
			},
			{
				"id":"fcatus",
				"scientificName":"Felis catus",
				"assemblies":[
					{
						"ensemblVersion":"82_62",
						"name":"Felis_catus_6.2"
					}
				],
				"data":[
					"genome",
					"gene",
					"variation"
				]
			},
			{
				"id":"cintestinalis",
				"scientificName":"Ciona intestinalis",
				"assemblies":[
					{
						"ensemblVersion":"82_3",
						"name":"KH"
					}
				],
				"data":[
					"genome",
					"gene",
					"variation"
				]
			},
			{
				"id":"oaries",
				"scientificName":"Ovis aries",
				"assemblies":[
					{
						"ensemblVersion":"82_31",
						"name":"Oar_v3.1"
					}
				],
				"data":[
					"genome",
					"gene",
					"variation"
				]
			},
			{
				"id":"olatipes",
				"scientificName":"Oryzias latipes",
				"assemblies":[
					{
						"ensemblVersion":"82_1",
						"name":"HdrR"
					}
				],
				"data":[
					"genome",
					"gene",
					"variation"
				]
			},
			{
				"id":"ttruncatus",
				"scientificName":"Tursiops truncatus",
				"assemblies":[
					{
						"ensemblVersion":"82_1",
						"name":"turTru1"
					}
				],
				"data":[
					"genome",
					"gene",
					"variation"
				]
			},
			{
				"id":"lafricana",
				"scientificName":"Loxodonta africana",
				"assemblies":[
					{
						"ensemblVersion":"82_3",
						"name":"Loxafr3.0"
					}
				],
				"data":[
					"genome",
					"gene",
					"variation"
				]
			},
			{
				"id":"aplatyrhynchos",
				"scientificName":"Anas platyrhynchos",
				"assemblies":[
					{
						"ensemblVersion":"82_1",
						"name":"BGI_duck_1.0"
					}
				],
				"data":[
					"genome",
					"gene",
					"variation"
				]
			}
		],
		"metazoa":[
			{
				"id":"celegans",
				"scientificName":"Caenorhabditis elegans",
				"assemblies":[
					{
						"ensemblVersion":"29_82_245",
						"name":"WBcel235"
					}
				],
				"data":[
					"genome",
					"gene",
					"variation",
					"protein"
				]
			},
			{
				"id":"dmelanogaster",
				"scientificName":"Drosophila melanogaster",
				"assemblies":[
					{
						"ensemblVersion":"29_82_6",
						"name":"BDGP6"
					}
				],
				"data":[
					"genome",
					"gene",
					"variation",
					"protein"
				]
			},
			{
				"id":"dsimulans",
				"scientificName":"Drosophila simulans",
				"assemblies":[
					{
						"ensemblVersion":"29_82_1",
						"name":"GCA_000259055.1"
					}
				],
				"data":[
					"genome",
					"gene",
					"variation"
				]
			},
			{
				"id":"agambiae",
				"scientificName":"Anopheles gambiae",
				"assemblies":[
					{
						"ensemblVersion":"29_82_4",
						"name":"AgamP4"
					}
				],
				"data":[
					"genome",
					"gene",
					"variation",
					"protein"
				]
			},
			{
				"id":"bmori",
				"scientificName":"Bombyx mori",
				"assemblies":[
					{
						"ensemblVersion":"29_82_1",
						"name":"GCA_000151625.1"
					}
				],
				"data":[
					"genome",
					"gene",
					"variation"
				]
			}
		],
		"fungi":[
			{
				"id":"scerevisiae",
				"scientificName":"Saccharomyces cerevisiae",
				"assemblies":[
					{
						"ensemblVersion":"29_82_4",
						"name":"R64-1-1"
					}
				],
				"data":[
					"genome",
					"gene",
					"variation",
					"protein"
				]
			},
			{
				"id":"spombe",
				"scientificName":"Schizosaccharomyces pombe",
				"assemblies":[
					{
						"ensemblVersion":"29_82_2",
						"name":"ASM294v2"
					}
				],
				"data":[
					"genome",
					"gene",
					"variation"
				]
			},
			{
				"id":"afumigatus",
				"scientificName":"Aspergillus fumigatus",
				"assemblies":[
					{
						"ensemblVersion":"29_82_2",
						"name":"CADRE"
					}
				],
				"data":[
					"genome",
					"gene",
					"variation"
				]
			},
			{
				"id":"aniger",
				"scientificName":"Aspergillus niger",
				"assemblies":[
					{
						"ensemblVersion":"29_82_1",
						"name":"CADRE"
					}
				],
				"data":[
					"genome",
					"gene",
					"variation"
				]
			},
			{
				"id":"anidulans",
				"scientificName":"Aspergillus nidulans",
				"assemblies":[
					{
						"ensemblVersion":"29_82_6",
						"name":"ASM1142v1"
					}
				],
				"data":[
					"genome",
					"gene",
					"variation"
				]
			},
			{
				"id":"moryzae",
				"scientificName":"Magnaporthe oryzae",
				"assemblies":[
					{
						"ensemblVersion":"29_82_8",
						"name":"MG8"
					}
				],
				"data":[
					"genome",
					"gene",
					"variation"
				]
			}
		],
		"protist":[
			{
				"id":"pfalciparum",
				"scientificName":"Plasmodium falciparum",
				"assemblies":[
					{
						"ensemblVersion":"29_82_3",
						"name":"ASM276v1"
					}
				],
				"data":[
					"genome",
					"gene",
					"variation",
					"protein"
				]
			},
			{
				"id":"lmajor",
				"scientificName":"Leishmania major",
				"assemblies":[
					{
						"ensemblVersion":"29_82_2",
						"name":"ASM272v2"
					}
				],
				"data":[
					"genome",
					"gene",
					"variation"
				]
			},
			{
				"id":"ddiscoideum",
				"scientificName":"Dictyostelium discoideum",
				"assemblies":[
					{
						"ensemblVersion":"29_82_1",
						"name":"dictybase.01"
					}
				],
				"data":[
					"genome",
					"gene",
					"variation"
				]
			},
			{
				"id":"glamblia",
				"scientificName":"Giardia lamblia",
				"assemblies":[
					{
						"ensemblVersion":"29_82_1",
						"name":"GCA_000002435.1"
					}
				],
				"data":[
					"genome",
					"gene",
					"variation"
				]
			},
			{
				"id":"pultimum",
				"scientificName":"Pythium ultimum",
				"assemblies":[
					{
						"ensemblVersion":"29_82_1",
						"name":"pug"
					}
				],
				"data":[
					"genome",
					"gene",
					"variation"
				]
			}
		],
		"plants":[
			{
				"id":"athaliana",
				"scientificName":"Arabidopsis thaliana",
				"assemblies":[
					{
						"ensemblVersion":"29_82_10",
						"name":"TAIR10"
					}
				],
				"data":[
					"genome",
					"gene",
					"variation",
					"protein"
				]
			},
			{
				"id":"alyrata",
				"scientificName":"Arabidopsis lyrata",
				"assemblies":[
					{
						"ensemblVersion":"29_82_10",
						"name":"v.1.0"
					}
				],
				"data":[
					"genome",
					"gene",
					"variation"
				]
			},
			{
				"id":"osativa",
				"scientificName":"Oryza sativa",
				"assemblies":[
					{
						"ensemblVersion":"29_82_7",
						"name":"IRGSP-1.0"
					}
				],
				"data":[
					"genome",
					"gene",
					"variation"
				]
			},
			{
				"id":"gmax",
				"scientificName":"Glycine max",
				"assemblies":[
					{
						"ensemblVersion":"29_82_1",
						"name":"V1.0"
					}
				],
				"data":[
					"genome",
					"gene",
					"variation"
				]
			},
			{
				"id":"vvinifera",
				"scientificName":"Vitis vinifera",
				"assemblies":[
					{
						"ensemblVersion":"29_82_3",
						"name":"IGGP_12x"
					}
				],
				"data":[
					"genome",
					"gene",
					"variation"
				]
			},
			{
				"id":"zmays",
				"scientificName":"Zea mays",
				"assemblies":[
					{
						"ensemblVersion":"29_82_6",
						"name":"AGPv3"
					}
				],
				"data":[
					"genome",
					"gene",
					"variation"
				]
			},
			{
				"id":"hvulgare",
				"scientificName":"Hordeum vulgare",
				"assemblies":[
					{
						"ensemblVersion":"29_82_2",
						"name":"082214v1"
					}
				],
				"data":[
					"genome",
					"gene",
					"variation"
				]
			},
			{
				"id":"sbicolor",
				"scientificName":"Sorghum bicolor",
				"assemblies":[
					{
						"ensemblVersion":"29_82_14",
						"name":"Sorbi1"
					}
				],
				"data":[
					"genome",
					"gene",
					"variation"
				]
			},
			{
				"id":"slycopersicum",
				"scientificName":"Solanum lycopersicum",
				"assemblies":[
					{
						"ensemblVersion":"29_82_250",
						"name":"GCA_000188115.2"
					}
				],
				"data":[
					"genome",
					"gene",
					"variation"
				]
			},
			{
				"id":"stuberosum",
				"scientificName":"Solanum tuberosum",
				"assemblies":[
					{
						"ensemblVersion":"29_82_4",
						"name":"3.0"
					}
				],
				"data":[
					"genome",
					"gene",
					"variation"
				]
			}
>>>>>>> 7500bb2b
		]
	}
}<|MERGE_RESOLUTION|>--- conflicted
+++ resolved
@@ -72,6 +72,9 @@
 		"clinvar": {
 			"host": "ftp://ftp.ncbi.nlm.nih.gov/pub/clinvar/xml/ClinVarFullRelease_2015-12.xml.gz"
 		},
+                "clinvarSummary": {
+                        "host": "ftp://ftp.ncbi.nlm.nih.gov/pub/clinvar/tab_delimited/variant_summary.txt.gz"
+                },
 		"clinvarEfoTerms": {
 			"host": "ftp://ftp.ebi.ac.uk/pub/databases/eva/ClinVar/ClinVar_Traits_EFO_Names_260615.csv"
 		},
@@ -94,249 +97,6 @@
 			"host": "http://krishna.gs.washington.edu/download/CADD/v1.3/whole_genome_SNVs.tsv.gz"
 		}
 	},
-<<<<<<< HEAD
-	"clinvarSummary": {
-	  "host": "ftp://ftp.ncbi.nlm.nih.gov/pub/clinvar/tab_delimited/variant_summary.txt.gz"
-	},
-	"clinvarEfoTerms": {
-	  "host": "ftp://ftp.ebi.ac.uk/pub/databases/eva/ClinVar/ClinVar_Traits_EFO_Names_260615.csv"
-	},
-	"gwasCatalog": {
-	  "host": "http://www.ebi.ac.uk/gwas/api/search/downloads/full"
-	},
-	"disgenet": {
-	  "host": "http://www.disgenet.org/ds/DisGeNET/results/all_gene_disease_associations.tar.gz"
-	},
-	"dgidb": {
-	  "host": "http://dgidb.genome.wustl.edu/downloads/interactions.tsv"
-	}
-  },
-  "species":{
-	"vertebrates":[
-	  {
-		"id":"hsapiens",
-		"scientificName":"Homo sapiens",
-		"assemblies":[
-		  {
-			"ensemblVersion":"75_37",
-			"name":"GRCh37"
-		  },
-		  {
-			"ensemblVersion":"79_38",
-			"name":"GRCh38"
-		  }
-		],
-		"data":[
-		  "genome",
-		  "gene",
-		  "variation",
-		  "regulation",
-		  "protein",
-		  "conservation",
-		  "clinical",
-		  "gene2disease"
-		]
-	  },
-	  {
-		"id":"mmusculus",
-		"scientificName":"Mus musculus",
-		"assemblies":[
-		  {
-			"ensemblVersion":"79_38",
-			"name":"GRCm38"
-		  }
-		],
-		"data":[
-		  "genome",
-		  "gene",
-		  "variation",
-		  "regulation",
-		  "protein",
-		  "conservation"
-		]
-	  },
-	  {
-		"id":"drerio",
-		"scientificName":"Danio rerio",
-		"assemblies":[
-		  {
-			"ensemblVersion":"79_9",
-			"name":"Zv9"
-		  }
-		],
-		"data":[
-		  "genome",
-		  "gene",
-		  "variation",
-		  "protein"
-		]
-	  },
-	  {
-		"id":"rnorvegicus",
-		"scientificName":"Rattus norvegicus",
-		"assemblies":[
-		  {
-			"ensemblVersion":"79_5",
-			"name":"Rnor_5.0"
-		  }
-		],
-		"data":[
-		  "genome",
-		  "gene",
-		  "variation",
-		  "protein"
-		]
-	  },
-	  {
-		"id":"ptroglodytes",
-		"scientificName":"Pan troglodytes",
-		"assemblies":[
-		  {
-			"ensemblVersion":"79_214",
-			"name":"CHIMP2.1.4"
-		  }
-		],
-		"data":[
-		  "genome",
-		  "gene",
-		  "variation"
-		]
-	  },
-	  {
-		"id":"ggorilla",
-		"scientificName":"Gorilla gorilla",
-		"assemblies":[
-		  {
-			"ensemblVersion":"79_31",
-			"name":"gorGor3.1"
-		  }
-		],
-		"data":[
-		  "genome",
-		  "gene",
-		  "variation"
-		]
-	  },
-	  {
-		"id":"pabelii",
-		"scientificName":"Pongo abelii",
-		"assemblies":[
-		  {
-			"ensemblVersion":"79_1",
-			"name":"PPYG2"
-		  }
-		],
-		"data":[
-		  "genome",
-		  "gene",
-		  "variation"
-		]
-	  },
-	  {
-		"id":"mmulatta",
-		"scientificName":"Macaca mulatta",
-		"assemblies":[
-		  {
-			"ensemblVersion":"79_10",
-			"name":"MMUL_1.0"
-		  }
-		],
-		"data":[
-		  "genome",
-		  "gene",
-		  "variation"
-		]
-	  },
-	  {
-		"id":"csabaeus",
-		"scientificName":"Chlorocebus sabaeus",
-		"assemblies":[
-		  {
-			"ensemblVersion":"79_1",
-			"name":"ChlSab1.1"
-		  }
-		],
-		"data":[
-		  "genome",
-		  "gene",
-		  "variation"
-		]
-	  },
-	  {
-		"id":"sscrofa",
-		"scientificName":"Sus scrofa",
-		"assemblies":[
-		  {
-			"ensemblVersion":"79_102",
-			"name":"Sscrofa10.2"
-		  }
-		],
-		"data":[
-		  "genome",
-		  "gene",
-		  "variation",
-		  "protein"
-		]
-	  },
-	  {
-		"id":"cfamiliaris",
-		"scientificName":"Canis familiaris",
-		"assemblies":[
-		  {
-			"ensemblVersion":"79_31",
-			"name":"CanFam3.1"
-		  }
-		],
-		"data":[
-		  "genome",
-		  "gene",
-		  "variation"
-		]
-	  },
-	  {
-		"id":"ecaballus",
-		"scientificName":"Equus caballus",
-		"assemblies":[
-		  {
-			"ensemblVersion":"79_2",
-			"name":"EquCab2"
-		  }
-		],
-		"data":[
-		  "genome",
-		  "gene",
-		  "variation"
-		]
-	  },
-	  {
-		"id":"ocuniculus",
-		"scientificName":"Oryctolagus cuniculus",
-		"assemblies":[
-		  {
-			"ensemblVersion":"79_2",
-			"name":"oryCun2.0"
-		  }
-		],
-		"data":[
-		  "genome",
-		  "gene",
-		  "variation"
-		]
-	  },
-	  {
-		"id":"ggallus",
-		"scientificName":"Gallus gallus",
-		"assemblies":[
-		  {
-			"ensemblVersion":"79_4",
-			"name":"Galgal4"
-		  }
-		],
-		"data":[
-		  "genome",
-		  "gene",
-		  "variation"
-=======
 	"species":{
 		"vertebrates":[
 			{
@@ -1089,7 +849,6 @@
 					"variation"
 				]
 			}
->>>>>>> 7500bb2b
 		]
 	}
 }