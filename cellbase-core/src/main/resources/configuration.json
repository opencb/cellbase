--- conflicted
+++ resolved
@@ -97,12 +97,9 @@
 		},
 		"clinvarEfoTerms": {
 			"host": "ftp://ftp.ebi.ac.uk/pub/databases/eva/ClinVar/2015/ClinVar_Traits_EFO_Names_260615.csv"
-<<<<<<< HEAD
 		},
 		"iarctp53": {
 			"host": "http://p53.iarc.fr/ajax/Zipper.ashx"
-=======
->>>>>>> ed014ccd
 		},
 		"gwasCatalog": {
 			"host": "ftp://ftp.ebi.ac.uk/pub/databases/gwas/releases/2016/09/28/gwas-catalog-associations.tsv"
