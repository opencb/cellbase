--- conflicted
+++ resolved
@@ -98,10 +98,9 @@
 		"clinvarEfoTerms": {
 			"host": "ftp://ftp.ebi.ac.uk/pub/databases/eva/ClinVar/2015/ClinVar_Traits_EFO_Names_260615.csv"
 		},
-<<<<<<< HEAD
 		"dgv": {
 			"host": "http://dgv.tcag.ca/v106/docs"
-=======
+		},
 		"simpleRepeats": {
 			"host": "http://hgdownload.cse.ucsc.edu/goldenPath"
 		},
@@ -110,7 +109,6 @@
 		},
 		"genomicSuperDups": {
 			"host": "http://hgdownload.cse.ucsc.edu/goldenPath"
->>>>>>> 0f77622e
 		},
 		"gwasCatalog": {
 			"host": "ftp://ftp.ebi.ac.uk/pub/databases/gwas/releases/2016/09/28/gwas-catalog-associations.tsv"
@@ -160,11 +158,8 @@
 					"protein",
 					"conservation",
 					"clinical",
-<<<<<<< HEAD
-					"svs"
-=======
+					"svs",
 					"repeats"
->>>>>>> 0f77622e
 				]
 			},
 			{
