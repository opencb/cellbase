<?xml version="1.0" encoding="UTF-8"?>
<project xmlns="http://maven.apache.org/POM/4.0.0"
         xmlns:xsi="http://www.w3.org/2001/XMLSchema-instance"
         xsi:schemaLocation="http://maven.apache.org/POM/4.0.0 http://maven.apache.org/xsd/maven-4.0.0.xsd">
    <modelVersion>4.0.0</modelVersion>
    <parent>
        <groupId>org.opencb.cellbase</groupId>
        <artifactId>cellbase</artifactId>
        <version>4.0.0-SNAPSHOT</version>
        <relativePath>../pom.xml</relativePath>
    </parent>

    <artifactId>cellbase-core</artifactId>
    <version>${cellbase.version}</version>
    <packaging>jar</packaging>

    <dependencies>
        <dependency>
            <groupId>org.opencb.biodata</groupId>
            <artifactId>biodata-formats</artifactId>
        </dependency>
        <dependency>
<<<<<<< HEAD
            <groupId>org.opencb.commons</groupId>
            <artifactId>commons-datastore-core</artifactId>
=======
            <groupId>org.opencb.biodata</groupId>
            <artifactId>biodata-tools</artifactId>
        </dependency>
        <dependency>
            <groupId>org.opencb.datastore</groupId>
            <artifactId>datastore-core</artifactId>
>>>>>>> 17cf359e
        </dependency>

        <dependency>
            <groupId>org.slf4j</groupId>
            <artifactId>slf4j-api</artifactId>
        </dependency>
        <dependency>
            <groupId>org.slf4j</groupId>
            <artifactId>slf4j-simple</artifactId>
        </dependency>
        <dependency>
            <groupId>com.fasterxml.jackson.core</groupId>
            <artifactId>jackson-databind</artifactId>
	    </dependency>
        <dependency>
            <groupId>org.glassfish.jersey.core</groupId>
            <artifactId>jersey-client</artifactId>
        </dependency>
        <dependency>
            <groupId>org.rocksdb</groupId>
            <artifactId>rocksdbjni</artifactId>
        </dependency>
        <dependency>
            <groupId>junit</groupId>
            <artifactId>junit</artifactId>
            <scope>test</scope>
        </dependency>
    </dependencies>

    <build>
        <resources>
            <resource>
                <directory>src/main/resources</directory>
                <filtering>true</filtering>
                <includes>
                    <include>configuration.json</include>
                </includes>
            </resource>
        </resources>
    </build>
</project><|MERGE_RESOLUTION|>--- conflicted
+++ resolved
@@ -20,17 +20,12 @@
             <artifactId>biodata-formats</artifactId>
         </dependency>
         <dependency>
-<<<<<<< HEAD
             <groupId>org.opencb.commons</groupId>
             <artifactId>commons-datastore-core</artifactId>
-=======
+        </dependency>
+        <dependency>
             <groupId>org.opencb.biodata</groupId>
             <artifactId>biodata-tools</artifactId>
-        </dependency>
-        <dependency>
-            <groupId>org.opencb.datastore</groupId>
-            <artifactId>datastore-core</artifactId>
->>>>>>> 17cf359e
         </dependency>
 
         <dependency>
@@ -44,7 +39,7 @@
         <dependency>
             <groupId>com.fasterxml.jackson.core</groupId>
             <artifactId>jackson-databind</artifactId>
-	    </dependency>
+        </dependency>
         <dependency>
             <groupId>org.glassfish.jersey.core</groupId>
             <artifactId>jersey-client</artifactId>
