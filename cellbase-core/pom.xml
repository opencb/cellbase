<?xml version="1.0" encoding="UTF-8"?>
<project xmlns="http://maven.apache.org/POM/4.0.0"
         xmlns:xsi="http://www.w3.org/2001/XMLSchema-instance"
         xsi:schemaLocation="http://maven.apache.org/POM/4.0.0 http://maven.apache.org/xsd/maven-4.0.0.xsd">
    <modelVersion>4.0.0</modelVersion>
    <parent>
        <groupId>org.opencb.cellbase</groupId>
        <artifactId>cellbase</artifactId>
<<<<<<< HEAD
        <version>4.12.0-SNAPSHOT</version>
=======
        <version>4.11.1</version>
>>>>>>> b96d74b7
        <relativePath>../pom.xml</relativePath>
    </parent>

    <artifactId>cellbase-core</artifactId>
    <version>${cellbase.version}</version>
    <packaging>jar</packaging>

    <dependencies>
        <dependency>
            <groupId>org.opencb.commons</groupId>
            <artifactId>commons-datastore-core</artifactId>
        </dependency>
        <dependency>
            <groupId>org.opencb.biodata</groupId>
            <artifactId>biodata-tools</artifactId>
        </dependency>
        <dependency>
            <groupId>org.eclipse.jetty</groupId>
            <artifactId>jetty-util-ajax</artifactId>
        </dependency>
        <dependency>
            <groupId>org.glassfish.jersey.core</groupId>
            <artifactId>jersey-client</artifactId>
        </dependency>
        <dependency>
            <groupId>org.apache.logging.log4j</groupId>
            <artifactId>log4j-slf4j-impl</artifactId>
        </dependency>

        <dependency>
            <groupId>junit</groupId>
            <artifactId>junit</artifactId>
            <scope>test</scope>
        </dependency>
    </dependencies>

    <build>
        <resources>
            <resource>
                <directory>src/main/resources</directory>
                <filtering>true</filtering>
                <includes>
                    <include>configuration.json</include>
                    <include>git.properties</include>
                    <include>log4j2.xml</include>
                    <include>log4j2.file.xml</include>
                </includes>
            </resource>
        </resources>

        <extensions>
            <extension>
                <groupId>kr.motd.maven</groupId>
                <artifactId>os-maven-plugin</artifactId>
                <version>1.4.0.Final</version>
            </extension>
        </extensions>
        <plugins>
            <plugin>
                <groupId>pl.project13.maven</groupId>
                <artifactId>git-commit-id-plugin</artifactId>
                <version>2.2.0</version>
                <executions>
                    <execution>
                        <goals>
                            <goal>revision</goal>
                        </goals>
                    </execution>
                </executions>

                <configuration>
                    <!-- ... -->

                    <!-- this is false by default, forces the plugin to generate the git.properties file -->
                    <generateGitPropertiesFile>true</generateGitPropertiesFile>

                    <!-- The path for the to be generated properties file, it's relative to ${project.basedir} -->
                    <generateGitPropertiesFilename>src/main/resources/git.properties</generateGitPropertiesFilename>
                    <gitDescribe>

                        <!-- don't generate the describe property -->
                        <skip>false</skip>

                        <!--
                            if no tag was found "near" this commit, just print the commit's id instead,
                            helpful when you always expect this field to be not-empty
                        -->
                        <always>false</always>
                        <!--
                             how many chars should be displayed as the commit object id?
                             7 is git's default,
                             0 has a special meaning (see end of this README.md),
                             and 40 is the maximum value here
                        -->
                        <abbrev>7</abbrev>

                        <!-- when the build is triggered while the repo is in "dirty state", append this suffix -->
                        <dirty>-DEV</dirty>

                        <!-- Only consider tags matching the given pattern. This can be used to avoid leaking private tags from the repository. -->
                        <match>*</match>

                        <!--
                             always print using the "tag-commits_from_tag-g_commit_id-maybe_dirty" format, even if "on" a tag.
                             The distance will always be 0 if you're "on" the tag.
                        -->
                        <forceLongFormat>false</forceLongFormat>
                    </gitDescribe>
                </configuration>

            </plugin>

            <plugin>
                <groupId>org.xolstice.maven.plugins</groupId>
                <artifactId>protobuf-maven-plugin</artifactId>
                <version>0.5.0</version>
                <configuration>
                    <!--
                      The version of protoc must match protobuf-java. If you don't depend on
                      protobuf-java directly, you will be transitively depending on the
                      protobuf-java version that grpc depends on.
                    -->
                    <protocArtifact>com.google.protobuf:protoc:${protobuf.version}:exe:${os.detected.classifier}</protocArtifact>
                    <pluginId>grpc-java</pluginId>
                    <pluginArtifact>io.grpc:protoc-gen-grpc-java:${grpc.version}:exe:${os.detected.classifier}</pluginArtifact>
                    <!--<protoSourceRoot>src/main/resources/</protoSourceRoot>-->
                </configuration>
                <executions>
                    <execution>
                        <goals>
                            <goal>compile</goal>
                            <goal>compile-custom</goal>
                        </goals>
                    </execution>
                </executions>
            </plugin>
        </plugins>
    </build>
</project><|MERGE_RESOLUTION|>--- conflicted
+++ resolved
@@ -6,11 +6,7 @@
     <parent>
         <groupId>org.opencb.cellbase</groupId>
         <artifactId>cellbase</artifactId>
-<<<<<<< HEAD
         <version>4.12.0-SNAPSHOT</version>
-=======
-        <version>4.11.1</version>
->>>>>>> b96d74b7
         <relativePath>../pom.xml</relativePath>
     </parent>
 
