--- conflicted
+++ resolved
@@ -6,11 +6,7 @@
     <parent>
         <groupId>org.opencb.cellbase</groupId>
         <artifactId>cellbase</artifactId>
-<<<<<<< HEAD
-        <version>5.2.1</version>
-=======
-        <version>5.1.5-SNAPSHOT</version>
->>>>>>> a99d0f97
+        <version>5.2.2</version>
         <relativePath>../pom.xml</relativePath>
     </parent>
 
