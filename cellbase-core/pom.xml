<?xml version="1.0" encoding="UTF-8"?>
<project xmlns="http://maven.apache.org/POM/4.0.0"
         xmlns:xsi="http://www.w3.org/2001/XMLSchema-instance"
         xsi:schemaLocation="http://maven.apache.org/POM/4.0.0 http://maven.apache.org/xsd/maven-4.0.0.xsd">
    <modelVersion>4.0.0</modelVersion>
    <parent>
        <groupId>org.opencb.cellbase</groupId>
        <artifactId>cellbase</artifactId>
        <version>4.5.0-rc</version>
        <relativePath>../pom.xml</relativePath>
    </parent>

    <artifactId>cellbase-core</artifactId>
    <version>${cellbase.version}</version>
    <packaging>jar</packaging>

    <dependencies>
        <dependency>
            <groupId>org.opencb.commons</groupId>
            <artifactId>commons-datastore-core</artifactId>
        </dependency>
        <dependency>
            <groupId>org.opencb.biodata</groupId>
            <artifactId>biodata-tools</artifactId>
        </dependency>

        <dependency>
<<<<<<< HEAD
            <groupId>org.slf4j</groupId>
            <artifactId>slf4j-api</artifactId>
        </dependency>
        <dependency>
            <groupId>org.slf4j</groupId>
            <artifactId>slf4j-simple</artifactId>
        </dependency>
        <dependency>
            <groupId>com.fasterxml.jackson.core</groupId>
            <artifactId>jackson-databind</artifactId>
        </dependency>
        <dependency>
            <groupId>com.fasterxml.jackson.dataformat</groupId>
            <artifactId>jackson-dataformat-yaml</artifactId>
        </dependency>
        <dependency>
=======
>>>>>>> f64edef6
            <groupId>org.glassfish.jersey.core</groupId>
            <artifactId>jersey-client</artifactId>
        </dependency>
        <dependency>
            <groupId>org.redisson</groupId>
            <artifactId>redisson</artifactId>
            <version>2.2.0</version>
        </dependency>
        <dependency>
            <groupId>com.esotericsoftware.kryo</groupId>
            <artifactId>kryo</artifactId>
            <version>2.23.0</version>
        </dependency>
        <dependency>
            <groupId>commons-codec</groupId>
            <artifactId>commons-codec</artifactId>
            <version>1.10</version>
        </dependency>
        <dependency>
            <groupId>junit</groupId>
            <artifactId>junit</artifactId>
            <scope>test</scope>
        </dependency>
    </dependencies>

    <build>
        <resources>
            <resource>
                <directory>src/main/resources</directory>
                <filtering>true</filtering>
                <includes>
                    <include>configuration.json</include>
                    <include>git.properties</include>
                </includes>
            </resource>
        </resources>
        <plugins>
            <plugin>
                <groupId>pl.project13.maven</groupId>
                <artifactId>git-commit-id-plugin</artifactId>
                <version>2.2.0</version>
                <executions>
                    <execution>
                        <goals>
                            <goal>revision</goal>
                        </goals>
                    </execution>
                </executions>

                <configuration>
                    <!-- ... -->

                    <!-- this is false by default, forces the plugin to generate the git.properties file -->
                    <generateGitPropertiesFile>true</generateGitPropertiesFile>

                    <!-- The path for the to be generated properties file, it's relative to ${project.basedir} -->
                    <generateGitPropertiesFilename>src/main/resources/git.properties</generateGitPropertiesFilename>
                    <gitDescribe>

                        <!-- don't generate the describe property -->
                        <skip>false</skip>

                        <!--
                            if no tag was found "near" this commit, just print the commit's id instead,
                            helpful when you always expect this field to be not-empty
                        -->
                        <always>false</always>
                        <!--
                             how many chars should be displayed as the commit object id?
                             7 is git's default,
                             0 has a special meaning (see end of this README.md),
                             and 40 is the maximum value here
                        -->
                        <abbrev>7</abbrev>

                        <!-- when the build is triggered while the repo is in "dirty state", append this suffix -->
                        <dirty>-DEV</dirty>

                        <!-- Only consider tags matching the given pattern. This can be used to avoid leaking private tags from the repository. -->
                        <match>*</match>

                        <!--
                             always print using the "tag-commits_from_tag-g_commit_id-maybe_dirty" format, even if "on" a tag.
                             The distance will always be 0 if you're "on" the tag.
                        -->
                        <forceLongFormat>false</forceLongFormat>
                    </gitDescribe>
                </configuration>

            </plugin>
        </plugins>
    </build>
</project><|MERGE_RESOLUTION|>--- conflicted
+++ resolved
@@ -25,25 +25,10 @@
         </dependency>
 
         <dependency>
-<<<<<<< HEAD
-            <groupId>org.slf4j</groupId>
-            <artifactId>slf4j-api</artifactId>
-        </dependency>
-        <dependency>
-            <groupId>org.slf4j</groupId>
-            <artifactId>slf4j-simple</artifactId>
-        </dependency>
-        <dependency>
-            <groupId>com.fasterxml.jackson.core</groupId>
-            <artifactId>jackson-databind</artifactId>
-        </dependency>
-        <dependency>
             <groupId>com.fasterxml.jackson.dataformat</groupId>
             <artifactId>jackson-dataformat-yaml</artifactId>
         </dependency>
         <dependency>
-=======
->>>>>>> f64edef6
             <groupId>org.glassfish.jersey.core</groupId>
             <artifactId>jersey-client</artifactId>
         </dependency>
