<?xml version="1.0" encoding="UTF-8"?>
<project xmlns="http://maven.apache.org/POM/4.0.0"
         xmlns:xsi="http://www.w3.org/2001/XMLSchema-instance"
         xsi:schemaLocation="http://maven.apache.org/POM/4.0.0 http://maven.apache.org/xsd/maven-4.0.0.xsd">
    <modelVersion>4.0.0</modelVersion>
    <parent>
        <groupId>org.opencb.cellbase</groupId>
        <artifactId>cellbase</artifactId>
        <version>4.6.0-SNAPSHOT</version>
        <relativePath>../pom.xml</relativePath>
    </parent>

    <artifactId>cellbase-core</artifactId>
    <version>${cellbase.version}</version>
    <packaging>jar</packaging>

    <dependencies>
        <dependency>
            <groupId>org.opencb.commons</groupId>
            <artifactId>commons-datastore-core</artifactId>
        </dependency>
        <dependency>
            <groupId>org.opencb.biodata</groupId>
            <artifactId>biodata-tools</artifactId>
        </dependency>

        <dependency>
            <groupId>org.glassfish.jersey.core</groupId>
            <artifactId>jersey-client</artifactId>
        </dependency>
        <dependency>
            <groupId>org.slf4j</groupId>
<<<<<<< HEAD
            <artifactId>slf4j-simple</artifactId>
        </dependency>
        <dependency>
            <groupId>com.fasterxml.jackson.core</groupId>
            <artifactId>jackson-databind</artifactId>
        </dependency>
        <dependency>
            <groupId>com.fasterxml.jackson.dataformat</groupId>
            <artifactId>jackson-dataformat-yaml</artifactId>
        </dependency>
        <dependency>
            <groupId>org.glassfish.jersey.core</groupId>
            <artifactId>jersey-client</artifactId>
=======
            <artifactId>slf4j-log4j12</artifactId>
>>>>>>> 8b9762e2
        </dependency>

        <dependency>
            <groupId>org.redisson</groupId>
            <artifactId>redisson</artifactId>
            <version>2.2.0</version>
        </dependency>
        <dependency>
            <groupId>com.esotericsoftware.kryo</groupId>
            <artifactId>kryo</artifactId>
            <version>2.23.0</version>
        </dependency>
        <dependency>
            <groupId>commons-codec</groupId>
            <artifactId>commons-codec</artifactId>
            <version>1.10</version>
        </dependency>
        <dependency>
            <groupId>junit</groupId>
            <artifactId>junit</artifactId>
            <scope>test</scope>
        </dependency>
    </dependencies>

    <build>
        <resources>
            <resource>
                <directory>src/main/resources</directory>
                <filtering>true</filtering>
                <includes>
                    <include>configuration.json</include>
                    <include>git.properties</include>
                    <include>log4j.properties</include>
                </includes>
            </resource>
        </resources>

        <extensions>
            <extension>
                <groupId>kr.motd.maven</groupId>
                <artifactId>os-maven-plugin</artifactId>
                <version>1.4.0.Final</version>
            </extension>
        </extensions>
        <plugins>
            <plugin>
                <groupId>pl.project13.maven</groupId>
                <artifactId>git-commit-id-plugin</artifactId>
                <version>2.2.0</version>
                <executions>
                    <execution>
                        <goals>
                            <goal>revision</goal>
                        </goals>
                    </execution>
                </executions>

                <configuration>
                    <!-- ... -->

                    <!-- this is false by default, forces the plugin to generate the git.properties file -->
                    <generateGitPropertiesFile>true</generateGitPropertiesFile>

                    <!-- The path for the to be generated properties file, it's relative to ${project.basedir} -->
                    <generateGitPropertiesFilename>src/main/resources/git.properties</generateGitPropertiesFilename>
                    <gitDescribe>

                        <!-- don't generate the describe property -->
                        <skip>false</skip>

                        <!--
                            if no tag was found "near" this commit, just print the commit's id instead,
                            helpful when you always expect this field to be not-empty
                        -->
                        <always>false</always>
                        <!--
                             how many chars should be displayed as the commit object id?
                             7 is git's default,
                             0 has a special meaning (see end of this README.md),
                             and 40 is the maximum value here
                        -->
                        <abbrev>7</abbrev>

                        <!-- when the build is triggered while the repo is in "dirty state", append this suffix -->
                        <dirty>-DEV</dirty>

                        <!-- Only consider tags matching the given pattern. This can be used to avoid leaking private tags from the repository. -->
                        <match>*</match>

                        <!--
                             always print using the "tag-commits_from_tag-g_commit_id-maybe_dirty" format, even if "on" a tag.
                             The distance will always be 0 if you're "on" the tag.
                        -->
                        <forceLongFormat>false</forceLongFormat>
                    </gitDescribe>
                </configuration>

            </plugin>

            <plugin>
                <groupId>org.xolstice.maven.plugins</groupId>
                <artifactId>protobuf-maven-plugin</artifactId>
                <version>0.5.0</version>
                <configuration>
                    <!--
                      The version of protoc must match protobuf-java. If you don't depend on
                      protobuf-java directly, you will be transitively depending on the
                      protobuf-java version that grpc depends on.
                    -->
                    <protocArtifact>com.google.protobuf:protoc:${protobuf.version}:exe:${os.detected.classifier}</protocArtifact>
                    <pluginId>grpc-java</pluginId>
                    <pluginArtifact>io.grpc:protoc-gen-grpc-java:${grpc.version}:exe:${os.detected.classifier}</pluginArtifact>
                    <!--<protoSourceRoot>src/main/resources/</protoSourceRoot>-->
                </configuration>
                <executions>
                    <execution>
                        <goals>
                            <goal>compile</goal>
                            <goal>compile-custom</goal>
                        </goals>
                    </execution>
                </executions>
            </plugin>
        </plugins>
    </build>
</project><|MERGE_RESOLUTION|>--- conflicted
+++ resolved
@@ -23,32 +23,14 @@
             <groupId>org.opencb.biodata</groupId>
             <artifactId>biodata-tools</artifactId>
         </dependency>
-
         <dependency>
             <groupId>org.glassfish.jersey.core</groupId>
             <artifactId>jersey-client</artifactId>
         </dependency>
         <dependency>
             <groupId>org.slf4j</groupId>
-<<<<<<< HEAD
-            <artifactId>slf4j-simple</artifactId>
+            <artifactId>slf4j-log4j12</artifactId>
         </dependency>
-        <dependency>
-            <groupId>com.fasterxml.jackson.core</groupId>
-            <artifactId>jackson-databind</artifactId>
-        </dependency>
-        <dependency>
-            <groupId>com.fasterxml.jackson.dataformat</groupId>
-            <artifactId>jackson-dataformat-yaml</artifactId>
-        </dependency>
-        <dependency>
-            <groupId>org.glassfish.jersey.core</groupId>
-            <artifactId>jersey-client</artifactId>
-=======
-            <artifactId>slf4j-log4j12</artifactId>
->>>>>>> 8b9762e2
-        </dependency>
-
         <dependency>
             <groupId>org.redisson</groupId>
             <artifactId>redisson</artifactId>
@@ -156,9 +138,11 @@
                       protobuf-java directly, you will be transitively depending on the
                       protobuf-java version that grpc depends on.
                     -->
-                    <protocArtifact>com.google.protobuf:protoc:${protobuf.version}:exe:${os.detected.classifier}</protocArtifact>
+                    <protocArtifact>com.google.protobuf:protoc:${protobuf.version}:exe:${os.detected.classifier}
+                    </protocArtifact>
                     <pluginId>grpc-java</pluginId>
-                    <pluginArtifact>io.grpc:protoc-gen-grpc-java:${grpc.version}:exe:${os.detected.classifier}</pluginArtifact>
+                    <pluginArtifact>io.grpc:protoc-gen-grpc-java:${grpc.version}:exe:${os.detected.classifier}
+                    </pluginArtifact>
                     <!--<protoSourceRoot>src/main/resources/</protoSourceRoot>-->
                 </configuration>
                 <executions>
