<?xml version="1.0" encoding="UTF-8"?>
<project xmlns="http://maven.apache.org/POM/4.0.0"
         xmlns:xsi="http://www.w3.org/2001/XMLSchema-instance"
         xsi:schemaLocation="http://maven.apache.org/POM/4.0.0 http://maven.apache.org/xsd/maven-4.0.0.xsd">
    <modelVersion>4.0.0</modelVersion>
    <parent>
        <groupId>org.opencb.cellbase</groupId>
        <artifactId>cellbase</artifactId>
        <version>3.1.0</version>
        <relativePath>..</relativePath>
    </parent>

    <artifactId>cellbase-core</artifactId>
    <version>${cellbase.version}</version>
<<<<<<< HEAD
    <packaging>jar</packaging>
=======
>>>>>>> 38830361

    <dependencies>
        <dependency>
            <groupId>org.opencb.biodata</groupId>
            <artifactId>biodata-formats</artifactId>
        </dependency>
        <dependency>
            <groupId>org.slf4j</groupId>
            <artifactId>slf4j-api</artifactId>
        </dependency>
        <dependency>
            <groupId>org.slf4j</groupId>
            <artifactId>slf4j-simple</artifactId>
        </dependency>
        <!--<dependency>-->
        <!--<groupId>org.slf4j</groupId>-->
        <!--<artifactId>slf4j-log4j12</artifactId>-->
        <!--</dependency>-->
        <!--<dependency>-->
        <!--<groupId>log4j</groupId>-->
        <!--<artifactId>log4j</artifactId>-->
        <!--</dependency>-->
        <dependency>
            <groupId>com.fasterxml.jackson.core</groupId>
            <artifactId>jackson-databind</artifactId>
	</dependency>
        <dependency>
            <groupId>junit</groupId>
            <artifactId>junit</artifactId>
        </dependency>
    </dependencies>
</project><|MERGE_RESOLUTION|>--- conflicted
+++ resolved
@@ -12,10 +12,6 @@
 
     <artifactId>cellbase-core</artifactId>
     <version>${cellbase.version}</version>
-<<<<<<< HEAD
-    <packaging>jar</packaging>
-=======
->>>>>>> 38830361
 
     <dependencies>
         <dependency>
