<?xml version="1.0" encoding="UTF-8"?>
<project xmlns="http://maven.apache.org/POM/4.0.0"
         xmlns:xsi="http://www.w3.org/2001/XMLSchema-instance"
         xsi:schemaLocation="http://maven.apache.org/POM/4.0.0 http://maven.apache.org/xsd/maven-4.0.0.xsd">
    <modelVersion>4.0.0</modelVersion>
    <parent>
        <groupId>org.opencb.cellbase</groupId>
        <artifactId>cellbase</artifactId>
<<<<<<< HEAD
        <version>5.8.5-SNAPSHOT</version>
=======
        <version>6.2.1-SNAPSHOT</version>
>>>>>>> 70351e9a
        <relativePath>../pom.xml</relativePath>
    </parent>

    <artifactId>cellbase-core</artifactId>
    <packaging>jar</packaging>

    <dependencies>
        <dependency>
            <groupId>org.opencb.biodata</groupId>
            <artifactId>biodata-tools</artifactId>
        </dependency>
        <dependency>
            <groupId>org.opencb.commons</groupId>
            <artifactId>commons-lib</artifactId>
        </dependency>
        <dependency>
            <groupId>org.opencb.biodata</groupId>
            <artifactId>biodata-models</artifactId>
        </dependency>
        <dependency>
            <groupId>org.opencb.biodata</groupId>
            <artifactId>biodata-formats</artifactId>
        </dependency>
        <dependency>
            <groupId>org.opencb.commons</groupId>
            <artifactId>commons-datastore-core</artifactId>
        </dependency>

        <!-- General dependencies -->
        <dependency>
            <groupId>com.fasterxml.jackson.dataformat</groupId>
            <artifactId>jackson-dataformat-yaml</artifactId>
        </dependency>
        <dependency>
            <groupId>com.fasterxml.jackson.core</groupId>
            <artifactId>jackson-core</artifactId>
        </dependency>
        <dependency>
            <groupId>io.jsonwebtoken</groupId>
            <artifactId>jjwt-api</artifactId>
        </dependency>
        <dependency>
            <groupId>io.jsonwebtoken</groupId>
            <artifactId>jjwt-impl</artifactId>
        </dependency>
        <dependency>
            <groupId>com.google.guava</groupId>
            <artifactId>guava</artifactId>
        </dependency>
        <dependency>
            <groupId>org.slf4j</groupId>
            <artifactId>slf4j-api</artifactId>
        </dependency>
        <dependency>
            <groupId>com.fasterxml.jackson.core</groupId>
            <artifactId>jackson-annotations</artifactId>
        </dependency>
        <dependency>
            <groupId>org.apache.commons</groupId>
            <artifactId>commons-collections4</artifactId>
        </dependency>
        <dependency>
            <groupId>org.apache.commons</groupId>
            <artifactId>commons-lang3</artifactId>
        </dependency>
        <dependency>
            <groupId>com.fasterxml.jackson.core</groupId>
            <artifactId>jackson-databind</artifactId>
        </dependency>
        <dependency>
            <groupId>commons-lang</groupId>
            <artifactId>commons-lang</artifactId>
        </dependency>

        <!-- Test dependencies -->
        <dependency>
            <groupId>org.hamcrest</groupId>
            <artifactId>hamcrest-core</artifactId>
            <scope>test</scope>
        </dependency>
        <dependency>
            <groupId>org.junit.jupiter</groupId>
            <artifactId>junit-jupiter-api</artifactId>
            <scope>test</scope>
        </dependency>

        <!--TODO Review -->
        <dependency>
            <groupId>org.hamcrest</groupId>
            <artifactId>hamcrest-all</artifactId>
            <scope>test</scope>
        </dependency>
        <dependency>
            <groupId>org.junit.jupiter</groupId>
            <artifactId>junit-jupiter-engine</artifactId>
            <scope>test</scope>
        </dependency>
        <dependency>
            <groupId>org.apache.logging.log4j</groupId>
            <artifactId>log4j-slf4j-impl</artifactId>
        </dependency>
        <dependency>
            <groupId>org.junit.platform</groupId>
            <artifactId>junit-platform-engine</artifactId>
            <scope>test</scope>
        </dependency>
        <dependency>
            <groupId>io.jsonwebtoken</groupId>
            <artifactId>jjwt-jackson</artifactId>
        </dependency>
    </dependencies>

    <build>
        <resources>
            <resource>
                <directory>src/main/resources</directory>
                <filtering>true</filtering>
                <includes>
                    <include>configuration.json</include>
                    <include>configuration.yml</include>
                    <include>git.properties</include>
                    <include>log4j2.xml</include>
                    <include>log4j2.file.xml</include>
                    <include>log4j2.console.xml</include>
                </includes>
            </resource>
        </resources>

        <extensions>
            <extension>
                <groupId>kr.motd.maven</groupId>
                <artifactId>os-maven-plugin</artifactId>
                <version>1.7.1</version>
            </extension>
        </extensions>
        <plugins>
            <plugin>
                <groupId>pl.project13.maven</groupId>
                <artifactId>git-commit-id-plugin</artifactId>
                <version>2.2.0</version>
                <executions>
                    <execution>
                        <goals>
                            <goal>revision</goal>
                        </goals>
                    </execution>
                </executions>

                <configuration>
                    <!-- this is false by default, forces the plugin to generate the git.properties file -->
                    <generateGitPropertiesFile>true</generateGitPropertiesFile>

                    <!-- The path for the to be generated properties file, it's relative to ${project.basedir} -->
                    <generateGitPropertiesFilename>src/main/resources/git.properties</generateGitPropertiesFilename>
                    <gitDescribe>

                        <!-- don't generate the describe property -->
                        <skip>false</skip>

                        <!--
                            if no tag was found "near" this commit, just print the commit's id instead,
                            helpful when you always expect this field to be not-empty
                        -->
                        <always>false</always>
                        <!--
                             how many chars should be displayed as the commit object id?
                             7 is git's default,
                             0 has a special meaning (see end of this README.md),
                             and 40 is the maximum value here
                        -->
                        <abbrev>7</abbrev>

                        <!-- when the build is triggered while the repo is in "dirty state", append this suffix -->
                        <dirty>-DEV</dirty>

                        <!-- Only consider tags matching the given pattern. This can be used to avoid leaking private tags from the repository. -->
                        <match>*</match>

                        <!--
                             always print using the "tag-commits_from_tag-g_commit_id-maybe_dirty" format, even if "on" a tag.
                             The distance will always be 0 if you're "on" the tag.
                        -->
                        <forceLongFormat>false</forceLongFormat>
                    </gitDescribe>
                </configuration>
            </plugin>
        </plugins>
    </build>
</project><|MERGE_RESOLUTION|>--- conflicted
+++ resolved
@@ -6,11 +6,7 @@
     <parent>
         <groupId>org.opencb.cellbase</groupId>
         <artifactId>cellbase</artifactId>
-<<<<<<< HEAD
-        <version>5.8.5-SNAPSHOT</version>
-=======
         <version>6.2.1-SNAPSHOT</version>
->>>>>>> 70351e9a
         <relativePath>../pom.xml</relativePath>
     </parent>
 
