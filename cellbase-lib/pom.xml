<?xml version="1.0" encoding="UTF-8"?>
<project xmlns="http://maven.apache.org/POM/4.0.0"
         xmlns:xsi="http://www.w3.org/2001/XMLSchema-instance"
         xsi:schemaLocation="http://maven.apache.org/POM/4.0.0 http://maven.apache.org/xsd/maven-4.0.0.xsd">
    <modelVersion>4.0.0</modelVersion>
    <parent>
        <groupId>org.opencb.cellbase</groupId>
        <artifactId>cellbase</artifactId>
<<<<<<< HEAD
        <version>5.4.0</version>
=======
        <version>5.5.0</version>
>>>>>>> a8ebbcb6
        <relativePath>../pom.xml</relativePath>
    </parent>

    <artifactId>cellbase-lib</artifactId>
    <packaging>jar</packaging>

    <dependencies>
        <dependency>
            <groupId>org.opencb.cellbase</groupId>
            <artifactId>cellbase-core</artifactId>
        </dependency>
<!--        <dependency>-->
<!--            <groupId>org.opencb.commons</groupId>-->
<!--            <artifactId>commons-lib</artifactId>-->
<!--            <version>${java-common-libs.version}</version>-->
<!--        </dependency>-->
        <dependency>
            <groupId>org.opencb.commons</groupId>
            <artifactId>commons-datastore-mongodb</artifactId>
            <version>${java-common-libs.version}</version>
            <exclusions>
                <exclusion>
                    <artifactId>slf4j-simple</artifactId>
                    <groupId>org.slf4j</groupId>
                </exclusion>
            </exclusions>
        </dependency>
        <!--<dependency>-->
        <!--<groupId>org.opencb.bionetdb</groupId>-->
        <!--<artifactId>bionetdb-core</artifactId>-->
        <!--<version>${bionetdb.version}</version>-->
        <!--</dependency>-->
        <dependency>
            <groupId>org.eclipse.jetty</groupId>
            <artifactId>jetty-util-ajax</artifactId>
        </dependency>

        <dependency>
            <groupId>org.glassfish.jersey.core</groupId>
            <artifactId>jersey-client</artifactId>
        </dependency>
        <dependency>
            <groupId>org.apache.poi</groupId>
            <artifactId>poi-ooxml</artifactId>
            <version>4.1.2</version>
        </dependency>
        <dependency>
            <groupId>org.apache.logging.log4j</groupId>
            <artifactId>log4j-core</artifactId>
        </dependency>
        <dependency>
            <groupId>org.junit.jupiter</groupId>
            <artifactId>junit-jupiter-api</artifactId>
            <scope>test</scope>
        </dependency>
        <dependency>
            <groupId>org.junit.platform</groupId>
            <artifactId>junit-platform-engine</artifactId>
            <scope>test</scope>
        </dependency>
        <dependency>
            <groupId>org.junit.jupiter</groupId>
            <artifactId>junit-jupiter-engine</artifactId>
            <scope>test</scope>
        </dependency>
        <dependency>
            <groupId>org.hamcrest</groupId>
            <artifactId>hamcrest-all</artifactId>
            <scope>test</scope>
        </dependency>
    </dependencies>
</project><|MERGE_RESOLUTION|>--- conflicted
+++ resolved
@@ -6,11 +6,7 @@
     <parent>
         <groupId>org.opencb.cellbase</groupId>
         <artifactId>cellbase</artifactId>
-<<<<<<< HEAD
-        <version>5.4.0</version>
-=======
-        <version>5.5.0</version>
->>>>>>> a8ebbcb6
+        <version>5.5.0-SNAPSHOT</version>
         <relativePath>../pom.xml</relativePath>
     </parent>
 
