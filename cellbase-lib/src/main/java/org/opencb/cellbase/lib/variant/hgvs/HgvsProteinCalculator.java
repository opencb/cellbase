--- conflicted
+++ resolved
@@ -891,22 +891,6 @@
                 alternateProteinSeq.append("X");
                 currentAaIndex++;
             }
-<<<<<<< HEAD
-        } else if (transcript.getProteinSequence().startsWith("M") && !"ATG".equals(alternateCdnaSeq.substring(transcript.getCdnaCodingStart(), 3))) {
-
-               /*
-            First codon is NOT ATG but protein sequence starts with M. This is due to Ensembl curation. From Ensembl:
-            "We have some information about non-ATG start codons in our blog post from release 102:
-            https://www.ensembl.info/2020/11/30/ensembl-102-has-been-released/
-            Quite simply, there is not a rule. This is a situation of exceptional biology which we are only able to annotate correctly
-            because of our expert manual gene annotators analysing the data in detail."
-            Only relevant for frameshifts, and transcripts with confirmed starts.
-            */
-            // fast forward past first
-            alternateProteinSeq.append("M");
-            currentAaIndex++;
-            codonIndex += 3;
-=======
         } else {
             if (transcript.getProteinSequence().startsWith("M")
                     && !"ATG".equals(alternateCdnaSeq.substring(transcript.getCdnaCodingStart(), 3))) {
@@ -923,7 +907,6 @@
                 currentAaIndex++;
                 codonIndex += 3;
             }
->>>>>>> 6f88a5fd
         }
 
 
