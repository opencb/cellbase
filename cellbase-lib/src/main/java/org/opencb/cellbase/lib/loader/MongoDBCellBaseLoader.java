--- conflicted
+++ resolved
@@ -19,14 +19,9 @@
 import com.mongodb.bulk.BulkWriteResult;
 import org.apache.commons.lang3.StringUtils;
 import org.bson.Document;
-<<<<<<< HEAD
-import org.opencb.biodata.models.variant.Variant;
-import org.opencb.cellbase.core.config.CellBaseConfiguration;
-=======
-import org.opencb.cellbase.core.CellBaseConfiguration;
->>>>>>> f3c4824c
 import org.opencb.cellbase.core.api.CellBaseDBAdaptor;
 import org.opencb.cellbase.core.api.DBAdaptorFactory;
+import org.opencb.cellbase.core.config.CellBaseConfiguration;
 import org.opencb.cellbase.core.config.DatabaseCredentials;
 import org.opencb.cellbase.core.loader.CellBaseLoader;
 import org.opencb.cellbase.core.loader.LoadRunner;
@@ -76,19 +71,10 @@
     }
 
     public MongoDBCellBaseLoader(BlockingQueue<List<String>> queue, String data, String database, String field,
-<<<<<<< HEAD
-                                 CellBaseConfiguration cellBaseConfiguration) {
-        super(queue, data, database, field, cellBaseConfiguration);
-//        if (cellBaseConfiguration.getDatabases().get("mongodb").getOptions().get("mongodb-index-folder") != null) {
-        if (cellBaseConfiguration.getDatabases().getMongodb().getOptions().get("mongodb-index-folder") != null) {
-//            indexScriptFolder = Paths.get(cellBaseConfiguration.getDatabases().get("mongodb").getOptions().get("mongodb-index-folder"));
-            indexScriptFolder = Paths.get(cellBaseConfiguration.getDatabases().getMongodb().getOptions().get("mongodb-index-folder"));
-=======
                                  String[] innerFields, CellBaseConfiguration cellBaseConfiguration) {
         super(queue, data, database, field, innerFields, cellBaseConfiguration);
-        if (cellBaseConfiguration.getDatabase().getOptions().get("mongodb-index-folder") != null) {
-            indexScriptFolder = Paths.get(cellBaseConfiguration.getDatabase().getOptions().get("mongodb-index-folder"));
->>>>>>> f3c4824c
+        if (cellBaseConfiguration.getDatabases().getMongodb().getOptions().get("mongodb-index-folder") != null) {
+            indexScriptFolder = Paths.get(cellBaseConfiguration.getDatabases().getMongodb().getOptions().get("mongodb-index-folder"));
         }
     }
 
