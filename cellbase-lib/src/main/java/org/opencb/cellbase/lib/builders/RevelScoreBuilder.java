/*
 * Copyright 2015-2020 OpenCB
 *
 * Licensed under the Apache License, Version 2.0 (the "License");
 * you may not use this file except in compliance with the License.
 * You may obtain a copy of the License at
 *
 *     http://www.apache.org/licenses/LICENSE-2.0
 *
 * Unless required by applicable law or agreed to in writing, software
 * distributed under the License is distributed on an "AS IS" BASIS,
 * WITHOUT WARRANTIES OR CONDITIONS OF ANY KIND, either express or implied.
 * See the License for the specific language governing permissions and
 * limitations under the License.
 */

package org.opencb.cellbase.lib.builders;


<<<<<<< HEAD
import org.apache.commons.lang3.StringUtils;
import org.opencb.biodata.models.core.ProteinSubstitutionPrediction;
import org.opencb.biodata.models.core.ProteinSubstitutionPredictionScore;
=======
import org.opencb.biodata.models.core.MissenseVariantFunctionalScore;
import org.opencb.biodata.models.core.TranscriptMissenseVariantFunctionalScore;
import org.opencb.cellbase.core.exception.CellBaseException;
>>>>>>> 312c6540
import org.opencb.cellbase.core.serializer.CellBaseSerializer;

import java.io.*;
import java.nio.file.Path;
import java.util.ArrayList;
import java.util.List;
import java.util.zip.ZipEntry;
import java.util.zip.ZipFile;
import java.util.zip.ZipInputStream;

import static org.opencb.cellbase.lib.EtlCommons.*;

public class RevelScoreBuilder extends CellBaseBuilder {

<<<<<<< HEAD
    private Path revelFilePath;
    public static final String SOURCE = "revel";

    public RevelScoreBuilder(Path revelFilePath, CellBaseSerializer serializer) {
        super(serializer);
        this.revelFilePath = revelFilePath;
        logger = LoggerFactory.getLogger(RevelScoreBuilder.class);

    }

    @Override
    public void parse() throws IOException {
        logger.info("Processing Revel file at " + revelFilePath.toAbsolutePath());
        ZipInputStream zis = new ZipInputStream(new FileInputStream(revelFilePath.toFile()));
        ZipEntry zipEntry = zis.getNextEntry();

        ZipFile zipFile = new ZipFile(revelFilePath.toFile());
        InputStream inputStream = zipFile.getInputStream(zipEntry);
        BufferedReader bufferedReader = new BufferedReader(new InputStreamReader(inputStream));

        // Skip header line
        String line = bufferedReader.readLine();
        String[] fields;
        String lastEntry = null;
        String currentEntry;
        List<ProteinSubstitutionPredictionScore> scores = new ArrayList<>();
        ProteinSubstitutionPrediction prediction = null;

        // Main loop, read line by line
        while ((line = bufferedReader.readLine()) != null) {
            fields = line.split(",");
            // 0   1        2          3   4   5     6     7     8
            // chr,hg19_pos,grch38_pos,ref,alt,aaref,aaalt,REVEL,Ensembl_transcriptid
            // 1,35142,35142,G,A,T,M,0.027,ENST00000417324

            if (StringUtils.isEmpty(fields[0])) {
                logger.warn("Missing field 'chr', skipping line: {}", line);
                continue;
            }
            String chromosome = fields[0];
            if (".".equalsIgnoreCase(fields[2]) || StringUtils.isEmpty(fields[2])) {
                // Skip line if invalid position
                logger.warn("Missing field 'grch38_pos', skipping line: {}", line);
                continue;
            }
            int position = Integer.parseInt(fields[2]);
            String reference = fields[3];
            String alternate = fields[4];
            String aaReference = fields[5];
            String aaAlternate = fields[6];
            if (StringUtils.isEmpty(fields[7])) {
                logger.warn("Missing field 'REVEL' (i.e., score value), skipping line: {}", line);
                continue;
            }
            double score = Double.parseDouble(fields[7]);
            String transcriptId = fields[8];

            currentEntry = chromosome + ":" + position;

            // New chromosome + position, store previous entry
            if (lastEntry != null && !currentEntry.equals(lastEntry)) {
                serializer.serialize(prediction);
                scores = new ArrayList<>();
                prediction = null;
            }

            if (prediction == null) {
                prediction = new ProteinSubstitutionPrediction(chromosome, position, reference, transcriptId, null, 0, aaReference,
                        SOURCE, null, scores);
            }

            ProteinSubstitutionPredictionScore predictedScore = new ProteinSubstitutionPredictionScore(alternate, aaAlternate, score, null);
            scores.add(predictedScore);
            lastEntry = chromosome + ":" + position;
        }

        // Serialize last entry
        serializer.serialize(prediction);
=======
    private Path revelDownloadPath = null;

    public RevelScoreBuilder(Path revelDownloadPath, CellBaseSerializer serializer) {
        super(serializer);
        this.revelDownloadPath = revelDownloadPath;
    }

    @Override
    public void parse() throws IOException, CellBaseException {
        String dataName = getDataName(REVEL_DATA);
        String dataCategory = getDataCategory(REVEL_DATA);

        logger.info(CATEGORY_BUILDING_LOG_MESSAGE, dataCategory, dataName);

        // Sanity check
        checkDirectory(revelDownloadPath, dataName);

        // Check ontology files
        List<File> revelFiles = checkFiles(dataSourceReader.readValue(revelDownloadPath.resolve(getDataVersionFilename(REVEL_DATA))
                        .toFile()), revelDownloadPath, dataName);
        if (revelFiles.size() != 1) {
            throw new CellBaseException("One " + dataName + " file is expected, but currently there are " + revelFiles.size() + " files");
        }

        logger.info(PARSING_LOG_MESSAGE, revelFiles.get(0));

        ZipInputStream zis = new ZipInputStream(new FileInputStream(String.valueOf(revelFiles.get(0))));
        ZipEntry zipEntry = zis.getNextEntry();

        ZipFile zipFile = new ZipFile(revelFiles.get(0).toString());
        InputStream inputStream = zipFile.getInputStream(zipEntry);
        try (BufferedReader bufferedReader = new BufferedReader(new InputStreamReader(inputStream))) {
            // Skip header
            bufferedReader.readLine();
            String[] fields;
            String lastEntry = null;
            String currentEntry;
            List<TranscriptMissenseVariantFunctionalScore> scores = new ArrayList<>();
            MissenseVariantFunctionalScore predictions = null;
            String line;
            while ((line = bufferedReader.readLine()) != null) {
                fields = line.split(",");
                String chromosome = fields[0];
                if (".".equalsIgnoreCase(fields[2])) {
                    // 1,12855835,.,C,A,A,D,0.175
                    // skip if invalid position
                    continue;
                }
                int position = Integer.parseInt(fields[2]);
                String reference = fields[3];
                String alternate = fields[4];
                String aaReference = fields[5];
                String aaAlternate = fields[6];
                double score = Double.parseDouble(fields[7]);

                currentEntry = chromosome + position;

                // new chromosome + position, store previous entry
                if (lastEntry != null && !currentEntry.equals(lastEntry)) {
                    serializer.serialize(predictions);
                    scores = new ArrayList<>();
                    predictions = null;
                }

                if (predictions == null) {
                    predictions = new MissenseVariantFunctionalScore(chromosome, position, reference, REVEL_DATA, scores);
                }

                TranscriptMissenseVariantFunctionalScore predictedScore = new TranscriptMissenseVariantFunctionalScore("", alternate,
                        aaReference, aaAlternate, score);
                scores.add(predictedScore);
                lastEntry = chromosome + position;
            }

            // Serialise last entry
            serializer.serialize(predictions);
        }

        logger.info(PARSING_DONE_LOG_MESSAGE, revelFiles.get(0));
>>>>>>> 312c6540

        // Close
        zis.close();
        zipFile.close();
        inputStream.close();

        logger.info(CATEGORY_BUILDING_DONE_LOG_MESSAGE, dataCategory, dataName);
    }
}<|MERGE_RESOLUTION|>--- conflicted
+++ resolved
@@ -17,15 +17,9 @@
 package org.opencb.cellbase.lib.builders;
 
 
-<<<<<<< HEAD
-import org.apache.commons.lang3.StringUtils;
-import org.opencb.biodata.models.core.ProteinSubstitutionPrediction;
-import org.opencb.biodata.models.core.ProteinSubstitutionPredictionScore;
-=======
 import org.opencb.biodata.models.core.MissenseVariantFunctionalScore;
 import org.opencb.biodata.models.core.TranscriptMissenseVariantFunctionalScore;
 import org.opencb.cellbase.core.exception.CellBaseException;
->>>>>>> 312c6540
 import org.opencb.cellbase.core.serializer.CellBaseSerializer;
 
 import java.io.*;
@@ -40,86 +34,6 @@
 
 public class RevelScoreBuilder extends CellBaseBuilder {
 
-<<<<<<< HEAD
-    private Path revelFilePath;
-    public static final String SOURCE = "revel";
-
-    public RevelScoreBuilder(Path revelFilePath, CellBaseSerializer serializer) {
-        super(serializer);
-        this.revelFilePath = revelFilePath;
-        logger = LoggerFactory.getLogger(RevelScoreBuilder.class);
-
-    }
-
-    @Override
-    public void parse() throws IOException {
-        logger.info("Processing Revel file at " + revelFilePath.toAbsolutePath());
-        ZipInputStream zis = new ZipInputStream(new FileInputStream(revelFilePath.toFile()));
-        ZipEntry zipEntry = zis.getNextEntry();
-
-        ZipFile zipFile = new ZipFile(revelFilePath.toFile());
-        InputStream inputStream = zipFile.getInputStream(zipEntry);
-        BufferedReader bufferedReader = new BufferedReader(new InputStreamReader(inputStream));
-
-        // Skip header line
-        String line = bufferedReader.readLine();
-        String[] fields;
-        String lastEntry = null;
-        String currentEntry;
-        List<ProteinSubstitutionPredictionScore> scores = new ArrayList<>();
-        ProteinSubstitutionPrediction prediction = null;
-
-        // Main loop, read line by line
-        while ((line = bufferedReader.readLine()) != null) {
-            fields = line.split(",");
-            // 0   1        2          3   4   5     6     7     8
-            // chr,hg19_pos,grch38_pos,ref,alt,aaref,aaalt,REVEL,Ensembl_transcriptid
-            // 1,35142,35142,G,A,T,M,0.027,ENST00000417324
-
-            if (StringUtils.isEmpty(fields[0])) {
-                logger.warn("Missing field 'chr', skipping line: {}", line);
-                continue;
-            }
-            String chromosome = fields[0];
-            if (".".equalsIgnoreCase(fields[2]) || StringUtils.isEmpty(fields[2])) {
-                // Skip line if invalid position
-                logger.warn("Missing field 'grch38_pos', skipping line: {}", line);
-                continue;
-            }
-            int position = Integer.parseInt(fields[2]);
-            String reference = fields[3];
-            String alternate = fields[4];
-            String aaReference = fields[5];
-            String aaAlternate = fields[6];
-            if (StringUtils.isEmpty(fields[7])) {
-                logger.warn("Missing field 'REVEL' (i.e., score value), skipping line: {}", line);
-                continue;
-            }
-            double score = Double.parseDouble(fields[7]);
-            String transcriptId = fields[8];
-
-            currentEntry = chromosome + ":" + position;
-
-            // New chromosome + position, store previous entry
-            if (lastEntry != null && !currentEntry.equals(lastEntry)) {
-                serializer.serialize(prediction);
-                scores = new ArrayList<>();
-                prediction = null;
-            }
-
-            if (prediction == null) {
-                prediction = new ProteinSubstitutionPrediction(chromosome, position, reference, transcriptId, null, 0, aaReference,
-                        SOURCE, null, scores);
-            }
-
-            ProteinSubstitutionPredictionScore predictedScore = new ProteinSubstitutionPredictionScore(alternate, aaAlternate, score, null);
-            scores.add(predictedScore);
-            lastEntry = chromosome + ":" + position;
-        }
-
-        // Serialize last entry
-        serializer.serialize(prediction);
-=======
     private Path revelDownloadPath = null;
 
     public RevelScoreBuilder(Path revelDownloadPath, CellBaseSerializer serializer) {
@@ -199,7 +113,6 @@
         }
 
         logger.info(PARSING_DONE_LOG_MESSAGE, revelFiles.get(0));
->>>>>>> 312c6540
 
         // Close
         zis.close();
