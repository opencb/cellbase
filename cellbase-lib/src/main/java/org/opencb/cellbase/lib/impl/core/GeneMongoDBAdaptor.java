--- conflicted
+++ resolved
@@ -127,25 +127,16 @@
     @Override
     public CellBaseDataResult<String> distinct(GeneQuery geneQuery) throws CellBaseException {
         Bson bsonDocument = parseQuery(geneQuery);
-<<<<<<< HEAD
         MongoDBCollection mongoDBCollection = getCollectionByRelease(mongoDBCollectionByRelease, geneQuery.getDataRelease());
-        return new CellBaseDataResult<>(mongoDBCollection.distinct(geneQuery.getFacet(), bsonDocument));
-=======
         return new CellBaseDataResult<>(mongoDBCollection.distinct(geneQuery.getFacet(), bsonDocument, String.class));
->>>>>>> 50cc4a32
     }
 
     @Override
     public CellBaseDataResult<Gene> groupBy(GeneQuery geneQuery) throws CellBaseException {
         Bson bsonQuery = parseQuery(geneQuery);
-<<<<<<< HEAD
-        logger.info("geneQuery: {}", bsonQuery.toBsonDocument(Document.class, MongoClient.getDefaultCodecRegistry()) .toJson());
+        logger.info("geneQuery: {}", bsonQuery.toBsonDocument().toJson());
         MongoDBCollection mongoDBCollection = getCollectionByRelease(mongoDBCollectionByRelease, geneQuery.getDataRelease());
         return groupBy(bsonQuery, geneQuery, "name", mongoDBCollection);
-=======
-        logger.info("geneQuery: {}", bsonQuery.toBsonDocument().toJson());
-        return groupBy(bsonQuery, geneQuery, "name");
->>>>>>> 50cc4a32
     }
 
     public CellBaseDataResult<Gene> startsWith(String id, QueryOptions options, int dataRelease) throws CellBaseException {
