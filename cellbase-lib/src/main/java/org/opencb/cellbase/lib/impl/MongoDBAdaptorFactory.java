/*
 * Copyright 2015 OpenCB
 *
 * Licensed under the Apache License, Version 2.0 (the "License");
 * you may not use this file except in compliance with the License.
 * You may obtain a copy of the License at
 *
 *     http://www.apache.org/licenses/LICENSE-2.0
 *
 * Unless required by applicable law or agreed to in writing, software
 * distributed under the License is distributed on an "AS IS" BASIS,
 * WITHOUT WARRANTIES OR CONDITIONS OF ANY KIND, either express or implied.
 * See the License for the specific language governing permissions and
 * limitations under the License.
 */

package org.opencb.cellbase.lib.impl;

import org.bson.Document;
import org.opencb.cellbase.core.api.*;
import org.opencb.cellbase.core.config.CellBaseConfiguration;


public class MongoDBAdaptorFactory extends DBAdaptorFactory {

    private static final String CELLBASE_DB_MONGODB_REPLICASET = "CELLBASE.DB.MONGODB.REPLICASET";
    private static final String SERVER_ADDRESS = "serverAddress";
    /**
     * MongoDataStoreManager acts as singleton by keeping a reference to all databases connections created.
     */

    private CellBaseConfiguration cellBaseConfiguration;
//    private static Map<String, MongoDataStore> mongoDatastoreFactory;

    public MongoDBAdaptorFactory(CellBaseConfiguration cellBaseConfiguration) {
        super(cellBaseConfiguration);
<<<<<<< HEAD
        this.cellBaseConfiguration = cellBaseConfiguration;
=======

        init();
    }

    private void init() {
        if (mongoDataStoreManager == null) {
//            String[] hosts = cellBaseConfiguration.getDatabases().get("mongodb").getHost().split(",");
            String[] hosts = cellBaseConfiguration.getDatabases().getMongodb().getHost().split(",");
            List<DataStoreServerAddress> dataStoreServerAddresses = new ArrayList<>(hosts.length);
            for (String host : hosts) {
                String[] hostPort = host.split(":");
                if (hostPort.length == 1) {
                    dataStoreServerAddresses.add(new DataStoreServerAddress(hostPort[0], 27017));
                } else {
                    dataStoreServerAddresses.add(new DataStoreServerAddress(hostPort[0], Integer.parseInt(hostPort[1])));
                }
            }
            mongoDataStoreManager = new MongoDataStoreManager(dataStoreServerAddresses);
            logger.debug("MongoDBAdaptorFactory constructor, this should be only be printed once");
        }

//        logger = LoggerFactory.getLogger(this.getClass());
    }

    private MongoDataStore createMongoDBDatastore(String species, String assembly) {
        /**
         Database name has the following pattern in lower case and with no '.' in the name:
         cellbase_speciesId_assembly_cellbaseVersion
         Example:
         cellbase_hsapiens_grch37_v3
         **/

        DatabaseCredentials mongodbCredentials = cellBaseConfiguration.getDatabases().getMongodb();

        // We need to look for the species object in the configuration
        Species speciesObject = getSpecies(species);
        if (speciesObject != null) {
            species = speciesObject.getId();
            String cellbaseAssembly = getAssembly(speciesObject, assembly);

            if (species != null && !species.isEmpty() && cellbaseAssembly != null && !cellbaseAssembly.isEmpty()) {
                cellbaseAssembly = cellbaseAssembly.toLowerCase();
                // Database name is built following the above pattern
                String database = "cellbase" + "_" + species + "_" + cellbaseAssembly.replaceAll("\\.", "").replaceAll("-", "")
                        .replaceAll("_", "") + "_" + cellBaseConfiguration.getVersion();
                logger.debug("Database for the species is '{}'", database);

                MongoDBConfiguration mongoDBConfiguration;
                MongoDBConfiguration.Builder builder = MongoDBConfiguration.builder();

                // For authenticated databases
                if (!mongodbCredentials.getUser().isEmpty() && !mongodbCredentials.getPassword().isEmpty()) {
                    // MongoDB could authenticate against different databases
                    builder.setUserPassword(mongodbCredentials.getUser(), mongodbCredentials.getPassword());
                    if (mongodbCredentials.getOptions().containsKey(MongoDBConfiguration.AUTHENTICATION_DATABASE)) {
                        builder.setAuthenticationDatabase(mongodbCredentials.getOptions()
                                .get(MongoDBConfiguration.AUTHENTICATION_DATABASE));
                    }
                }

                if (mongodbCredentials.getOptions().get(MongoDBConfiguration.READ_PREFERENCE) != null
                        && !mongodbCredentials.getOptions().get(MongoDBConfiguration.READ_PREFERENCE).isEmpty()) {
                    builder.add(MongoDBConfiguration.READ_PREFERENCE,
                            mongodbCredentials.getOptions().get(MongoDBConfiguration.READ_PREFERENCE));
                }

                String replicaSet = mongodbCredentials.getOptions().get(MongoDBConfiguration.REPLICA_SET);
                if (replicaSet != null && !replicaSet.isEmpty() && !replicaSet.contains(CELLBASE_DB_MONGODB_REPLICASET)) {
                    builder.setReplicaSet(mongodbCredentials.getOptions().get(MongoDBConfiguration.REPLICA_SET));
                }

                String connectionsPerHost = mongodbCredentials.getOptions().get(MongoDBConfiguration.CONNECTIONS_PER_HOST);
                if (connectionsPerHost != null && !connectionsPerHost.isEmpty()) {
                    builder.setConnectionsPerHost(Integer.valueOf(mongodbCredentials.getOptions()
                            .get(MongoDBConfiguration.CONNECTIONS_PER_HOST)));
                }

                mongoDBConfiguration = builder.build();

                logger.debug("*************************************************************************************");
                logger.debug("MongoDataStore configuration parameters: ");
                logger.debug("{} = {}", MongoDBConfiguration.AUTHENTICATION_DATABASE,
                        mongoDBConfiguration.get(MongoDBConfiguration.AUTHENTICATION_DATABASE));
                logger.debug("{} = {}", MongoDBConfiguration.READ_PREFERENCE,
                        mongoDBConfiguration.get(MongoDBConfiguration.READ_PREFERENCE));
                logger.debug("{} = {}", MongoDBConfiguration.REPLICA_SET,
                        mongoDBConfiguration.get(MongoDBConfiguration.REPLICA_SET));
                logger.debug("{} = {}", MongoDBConfiguration.CONNECTIONS_PER_HOST,
                        mongoDBConfiguration.get(MongoDBConfiguration.CONNECTIONS_PER_HOST));
                logger.debug("*************************************************************************************");
//                } else {
//                    mongoDBConfiguration = MongoDBConfiguration.builder().init().build();
//                }

                // A MongoDataStore to this host and database is returned
                MongoDataStore mongoDatastore = mongoDataStoreManager.get(database, mongoDBConfiguration);

                // we return the MongoDataStore object
                return mongoDatastore;
            } else {
                logger.error("Assembly is not valid, assembly '{}'. Valid assemblies: {}", assembly,
                        String.join(",", speciesObject.getAssemblies().stream().map((assemblyObject)
                                -> assemblyObject.getName()).collect(Collectors.toList())));
                throw new InvalidParameterException("Assembly is not valid, assembly '" + assembly
                        + "'. Please provide one of supported assemblies: {"
                        + String.join(",", speciesObject.getAssemblies().stream().map((assemblyObject)
                        -> assemblyObject.getName()).collect(Collectors.toList())) + "}");
            }
        } else {
            logger.error("Species name is not valid: '{}'. Valid species: {}", species,
                    String.join(",", cellBaseConfiguration.getAllSpecies().stream().map((tmpSpeciesObject)
                            -> (tmpSpeciesObject.getCommonName() + "|" + tmpSpeciesObject.getScientificName()))
                            .collect(Collectors.toList())));
            throw new InvalidParameterException("Species name is not valid: '" + species + "'. Please provide one"
                    + " of supported species: {"
                    + String.join(",", cellBaseConfiguration.getAllSpecies().stream().map((tmpSpeciesObject)
                    -> (tmpSpeciesObject.getCommonName() + "|" + tmpSpeciesObject.getScientificName()))
                    .collect(Collectors.toList())) + "}");
        }
>>>>>>> c98296a4
    }

    @Override
    public void open(String species, String assembly) {

    }

    @Override
    public void close() {

    }


    @Override
    public GenomeDBAdaptor getGenomeDBAdaptor(String species) {
        return getGenomeDBAdaptor(species, null);
    }

    @Override
    public GenomeDBAdaptor getGenomeDBAdaptor(String species, String assembly) {
        return new GenomeMongoDBAdaptor(species, assembly, cellBaseConfiguration);
    }

    @Override
    public CellBaseDBAdaptor<Document> getMetaDBAdaptor(String species) {
        return getMetaDBAdaptor(species, null);
    }

    @Override
    public CellBaseDBAdaptor<Document> getMetaDBAdaptor(String species, String assembly) {
        return new MetaMongoDBAdaptor(species, assembly, cellBaseConfiguration);
    }

    @Override
    public GeneDBAdaptor getGeneDBAdaptor(String species) {
        return getGeneDBAdaptor(species, null);
    }

    @Override
    public GeneDBAdaptor getGeneDBAdaptor(String species, String assembly) {
        GeneMongoDBAdaptor geneMongoDBAdaptor = new GeneMongoDBAdaptor(species, assembly, cellBaseConfiguration);
//        geneMongoDBAdaptor.setClinicalDBAdaptor(getClinicalDBAdaptor(species, assembly));
        return geneMongoDBAdaptor;
    }


    @Override
    public TranscriptDBAdaptor getTranscriptDBAdaptor(String species) {
        return getTranscriptDBAdaptor(species, null);
    }

    @Override
    public TranscriptDBAdaptor getTranscriptDBAdaptor(String species, String assembly) {
        return new TranscriptMongoDBAdaptor(species, assembly, cellBaseConfiguration);
    }


    @Override
    public ConservationDBAdaptor getConservationDBAdaptor(String species) {
        return getConservationDBAdaptor(species, null);
    }

    @Override
    public ConservationDBAdaptor getConservationDBAdaptor(String species, String assembly) {
        return new ConservationMongoDBAdaptor(species, assembly, cellBaseConfiguration);
    }


    @Override
    public XRefDBAdaptor getXRefDBAdaptor(String species) {
        return getXRefDBAdaptor(species, null);
    }

    @Override
    public XRefDBAdaptor getXRefDBAdaptor(String species, String assembly) {
        return new XRefMongoDBAdaptor(species, assembly, cellBaseConfiguration);
    }


    @Override
    public VariantDBAdaptor getVariationDBAdaptor(String species) {
        return getVariationDBAdaptor(species, null);
    }

    @Override
    public VariantDBAdaptor getVariationDBAdaptor(String species, String assembly) {
        return new VariantMongoDBAdaptor(species, assembly, cellBaseConfiguration);
    }

//    @Override
//    public VariantAnnotationDBAdaptor getVariantAnnotationDBAdaptor(String species) {
//        return getVariantAnnotationDBAdaptor(species, null);
//    }
//
//    @Override
//    public VariantAnnotationDBAdaptor getVariantAnnotationDBAdaptor(String species, String assembly) {
//        MongoDataStore mongoDatastore = createMongoDBDatastore(species, assembly);
//        return new VariantAnnotationCalculator(species, assembly, mongoDatastore, this);
//    }


//    @Override
//    public VariantFunctionalScoreDBAdaptor getVariantFunctionalScoreDBAdaptor(String species) {
//        return getVariantFunctionalScoreDBAdaptor(species, null);
//    }
//
//    @Override
//    public VariantFunctionalScoreDBAdaptor getVariantFunctionalScoreDBAdaptor(String species, String assembly) {
//        MongoDataStore mongoDatastore = createMongoDBDatastore(species, assembly);
//        return new VariantFunctionalScoreMongoDBAdaptor(species, assembly, mongoDatastore);
//    }


    @Override
    public ClinicalDBAdaptor getClinicalLegacyDBAdaptor(String species) {
        return getClinicalLegacyDBAdaptor(species, null);
    }

    @Override
    public ClinicalDBAdaptor getClinicalLegacyDBAdaptor(String species, String assembly) {
        return new ClinicalLegacyMongoDBAdaptor(species, assembly, cellBaseConfiguration);
    }

    @Override
    public ClinicalDBAdaptor getClinicalDBAdaptor(String species) {
        return getClinicalDBAdaptor(species, null);
    }

    @Override
    public ClinicalDBAdaptor getClinicalDBAdaptor(String species, String assembly) {
        return new ClinicalMongoDBAdaptor(species, assembly, cellBaseConfiguration);
    }

    @Override
    public RepeatsDBAdaptor getRepeatsDBAdaptor(String species, String assembly) {
        return new RepeatsMongoDBAdaptor(species, assembly, cellBaseConfiguration);
    }


//
//    @Override
//    public VariantAnnotationDBAdaptor getVariantAnnotationDBAdaptor(String species) {
//        return getVariantAnnotationDBAdaptor(species, null);
//    }
//
//    @Override
//    public VariantAnnotationDBAdaptor getVariantAnnotationDBAdaptor(String species, String assembly) {
//        MongoDataStore mongoDatastore = createMongoDBDatastore(species, assembly);
//        VariantAnnotationDBAdaptor variantAnnotationDBAdaptor = new VariantAnnotationMongoDBAdaptor(species, assembly,
//                mongoDatastore);
//        variantAnnotationDBAdaptor.setGeneDBAdaptor(getGeneDBAdaptor(species, assembly));
//        variantAnnotationDBAdaptor.setRegulationDBAdaptor(getRegulatoryRegionDBAdaptor(species, assembly));
//        variantAnnotationDBAdaptor.setVariantDBAdaptor(getVariationDBAdaptor(species, assembly));
//        variantAnnotationDBAdaptor.setVariantClinicalDBAdaptor(getClinicalLegacyDBAdaptor(species, assembly));
//        variantAnnotationDBAdaptor.setProteinDBAdaptor(getProteinDBAdaptor(species, assembly));
//        variantAnnotationDBAdaptor.setConservationDBAdaptor(getConservedRegionDBAdaptor(species, assembly));
//        variantAnnotationDBAdaptor.setVariantFunctionalScoreDBAdaptor(getVariantFunctionalScoreDBAdaptor(species, assembly));
//        variantAnnotationDBAdaptor.setGenomeDBAdaptor(getGenomeDBAdaptor(species, assembly));
//
//        return variantAnnotationDBAdaptor;
//    }
//
//


    @Override
    public ProteinDBAdaptor getProteinDBAdaptor(String species) {
        return getProteinDBAdaptor(species, null);
    }

    @Override
    public ProteinDBAdaptor getProteinDBAdaptor(String species, String assembly) {
        return new ProteinMongoDBAdaptor(species, assembly, cellBaseConfiguration);
    }


    @Override
    public ProteinProteinInteractionDBAdaptor getProteinProteinInteractionDBAdaptor(String species) {
        return getProteinProteinInteractionDBAdaptor(species, null);
    }

    @Override
    public ProteinProteinInteractionDBAdaptor getProteinProteinInteractionDBAdaptor(String species, String assembly) {
        return new ProteinProteinInteractionMongoDBAdaptor(species, assembly, cellBaseConfiguration);
    }


    @Override
    public RegulationDBAdaptor getRegulationDBAdaptor(String species) {
        return getRegulationDBAdaptor(species, null);
    }

    @Override
    public RegulationDBAdaptor getRegulationDBAdaptor(String species, String assembly) {
        return new RegulationMongoDBAdaptor(species, assembly, cellBaseConfiguration);
    }
//
//    @Override
//    public TfbsDBAdaptor getTfbsDBAdaptor(String species) {
//        return getTfbsDBAdaptor(species, null);
//    }
//
//    @Override
//    public TfbsDBAdaptor getTfbsDBAdaptor(String species, String assembly) {
//        MongoDataStore mongoDatastore = createMongoDBDatastore(species, assembly);
//        return new TfbsMongoDBAdaptor(species, assembly, mongoDatastore);
//    }
//
//
//    @Override
//    public PathwayDBAdaptor getPathwayDBAdaptor(String species) {
//        return getPathwayDBAdaptor(species, null);
//    }
//
//    @Override
//    public PathwayDBAdaptor getPathwayDBAdaptor(String species, String assembly) {
//        MongoDataStore mongoDatastore = createMongoDBDatastore(species, assembly);
//        return new PathwayMongoDBAdaptor(species, assembly, mongoDatastore);
//    }
//
//
//    @Override
//    public VariationPhenotypeAnnotationDBAdaptor getVariationPhenotypeAnnotationDBAdaptor(String species) {
//        return getVariationPhenotypeAnnotationDBAdaptor(species, null);
//    }
//
//    @Override
//    public VariationPhenotypeAnnotationDBAdaptor getVariationPhenotypeAnnotationDBAdaptor(String species, String assembly) {
//        MongoDataStore mongoDatastore = createMongoDBDatastore(species, assembly);
//        return (VariationPhenotypeAnnotationDBAdaptor) new VariationPhenotypeAnnotationMongoDBAdaptor(species, assembly, mongoDatastore);
//    }
//
//
//    @Override
//    public StructuralVariationDBAdaptor getStructuralVariationDBAdaptor(String species) {
//        // TODO Auto-generated method stub
//        return null;
//    }
//
//    @Override
//    public StructuralVariationDBAdaptor getStructuralVariationDBAdaptor(String species, String assembly) {
//        // TODO Auto-generated method stub
//        return null;
//    }
//
//    @Override
//    public MirnaDBAdaptor getMirnaDBAdaptor(String species) {
//        // TODO Auto-generated method stub
//        return null;
//    }
//
//    @Override
//    public MirnaDBAdaptor getMirnaDBAdaptor(String species, String assembly) {
//        // TODO Auto-generated method stub
//        return null;
//    }
//
}<|MERGE_RESOLUTION|>--- conflicted
+++ resolved
@@ -23,8 +23,7 @@
 
 public class MongoDBAdaptorFactory extends DBAdaptorFactory {
 
-    private static final String CELLBASE_DB_MONGODB_REPLICASET = "CELLBASE.DB.MONGODB.REPLICASET";
-    private static final String SERVER_ADDRESS = "serverAddress";
+
     /**
      * MongoDataStoreManager acts as singleton by keeping a reference to all databases connections created.
      */
@@ -34,130 +33,9 @@
 
     public MongoDBAdaptorFactory(CellBaseConfiguration cellBaseConfiguration) {
         super(cellBaseConfiguration);
-<<<<<<< HEAD
         this.cellBaseConfiguration = cellBaseConfiguration;
-=======
-
-        init();
-    }
-
-    private void init() {
-        if (mongoDataStoreManager == null) {
-//            String[] hosts = cellBaseConfiguration.getDatabases().get("mongodb").getHost().split(",");
-            String[] hosts = cellBaseConfiguration.getDatabases().getMongodb().getHost().split(",");
-            List<DataStoreServerAddress> dataStoreServerAddresses = new ArrayList<>(hosts.length);
-            for (String host : hosts) {
-                String[] hostPort = host.split(":");
-                if (hostPort.length == 1) {
-                    dataStoreServerAddresses.add(new DataStoreServerAddress(hostPort[0], 27017));
-                } else {
-                    dataStoreServerAddresses.add(new DataStoreServerAddress(hostPort[0], Integer.parseInt(hostPort[1])));
-                }
-            }
-            mongoDataStoreManager = new MongoDataStoreManager(dataStoreServerAddresses);
-            logger.debug("MongoDBAdaptorFactory constructor, this should be only be printed once");
-        }
-
-//        logger = LoggerFactory.getLogger(this.getClass());
-    }
-
-    private MongoDataStore createMongoDBDatastore(String species, String assembly) {
-        /**
-         Database name has the following pattern in lower case and with no '.' in the name:
-         cellbase_speciesId_assembly_cellbaseVersion
-         Example:
-         cellbase_hsapiens_grch37_v3
-         **/
-
-        DatabaseCredentials mongodbCredentials = cellBaseConfiguration.getDatabases().getMongodb();
-
-        // We need to look for the species object in the configuration
-        Species speciesObject = getSpecies(species);
-        if (speciesObject != null) {
-            species = speciesObject.getId();
-            String cellbaseAssembly = getAssembly(speciesObject, assembly);
-
-            if (species != null && !species.isEmpty() && cellbaseAssembly != null && !cellbaseAssembly.isEmpty()) {
-                cellbaseAssembly = cellbaseAssembly.toLowerCase();
-                // Database name is built following the above pattern
-                String database = "cellbase" + "_" + species + "_" + cellbaseAssembly.replaceAll("\\.", "").replaceAll("-", "")
-                        .replaceAll("_", "") + "_" + cellBaseConfiguration.getVersion();
-                logger.debug("Database for the species is '{}'", database);
-
-                MongoDBConfiguration mongoDBConfiguration;
-                MongoDBConfiguration.Builder builder = MongoDBConfiguration.builder();
-
-                // For authenticated databases
-                if (!mongodbCredentials.getUser().isEmpty() && !mongodbCredentials.getPassword().isEmpty()) {
-                    // MongoDB could authenticate against different databases
-                    builder.setUserPassword(mongodbCredentials.getUser(), mongodbCredentials.getPassword());
-                    if (mongodbCredentials.getOptions().containsKey(MongoDBConfiguration.AUTHENTICATION_DATABASE)) {
-                        builder.setAuthenticationDatabase(mongodbCredentials.getOptions()
-                                .get(MongoDBConfiguration.AUTHENTICATION_DATABASE));
-                    }
-                }
-
-                if (mongodbCredentials.getOptions().get(MongoDBConfiguration.READ_PREFERENCE) != null
-                        && !mongodbCredentials.getOptions().get(MongoDBConfiguration.READ_PREFERENCE).isEmpty()) {
-                    builder.add(MongoDBConfiguration.READ_PREFERENCE,
-                            mongodbCredentials.getOptions().get(MongoDBConfiguration.READ_PREFERENCE));
-                }
-
-                String replicaSet = mongodbCredentials.getOptions().get(MongoDBConfiguration.REPLICA_SET);
-                if (replicaSet != null && !replicaSet.isEmpty() && !replicaSet.contains(CELLBASE_DB_MONGODB_REPLICASET)) {
-                    builder.setReplicaSet(mongodbCredentials.getOptions().get(MongoDBConfiguration.REPLICA_SET));
-                }
-
-                String connectionsPerHost = mongodbCredentials.getOptions().get(MongoDBConfiguration.CONNECTIONS_PER_HOST);
-                if (connectionsPerHost != null && !connectionsPerHost.isEmpty()) {
-                    builder.setConnectionsPerHost(Integer.valueOf(mongodbCredentials.getOptions()
-                            .get(MongoDBConfiguration.CONNECTIONS_PER_HOST)));
-                }
-
-                mongoDBConfiguration = builder.build();
-
-                logger.debug("*************************************************************************************");
-                logger.debug("MongoDataStore configuration parameters: ");
-                logger.debug("{} = {}", MongoDBConfiguration.AUTHENTICATION_DATABASE,
-                        mongoDBConfiguration.get(MongoDBConfiguration.AUTHENTICATION_DATABASE));
-                logger.debug("{} = {}", MongoDBConfiguration.READ_PREFERENCE,
-                        mongoDBConfiguration.get(MongoDBConfiguration.READ_PREFERENCE));
-                logger.debug("{} = {}", MongoDBConfiguration.REPLICA_SET,
-                        mongoDBConfiguration.get(MongoDBConfiguration.REPLICA_SET));
-                logger.debug("{} = {}", MongoDBConfiguration.CONNECTIONS_PER_HOST,
-                        mongoDBConfiguration.get(MongoDBConfiguration.CONNECTIONS_PER_HOST));
-                logger.debug("*************************************************************************************");
-//                } else {
-//                    mongoDBConfiguration = MongoDBConfiguration.builder().init().build();
-//                }
-
-                // A MongoDataStore to this host and database is returned
-                MongoDataStore mongoDatastore = mongoDataStoreManager.get(database, mongoDBConfiguration);
-
-                // we return the MongoDataStore object
-                return mongoDatastore;
-            } else {
-                logger.error("Assembly is not valid, assembly '{}'. Valid assemblies: {}", assembly,
-                        String.join(",", speciesObject.getAssemblies().stream().map((assemblyObject)
-                                -> assemblyObject.getName()).collect(Collectors.toList())));
-                throw new InvalidParameterException("Assembly is not valid, assembly '" + assembly
-                        + "'. Please provide one of supported assemblies: {"
-                        + String.join(",", speciesObject.getAssemblies().stream().map((assemblyObject)
-                        -> assemblyObject.getName()).collect(Collectors.toList())) + "}");
-            }
-        } else {
-            logger.error("Species name is not valid: '{}'. Valid species: {}", species,
-                    String.join(",", cellBaseConfiguration.getAllSpecies().stream().map((tmpSpeciesObject)
-                            -> (tmpSpeciesObject.getCommonName() + "|" + tmpSpeciesObject.getScientificName()))
-                            .collect(Collectors.toList())));
-            throw new InvalidParameterException("Species name is not valid: '" + species + "'. Please provide one"
-                    + " of supported species: {"
-                    + String.join(",", cellBaseConfiguration.getAllSpecies().stream().map((tmpSpeciesObject)
-                    -> (tmpSpeciesObject.getCommonName() + "|" + tmpSpeciesObject.getScientificName()))
-                    .collect(Collectors.toList())) + "}");
-        }
->>>>>>> c98296a4
-    }
+    }
+
 
     @Override
     public void open(String species, String assembly) {
