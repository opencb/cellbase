/*
 * Copyright 2015 OpenCB
 *
 * Licensed under the Apache License, Version 2.0 (the "License");
 * you may not use this file except in compliance with the License.
 * You may obtain a copy of the License at
 *
 *     http://www.apache.org/licenses/LICENSE-2.0
 *
 * Unless required by applicable law or agreed to in writing, software
 * distributed under the License is distributed on an "AS IS" BASIS,
 * WITHOUT WARRANTIES OR CONDITIONS OF ANY KIND, either express or implied.
 * See the License for the specific language governing permissions and
 * limitations under the License.
 */

package org.opencb.cellbase.lib.impl;

import com.fasterxml.jackson.annotation.JsonInclude;
import com.fasterxml.jackson.databind.MapperFeature;
import com.fasterxml.jackson.databind.ObjectMapper;
import com.fasterxml.jackson.databind.ObjectWriter;
import com.mongodb.MongoClient;
import com.mongodb.client.model.Aggregates;
import com.mongodb.client.model.Filters;
import com.mongodb.client.model.Projections;
import org.apache.commons.collections.CollectionUtils;
import org.apache.commons.lang3.StringUtils;
import org.bson.Document;
import org.bson.conversions.Bson;
import org.opencb.biodata.models.core.Gene;
import org.opencb.biodata.models.core.Region;
import org.opencb.cellbase.core.api.GeneDBAdaptor;
import org.opencb.cellbase.lib.MongoDBCollectionConfiguration;
import org.opencb.commons.datastore.core.Query;
import org.opencb.commons.datastore.core.QueryOptions;
import org.opencb.commons.datastore.core.QueryResult;
import org.opencb.commons.datastore.mongodb.MongoDBCollection;
import org.opencb.commons.datastore.mongodb.MongoDataStore;

import java.io.IOException;
import java.util.*;
import java.util.function.Consumer;
import java.util.stream.Collectors;

/**
 * Created by imedina on 25/11/15.
 */
public class GeneMongoDBAdaptor extends MongoDBAdaptor implements GeneDBAdaptor<Gene> {

    public GeneMongoDBAdaptor(String species, String assembly, MongoDataStore mongoDataStore) {
        super(species, assembly, mongoDataStore);
        mongoDBCollection = mongoDataStore.getCollection("gene");

        logger.debug("GeneMongoDBAdaptor: in 'constructor'");
    }

    @Override
    public QueryResult<Gene> next(Query query, QueryOptions options) {
        return null;
    }

    @Override
    public QueryResult nativeNext(Query query, QueryOptions options) {
        return null;
    }

    @Override
    public QueryResult getIntervalFrequencies(Query query, int intervalSize, QueryOptions options) {
        if (query.getString(QueryParams.REGION.key()) != null) {
            Region region = Region.parseRegion(query.getString(QueryParams.REGION.key()));
            Bson bsonDocument = parseQuery(query);
            return getIntervalFrequencies(bsonDocument, region, intervalSize, options);
        }
        return null;
    }

    @Override
    public QueryResult<Long> update(List objectList, String field, String[] innerFields) {
        return null;
    }

    @Override
    public QueryResult<Long> count(Query query) {
        Bson bsonDocument = parseQuery(query);
        return mongoDBCollection.count(bsonDocument);
    }

    @Override
    public QueryResult distinct(Query query, String field) {
        Bson bsonDocument = parseQuery(query);
        return mongoDBCollection.distinct(field, bsonDocument);
    }

    @Override
    public QueryResult stats(Query query) {
        return null;
    }

    @Override
    public QueryResult<Gene> get(Query query, QueryOptions options) {
        Bson bson = parseQuery(query);
        options = addPrivateExcludeOptions(options);
<<<<<<< HEAD
        logger.info("query: {}", bson.toBsonDocument(Document.class, MongoClient.getDefaultCodecRegistry()) .toJson());
        return mongoDBCollection.find(bson, null, Gene.class, options);
=======

        if (postDBFilteringParametersEnabled(query)) {
            QueryResult<Document> nativeQueryResult = postDBFiltering(query, mongoDBCollection.find(bson, options));
            QueryResult<Gene> queryResult = new QueryResult<Gene>(nativeQueryResult.getId(),
                    nativeQueryResult.getDbTime(), nativeQueryResult.getNumResults(),
                    nativeQueryResult.getNumTotalResults(), nativeQueryResult.getWarningMsg(),
                    nativeQueryResult.getErrorMsg(), null);
            ObjectMapper jsonObjectMapper = new ObjectMapper();
            jsonObjectMapper.setSerializationInclusion(JsonInclude.Include.NON_EMPTY);
            jsonObjectMapper.configure(MapperFeature.REQUIRE_SETTERS_FOR_GETTERS, true);
            ObjectWriter objectWriter = jsonObjectMapper.writer();
            queryResult.setResult(nativeQueryResult.getResult().stream()
                    .map(document -> {
                        try {
                            return this.objectMapper.readValue(objectWriter.writeValueAsString(document),
                                    Gene.class);
                        } catch (IOException e) {
                            e.printStackTrace();
                            return null;
                        }
                    }).collect(Collectors.toList()));
            return queryResult;
        } else {
            return mongoDBCollection.find(bson, null, Gene.class, options);
        }
>>>>>>> 11351abc
    }

    @Override
    public QueryResult nativeGet(Query query, QueryOptions options) {
        Bson bson = parseQuery(query);
        logger.debug("query: {}", bson.toBsonDocument(Document.class, MongoClient.getDefaultCodecRegistry()) .toJson());
        return postDBFiltering(query, mongoDBCollection.find(bson, options));
    }

    @Override
    public Iterator<Gene> iterator(Query query, QueryOptions options) {
        return null;
    }

    @Override
    public Iterator nativeIterator(Query query, QueryOptions options) {
        Bson bson = parseQuery(query);
        return mongoDBCollection.nativeQuery().find(bson, options).iterator();
    }

    @Override
    public void forEach(Query query, Consumer<? super Object> action, QueryOptions options) {
        Objects.requireNonNull(action);
        Iterator iterator = nativeIterator(query, options);
        while (iterator.hasNext()) {
            action.accept(iterator.next());
        }
    }

    @Override
    public QueryResult rank(Query query, String field, int numResults, boolean asc) {
        return null;
    }

    @Override
    public QueryResult groupBy(Query query, String field, QueryOptions options) {
        Bson bsonQuery = parseQuery(query);
        return groupBy(bsonQuery, field, "name", options);
    }

    @Override
    public QueryResult groupBy(Query query, List<String> fields, QueryOptions options) {
        Bson bsonQuery = parseQuery(query);
        return groupBy(bsonQuery, fields, "name", options);
    }

    @Override
    public QueryResult getRegulatoryElements(Query query, QueryOptions queryOptions) {
        Bson bson = parseQuery(query);
        QueryResult<Document> queryResult = null;
        QueryResult<Document> gene = mongoDBCollection.find(bson, new QueryOptions(MongoDBCollection.INCLUDE, "chromosome,start,end"));
        if (gene != null) {
            MongoDBCollection regulatoryRegionCollection = mongoDataStore.getCollection("regulatory_region");
            for (Document document : gene.getResult()) {
//                String region = document.getString("chromosome") + ":"
//                        + document.getInteger("start", 1) + "-" + document.getInteger("end", Integer.MAX_VALUE);
//                query.put(RegulationDBAdaptor.QueryParams.REGION.key(), region);
                Bson eq = Filters.eq("chromosome", document.getString("chromosome"));
                Bson lte = Filters.lte("start", document.getInteger("end", Integer.MAX_VALUE));
                Bson gte = Filters.gte("end", document.getInteger("start", 1));
                queryResult = regulatoryRegionCollection.find(Filters.and(eq, lte, gte), queryOptions);
            }
        }
        return queryResult;
    }

    @Override
    public QueryResult getTfbs(Query query, QueryOptions queryOptions) {
        Bson bsonQuery = parseQuery(query);
        Bson match = Aggregates.match(bsonQuery);

        // We parse user's exclude options, ONLY _id can be added if exists
        Bson includeAndExclude;
        Bson exclude = null;
        if (queryOptions != null && queryOptions.containsKey("exclude")) {
            List<String> stringList = queryOptions.getAsStringList("exclude");
            if (stringList.contains("_id")) {
                exclude = Aggregates.project(Projections.exclude("_id"));
            }
        }
        if (exclude != null) {
            includeAndExclude = Aggregates.project(Projections.fields(Projections.excludeId(), Projections.include("transcripts.tfbs")));
        } else {
            includeAndExclude = Aggregates.project(Projections.include("transcripts.tfbs"));
        }

        Bson unwind = Aggregates.unwind("$transcripts");
        Bson unwind2 = Aggregates.unwind("$transcripts.tfbs");

        // This project the three fields of Xref to the top of the object
        Document document = new Document("tfName", "$transcripts.tfbs.tfName");
        document.put("pwm", "$transcripts.tfbs.pwm");
        document.put("chromosome", "$transcripts.tfbs.chromosome");
        document.put("start", "$transcripts.tfbs.start");
        document.put("end", "$transcripts.tfbs.end");
        document.put("strand", "$transcripts.tfbs.strand");
        document.put("relativeStart", "$transcripts.tfbs.relativeStart");
        document.put("relativeEnd", "$transcripts.tfbs.relativeEnd");
        document.put("score", "$transcripts.tfbs.score");
        Bson project = Aggregates.project(document);

        return mongoDBCollection.aggregate(Arrays.asList(match, includeAndExclude, unwind, unwind2, project), queryOptions);
    }

    private Bson parseQuery(Query query) {
        List<Bson> andBsonList = new ArrayList<>();

        createRegionQuery(query, QueryParams.REGION.key(), MongoDBCollectionConfiguration.GENE_CHUNK_SIZE, andBsonList);

        createOrQuery(query, QueryParams.ID.key(), "id", andBsonList);
        createOrQuery(query, QueryParams.NAME.key(), "name", andBsonList);
        createOrQuery(query, QueryParams.BIOTYPE.key(), "biotype", andBsonList);
        createOrQuery(query, QueryParams.XREFS.key(), "transcripts.xrefs.id", andBsonList);

        createOrQuery(query, QueryParams.TRANSCRIPT_ID.key(), "transcripts.id", andBsonList);
        createOrQuery(query, QueryParams.TRANSCRIPT_NAME.key(), "transcripts.name", andBsonList);
        createOrQuery(query, QueryParams.TRANSCRIPT_BIOTYPE.key(), "transcripts.biotype", andBsonList);
        createOrQuery(query, QueryParams.TRANSCRIPT_ANNOTATION_FLAGS.key(), "transcripts.annotationFlags", andBsonList);

        createOrQuery(query, QueryParams.TFBS_NAME.key(), "transcripts.tfbs.name", andBsonList);
        createOrQuery(query, QueryParams.ANNOTATION_DISEASE_ID.key(), "annotation.diseases.id", andBsonList);
        createOrQuery(query, QueryParams.ANNOTATION_DISEASE_NAME.key(), "annotation.diseases.name", andBsonList);
        createOrQuery(query, QueryParams.ANNOTATION_EXPRESSION_GENE.key(), "annotation.expression.geneName", andBsonList);

//        createOrQuery(query, QueryParams.ANNOTATION_EXPRESSION_TISSUE.key(), "annotation.expression.factorValue", andBsonList);
        createOrQuery(query, QueryParams.ANNOTATION_DRUGS_NAME.key(), "annotation.drugs.drugName", andBsonList);
        createOrQuery(query, QueryParams.ANNOTATION_DRUGS_GENE.key(), "annotation.drugs.geneName", andBsonList);

  //      createExpressionTissueQuery(query, QueryParams.ANNOTATION_EXPRESSION_TISSUE.key(), andBsonList);
        //      createExpressionValueQuery(query, QueryParams.ANNOTATION_EXPRESSION_VALUE.key(), andBsonList);

        createExpressionQuery(query, andBsonList);

        if (andBsonList.size() > 0) {
            return Filters.and(andBsonList);
        } else {
            return new Document();
        }
    }

<<<<<<< HEAD
    private void createExpressionQuery(Query query, List<Bson> andBsonList) {
        if (query != null) {
            String tissue = query.getString(QueryParams.ANNOTATION_EXPRESSION_TISSUE.key());
            if (tissue != null && !tissue.isEmpty()) {
                String value = query.getString(QueryParams.ANNOTATION_EXPRESSION_VALUE.key());
                if (value != null && !value.isEmpty()) {
                    Document elemMatchDocument = new Document();
                    andBsonList.add(Filters.elemMatch("annotation.expression",
                            Filters.and(Filters.regex("factorValue", "(.)*" + tissue + "(.)*", "i"), Filters.eq("expression", value))));
                }

//                if (tissueList.size() == 1) {
//                    andBsonList.add(Filters.regex("annotation.expression.factorValue", "(.)*" + tissueList.get(0) + "(.)*", "i"));
//                } else {
//                    List<Bson> orBsonList = new ArrayList<>(tissueList.size());
//                    for (String tissue : tissueList) {
//                        orBsonList.add(Filters.regex("annotation.expression.factorValue", "(.)*" + tissue + "(.)*", "i"));
//                    }
//                    andBsonList.add(Filters.or(orBsonList));
//                }
            }
        }
    }

    private void createExpressionTissueQuery(Query query, String queryParam, List<Bson> andBsonList) {
        if (query != null) {
            List<String> tissueList = query.getAsStringList(queryParam);
            if (tissueList != null && !tissueList.isEmpty()) {
                if (tissueList.size() == 1) {
                    andBsonList.add(Filters.regex("annotation.expression.factorValue", "(.)*" + tissueList.get(0) + "(.)*", "i"));
                } else {
                    List<Bson> orBsonList = new ArrayList<>(tissueList.size());
                    for (String tissue : tissueList) {
                        orBsonList.add(Filters.regex("annotation.expression.factorValue", "(.)*" + tissue + "(.)*", "i"));
                    }
                    andBsonList.add(Filters.or(orBsonList));
                }
            }
        }
    }

    private void createExpressionValueQuery(Query query, String queryParam, List<Bson> andBsonList) {
        if (query != null) {
            String value = query.getString(queryParam).toUpperCase();
            if (value != null && !value.isEmpty()) {
                andBsonList.add(Filters.eq("annotation.expression.expression", value));
            }
        }
    }

=======

    private Boolean postDBFilteringParametersEnabled(Query query) {
        return StringUtils.isNotEmpty(query.getString("transcripts.annotationFlags"));
    }

    private QueryResult<Document> postDBFiltering(Query query, QueryResult<Document> documentQueryResult) {
        if (StringUtils.isNotEmpty(query.getString("transcripts.annotationFlags"))) {
            Set<String> flags = new HashSet<>(Arrays.asList(query.getString("transcripts.annotationFlags").split(",")));
            List<Document> documents = documentQueryResult.getResult();
            for (Document document : documents) {
                ArrayList<Document> transcripts = document.get("transcripts", ArrayList.class);
                ArrayList<Document> matchedTranscripts = new ArrayList<>();
                for (Document transcript : transcripts) {
                    ArrayList annotationFlags = transcript.get("annotationFlags", ArrayList.class);
                    if (annotationFlags != null && annotationFlags.size() > 0) {
                        if (CollectionUtils.containsAny(annotationFlags, flags)) {
                            matchedTranscripts.add(transcript);
                        }
                    }
                }
                document.put("transcripts", matchedTranscripts);
            }
            documentQueryResult.setResult(documents);
        }
        return documentQueryResult;
    }
>>>>>>> 11351abc
}<|MERGE_RESOLUTION|>--- conflicted
+++ resolved
@@ -101,10 +101,6 @@
     public QueryResult<Gene> get(Query query, QueryOptions options) {
         Bson bson = parseQuery(query);
         options = addPrivateExcludeOptions(options);
-<<<<<<< HEAD
-        logger.info("query: {}", bson.toBsonDocument(Document.class, MongoClient.getDefaultCodecRegistry()) .toJson());
-        return mongoDBCollection.find(bson, null, Gene.class, options);
-=======
 
         if (postDBFilteringParametersEnabled(query)) {
             QueryResult<Document> nativeQueryResult = postDBFiltering(query, mongoDBCollection.find(bson, options));
@@ -130,7 +126,6 @@
         } else {
             return mongoDBCollection.find(bson, null, Gene.class, options);
         }
->>>>>>> 11351abc
     }
 
     @Override
@@ -271,7 +266,6 @@
         }
     }
 
-<<<<<<< HEAD
     private void createExpressionQuery(Query query, List<Bson> andBsonList) {
         if (query != null) {
             String tissue = query.getString(QueryParams.ANNOTATION_EXPRESSION_TISSUE.key());
@@ -321,8 +315,6 @@
             }
         }
     }
-
-=======
 
     private Boolean postDBFilteringParametersEnabled(Query query) {
         return StringUtils.isNotEmpty(query.getString("transcripts.annotationFlags"));
@@ -349,5 +341,5 @@
         }
         return documentQueryResult;
     }
->>>>>>> 11351abc
+
 }