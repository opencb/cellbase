--- conflicted
+++ resolved
@@ -16,10 +16,6 @@
 
 package org.opencb.cellbase.lib.impl;
 
-import com.fasterxml.jackson.annotation.JsonInclude;
-import com.fasterxml.jackson.databind.MapperFeature;
-import com.fasterxml.jackson.databind.ObjectMapper;
-import com.fasterxml.jackson.databind.ObjectWriter;
 import com.mongodb.MongoClient;
 import com.mongodb.client.model.Aggregates;
 import com.mongodb.client.model.Filters;
@@ -38,31 +34,23 @@
 import org.opencb.commons.datastore.core.QueryResult;
 import org.opencb.commons.datastore.mongodb.MongoDBCollection;
 
-import java.io.IOException;
 import java.util.*;
 import java.util.function.Consumer;
 import java.util.regex.Pattern;
-import java.util.stream.Collectors;
 
 /**
  * Created by imedina on 25/11/15.
  */
 public class GeneMongoDBAdaptor extends MongoDBAdaptor implements GeneDBAdaptor<Gene> {
 
-<<<<<<< HEAD
-    public GeneMongoDBAdaptor(String species, String assembly, CellBaseConfiguration cellBaseConfiguration) {
-        super(species, assembly, cellBaseConfiguration);
-        mongoDBCollection = mongoDataStore.getCollection("gene");
-=======
+
     private static final String TRANSCRIPTS = "transcripts";
     private static final String GENE = "gene";
     private static final String ANNOTATION_FLAGS = "annotationFlags";
 
-    public GeneMongoDBAdaptor(String species, String assembly, MongoDataStore mongoDataStore) {
-        super(species, assembly, mongoDataStore);
+    public GeneMongoDBAdaptor(String species, String assembly, CellBaseConfiguration cellBaseConfiguration) {
+        super(species, assembly, cellBaseConfiguration);
         mongoDBCollection = mongoDataStore.getCollection(GENE);
->>>>>>> 8b9762e2
-
         logger.debug("GeneMongoDBAdaptor: in 'constructor'");
     }
 
@@ -111,9 +99,9 @@
     @Override
     public QueryResult<Gene> get(Query query, QueryOptions options) {
         Bson bson = parseQuery(query);
-<<<<<<< HEAD
-        return executeBsonQuery(bson, null, query , options, mongoDBCollection, Gene.class);
-=======
+        return executeBsonQuery(bson, null, query, options, mongoDBCollection, Gene.class);
+
+/*TODO: Wasim Check with Javier
         options = addPrivateExcludeOptions(options);
 
         if (postDBFilteringParametersEnabled(query)) {
@@ -143,18 +131,15 @@
             logger.debug("query: {}", bson.toBsonDocument(Document.class, MongoClient.getDefaultCodecRegistry()) .toJson());
             return mongoDBCollection.find(bson, null, Gene.class, options);
         }
->>>>>>> 8b9762e2
+*/
+
     }
 
     @Override
     public QueryResult nativeGet(Query query, QueryOptions options) {
         Bson bson = parseQuery(query);
-        logger.debug("query: {}", bson.toBsonDocument(Document.class, MongoClient.getDefaultCodecRegistry()) .toJson());
-<<<<<<< HEAD
-        return executeBsonQuery(bson, null, query, options, mongoDBCollection, Document.class);
-=======
-        return postDBFiltering(query, mongoDBCollection.find(bson, options));
->>>>>>> 8b9762e2
+        logger.debug("query: {}", bson.toBsonDocument(Document.class, MongoClient.getDefaultCodecRegistry()).toJson());
+        return postDBFiltering(query, executeBsonQuery(bson, null, query, options, mongoDBCollection, Document.class));
     }
 
     @Override
