/*
 * Copyright 2015-2020 OpenCB
 *
 * Licensed under the Apache License, Version 2.0 (the "License");
 * you may not use this file except in compliance with the License.
 * You may obtain a copy of the License at
 *
 *     http://www.apache.org/licenses/LICENSE-2.0
 *
 * Unless required by applicable law or agreed to in writing, software
 * distributed under the License is distributed on an "AS IS" BASIS,
 * WITHOUT WARRANTIES OR CONDITIONS OF ANY KIND, either express or implied.
 * See the License for the specific language governing permissions and
 * limitations under the License.
 */

package org.opencb.cellbase.lib.impl.core;

import com.mongodb.client.model.Filters;
import org.bson.Document;
import org.bson.conversions.Bson;
import org.opencb.biodata.models.core.RegulatoryFeature;
import org.opencb.cellbase.core.api.RegulationQuery;
import org.opencb.cellbase.core.api.query.ProjectionQueryOptions;
import org.opencb.cellbase.core.exception.CellBaseException;
import org.opencb.cellbase.core.result.CellBaseDataResult;
import org.opencb.cellbase.lib.MongoDBCollectionConfiguration;
import org.opencb.cellbase.lib.iterator.CellBaseIterator;
import org.opencb.cellbase.lib.iterator.CellBaseMongoDBIterator;
import org.opencb.commons.datastore.core.QueryOptions;
import org.opencb.commons.datastore.core.QueryParam;
import org.opencb.commons.datastore.mongodb.GenericDocumentComplexConverter;
import org.opencb.commons.datastore.mongodb.MongoDBCollection;
import org.opencb.commons.datastore.mongodb.MongoDBIterator;
import org.opencb.commons.datastore.mongodb.MongoDataStore;

import java.util.ArrayList;
import java.util.List;
import java.util.Map;

/**
 * Created by imedina on 07/12/15.
 */
public class RegulationMongoDBAdaptor extends CellBaseDBAdaptor implements CellBaseCoreDBAdaptor<RegulationQuery, RegulatoryFeature> {

    private static final GenericDocumentComplexConverter<RegulatoryFeature> CONVERTER;

    static {
        CONVERTER = new GenericDocumentComplexConverter<>(RegulatoryFeature.class);
    }

    public RegulationMongoDBAdaptor(MongoDataStore mongoDataStore) {
        super(mongoDataStore);

        this.init();
    }

    private void init() {
        logger.debug("RegulationMongoDBAdaptor: in 'constructor'");

        mongoDBCollectionByRelease = buildCollectionByReleaseMap("regulatory_region");
    }

    public Bson parseQuery(RegulationQuery query) {
        List<Bson> andBsonList = new ArrayList<>();
        try {
            for (Map.Entry<String, Object> entry : query.toObjectMap().entrySet()) {
                String dotNotationName = entry.getKey();
                Object value = entry.getValue();
                switch (dotNotationName) {
                    case "region":
                        createRegionQuery(query, value, MongoDBCollectionConfiguration.REGULATORY_REGION_CHUNK_SIZE, andBsonList);
                        break;
                    case "dataRelease":
                        // Do nothing
                        break;
                    default:
                        createAndOrQuery(value, dotNotationName, QueryParam.Type.STRING, andBsonList);
                        break;
                }
            }
        } catch (IllegalAccessException e) {
            e.printStackTrace();
        }

        logger.debug("regulation parsed query: " + andBsonList);
        if (andBsonList.size() > 0) {
            return Filters.and(andBsonList);
        } else {
            return new Document();
        }
    }

    @Override
    public CellBaseIterator<RegulatoryFeature> iterator(RegulationQuery query) throws CellBaseException {
        Bson bson = parseQuery(query);
        QueryOptions queryOptions = query.toQueryOptions();
        Bson projection = getProjection(query);
        MongoDBCollection mongoDBCollection = getCollectionByRelease(mongoDBCollectionByRelease, query.getDataRelease());
        MongoDBIterator<RegulatoryFeature> iterator = mongoDBCollection.iterator(null, bson, projection, CONVERTER, queryOptions);
        return new CellBaseMongoDBIterator<>(iterator);
    }

    @Override
    public List<CellBaseDataResult<RegulatoryFeature>> info(List<String> ids, ProjectionQueryOptions queryOptions, int dataRelease) {
        return null;
    }

    @Override
    public CellBaseDataResult<String> distinct(RegulationQuery query) throws CellBaseException {
        Bson bsonDocument = parseQuery(query);
<<<<<<< HEAD
        MongoDBCollection mongoDBCollection = getCollectionByRelease(mongoDBCollectionByRelease, query.getDataRelease());
        return new CellBaseDataResult<>(mongoDBCollection.distinct(query.getFacet(), bsonDocument));
=======
        return new CellBaseDataResult<>(mongoDBCollection.distinct(query.getFacet(), bsonDocument, String.class));
>>>>>>> 50cc4a32
    }
    @Override
    public CellBaseDataResult<Long> count(RegulationQuery query) {
        return null;
    }

    @Override
    public CellBaseDataResult aggregationStats(RegulationQuery query) {
        return null;
    }

    @Override
    public CellBaseDataResult groupBy(RegulationQuery query) {
        return null;
    }

}
<|MERGE_RESOLUTION|>--- conflicted
+++ resolved
@@ -109,12 +109,8 @@
     @Override
     public CellBaseDataResult<String> distinct(RegulationQuery query) throws CellBaseException {
         Bson bsonDocument = parseQuery(query);
-<<<<<<< HEAD
         MongoDBCollection mongoDBCollection = getCollectionByRelease(mongoDBCollectionByRelease, query.getDataRelease());
-        return new CellBaseDataResult<>(mongoDBCollection.distinct(query.getFacet(), bsonDocument));
-=======
         return new CellBaseDataResult<>(mongoDBCollection.distinct(query.getFacet(), bsonDocument, String.class));
->>>>>>> 50cc4a32
     }
     @Override
     public CellBaseDataResult<Long> count(RegulationQuery query) {
