--- conflicted
+++ resolved
@@ -42,10 +42,7 @@
 import org.opencb.cellbase.lib.managers.*;
 import org.opencb.cellbase.lib.variant.VariantAnnotationUtils;
 import org.opencb.cellbase.lib.variant.annotation.futures.FuturePharmacogenomicsAnnotator;
-<<<<<<< HEAD
-=======
 import org.opencb.cellbase.lib.variant.annotation.futures.FutureSnpAnnotator;
->>>>>>> 60860ed6
 import org.opencb.cellbase.lib.variant.annotation.futures.FutureSpliceScoreAnnotator;
 import org.opencb.cellbase.lib.variant.hgvs.HgvsCalculator;
 import org.opencb.commons.datastore.core.QueryOptions;
@@ -64,11 +61,6 @@
 
 /**
  * Created by imedina on 06/02/16.
- */
-/**
- * Created by imedina on 11/07/14.
- *
- * @author Javier Lopez fjlopez@ebi.ac.uk;
  */
 public class VariantAnnotationCalculator {
 
@@ -487,7 +479,7 @@
 
         FutureSnpAnnotator futureSnpAnnotator = null;
         Future<List<CellBaseDataResult<Snp>>> snpFuture = null;
-        if (annotatorSet.contains("xrefs") && dataRelease.getCollections().containsKey(EtlCommons.SNP_COLLECTION_NAME)) {
+        if (annotatorSet.contains("xrefs") && dataRelease.getCollections().containsKey(SNP_DATA)) {
             futureSnpAnnotator = new FutureSnpAnnotator(normalizedVariantList, dataRelease.getRelease(), variantManager, logger);
             snpFuture = CACHED_THREAD_POOL.submit(futureSnpAnnotator);
         }
@@ -537,15 +529,10 @@
 
         FutureSpliceScoreAnnotator futureSpliceScoreAnnotator = null;
         Future<List<CellBaseDataResult<SpliceScore>>> spliceScoreFuture = null;
-<<<<<<< HEAD
+
         if (SpeciesUtils.hasData(configuration, species, SPLICE_SCORE_DATA) && annotatorSet.contains("consequenceType")) {
             futureSpliceScoreAnnotator = new FutureSpliceScoreAnnotator(normalizedVariantList, QueryOptions.empty(),
                     dataRelease.getRelease(), apiKey, variantManager);
-=======
-        if (annotatorSet.contains("consequenceType")) {
-            futureSpliceScoreAnnotator = new FutureSpliceScoreAnnotator(normalizedVariantList, dataRelease.getRelease(), apiKey,
-                    variantManager, logger);
->>>>>>> 60860ed6
             spliceScoreFuture = CACHED_THREAD_POOL.submit(futureSpliceScoreAnnotator);
         }
 
