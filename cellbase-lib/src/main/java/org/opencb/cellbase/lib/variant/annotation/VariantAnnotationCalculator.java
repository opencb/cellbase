/*
 * Copyright 2015-2020 OpenCB
 *
 * Licensed under the Apache License, Version 2.0 (the "License");
 * you may not use this file except in compliance with the License.
 * You may obtain a copy of the License at
 *
 *     http://www.apache.org/licenses/LICENSE-2.0
 *
 * Unless required by applicable law or agreed to in writing, software
 * distributed under the License is distributed on an "AS IS" BASIS,
 * WITHOUT WARRANTIES OR CONDITIONS OF ANY KIND, either express or implied.
 * See the License for the specific language governing permissions and
 * limitations under the License.
 */

package org.opencb.cellbase.lib.variant.annotation;

import org.apache.commons.collections.CollectionUtils;
import org.apache.commons.lang3.StringUtils;
import org.opencb.biodata.models.core.*;
import org.opencb.biodata.models.variant.Variant;
import org.opencb.biodata.models.variant.VariantBuilder;
import org.opencb.biodata.models.variant.annotation.ConsequenceTypeMappings;
import org.opencb.biodata.models.variant.avro.GeneCancerAssociation;
import org.opencb.biodata.models.variant.avro.*;
import org.opencb.biodata.tools.variant.VariantNormalizer;
import org.opencb.biodata.tools.variant.exceptions.VariantNormalizerException;
import org.opencb.cellbase.core.ParamConstants;
import org.opencb.cellbase.core.api.GeneQuery;
import org.opencb.cellbase.core.api.RegulationQuery;
import org.opencb.cellbase.core.api.RepeatsQuery;
import org.opencb.cellbase.core.api.query.LogicalList;
import org.opencb.cellbase.core.api.query.QueryException;
import org.opencb.cellbase.core.exception.CellBaseException;
import org.opencb.cellbase.core.result.CellBaseDataResult;
import org.opencb.cellbase.lib.EtlCommons;
import org.opencb.cellbase.lib.managers.*;
import org.opencb.cellbase.lib.variant.VariantAnnotationUtils;
import org.opencb.cellbase.lib.variant.hgvs.HgvsCalculator;
import org.opencb.commons.datastore.core.QueryOptions;
import org.slf4j.Logger;
import org.slf4j.LoggerFactory;

import java.util.*;
import java.util.concurrent.*;
import java.util.regex.Matcher;
import java.util.regex.Pattern;
import java.util.stream.Collectors;

import static org.opencb.cellbase.core.variant.PhasedQueryManager.*;

/**
 * Created by imedina on 06/02/16.
 */
/**
 * Created by imedina on 11/07/14.
 *
 * @author Javier Lopez fjlopez@ebi.ac.uk;
 */
public class VariantAnnotationCalculator {

    private static final String EMPTY_STRING = "";
    private static final String ALTERNATE = "1";
    private GenomeManager genomeManager;
    private GeneManager geneManager;
    private RegulatoryManager regulationManager;
    private VariantManager variantManager;
    private ClinicalManager clinicalManager;
    private RepeatsManager repeatsManager;
    private ProteinManager proteinManager;
    private int dataRelease;
    private Set<String> annotatorSet;
    private List<String> includeGeneFields;

    private final VariantNormalizer normalizer;
    private boolean normalize = false;
    private boolean decompose = true;
    private boolean phased = true;
    private Boolean imprecise = true;
    private Integer svExtraPadding = 0;
    private Integer cnvExtraPadding = 0;
    private Boolean checkAminoAcidChange = false;
    private String consequenceTypeSource = null;
    private String enable = null;

    private static HgvsCalculator hgvsCalculator;

    private static final String REGULATORY_REGION_FEATURE_TYPE_ATTRIBUTE = "featureType";
    private static final String TF_BINDING_SITE = ParamConstants.FeatureType.TF_binding_site.name();

    private static final ExecutorService CACHED_THREAD_POOL = Executors.newCachedThreadPool();
    private static Logger logger = LoggerFactory.getLogger(VariantAnnotationCalculator.class);

    public VariantAnnotationCalculator(String species, String assembly, int dataRelease, CellBaseManagerFactory cellbaseManagerFactory)
            throws CellBaseException {
        this.genomeManager = cellbaseManagerFactory.getGenomeManager(species, assembly);
        this.variantManager = cellbaseManagerFactory.getVariantManager(species, assembly);
        this.geneManager = cellbaseManagerFactory.getGeneManager(species, assembly);
        this.regulationManager = cellbaseManagerFactory.getRegulatoryManager(species, assembly);
        this.proteinManager = cellbaseManagerFactory.getProteinManager(species, assembly);
        this.clinicalManager = cellbaseManagerFactory.getClinicalManager(species, assembly);
        this.repeatsManager = cellbaseManagerFactory.getRepeatsManager(species, assembly);

        this.dataRelease = dataRelease;

        // Initialises normaliser configuration with default values. HEADS UP: configuration might be updated
        // at parseQueryParam
        this.normalizer = new VariantNormalizer(getNormalizerConfig());

        hgvsCalculator = new HgvsCalculator(genomeManager, dataRelease);

        logger.debug("VariantAnnotationMongoDBAdaptor: in 'constructor'");
    }

    private VariantNormalizer.VariantNormalizerConfig getNormalizerConfig() {
        return (new VariantNormalizer.VariantNormalizerConfig())
                .setReuseVariants(false)
                .setNormalizeAlleles(false)
                .setDecomposeMNVs(decompose)
                .enableLeftAlign(new CellBaseNormalizerSequenceAdaptor(genomeManager, dataRelease));
    }

    @Deprecated
    public CellBaseDataResult getAllConsequenceTypesByVariant(Variant variant, QueryOptions queryOptions)
            throws QueryException, IllegalAccessException, CellBaseException {
        long dbTimeStart = System.currentTimeMillis();

        parseQueryParam(queryOptions);
        List<Gene> batchGeneList = getBatchGeneList(Collections.singletonList(variant));
        List<Gene> geneList = getAffectedGenes(batchGeneList, variant);

        // TODO the last 'true' parameter needs to be changed by annotatorSet.contains("regulatory") once is ready
        List<ConsequenceType> consequenceTypeList = getConsequenceTypeList(variant, geneList, true, queryOptions, dataRelease);

        CellBaseDataResult cellBaseDataResult = new CellBaseDataResult();
        cellBaseDataResult.setId(variant.toString());
        cellBaseDataResult.setTime(Long.valueOf(System.currentTimeMillis() - dbTimeStart).intValue());
        cellBaseDataResult.setNumResults(consequenceTypeList.size());
        cellBaseDataResult.setNumMatches(consequenceTypeList.size());
        cellBaseDataResult.setResults(consequenceTypeList);
        return cellBaseDataResult;
    }

    public CellBaseDataResult getAnnotationByVariant(Variant variant, QueryOptions queryOptions)
            throws InterruptedException, ExecutionException, QueryException, IllegalAccessException, CellBaseException {
        return getAnnotationByVariantList(Collections.singletonList(variant), queryOptions).get(0);
    }

    public List<Variant> normalizer(List<Variant> variants) {
        return normalizer.apply(variants);
    }

    public List<CellBaseDataResult<VariantAnnotation>> getAnnotationByVariantList(List<Variant> variantList, QueryOptions queryOptions)
            throws InterruptedException, ExecutionException, QueryException, IllegalAccessException, CellBaseException {
        logger.debug("Annotating batch");
        parseQueryParam(queryOptions);

        if (variantList == null || variantList.isEmpty()) {
            return new ArrayList<>();
        }
        List<Variant> normalizedVariantList;
        if (normalize) {
            normalizedVariantList = normalizer.apply(variantList);
        } else {
            normalizedVariantList = variantList;
        }
        long startTime = System.currentTimeMillis();
        // Normalized variants already contain updated VariantAnnotation objects since runAnnotationProcess will
        // write on them if available (if not will create and set them) - i.e. no need to use variantAnnotationList
        // really
        List<VariantAnnotation> variantAnnotationList = runAnnotationProcess(normalizedVariantList, dataRelease);

        return generateCellBaseDataResultList(variantList, normalizedVariantList, startTime);
    }
    private List<CellBaseDataResult<VariantAnnotation>> generateCellBaseDataResultList(List<Variant> variantList,
                                                                                       List<Variant> normalizedVariantList,
                                                                                       long startTime) {

        List<CellBaseDataResult<VariantAnnotation>> annotationResultList = new ArrayList<>(variantList.size());

        // Return only one result per CellBaseDataResult if either
        //   - size original variant list and normalised one is the same
        //   - MNV decomposition is switched OFF, i.e. queryOptions.skipDecompose = true and therefore
        //   this.decompose = false
        if (!decompose || variantList.size() == normalizedVariantList.size()) {
            for (int i = 0; i < variantList.size(); i++) {
                CellBaseDataResult<VariantAnnotation> cellBaseDataResult = new CellBaseDataResult<>(variantList.get(i).toString(),
                        (int) (System.currentTimeMillis() - startTime), null, 1,
                        Collections.singletonList(normalizedVariantList.get(i).getAnnotation()), 1);
                annotationResultList.add(cellBaseDataResult);
            }
        } else {
            int originalVariantListCounter = 0;
            String previousCall = EMPTY_STRING;
            CellBaseDataResult<VariantAnnotation> cellBaseDataResult = null;
            for (Variant normalizedVariant : normalizedVariantList) {
                if (isSameMnv(previousCall, normalizedVariant)) {
                    cellBaseDataResult.getResults().add(normalizedVariant.getAnnotation());
                    cellBaseDataResult.setNumResults(cellBaseDataResult.getNumResults() + 1);
                    cellBaseDataResult.setNumMatches(cellBaseDataResult.getNumMatches() + 1);
                } else {
                    List<VariantAnnotation> variantAnnotationList = new ArrayList<>(1);
                    variantAnnotationList.add(normalizedVariant.getAnnotation());
                    cellBaseDataResult = new CellBaseDataResult<>(variantList.get(originalVariantListCounter).toString(),
                            (int) (System.currentTimeMillis() - startTime), null, 1, variantAnnotationList, 1);
                    annotationResultList.add(cellBaseDataResult);
                    previousCall = getCall(normalizedVariant);
                    originalVariantListCounter++;
                }
            }
        }

        return annotationResultList;
    }

    private boolean isSameMnv(String previousCall, Variant variant) {
        if (!StringUtils.isBlank(previousCall)) {
            String call = getCall(variant);
            if (StringUtils.isNotBlank(call)) {
                return previousCall.equals(variant.getStudies().get(0).getFiles().get(0).getCall().getVariantId());
            }
        }

        return false;
    }

    private String getCall(Variant variant) {
        if (variant.getStudies() != null
                && !variant.getStudies().isEmpty()
                && variant.getStudies().get(0).getFiles() != null
                && !variant.getStudies().get(0).getFiles().isEmpty()) {
            return variant.getStudies().get(0).getFiles().get(0).getCall().getVariantId();
        }

        return null;
    }

    private Variant getPreferredVariant(CellBaseDataResult<Variant> variantCellBaseDataResult) {
        if (variantCellBaseDataResult.getNumResults() > 1
                && variantCellBaseDataResult.first().getAnnotation().getPopulationFrequencies() == null) {
            for (int i = 1; i < variantCellBaseDataResult.getResults().size(); i++) {
                if (variantCellBaseDataResult.getResults().get(i).getAnnotation().getPopulationFrequencies() != null) {
                    return variantCellBaseDataResult.getResults().get(i);
                }
            }
        }
        return variantCellBaseDataResult.first();
    }

    private List<Gene> setGeneAnnotation(List<Gene> geneList, Variant variant)
            throws QueryException, IllegalAccessException, CellBaseException {
        // Fetch overlapping genes for this variant
        VariantAnnotation variantAnnotation = variant.getAnnotation();

        // TODO Remove expression data since is deprecated
        if (annotatorSet.contains("expression")) {
            variantAnnotation.setGeneExpression(new ArrayList<>());
            for (Gene gene : geneList) {
                // refseq genes don't have annotation (yet)
                if (gene.getAnnotation() != null && gene.getAnnotation().getExpression() != null) {
                    variantAnnotation.getGeneExpression().addAll(gene.getAnnotation().getExpression());
                }
            }
        }

        if (annotatorSet.contains("geneDisease")) {
            variantAnnotation.setGeneTraitAssociation(new ArrayList<>());
            Set<String> visited = new HashSet<>();
            for (Gene gene : geneList) {
                // Genes can be repeated in Ensembl and RefSeq
                if (!visited.contains(gene.getName())) {
                    if (gene.getAnnotation() != null && gene.getAnnotation().getDiseases() != null) {
                        variantAnnotation.getGeneTraitAssociation().addAll(gene.getAnnotation().getDiseases());
                    }
                    visited.add(gene.getName());
                }
            }
        }

        if (annotatorSet.contains("drugInteraction")) {
            variantAnnotation.setGeneDrugInteraction(new ArrayList<>());
            for (Gene gene : geneList) {
                if (gene.getAnnotation() != null && gene.getAnnotation().getDrugs() != null) {
                    variantAnnotation.getGeneDrugInteraction().addAll(gene.getAnnotation().getDrugs());
                }
            }
        }

        if (annotatorSet.contains("geneConstraints")) {
            variantAnnotation.setGeneConstraints(new ArrayList<>());
            for (Gene gene : geneList) {
                if (gene.getAnnotation() != null && gene.getAnnotation().getConstraints() != null) {
                    variantAnnotation.getGeneConstraints().addAll(gene.getAnnotation().getConstraints());
                }
            }
        }

        if (annotatorSet.contains("mirnaTargets")) {
            variantAnnotation.setGeneMirnaTargets(new ArrayList<>());
            for (Gene gene : geneList) {
                if (gene.getMirna() != null && gene.getMirna().getMatures() != null) {
                    variantAnnotation.setGeneMirnaTargets(getTargets(gene));
                }
            }
        }

        if (annotatorSet.contains("cancerGeneAssociation")) {
            variantAnnotation.setGeneCancerAssociations(new ArrayList<>());
            Set<String> visited = new HashSet<>();
            for (Gene gene : geneList) {
                if (gene.getAnnotation() != null
                        && gene.getAnnotation().getCancerAssociations() != null
                        && !visited.contains(gene.getName())) {

                    // Make sure we do not process the same gene twice
                    visited.add(gene.getName());

                    List<org.opencb.biodata.models.core.GeneCancerAssociation>
                            cancerAssociations = gene.getAnnotation().getCancerAssociations();
                    for (org.opencb.biodata.models.core.GeneCancerAssociation cancerAssociation : cancerAssociations) {
                        GeneCancerAssociation build = GeneCancerAssociation.newBuilder()
                                .setId(cancerAssociation.getId())
                                .setSource(cancerAssociation.getSource())
                                .setTier(cancerAssociation.getTier())
                                .setSomatic(cancerAssociation.isSomatic())
                                .setGermline(cancerAssociation.isGermline())
                                .setSomaticTumourTypes(cancerAssociation.getSomaticTumourTypes())
                                .setGermlineTumourTypes(cancerAssociation.getGermlineTumourTypes())
                                .setRoleInCancer(new ArrayList<>())
                                .setModeOfInheritance(new ArrayList<>())
                                .setSyndromes(cancerAssociation.getSyndromes())
                                .setTissues(cancerAssociation.getTissues())
                                .setMutationTypes(cancerAssociation.getMutationTypes())
                                .setTranslocationPartners(cancerAssociation.getTranslocationPartners())
                                .build();
                        if (cancerAssociation.getRoleInCancer() != null) {
                            build.setRoleInCancer(cancerAssociation.getRoleInCancer().stream().map(Enum::name)
                                    .collect(Collectors.toList()));
                        }
                        if (cancerAssociation.getModeOfInheritance() != null) {
                            build.setModeOfInheritance(cancerAssociation.getModeOfInheritance().stream().map(Enum::name)
                                    .collect(Collectors.toList()));
                        }
                        variantAnnotation.getGeneCancerAssociations().add(build);
                    }
                }
            }
        }

        if (annotatorSet.contains("cancerHotspot")) {
            variantAnnotation.setCancerHotspots(new ArrayList<>());
            Set<String> visited = new HashSet<>();
            for (Gene gene : geneList) {
                // Check if this gene contains cancer hotspots
                if (gene.getAnnotation() != null && gene.getAnnotation().getCancerHotspots() != null) {
                    List<CancerHotspot> cancerHotspots = gene.getAnnotation().getCancerHotspots();
                    for (CancerHotspot cancerHotspot : cancerHotspots) {
                        // Check that the gene and position matches
                        for (ConsequenceType consequenceType : variantAnnotation.getConsequenceTypes()) {
                            if (cancerHotspot.getGeneName() != null
                                    && cancerHotspot.getGeneName().equalsIgnoreCase(consequenceType.getGeneName())
                                    && consequenceType.getProteinVariantAnnotation() != null
                                    && cancerHotspot.getAminoacidPosition() == consequenceType.getProteinVariantAnnotation().getPosition()
                                    && !visited.contains(cancerHotspot.getGeneName() + "_" + cancerHotspot.getAminoacidPosition())) {

                                // Avoid to report dame hotspot twice for Ensembl and RefSeq annotation
                                visited.add(cancerHotspot.getGeneName() + "_" + cancerHotspot.getAminoacidPosition());

                                CancerHotspotVariantAnnotation cancerHotspotVariantAnnotation = CancerHotspotVariantAnnotation.newBuilder()
                                        .setGeneName(cancerHotspot.getGeneName())
                                        .setProteinId(cancerHotspot.getProteinId())
                                        .setAminoacidPosition(cancerHotspot.getAminoacidPosition())
                                        .setAminoacidReference(cancerHotspot.getAminoacidReference())
                                        .setCancerType(cancerHotspot.getCancerType())
                                        .setScores(cancerHotspot.getScores())
                                        .setCancerTypeCount(cancerHotspot.getCancerTypeCount())
                                        .setOrganCount(cancerHotspot.getOrganCount())
                                        .setSource(cancerHotspot.getSource())
                                        .build();
                                if (cancerHotspot.getVariants() != null) {
                                    cancerHotspotVariantAnnotation.setVariants(cancerHotspot
                                            .getVariants()
                                            .stream()
                                            .map(cancerHotspotVariant -> CancerHotspotAlternateAnnotation.newBuilder()
                                                    .setAminoacidAlternate(cancerHotspotVariant.getAminoacidAlternate())
                                                    .setCount(cancerHotspotVariant.getCount())
                                                    .setSampleCount(cancerHotspotVariant.getSampleCount())
                                                    .build())
                                            .collect(Collectors.toList()));
                                }
                                variantAnnotation.getCancerHotspots().add(cancerHotspotVariantAnnotation);
                            }
                        }
                    }
                }
            }
        }

        return geneList;
    }

    private List<GeneMirnaTarget> getTargets(Gene mirna) throws QueryException, IllegalAccessException, CellBaseException {
        List<String> mirnas = new ArrayList<>();
        for (MiRnaMature mature : mirna.getMirna().getMatures()) {
            if (mature.getId() != null) {
                mirnas.add(mature.getId());
            }
        }
        GeneQuery geneQuery = new GeneQuery();
        geneQuery.setAnnotationTargets(new LogicalList<>(mirnas, false));
        List<GeneMirnaTarget> geneMirnaTargets = new ArrayList<>();
        List<Gene> genes = (geneManager.search(geneQuery)).getResults();
        for (Gene gene : genes) {
            geneMirnaTargets.add(new GeneMirnaTarget(gene.getId(), gene.getName(), gene.getBiotype()));
        }
        return geneMirnaTargets;
    }

//    private boolean isPhased(Variant variant) {
//        return (variant.getStudies() != null && !variant.getStudies().isEmpty())
//            && variant.getStudies().get(0).getSampleDataKeys().contains("PS");
//    }
//
//    private String getCachedVariationIncludeFields() {
//        StringBuilder stringBuilder = new StringBuilder("annotation.chromosome,annotation.start,annotation.reference");
//        stringBuilder.append(",annotation.alternate,annotation.id");
//
//        if (annotatorSet.contains("variation")) {
//            stringBuilder.append(",annotation.id,annotation.additionalAttributes.dgvSpecificAttributes");
//        }
//        if (annotatorSet.contains("clinical") || annotatorSet.contains("traitAssociation")) {
//            stringBuilder.append(",annotation.variantTraitAssociation");
//        }
//        if (annotatorSet.contains("conservation")) {
//            stringBuilder.append(",annotation.conservation");
//        }
//        if (annotatorSet.contains("functionalScore")) {
//            stringBuilder.append(",annotation.functionalScore");
//        }
//        if (annotatorSet.contains("consequenceType")) {
//            stringBuilder.append(",annotation.consequenceTypes,annotation.displayConsequenceType");
//        }
//        if (annotatorSet.contains("populationFrequencies")) {
//            stringBuilder.append(",annotation.populationFrequencies");
//        }
//
//        return stringBuilder.toString();
//    }

    private List<VariantAnnotation> runAnnotationProcess(List<Variant> normalizedVariantList, int dataRelease)
            throws InterruptedException, ExecutionException, QueryException, IllegalAccessException, CellBaseException {
        long globalStartTime = System.currentTimeMillis();

        // Object to be returned
        List<VariantAnnotation> variantAnnotationList = new ArrayList<>(normalizedVariantList.size());

        /*
         * Next three async blocks calculate annotations using Futures, this will be calculated in a different thread.
         * Once the main loop has finished then they will be stored. This provides a ~30% of performance improvement.
         */
        FutureVariationAnnotator futureVariationAnnotator = null;
        Future<List<CellBaseDataResult<Variant>>> variationFuture = null;
        List<Gene> batchGeneList = getBatchGeneList(normalizedVariantList);

        if (annotatorSet.contains("variation") || annotatorSet.contains("populationFrequencies")) {
            futureVariationAnnotator = new FutureVariationAnnotator(normalizedVariantList, new QueryOptions("include",
                    "id,annotation.populationFrequencies,annotation.additionalAttributes.dgvSpecificAttributes")
                    .append("imprecise", imprecise), dataRelease);
            variationFuture = CACHED_THREAD_POOL.submit(futureVariationAnnotator);
        }

        FutureConservationAnnotator futureConservationAnnotator = null;
        Future<List<CellBaseDataResult<Score>>> conservationFuture = null;
        if (annotatorSet.contains("conservation")) {
            futureConservationAnnotator = new FutureConservationAnnotator(normalizedVariantList, QueryOptions.empty(), dataRelease);
            conservationFuture = CACHED_THREAD_POOL.submit(futureConservationAnnotator);
        }

        FutureVariantFunctionalScoreAnnotator futureVariantFunctionalScoreAnnotator = null;
        Future<List<CellBaseDataResult<Score>>> variantFunctionalScoreFuture = null;
        if (annotatorSet.contains("functionalScore")) {
            futureVariantFunctionalScoreAnnotator = new FutureVariantFunctionalScoreAnnotator(normalizedVariantList, QueryOptions.empty(),
                    dataRelease);
            variantFunctionalScoreFuture = CACHED_THREAD_POOL.submit(futureVariantFunctionalScoreAnnotator);
        }

        FutureClinicalAnnotator futureClinicalAnnotator = null;
        Future<List<CellBaseDataResult<Variant>>> clinicalFuture = null;
        // FIXME "clinical" is deprecated, replaced with traitAssociation
        if (annotatorSet.contains("clinical") || annotatorSet.contains("traitAssociation")) {
            QueryOptions queryOptions = new QueryOptions();
            queryOptions.add(ParamConstants.QueryParams.PHASE.key(), phased);
            queryOptions.add(ParamConstants.QueryParams.CHECK_AMINO_ACID_CHANGE.key(), checkAminoAcidChange);
            futureClinicalAnnotator = new FutureClinicalAnnotator(normalizedVariantList, batchGeneList, queryOptions);
            clinicalFuture = CACHED_THREAD_POOL.submit(futureClinicalAnnotator);
        }

        FutureRepeatsAnnotator futureRepeatsAnnotator = null;
        Future<List<CellBaseDataResult<Repeat>>> repeatsFuture = null;
        if (annotatorSet.contains("repeats")) {
            futureRepeatsAnnotator = new FutureRepeatsAnnotator(normalizedVariantList, dataRelease);
            repeatsFuture = CACHED_THREAD_POOL.submit(futureRepeatsAnnotator);
        }

        FutureCytobandAnnotator futureCytobandAnnotator = null;
        Future<List<CellBaseDataResult<Cytoband>>> cytobandFuture = null;
        if (annotatorSet.contains("cytoband")) {
            futureCytobandAnnotator = new FutureCytobandAnnotator(normalizedVariantList, QueryOptions.empty(), dataRelease);
            cytobandFuture = CACHED_THREAD_POOL.submit(futureCytobandAnnotator);
        }

        FutureSpliceScoreAnnotator futureSpliceScoreAnnotator = null;
        Future<List<CellBaseDataResult<SpliceScore>>> spliceScoreFuture = null;
        if (annotatorSet.contains("consequenceType")) {
            futureSpliceScoreAnnotator = new FutureSpliceScoreAnnotator(normalizedVariantList, QueryOptions.empty(), dataRelease);
            spliceScoreFuture = CACHED_THREAD_POOL.submit(futureSpliceScoreAnnotator);
        }

        // We iterate over all variants to get the rest of the annotations and to create the VariantAnnotation objects
        Queue<Variant> variantBuffer = new LinkedList<>();
        long startTime = System.currentTimeMillis();
        for (Variant variant : normalizedVariantList) {
            // normalizedVariantList is the passed by reference argument - modifying normalizedVariantList will
            // modify user-provided Variant objects. If there's no annotation - just set it; if there's an annotation
            // object already created, let's only overwrite those fields created by the annotator
            VariantAnnotation variantAnnotation;
            if (variant.getAnnotation() == null) {
                variantAnnotation = new VariantAnnotation();
                variant.setAnnotation(variantAnnotation);
            } else {
                variantAnnotation = variant.getAnnotation();
            }

            // Set Variant info
            variantAnnotation.setChromosome(variant.getChromosome());
            variantAnnotation.setStart(variant.getStart());
            variantAnnotation.setReference(variant.getReference());
            variantAnnotation.setAlternate(variant.getAlternate());

            // Get variant overlapping genes
            List<Gene> affectedGenes = getAffectedGenes(batchGeneList, variant);

            // Better not run HGVS calculation with a Future for the following reasons:
            //   * affectedGenes is needed in order to calculate the hgvs for ALL VARIANTS
            //   * hgvsCalculator will raise an additional database query to get the genome sequence JUST FOR INDELS
            //   * If a Future is used and a list of variants is provided to the hgvsCalculator, then the hgvsCalculator
            //   will require to raise an additional query to the database (that would be performed asynchronously)
            //   in order to get the affectedGenes FOR ALL VARIANTS
            //   * If no future is used, then the genome sequence query will be performed synchronously but JUST
            //   FOR INDELS
            // Given that the number of indels is expected to be negligible if compared to the number of SNVs, the
            // decision is to run it synchronously
            if (annotatorSet.contains("hgvs")) {
                try {
                    // Decided to always set normalize = false for a number of reasons:
                    //   * was raising problems with the normalizer - it could potentially fail in weird multiallelic
                    //     cases if the normalizer is called twice over the same variant,
                    //     i.e. normalize(normalize(variant)). Calling the normalizer twice happens when annotating from
                    //     a VCF, since normalization is carried out before sending variant to the VariantAnnotationCalculator.
                    //     Therefore, normalize would be false within the VariantAnnotationCalculator, it kept as it was
                    //     before, !normalize for hgvsCalculator, it'd run normalization twice.
                    //     This incorrect behaviour of the normalizer must and will be fixed in the future, it was decided not to
                    //     include it as a hotfix since touches the very core of the normalizer
                    //   * if normalize = true, the variants in normalizedVariantList are already normalized for sure
                    //     and should not be normalized again.
                    //   * if normalize = false, then we could potentially find things like CT/C. In this case, the
                    //     annotator will consider this as an MNV and the rest of annotation will not exactly be what
                    //     a typical user would expect for the deletion of the T (which is what it is). Thus, we don't
                    //     really care that much at this point if the hgvs is not perfectly normalized. Knowing that
                    //     variants are not normalized the user should always select normalize=true.
                    variantAnnotation.setHgvs(hgvsCalculator.run(variant, affectedGenes, false));
                } catch (VariantNormalizerException e) {
                    logger.error("Unable to normalize variant {}. Leaving empty HGVS.", variant.toString());
                }
            }

            if (annotatorSet.contains("consequenceType")) {
                try {
                    List<ConsequenceType> consequenceTypeList = getConsequenceTypeList(variant, affectedGenes, true, QueryOptions.empty(),
                            dataRelease);
                    variantAnnotation.setConsequenceTypes(consequenceTypeList);
                    if (phased) {
                        checkAndAdjustPhasedConsequenceTypes(variant, variantBuffer, dataRelease);
                    }
                    variantAnnotation
                            .setDisplayConsequenceType(getMostSevereConsequenceType(variant.getAnnotation().getConsequenceTypes()));

                    // Update HGVS inside the consequence type (if HGVS are provided)
                    if (CollectionUtils.isNotEmpty(variantAnnotation.getHgvs())) {
                        for (ConsequenceType consequenceType : consequenceTypeList) {
                            List<String> selectedHgvs = new ArrayList<>();
                            for (String hgvs : variantAnnotation.getHgvs()) {
<<<<<<< HEAD
                                if (consequenceType.getTranscriptId() != null && hgvs.startsWith(consequenceType.getTranscriptId())) {
                                    // ENST
                                    selectedHgvs.add(hgvs);
                                } else if (consequenceType.getProteinVariantAnnotation() != null
                                        && hgvs.startsWith(consequenceType.getProteinVariantAnnotation().getProteinId())) {
                                    // ENSP
=======
                                // Add Transcript ID
                                if (hgvs.startsWith(consequenceType.getTranscriptId())) {
>>>>>>> a12b54f6
                                    selectedHgvs.add(hgvs);
                                } else {
                                    // Add Protein ID
                                    if (consequenceType.getProteinVariantAnnotation() != null
                                            && consequenceType.getProteinVariantAnnotation().getProteinId() != null
                                            && hgvs.startsWith(consequenceType.getProteinVariantAnnotation().getProteinId())) {
                                        selectedHgvs.add(hgvs);
                                    }
                                }
                            }
                            if (CollectionUtils.isNotEmpty(selectedHgvs)) {
                                consequenceType.setHgvs(selectedHgvs);
                            }
                        }
                    }
                } catch (UnsupportedURLVariantFormat e) {
                    logger.error("Consequence type was not calculated for variant {}. Unrecognised variant format."
                            + " Leaving an empty consequence type list.", variant);
                    variantAnnotation.setConsequenceTypes(Collections.emptyList());
                } catch (Exception e) {
                    logger.error("Unhandled error when calculating consequence type for variant {}. Leaving an empty"
                            + " consequence type list.", variant);
                    e.printStackTrace();
                    variantAnnotation.setConsequenceTypes(Collections.emptyList());
                }
            }

            // Get the gene annotation info
            setGeneAnnotation(affectedGenes, variant);

            variantAnnotationList.add(variantAnnotation);
        }

        // Adjust phase of two last variants - if still anything remaining to adjust. This can happen if the two last
        // variants in the batch are phased and the distance between them < 3nts
        if (phased && variantBuffer.size() > 1) {
            adjustPhasedConsequenceTypes(variantBuffer.toArray(), dataRelease);
        }

        logger.debug("Main loop iteration annotation performance is {}ms for {} variants", System.currentTimeMillis()
                - startTime, normalizedVariantList.size());

        /*
         * Now, hopefully the other annotations have finished and we can store the results.
         * Method 'processResults' has been implemented in the same class for sanity.
         */
        if (futureVariationAnnotator != null) {
            futureVariationAnnotator.processResults(variationFuture, variantAnnotationList, annotatorSet);
        }
        if (futureConservationAnnotator != null) {
            futureConservationAnnotator.processResults(conservationFuture, variantAnnotationList);
        }
        if (futureVariantFunctionalScoreAnnotator != null) {
            futureVariantFunctionalScoreAnnotator.processResults(variantFunctionalScoreFuture, variantAnnotationList);
        }
        if (futureClinicalAnnotator != null) {
            futureClinicalAnnotator.processResults(clinicalFuture, variantAnnotationList);
        }
        if (futureRepeatsAnnotator != null) {
            futureRepeatsAnnotator.processResults(repeatsFuture, variantAnnotationList);
        }
        if (futureCytobandAnnotator != null) {
            futureCytobandAnnotator.processResults(cytobandFuture, variantAnnotationList);
        }

        if (futureSpliceScoreAnnotator != null) {
            futureSpliceScoreAnnotator.processResults(spliceScoreFuture, variantAnnotationList);
        }

        // Not needed with newCachedThreadPool
        // fixedThreadPool.shutdown();

        logger.debug("Total batch annotation performance is {}ms for {} variants", System.currentTimeMillis()
                - globalStartTime, normalizedVariantList.size());
        return variantAnnotationList;
    }

    public List<Gene> getBatchGeneList(List<Variant> variantList)
            throws QueryException, IllegalAccessException, CellBaseException {
        List<Region> regionList = variantListToRegionList(variantList);
        // Add +-5Kb for gene search
        for (Region region : regionList) {
            region.setStart(Math.max(1, region.getStart() - 5000));
            region.setEnd(region.getEnd() + 5000);
        }

        List<Gene> geneList = new ArrayList<>();
        GeneQuery geneQuery = new GeneQuery();
        geneQuery.setIncludes(includeGeneFields);
        geneQuery.setRegions(regionList);
        geneQuery.setDataRelease(dataRelease);

        if (StringUtils.isNotEmpty(consequenceTypeSource)) {
            // sources can be "ensembl" and/or "refseq". query is validated before execution, will fail if invalid value
            String[] sources = consequenceTypeSource.split(",");
            for (String source : sources) {
                if (source.equalsIgnoreCase(ParamConstants.QueryParams.ENSEMBL.key())) {
                    geneQuery.setSource(Collections.singletonList(ParamConstants.QueryParams.ENSEMBL.key()));
                    geneList.addAll(new CellBaseDataResult<>(geneManager.search(geneQuery)).getResults());
                }
                if (source.equalsIgnoreCase(ParamConstants.QueryParams.REFSEQ.key())) {
                    geneQuery.setSource(Collections.singletonList(ParamConstants.QueryParams.REFSEQ.key()));
                    geneList.addAll(new CellBaseDataResult<>(geneManager.search(geneQuery)).getResults());
                }
            }
        } else {
            // if no source specified, default to ensembl
            geneQuery.setSource(Collections.singletonList(ParamConstants.QueryParams.ENSEMBL.key()));
            geneList.addAll(new CellBaseDataResult<>(geneManager.search(geneQuery)).getResults());
        }
        return geneList;
    }

    private void parseQueryParam(QueryOptions queryOptions) {
        // We process include and exclude query options to know which annotators to use.
        // Include parameter has preference over exclude.
        annotatorSet = getAnnotatorSet(queryOptions);
        logger.debug("Annotators to use: {}", annotatorSet.toString());

        // This field contains all the fields to be returned by overlapping genes
        includeGeneFields = getIncludedGeneFields(annotatorSet);

        // Default behaviour no normalization
        normalize = (queryOptions.get("normalize") != null && (Boolean) queryOptions.get("normalize"));
        logger.debug("normalize = {}", normalize);

        // Default behaviour decompose
        decompose = (queryOptions.get("skipDecompose") == null || !queryOptions.getBoolean("skipDecompose"));
        logger.debug("decompose = {}", decompose);
        // Must update normaliser configuration since normaliser was created on constructor
        normalizer.getConfig().setDecomposeMNVs(decompose);

        // New parameter "ignorePhase" present overrides presence of old "phased" parameter
        if (queryOptions.get("ignorePhase") != null) {
            phased = !queryOptions.getBoolean("ignorePhase");
            // Old parameter "phased" present but new one ("ignorePhase") absent - use old one. Probably someone who has not
            // yet moved to using the new one.
        } else if (queryOptions.get("phased") != null) {
            phased = queryOptions.getBoolean("phased");
            // Default behaviour - calculate phased annotation
        } else {
            phased = true;
        }
        logger.debug("phased = {}", phased);

        // Default behaviour - enable imprecise searches
        imprecise = (queryOptions.get("imprecise") == null || queryOptions.getBoolean("imprecise"));
        logger.debug("imprecise = {}", imprecise);

        // Default behaviour - no extra padding for structural variants
        svExtraPadding = (queryOptions.get("svExtraPadding") != null ? (Integer) queryOptions.get("svExtraPadding") : 0);
        logger.debug("svExtraPadding = {}", svExtraPadding);

        // Default behaviour - no extra padding for CNV
        cnvExtraPadding = (queryOptions.get("cnvExtraPadding") != null ? (Integer) queryOptions.get("cnvExtraPadding") : 0);
        logger.debug("cnvExtraPadding = {}", cnvExtraPadding);

        checkAminoAcidChange = (queryOptions.get("checkAminoAcidChange") != null && (Boolean) queryOptions.get("checkAminoAcidChange"));
        logger.debug("checkAminoAcidChange = {}", checkAminoAcidChange);

        consequenceTypeSource = (queryOptions.get("consequenceTypeSource") != null
                ? (String) queryOptions.get("consequenceTypeSource") : "ensembl,refseq");
        logger.debug("consequenceTypeSource = {}", consequenceTypeSource);

        enable = (queryOptions.get("enable") != null
                ? (String) queryOptions.get("enable") : "");
        logger.debug("enable = {}", enable);
    }

//    private void mergeAnnotation(VariantAnnotation destination, VariantAnnotation origin) {
//        destination.setChromosome(origin.getChromosome());
//        destination.setStart(origin.getStart());
//        destination.setReference(origin.getReference());
//        destination.setAlternate(origin.getAlternate());
//
//        if (annotatorSet.contains("variation")) {
//            destination.setId(origin.getId());
//        }
//        if (annotatorSet.contains("consequenceType")) {
//            destination.setDisplayConsequenceType(origin.getDisplayConsequenceType());
//            destination.setConsequenceTypes(origin.getConsequenceTypes());
//        }
//        if (annotatorSet.contains("conservation")) {
//            destination.setConservation(origin.getConservation());
//        }
//        if (annotatorSet.contains("populationFrequencies")) {
//            destination.setPopulationFrequencies(origin.getPopulationFrequencies());
//        }
//        if (annotatorSet.contains("clinical")) {
//            destination.setVariantTraitAssociation(origin.getVariantTraitAssociation());
//        }
//        if (annotatorSet.contains("functionalScore")) {
//            destination.setFunctionalScore(origin.getFunctionalScore());
//        }
//    }

    private void checkAndAdjustPhasedConsequenceTypes(Variant variant, Queue<Variant> variantBuffer, int dataRelease)
            throws CellBaseException {
        // Only SNVs are currently considered for phase adjustment
        if (variant.getType().equals(VariantType.SNV)) {
            // Check and manage variantBuffer for dealing with phased variants
            switch (variantBuffer.size()) {
                case 0:
                    variantBuffer.add(variant);
                    break;
                case 1:
                    if (potentialCodingSNVOverlap(variantBuffer.peek(), variant)) {
                        variantBuffer.add(variant);
                    } else {
                        variantBuffer.poll();
                        variantBuffer.add(variant);
                    }
                    break;
                case 2:
                    if (potentialCodingSNVOverlap(variantBuffer.peek(), variant)) {
                        variantBuffer.add(variant);
                        adjustPhasedConsequenceTypes(variantBuffer.toArray(), dataRelease);
                        variantBuffer.poll();
                    } else {
                        // Adjust consequence types for the two previous variants
                        adjustPhasedConsequenceTypes(variantBuffer.toArray(), dataRelease);
                        // Remove the two previous variants after adjustment
                        variantBuffer.poll();
                        variantBuffer.poll();
                        variantBuffer.add(variant);
                    }
                default:
                    break;
            }
        }
    }

    private void adjustPhasedConsequenceTypes(Object[] variantArray, int dataRelease) throws CellBaseException {
        Variant variant0 = (Variant) variantArray[0];
        Variant variant1 = null;
        Variant variant2 = null;

        boolean variant0DisplayCTNeedsUpdate = false;
        boolean variant1DisplayCTNeedsUpdate = false;
        boolean variant2DisplayCTNeedsUpdate = false;

        for (ConsequenceType consequenceType1 : variant0.getAnnotation().getConsequenceTypes()) {
            ProteinVariantAnnotation newProteinVariantAnnotation = null;
            // Check if this is a coding consequence type. Also this consequence type may have been already
            // updated if there are 3 consecutive phased SNVs affecting the same codon.
            if (isCoding(consequenceType1)
                    && !transcriptAnnotationUpdated(variant0, consequenceType1.getEnsemblTranscriptId())) {
                variant1 = (Variant) variantArray[1];
                ConsequenceType consequenceType2
                        = findCodingOverlappingConsequenceType(consequenceType1, variant1.getAnnotation().getConsequenceTypes());
                // The two first variants affect the same codon
                if (consequenceType2 != null) {
                    // WARNING: assumes variants are sorted according to their coordinates
                    int cdnaPosition = consequenceType1.getCdnaPosition();
                    int cdsPosition = consequenceType1.getCdsPosition();
                    String codon = null;
                    String alternateAA = null;
                    List<SequenceOntologyTerm> soTerms = null;
                    ConsequenceType consequenceType3 = null;
                    variant2 = null;
                    // Check if the third variant also affects the same codon
                    if (variantArray.length > 2) {
                        variant2 = (Variant) variantArray[2];
                        consequenceType3
                                = findCodingOverlappingConsequenceType(consequenceType2, variant2.getAnnotation().getConsequenceTypes());
                    }
                    // The three SNVs affect the same codon
                    if (consequenceType3 != null) {
                        String referenceCodon = consequenceType1.getCodon().split("/")[0].toUpperCase();
                        // WARNING: assumes variants are sorted according to their coordinates
                        String alternateCodon = null;
                        if ("-".equals(variant0.getStrand())) {
                            alternateCodon = "" + VariantAnnotationUtils.COMPLEMENTARY_NT.get(variant2.getAlternate())
                                    + VariantAnnotationUtils.COMPLEMENTARY_NT.get(variant1.getAlternate())
                                    + VariantAnnotationUtils.COMPLEMENTARY_NT.get(variant0.getAlternate());
                        } else {
                            alternateCodon = variant0.getAlternate() + variant1.getAlternate() + variant2.getAlternate();
                        }
                        codon = referenceCodon + "/" + alternateCodon;
                        alternateAA = VariantAnnotationUtils.CODON_TO_A.get(alternateCodon);
                        soTerms = updatePhasedSoTerms(consequenceType1.getSequenceOntologyTerms(),
                                String.valueOf(referenceCodon), String.valueOf(alternateCodon),
                                variant1.getChromosome().equals("MT"));

                        // Update consequenceType3
                        consequenceType3.setCdnaPosition(cdnaPosition);
                        consequenceType3.setCdsPosition(cdsPosition);
                        consequenceType3.setCodon(codon);
                        consequenceType3.getProteinVariantAnnotation().setAlternate(alternateAA);
                        newProteinVariantAnnotation = getProteinAnnotation(variant2, consequenceType3, dataRelease);
                        consequenceType3.setProteinVariantAnnotation(newProteinVariantAnnotation);
                        consequenceType3.setSequenceOntologyTerms(soTerms);

                        // Flag these transcripts as already updated for this variant
                        flagTranscriptAnnotationUpdated(variant2, consequenceType1.getEnsemblTranscriptId());

                        variant2DisplayCTNeedsUpdate = true;

                        // Only the two first SNVs affect the same codon
                    } else {
                        int codonIdx1 = getUpperCaseLetterPosition(consequenceType1.getCodon().split("/")[0]);
                        int codonIdx2 = getUpperCaseLetterPosition(consequenceType2.getCodon().split("/")[0]);

                        // Set referenceCodon  and alternateCodon leaving only the nts that change in uppercase.
                        // Careful with upper/lower case letters
                        char[] referenceCodonArray = consequenceType1.getCodon().split("/")[0].toLowerCase().toCharArray();
                        referenceCodonArray[codonIdx1] = Character.toUpperCase(referenceCodonArray[codonIdx1]);
                        referenceCodonArray[codonIdx2] = Character.toUpperCase(referenceCodonArray[codonIdx2]);
                        char[] alternateCodonArray = referenceCodonArray.clone();
                        // negative strand
                        if ("-".equals(variant0.getStrand())) {
                            alternateCodonArray[codonIdx1] =
                                    VariantAnnotationUtils.COMPLEMENTARY_NT.get(variant0.getAlternate().toUpperCase().toCharArray()[0]);
                            alternateCodonArray[codonIdx2] =
                                    VariantAnnotationUtils.COMPLEMENTARY_NT.get(variant1.getAlternate().toUpperCase().toCharArray()[0]);
                        } else {
                            alternateCodonArray[codonIdx1] = variant0.getAlternate().toUpperCase().toCharArray()[0];
                            alternateCodonArray[codonIdx2] = variant1.getAlternate().toUpperCase().toCharArray()[0];
                        }

                        codon = String.valueOf(referenceCodonArray) + "/" + String.valueOf(alternateCodonArray);
                        alternateAA = VariantAnnotationUtils.CODON_TO_A.get(String.valueOf(alternateCodonArray).toUpperCase());
                        soTerms = updatePhasedSoTerms(consequenceType1.getSequenceOntologyTerms(),
                                String.valueOf(referenceCodonArray).toUpperCase(),
                                String.valueOf(alternateCodonArray).toUpperCase(), variant1.getChromosome().equals("MT"));
                    }

                    // Update consequenceType1 & 2
                    consequenceType1.setCodon(codon);
                    consequenceType1.getProteinVariantAnnotation().setAlternate(alternateAA);
                    consequenceType1.setProteinVariantAnnotation(newProteinVariantAnnotation == null
                            ? getProteinAnnotation(variant1, consequenceType1, dataRelease) : newProteinVariantAnnotation);
                    consequenceType1.setSequenceOntologyTerms(soTerms);
                    consequenceType2.setCdnaPosition(cdnaPosition);
                    consequenceType2.setCdsPosition(cdsPosition);
                    consequenceType2.setCodon(codon);
                    consequenceType2.getProteinVariantAnnotation().setAlternate(alternateAA);
                    consequenceType2.setProteinVariantAnnotation(consequenceType1.getProteinVariantAnnotation());
                    consequenceType2.setSequenceOntologyTerms(soTerms);

                    // Flag these transcripts as already updated for this variant
                    flagTranscriptAnnotationUpdated(variant0, consequenceType1.getEnsemblTranscriptId());
                    flagTranscriptAnnotationUpdated(variant1, consequenceType1.getEnsemblTranscriptId());

                    variant0DisplayCTNeedsUpdate = true;
                    variant1DisplayCTNeedsUpdate = true;
                }
            }
        }

        if (variant0DisplayCTNeedsUpdate) {
            variant0.getAnnotation()
                    .setDisplayConsequenceType(getMostSevereConsequenceType(variant0.getAnnotation()
                            .getConsequenceTypes()));
        }
        if (variant1DisplayCTNeedsUpdate) {
            variant1.getAnnotation()
                    .setDisplayConsequenceType(getMostSevereConsequenceType(variant1.getAnnotation()
                            .getConsequenceTypes()));
        }
        if (variant2DisplayCTNeedsUpdate) {
            variant2.getAnnotation()
                    .setDisplayConsequenceType(getMostSevereConsequenceType(variant2.getAnnotation()
                            .getConsequenceTypes()));
        }
    }

    private void flagTranscriptAnnotationUpdated(Variant variant, String ensemblTranscriptId) {
        Map<String, AdditionalAttribute> additionalAttributesMap = variant.getAnnotation().getAdditionalAttributes();
        if (additionalAttributesMap == null) {
            additionalAttributesMap = new HashMap<>();
            AdditionalAttribute additionalAttribute = new AdditionalAttribute();
            Map<String, String> transcriptsSet = new HashMap<>();
            transcriptsSet.put(ensemblTranscriptId, null);
            additionalAttribute.setAttribute(transcriptsSet);
            additionalAttributesMap.put("phasedTranscripts", additionalAttribute);
            variant.getAnnotation().setAdditionalAttributes(additionalAttributesMap);
        } else if (additionalAttributesMap.get("phasedTranscripts") == null) {
            AdditionalAttribute additionalAttribute = new AdditionalAttribute();
            Map<String, String> transcriptsSet = new HashMap<>();
            transcriptsSet.put(ensemblTranscriptId, null);
            additionalAttribute.setAttribute(transcriptsSet);
            additionalAttributesMap.put("phasedTranscripts", additionalAttribute);
        } else {
            additionalAttributesMap.get("phasedTranscripts").getAttribute().put(ensemblTranscriptId, null);
        }
    }

    private boolean transcriptAnnotationUpdated(Variant variant, String ensemblTranscriptId) {
        if (variant.getAnnotation().getAdditionalAttributes() != null
                && variant.getAnnotation().getAdditionalAttributes().get("phasedTranscripts") != null
                && variant.getAnnotation().getAdditionalAttributes().get("phasedTranscripts")
                .getAttribute().containsKey(ensemblTranscriptId)) {
            return true;
        }
        return false;
    }

    private int getUpperCaseLetterPosition(String string) {
//        Pattern pat = Pattern.compile("G");
        Pattern pat = Pattern.compile("[A,C,G,T]");
        Matcher match = pat.matcher(string);
        if (match.find()) {
            return match.start();
        } else {
            return -1;
        }
    }

    private ConsequenceType findCodingOverlappingConsequenceType(ConsequenceType consequenceType,
                                                                 List<ConsequenceType> consequenceTypeList) {
        for (ConsequenceType consequenceType1 : consequenceTypeList) {
            if (isCoding(consequenceType1)
                    && consequenceType.getEnsemblTranscriptId().equals(consequenceType1.getEnsemblTranscriptId())
                    && consequenceType.getProteinVariantAnnotation().getPosition()
                    .equals(consequenceType1.getProteinVariantAnnotation().getPosition())) {
                return consequenceType1;
            }
        }
        return null;
    }

    private boolean isCoding(ConsequenceType consequenceType) {
        for (SequenceOntologyTerm sequenceOntologyTerm : consequenceType.getSequenceOntologyTerms()) {
            if (VariantAnnotationUtils.CODING_SO_NAMES.contains(sequenceOntologyTerm.getName())) {
                return true;
            }
        }
        return false;
    }

    private List<SequenceOntologyTerm> updatePhasedSoTerms(List<SequenceOntologyTerm> sequenceOntologyTermList,
                                                           String referenceCodon, String alternateCodon,
                                                           Boolean useMitochondrialCode) {

        // Removes all coding-associated SO terms
        int i = 0;
        do {
            if (VariantAnnotationUtils.CODING_SO_NAMES.contains(sequenceOntologyTermList.get(i).getName())) {
                sequenceOntologyTermList.remove(i);
            } else {
                i++;
            }
        } while(i < sequenceOntologyTermList.size());

        // Add the new coding SO term as appropriate
        String newSoName = null;
        if (VariantAnnotationUtils.isSynonymousCodon(useMitochondrialCode, referenceCodon, alternateCodon)) {
            if (VariantAnnotationUtils.isStopCodon(useMitochondrialCode, referenceCodon)) {
                newSoName = VariantAnnotationUtils.STOP_RETAINED_VARIANT;
            } else {  // coding end may be not correctly annotated (incomplete_terminal_codon_variant),
                // but if the length of the cds%3=0, annotation should be synonymous variant
                newSoName = VariantAnnotationUtils.SYNONYMOUS_VARIANT;
            }
        } else if (VariantAnnotationUtils.isStopCodon(useMitochondrialCode, referenceCodon)) {
            newSoName = VariantAnnotationUtils.STOP_LOST;
        } else if (VariantAnnotationUtils.isStopCodon(useMitochondrialCode, alternateCodon)) {
            newSoName = VariantAnnotationUtils.STOP_GAINED;
        } else {
            newSoName = VariantAnnotationUtils.MISSENSE_VARIANT;
        }
        sequenceOntologyTermList
                .add(new SequenceOntologyTerm(ConsequenceTypeMappings.getSoAccessionString(newSoName), newSoName));

        return sequenceOntologyTermList;
    }

    private boolean potentialCodingSNVOverlap(Variant variant1, Variant variant2) {
        return Math.abs(variant1.getStart() - variant2.getStart()) < 3
                && variant1.getChromosome().equals(variant2.getChromosome())
                && variant1.getType().equals(VariantType.SNV) && variant2.getType().equals(VariantType.SNV)
                && samePhase(variant1, variant2);
    }

    private boolean samePhase(Variant variant1, Variant variant2) {

        String phaseSet1 = getSampleAttribute(variant1, PHASE_SET_TAG);

        // No PS means not sure it is in phase
        if (phaseSet1 == null) {
            return false;
        }

        // TODO: phase depends on the sample. Phased queries constrained to just one sample. The code below is
        // TODO: arbitrarily selecting the first one
        // No PS means not sure it is in phase
        String phaseSet2 = getSampleAttribute(variant2, PHASE_SET_TAG);
        if (phaseSet2 == null) {
            return false;
        }

        // None of the PS is missing
        if (phaseSet1.equals(phaseSet2)) {
            // TODO: phase depends on the sample. Phased queries constrained to just one sample. The code below is
            // TODO: arbitrarily selecting the first one
            String genotype1 = getSampleAttribute(variant1, GENOTYPE_TAG);
            String genotype2 = getSampleAttribute(variant2, GENOTYPE_TAG);

            // Variants obtained as a result of an MNV decomposition - must just check the original call
            if (genotype1 == null && genotype2 == null) {
                return variant1.getStudies().get(0).getFiles() != null
                        && !variant1.getStudies().get(0).getFiles().isEmpty()
                        && StringUtils.isNotBlank(variant1.getStudies().get(0).getFiles().get(0).getCall().getVariantId())
                        && variant2.getStudies().get(0).getFiles() != null
                        && !variant2.getStudies().get(0).getFiles().isEmpty()
                        && StringUtils.isNotBlank(variant2.getStudies().get(0).getFiles().get(0).getCall().getVariantId())
                        && variant1.getStudies().get(0).getFiles().get(0).getCall()
                        .equals(variant2.getStudies().get(0).getFiles().get(0).getCall());

                // Checks that in both genotypes there's something different than a reference allele, i.e. that none of
                // them is 0/0 (or 0 for haploid)
            } else if (alternatePresent(genotype1) && alternatePresent(genotype2)) {

                if (genotype1.contains(UNPHASED_GENOTYPE_SEPARATOR)) {
                    return false;
                }

                if (genotype2.contains(UNPHASED_GENOTYPE_SEPARATOR)) {
                    return false;
                }

                // None of the genotypes fully missing nor un-phased
                String[] genotypeParts = genotype1.split(PHASED_GENOTYPE_SEPARATOR);
                String[] genotypeParts1 = genotype2.split(PHASED_GENOTYPE_SEPARATOR);

                // TODO: code below might not work for multiallelic positions
                // For hemizygous variants lets just consider that the phase is the same if both are hemizygous
                // First genotype alternate hemizygous
                if (genotypeParts.length == 1) {
                    return genotypeParts1.length == 1;
                    // Second genotype alternate hemizygous
                } else if (genotypeParts1.length == 1) {
                    // First genotype diploid, second genotype alternate hemizygous
                    return false;

                    // Both genotypes diploid
                } else {
                    return genotypeParts[0].equals(genotypeParts1[0])
                            && genotypeParts[2].equals(genotypeParts1[2]);
                }

                // At least one of the genotypes contains just reference alleles. Clearly, alleles cannot be in phase since
                // one of them is not even present!
            } else {
                return false;
            }

            // If PS is different both variants might not be in phase
        } else {
            return false;
        }
    }

    /**
     * TODO: this code does not work properly for multiallelic positions.
     * @param genotype String codifying for the genotype in VCF-like way, e.g. 0/1, 1|0, 0, ...
     * @return whether an alternate allele is present.
     */
    private boolean alternatePresent(String genotype) {

        return genotype != null && genotype.contains(ALTERNATE);

    }

    private String getMostSevereConsequenceType(List<ConsequenceType> consequenceTypeList) {
        int max = -1;
        String mostSevereConsequencetype = null;
        for (ConsequenceType consequenceType : consequenceTypeList) {
            for (SequenceOntologyTerm sequenceOntologyTerm : consequenceType.getSequenceOntologyTerms()) {
                try {
                    int rank = VariantAnnotationUtils.SO_SEVERITY.get(sequenceOntologyTerm.getName());
                    if (rank > max) {
                        max = rank;
                        mostSevereConsequencetype = sequenceOntologyTerm.getName();
                    }
                } catch (Exception e) {
                    int a = 1;
                }
            }
        }

        return mostSevereConsequencetype;
    }

    private Set<String> getAnnotatorSet(QueryOptions queryOptions) {
        Set<String> annotatorSet;
        List<String> includeList = queryOptions.getAsStringList("include");
        if (includeList.size() > 0) {
            annotatorSet = new HashSet<>(includeList);
        } else {
            // 'expression' removed in CB 5.0
            annotatorSet = new HashSet<>(Arrays.asList("variation", "traitAssociation", "conservation", "functionalScore",
                    "consequenceType", "geneDisease", "drugInteraction", "geneConstraints", "mirnaTargets",
                    "cancerGeneAssociation", "populationFrequencies", "repeats", "cytoband", "hgvs"));
            List<String> excludeList = queryOptions.getAsStringList("exclude");
            excludeList.forEach(annotatorSet::remove);
        }
        return annotatorSet;
    }

    private List<String> getIncludedGeneFields(Set<String> annotatorSet) {
        List<String> includeGeneFields = new ArrayList<>(Arrays.asList("name", "id", "chromosome", "start", "end", "transcripts.id",
                "transcripts.proteinId", "transcripts.chromosome", "transcripts.start", "transcripts.end", "transcripts.cdnaSequence",
                "transcripts.proteinSequence", "transcripts.strand", "transcripts.cdsLength", "transcripts.flags", "transcripts.biotype",
                "transcripts.genomicCodingStart", "transcripts.genomicCodingEnd", "transcripts.cdnaCodingStart",
                "transcripts.cdnaCodingEnd", "transcripts.exons.start", "transcripts.exons.cdsStart", "transcripts.exons.end",
                "transcripts.exons.cdsEnd", "transcripts.exons.sequence", "transcripts.exons.phase",
                "transcripts.exons.exonNumber", "mirna.matures", "mirna.sequence", "mirna.matures.cdnaStart",
                "transcripts.exons.genomicCodingStart", "transcripts.exons.genomicCodingEnd",
                "mirna.matures.cdnaEnd"));

        if (annotatorSet.contains("expression")) {
            includeGeneFields.add("annotation.expression");
        }
        if (annotatorSet.contains("geneDisease")) {
            includeGeneFields.add("annotation.diseases");
        }
        if (annotatorSet.contains("drugInteraction")) {
            includeGeneFields.add("annotation.drugs");
        }
        if (annotatorSet.contains("geneConstraints")) {
            includeGeneFields.add("annotation.constraints");
        }
        if (annotatorSet.contains("mirnaTargets")) {
            includeGeneFields.add("annotation.targets");
            includeGeneFields.add("mirna.matures.id");
        }
        if (annotatorSet.contains("cancerGeneAssociation")) {
            includeGeneFields.add("annotation.cancerAssociations");
        }
        return includeGeneFields;
    }

    public List<Gene> getAffectedGenes(List<Gene> batchGeneList, Variant variant) {
        List<Gene> geneList = new ArrayList<>(batchGeneList.size());
        for (Gene gene : batchGeneList) {
            for (Region region : variantToRegionList(variant)) {
                if (region.getChromosome().equals(gene.getChromosome()) && gene.getStart() <= (region.getEnd() + 5000)
                        && gene.getEnd() >= Math.max(1, region.getStart() - 5000)) {
                    geneList.add(gene);
                }
            }
        }
        return geneList;
    }

//    private List<Gene> getGenesInRange(String chromosome, int start, int end, String includeFields) {
//        QueryOptions queryOptions = new QueryOptions("include", includeFields);
//
//        return geneManager.getByRegion(new Region(chromosome, Math.max(1, start - 5000),
//                        end + 5000), queryOptions).getResults();
//    }

    private boolean nonSynonymous(ConsequenceType consequenceType, boolean useMitochondrialCode) {
        if (consequenceType.getCodon() == null) {
            return false;
        } else {
            String[] parts = consequenceType.getCodon().split("/");
            String ref = String.valueOf(parts[0]).toUpperCase();
            String alt = String.valueOf(parts[1]).toUpperCase();
            return !VariantAnnotationUtils.isSynonymousCodon(useMitochondrialCode, ref, alt)
                    && !VariantAnnotationUtils.isStopCodon(useMitochondrialCode, ref);
        }
    }

    private ProteinVariantAnnotation getProteinAnnotation(Variant variant, ConsequenceType consequenceType, int dataRelease)
            throws CellBaseException {
        ProteinVariantAnnotation proteinVariantAnnotation = null;
        if (consequenceType.getProteinVariantAnnotation() != null) {
            String transcriptId = consequenceType.getTranscriptId();
            // transcript may contain version, e.g. ENST00000382011.9. sift/polyphen do NOT contain version, so remove version
            if (transcriptId != null && transcriptId.contains(".")) {
                transcriptId = transcriptId.split("\\.")[0];
            }
            CellBaseDataResult<ProteinVariantAnnotation> results = proteinManager.getVariantAnnotation(variant,
                    transcriptId,
                    consequenceType.getProteinVariantAnnotation().getPosition(),
                    consequenceType.getProteinVariantAnnotation().getReference(),
                    consequenceType.getProteinVariantAnnotation().getAlternate(), new QueryOptions(), dataRelease);

            // Set proteinId
            results.getResults().get(0).setProteinId(consequenceType.getProteinVariantAnnotation().getProteinId());
            if (results.getNumResults() > 0) {
                proteinVariantAnnotation = results.getResults().get(0);
            }
        }
        return proteinVariantAnnotation;
    }

    private ConsequenceTypeCalculator getConsequenceTypeCalculator(Variant variant) throws UnsupportedURLVariantFormat {
        switch (VariantAnnotationUtils.getVariantType(variant)) {
            case SNV:
                return new ConsequenceTypeSNVCalculator();
            case INSERTION:
                return new ConsequenceTypeInsertionCalculator(genomeManager);
            case DELETION:
                return new ConsequenceTypeDeletionCalculator(genomeManager);
            case MNV:
                return new ConsequenceTypeMNVCalculator(genomeManager);
            case CNV:
            case COPY_NUMBER_GAIN:
            case COPY_NUMBER:
                if (variant.getSv().getCopyNumber() == null) {
                    return new ConsequenceTypeGenericRegionCalculator();
                } else if (variant.getSv().getCopyNumber() > 2) {
                    return new ConsequenceTypeCNVGainCalculator();
                } else {
                    return new ConsequenceTypeDeletionCalculator(genomeManager);
                }
            case DUPLICATION:
                return new ConsequenceTypeCNVGainCalculator();
            case INVERSION:
                return new ConsequenceTypeGenericRegionCalculator();
            case BREAKEND:
                return new ConsequenceTypeBNDCalculator();
            default:
                throw new UnsupportedURLVariantFormat("Invalid variant type " + VariantAnnotationUtils.getVariantType(variant));
        }
    }

    private boolean[] getRegulatoryRegionOverlaps(Variant variant) throws QueryException, IllegalAccessException, CellBaseException {
        // 0: overlaps any regulatory region type
        // 1: overlaps transcription factor binding site
        boolean[] overlapsRegulatoryRegion = {false, false};

        // Variant type checked in expected order of frequency of occurrence to minimize number of checks
        // Most queries will be SNVs - it's worth implementing an special case for them
        if (VariantType.SNV.equals(variant.getType())) {
            return getRegulatoryRegionOverlaps(variant.getChromosome(), variant.getStart());
        } else if (VariantType.INDEL.equals(variant.getType()) && StringUtils.isBlank(variant.getReference())) {
            return getRegulatoryRegionOverlaps(variant.getChromosome(), variant.getStart() - 1, variant.getEnd());
            // Short deletions and symbolic variants except breakends
        } else if (!VariantType.BREAKEND.equals(variant.getType())) {
            return getRegulatoryRegionOverlaps(variant.getChromosome(), variant.getStart(), variant.getEnd());
            // Breakend "variants" only annotate features overlapping the exact positions
        } else  {
            overlapsRegulatoryRegion = getRegulatoryRegionOverlaps(variant.getChromosome(), Math.max(1, variant.getStart()));
            // If already found one overlapping regulatory region there's no need to keep checking
            if (overlapsRegulatoryRegion[0]) {
                return overlapsRegulatoryRegion;
                // Otherwise check the other breakend in case exists
            } else {
                if (variant.getSv() != null && variant.getSv().getBreakend() != null
                        && variant.getSv().getBreakend().getMate() != null) {
                    return getRegulatoryRegionOverlaps(variant.getSv().getBreakend().getMate().getChromosome(),
                            Math.max(1, variant.getSv().getBreakend().getMate().getPosition()));
                } else {
                    return overlapsRegulatoryRegion;
                }
            }
        }
    }

    private boolean[] getRegulatoryRegionOverlaps(String chromosome, Integer position)
            throws QueryException, IllegalAccessException, CellBaseException {
        // 0: overlaps any regulatory region type
        // 1: overlaps transcription factor binding site
        boolean[] overlapsRegulatoryRegion = {false, false};

        RegulationQuery query = new RegulationQuery();
        query.setIncludes(Collections.singletonList(REGULATORY_REGION_FEATURE_TYPE_ATTRIBUTE));
        query.setRegions(Collections.singletonList(new Region(chromosome, position)));
        CellBaseDataResult<RegulatoryFeature> cellBaseDataResult = regulationManager.search(query);

        if (cellBaseDataResult.getNumResults() > 0) {
            overlapsRegulatoryRegion[0] = true;
            boolean tfbsFound = false;
            for (int i = 0; (i < cellBaseDataResult.getResults().size() && !tfbsFound); i++) {
                String regulatoryRegionType = cellBaseDataResult.getResults().get(i).getFeatureType();
                tfbsFound = regulatoryRegionType != null
                        && (regulatoryRegionType.equals(ParamConstants.FeatureType.TF_binding_site.name())
                        || cellBaseDataResult.getResults().get(i).getFeatureType()
                        .equals(ParamConstants.FeatureType.TF_binding_site_motif.name()));
            }
            overlapsRegulatoryRegion[1] = tfbsFound;
        }

        return overlapsRegulatoryRegion;
    }

    private boolean[] getRegulatoryRegionOverlaps(String chromosome, Integer start, Integer end)
            throws QueryException, IllegalAccessException, CellBaseException {
        // 0: overlaps any regulatory region type
        // 1: overlaps transcription factor binding site
        boolean[] overlapsRegulatoryRegion = {false, false};

        RegulationQuery query = new RegulationQuery();
        query.setExcludes(Collections.singletonList("_id"));
        query.setIncludes(Collections.singletonList("chromosome"));
        query.setLimit(1);
        query.setRegions(Collections.singletonList(new Region(chromosome, start, end)));
        query.setFeatureTypes(Collections.singletonList(TF_BINDING_SITE));

        CellBaseDataResult<RegulatoryFeature> cellBaseDataResult = regulationManager.search(query);

        // Overlaps transcription factor binding site - it's therefore a regulatory variant
        if (cellBaseDataResult.getNumResults() == 1) {
            overlapsRegulatoryRegion[0] = true;
            overlapsRegulatoryRegion[1] = true;
            // Does not overlap transcription factor binding site - check any other regulatory region type
        } else {
            query.setFeatureTypes(null);
            cellBaseDataResult = regulationManager.search(query);
            // Does overlap other types of regulatory regions
            if (cellBaseDataResult.getNumResults() == 1) {
                overlapsRegulatoryRegion[0] = true;
            }
        }

        return overlapsRegulatoryRegion;
    }

    private String toRegionString(String chromosome, Integer position) {
        return toRegionString(chromosome, position, position);
    }

    private String toRegionString(String chromosome, Integer start, Integer end) {
        StringBuilder stringBuilder = new StringBuilder(chromosome);
        stringBuilder.append(":");
        stringBuilder.append(start);
        stringBuilder.append("-");
        stringBuilder.append(end == null ? start : end);
        return stringBuilder.toString();
    }

    private List<ConsequenceType> getConsequenceTypeList(Variant variant, List<Gene> geneList, boolean regulatoryAnnotation,
                                                         QueryOptions queryOptions, int dataRelease)
            throws QueryException, IllegalAccessException, CellBaseException {
        boolean[] overlapsRegulatoryRegion = {false, false};
        if (regulatoryAnnotation) {
            overlapsRegulatoryRegion = getRegulatoryRegionOverlaps(variant);
        }
        ConsequenceTypeCalculator consequenceTypeCalculator = getConsequenceTypeCalculator(variant);
        List<ConsequenceType> consequenceTypeList = consequenceTypeCalculator.run(variant, geneList,
                overlapsRegulatoryRegion, queryOptions);
        if (variant.getType() == VariantType.SNV
                || Variant.inferType(variant.getReference(), variant.getAlternate()) == VariantType.SNV) {
            for (ConsequenceType consequenceType : consequenceTypeList) {
                if (nonSynonymous(consequenceType, variant.getChromosome().equals("MT"))) {
                    consequenceType.setProteinVariantAnnotation(getProteinAnnotation(variant, consequenceType, dataRelease));
                }
            }
        }
        return consequenceTypeList;
    }

    private List<Region> variantListToRegionList(List<Variant> variantList) {
//        return variantList.stream().map((variant) -> variantToRegion(variant)).collect(Collectors.toList());

        // In great majority of cases returned region list size will equal variant list; this will happen except when
        // there's a breakend within the variantList
        List<Region> regionList = new ArrayList<>(variantList.size());

        for (Variant variant : variantList) {
            regionList.addAll(variantToRegionList(variant));
        }

        return regionList;
    }

    private List<Region> variantToRegionList(Variant variant) {
        // Variant type checked in expected order of frequency of occurrence to minimize number of checks
        // SNV
        if (VariantType.SNV.equals(variant.getType())) {
            return Collections.singletonList(new Region(variant.getChromosome(), variant.getStart(), variant.getEnd()));
            // Short insertion
        } else if (VariantType.INDEL.equals(variant.getType()) && StringUtils.isBlank(variant.getReference())) {
            return Collections.singletonList(new Region(variant.getChromosome(), variant.getStart() - 1,
                    variant.getEnd()));
            // CNV
        } else if (VariantType.CNV.equals(variant.getType())) {
            if (imprecise) {
                return Collections.singletonList(new Region(variant.getChromosome(),
                        variant.getStart() - cnvExtraPadding, variant.getEnd() + cnvExtraPadding));
            } else {
                return Collections.singletonList(new Region(variant.getChromosome(), variant.getStart(),
                        variant.getEnd()));
            }
            // BREAKEND
        } else if (VariantType.BREAKEND.equals(variant.getType())) {
            List<Region> regionList = new ArrayList<>(2);
            regionList.add(startBreakpointToRegion(variant));
            Variant breakendMate = VariantBuilder.getMateBreakend(variant);
            if (breakendMate != null) {
                regionList.add(startBreakpointToRegion(breakendMate));
            }
            return regionList;
            // Short deletions and symbolic variants (no BREAKENDS expected althought not checked either)
        } else {
            if (imprecise && variant.getSv() != null) {
                return Collections.singletonList(new Region(variant.getChromosome(),
                        variant.getSv().getCiStartLeft() != null
                                ? variant.getSv().getCiStartLeft() - svExtraPadding : variant.getStart(),
                        variant.getSv().getCiEndRight() != null ? variant.getSv().getCiEndRight() + svExtraPadding
                                : variant.getEnd()));
            } else {
                return Collections.singletonList(new Region(variant.getChromosome(), variant.getStart(),
                        variant.getEnd()));
            }
        }
    }

    private List<Region> breakpointsToRegionList(Variant variant) {
        List<Region> regionList = new ArrayList<>();

        switch (variant.getType()) {
            case SNV:
                regionList.add(new Region(variant.getChromosome(), variant.getStart(), variant.getStart()));
                break;
            case CNV:
            case COPY_NUMBER_GAIN:
            case COPY_NUMBER:
                if (imprecise) {
                    regionList.add(new Region(variant.getChromosome(), variant.getStart() - cnvExtraPadding,
                            variant.getStart() + cnvExtraPadding));
                    regionList.add(new Region(variant.getChromosome(), variant.getEnd() - cnvExtraPadding,
                            variant.getEnd() + cnvExtraPadding));
                } else {
                    regionList.add(new Region(variant.getChromosome(), variant.getStart(), variant.getStart()));
                    regionList.add(new Region(variant.getChromosome(), variant.getEnd(), variant.getEnd()));
                }
                break;
            case BREAKEND:
                regionList.add(startBreakpointToRegion(variant));
                Variant breakendMate = VariantBuilder.getMateBreakend(variant);
                if (breakendMate != null) {
                    regionList.add(startBreakpointToRegion(breakendMate));
                }
                break;
            default:
                if (imprecise && variant.getSv() != null) {
                    regionList.add(new Region(variant.getChromosome(), variant.getSv().getCiStartLeft() != null
                            ? variant.getSv().getCiStartLeft() - svExtraPadding : variant.getStart(),
                            variant.getSv().getCiStartRight() != null
                                    ? variant.getSv().getCiStartRight() + svExtraPadding : variant.getStart()));
                    regionList.add(new Region(variant.getChromosome(),
                            variant.getSv().getCiEndLeft() != null
                                    ? variant.getSv().getCiEndLeft() - svExtraPadding : variant.getEnd(),
                            variant.getSv().getCiEndRight() != null
                                    ? variant.getSv().getCiEndRight() + svExtraPadding : variant.getEnd()));
                } else {
                    regionList.add(new Region(variant.getChromosome(), variant.getStart(), variant.getStart()));
                    regionList.add(new Region(variant.getChromosome(), variant.getEnd(), variant.getEnd()));
                }
                break;
        }

        return regionList;
    }

    private Region startBreakpointToRegion(Variant variant) {
        if (imprecise && variant.getSv() != null) {
            return new Region(variant.getChromosome(), variant.getSv().getCiStartLeft() != null
                    ? variant.getSv().getCiStartLeft() - svExtraPadding : variant.getStart(),
                    variant.getSv().getCiStartRight() != null
                            ? variant.getSv().getCiStartRight() + svExtraPadding : variant.getStart());
        } else {
            return new Region(variant.getChromosome(), variant.getStart(), variant.getStart());
        }
    }

    /*
     * Future classes for Async annotations
     */
    class FutureVariationAnnotator implements Callable<List<CellBaseDataResult<Variant>>> {
        private List<Variant> variantList;
        private QueryOptions queryOptions;
        private int dataRelease;

        FutureVariationAnnotator(List<Variant> variantList, QueryOptions queryOptions, int dataRelease) {
            this.variantList = variantList;
            this.queryOptions = queryOptions;
            this.dataRelease = dataRelease;
        }

        @Override
        public List<CellBaseDataResult<Variant>> call() throws Exception {
            long startTime = System.currentTimeMillis();
            logger.debug("Query variation");
            List<CellBaseDataResult<Variant>> variationCellBaseDataResultList
                    = variantManager.getPopulationFrequencyByVariant(variantList, queryOptions, dataRelease);
            logger.debug("Variation query performance is {}ms for {} variants", System.currentTimeMillis() - startTime, variantList.size());
            return variationCellBaseDataResultList;
        }

        public void processResults(Future<List<CellBaseDataResult<Variant>>> variationFuture,
                                   List<VariantAnnotation> variantAnnotationList,
                                   Set<String> annotatorSet) throws InterruptedException, ExecutionException {

            while (!variationFuture.isDone()) {
                Thread.sleep(1);
            }

            List<CellBaseDataResult<Variant>> variationCellBaseDataResults = variationFuture.get();
            if (variationCellBaseDataResults != null) {
                for (int i = 0; i < variantAnnotationList.size(); i++) {
                    Variant preferredVariant = getPreferredVariant(variationCellBaseDataResults.get(i));
                    if (preferredVariant != null) {
                        if (preferredVariant.getIds().size() > 0) {
                            variantAnnotationList.get(i).setId(preferredVariant.getIds().get(0));
                        }
                        if (preferredVariant.getAnnotation() != null
                                && preferredVariant.getAnnotation().getAdditionalAttributes() != null
                                && preferredVariant.getAnnotation().getAdditionalAttributes().size() > 0) {
                            variantAnnotationList.get(i)
                                    .setAdditionalAttributes(preferredVariant.getAnnotation().getAdditionalAttributes());
                        }
                    }

                    if (annotatorSet.contains("populationFrequencies") && preferredVariant != null) {
                        variantAnnotationList.get(i)
                                .setPopulationFrequencies(preferredVariant.getAnnotation().getPopulationFrequencies());
                    }
                }
            }
        }
    }

    class FutureConservationAnnotator implements Callable<List<CellBaseDataResult<Score>>> {
        private List<Variant> variantList;
        private QueryOptions queryOptions;
        private int dataRelease;

        FutureConservationAnnotator(List<Variant> variantList, QueryOptions queryOptions, int dataRelease) {
            this.variantList = variantList;
            this.queryOptions = queryOptions;
            this.dataRelease = dataRelease;
        }

        @Override
        public List<CellBaseDataResult<Score>> call() throws Exception {
            long startTime = System.currentTimeMillis();

            List<CellBaseDataResult<Score>> cellBaseDataResultList = new ArrayList<>(variantList.size());

            logger.debug("Query conservation");
            // Want to return only one CellBaseDataResult object per Variant
            for (Variant variant : variantList) {

                // Truncate region size of SVs to avoid server collapse
                List<Region> regionList
                        = variantToRegionList(variant)
                        .stream()
                        .map(region -> region.size() > 50
                                ? (new Region(region.getChromosome(), region.getStart(), region.getStart() + 49))
                                : region).collect(Collectors.toList());

                List<CellBaseDataResult<Score>> tmpCellBaseDataResultList = genomeManager.getAllScoresByRegionList(regionList,
                        queryOptions, dataRelease);

                // There may be more than one CellBaseDataResult per variant for breakends
                // Reuse one of the CellBaseDataResult objects returned by the adaptor
                CellBaseDataResult<Score> newCellBaseDataResult = tmpCellBaseDataResultList.get(0);
                if (tmpCellBaseDataResultList.size() > 1 && tmpCellBaseDataResultList.get(1).getResults() != null) {
                    // Reuse one of the CellBaseDataResult objects - new result is the set formed by the scores corresponding
                    // to the two breakpoints
                    newCellBaseDataResult.getResults().addAll(tmpCellBaseDataResultList.get(1).getResults());
                    newCellBaseDataResult.setNumResults(newCellBaseDataResult.getResults().size());
                    newCellBaseDataResult.setNumMatches(newCellBaseDataResult.getResults().size());
                }
                cellBaseDataResultList.add(newCellBaseDataResult);
            }

            logger.debug("Conservation query performance is {}ms for {} variants", System.currentTimeMillis() - startTime,
                    variantList.size());
            return cellBaseDataResultList;
        }

        public void processResults(Future<List<CellBaseDataResult<Score>>> conservationFuture,
                                   List<VariantAnnotation> variantAnnotationList)
                throws InterruptedException, ExecutionException {
            while (!conservationFuture.isDone()) {
                Thread.sleep(1);
            }

            List<CellBaseDataResult<Score>> conservationCellBaseDataResults = conservationFuture.get();
            if (conservationCellBaseDataResults != null) {
                for (int i = 0; i < variantAnnotationList.size(); i++) {
                    variantAnnotationList.get(i).setConservation(conservationCellBaseDataResults.get(i).getResults());
                }
            }
        }

    }

    class FutureVariantFunctionalScoreAnnotator implements Callable<List<CellBaseDataResult<Score>>> {
        private List<Variant> variantList;
        private QueryOptions queryOptions;
        private int dataRelease;

        FutureVariantFunctionalScoreAnnotator(List<Variant> variantList, QueryOptions queryOptions, int dataRelease) {
            this.variantList = variantList;
            this.queryOptions = queryOptions;
            this.dataRelease = dataRelease;
        }

        @Override
        public List<CellBaseDataResult<Score>> call() throws Exception {
            long startTime = System.currentTimeMillis();
//            List<CellBaseDataResult> variantFunctionalScoreCellBaseDataResultList =
//                    variantFunctionalScoreDBAdaptor.getAllByVariantList(variantList, queryOptions);
            logger.debug("Query variant functional score");
            List<CellBaseDataResult<Score>> variantFunctionalScoreCellBaseDataResultList =
                    variantManager.getFunctionalScoreVariant(variantList, queryOptions, dataRelease);
            logger.debug("VariantFunctionalScore query performance is {}ms for {} variants",
                    System.currentTimeMillis() - startTime, variantList.size());
            return variantFunctionalScoreCellBaseDataResultList;
        }

        public void processResults(Future<List<CellBaseDataResult<Score>>> variantFunctionalScoreFuture,
                                   List<VariantAnnotation> variantAnnotationList)
                throws InterruptedException, ExecutionException {

            while (!variantFunctionalScoreFuture.isDone()) {
                Thread.sleep(1);
            }

            List<CellBaseDataResult<Score>> variantFunctionalScoreCellBaseDataResults = variantFunctionalScoreFuture.get();
            if (variantFunctionalScoreCellBaseDataResults != null) {
                for (int i = 0; i < variantAnnotationList.size(); i++) {
                    if (variantFunctionalScoreCellBaseDataResults.get(i).getNumResults() > 0) {
                        variantAnnotationList.get(i)
                                .setFunctionalScore((List<Score>) variantFunctionalScoreCellBaseDataResults.get(i).getResults());
                    }
                }
            }
        }
    }

    class FutureClinicalAnnotator implements Callable<List<CellBaseDataResult<Variant>>> {
        //        private static final String CLINVAR = "clinvar";
//        private static final String COSMIC = "cosmic";
//        private static final String CLINICAL_SIGNIFICANCE_IN_SOURCE_FILE = "ClinicalSignificance_in_source_file";
//        private static final String REVIEW_STATUS_IN_SOURCE_FILE = "ReviewStatus_in_source_file";
//        private static final String MUTATION_SOMATIC_STATUS_IN_SOURCE_FILE = "mutationSomaticStatus_in_source_file";
//        private static final String SYMBOL = "symbol";
        private List<Variant> variantList;
        private List<Gene> batchGeneList;
        private QueryOptions queryOptions;

        FutureClinicalAnnotator(List<Variant> variantList, List<Gene> batchGeneList, QueryOptions queryOptions) {
            this.variantList = variantList;
            this.batchGeneList = batchGeneList;
            this.queryOptions = queryOptions;
        }

        @Override
        public List<CellBaseDataResult<Variant>> call() throws Exception {
            long startTime = System.currentTimeMillis();
            List<CellBaseDataResult<Variant>> clinicalCellBaseDataResultList = clinicalManager.getByVariant(variantList, batchGeneList,
                    queryOptions, dataRelease);
            logger.debug("Clinical query performance is {}ms for {} variants", System.currentTimeMillis() - startTime, variantList.size());
            return clinicalCellBaseDataResultList;
        }

        public void processResults(Future<List<CellBaseDataResult<Variant>>> clinicalFuture,
                                   List<VariantAnnotation> variantAnnotationList)
                throws InterruptedException, ExecutionException {
//            try {
            while (!clinicalFuture.isDone()) {
                Thread.sleep(1);
            }

            List<CellBaseDataResult<Variant>> clinicalCellBaseDataResults = clinicalFuture.get();
            if (clinicalCellBaseDataResults != null) {
                for (int i = 0; i < variantAnnotationList.size(); i++) {
                    CellBaseDataResult<Variant> clinicalCellBaseDataResult = clinicalCellBaseDataResults.get(i);
                    if (clinicalCellBaseDataResult.getResults() != null && clinicalCellBaseDataResult.getResults().size() > 0) {
                        variantAnnotationList.get(i).setTraitAssociation(getAllTraitAssociations(clinicalCellBaseDataResult));
                    }
                }
            }
        }


        private List<EvidenceEntry> getAllTraitAssociations(CellBaseDataResult<Variant> clinicalQueryResult) {
            List<EvidenceEntry> traitAssociations = new ArrayList<>();
            for (Variant variant: clinicalQueryResult.getResults()) {
                if (enable.contains("hgmd")) {
                    traitAssociations.addAll(variant.getAnnotation().getTraitAssociation());
                } else {
                    for (EvidenceEntry entry : variant.getAnnotation().getTraitAssociation()) {
                        if (entry.getSource() == null || !EtlCommons.HGMD_DATA.equals(entry.getSource().getName())) {
                            traitAssociations.add(entry);
                        }
                    }
                }
            }
            return traitAssociations;
        }
    }

    class FutureRepeatsAnnotator implements Callable<List<CellBaseDataResult<Repeat>>> {
        private List<Variant> variantList;
        private QueryOptions queryOptions;
        private int dataRelease;

        FutureRepeatsAnnotator(List<Variant> variantList, int dataRelease) {
            this.variantList = variantList;
            this.dataRelease = dataRelease;
        }

        public List<CellBaseDataResult<Repeat>> call() throws Exception {

            long startTime = System.currentTimeMillis();
            List<CellBaseDataResult<Repeat>> cellBaseDataResultList = new ArrayList<>(variantList.size());

            logger.debug("Query repeats");
            // Want to return only one CellBaseDataResult object per Variant
            for (Variant variant : variantList) {
                List<RepeatsQuery> queries = new ArrayList<>();
                for (Region region :  breakpointsToRegionList(variant)) {
                    RepeatsQuery query = new RepeatsQuery();
                    query.setRegions(Collections.singletonList(region));
                    queries.add(query);
                }
                List<CellBaseDataResult<Repeat>> tmpCellBaseDataResultList = repeatsManager.search(queries);

                // There may be more than one CellBaseDataResult per variant for non SNV variants since there will be
                // two breakpoints
                // Reuse one of the CellBaseDataResult objects returned by the adaptor
                CellBaseDataResult newCellBaseDataResult = tmpCellBaseDataResultList.get(0);
                if (tmpCellBaseDataResultList.size() > 1) {
                    Set<Repeat> repeatSet = new HashSet<>(newCellBaseDataResult.getResults());
                    // Reuse one of the CellBaseDataResult objects - new result is the set formed by the repeats corresponding
                    // to the two breakpoints
                    repeatSet.addAll(tmpCellBaseDataResultList.get(1).getResults());
                    newCellBaseDataResult.setNumResults(repeatSet.size());
                    newCellBaseDataResult.setNumMatches(repeatSet.size());
                    newCellBaseDataResult.setResults(new ArrayList(repeatSet));
                }
                cellBaseDataResultList.add(newCellBaseDataResult);
            }

            logger.debug("Repeat query performance is {}ms for {} variants", System.currentTimeMillis() - startTime,
                    variantList.size());

            return cellBaseDataResultList;

        }

        public void processResults(Future<List<CellBaseDataResult<Repeat>>> repeatsFuture,
                                   List<VariantAnnotation> variantAnnotationResults)
                throws InterruptedException, ExecutionException {
//            try {
            while (!repeatsFuture.isDone()) {
                Thread.sleep(1);
            }

            List<CellBaseDataResult<Repeat>> cellBaseDataResultList = repeatsFuture.get();
            if (cellBaseDataResultList != null) {
                for (int i = 0; i < variantAnnotationResults.size(); i++) {
                    CellBaseDataResult<Repeat> cellBaseDataResult = cellBaseDataResultList.get(i);
                    if (cellBaseDataResult.getResults() != null && cellBaseDataResult.getResults().size() > 0) {
                        variantAnnotationResults.get(i)
                                .setRepeat(cellBaseDataResult.getResults());
                    }
                }
            }
        }
    }

    class FutureCytobandAnnotator implements Callable<List<CellBaseDataResult<Cytoband>>> {
        private List<Variant> variantList;
        private QueryOptions queryOptions;
        private int dataRelease;

        FutureCytobandAnnotator(List<Variant> variantList, QueryOptions queryOptions, int dataRelease) {
            this.variantList = variantList;
            this.queryOptions = queryOptions;
            this.dataRelease = dataRelease;
        }

        @Override
        public List<CellBaseDataResult<Cytoband>> call() throws Exception {
            long startTime = System.currentTimeMillis();
            List<CellBaseDataResult<Cytoband>> cellBaseDataResultList = new ArrayList<>(variantList.size());

            logger.debug("Query cytoband");
            // Want to return only one CellBaseDataResult object per Variant
            for (Variant variant : variantList) {
                List<CellBaseDataResult<Cytoband>> tmpCellBaseDataResultList = genomeManager.getCytobands(breakpointsToRegionList(variant),
                        dataRelease);

                // There may be more than one CellBaseDataResult per variant for non SNV variants since there will be
                // two breakpoints
                // Reuse one of the CellBaseDataResult objects returned by the adaptor
                CellBaseDataResult newCellBaseDataResult = tmpCellBaseDataResultList.get(0);
                if (tmpCellBaseDataResultList.size() > 1) {
                    Set<Cytoband> cytobandSet = new HashSet<>(newCellBaseDataResult.getResults());
                    // Reuse one of the CellBaseDataResult objects - new result is the set formed by the cytobands corresponding
                    // to the two breakpoints
                    cytobandSet.addAll(tmpCellBaseDataResultList.get(1).getResults());
                    newCellBaseDataResult.setNumResults(cytobandSet.size());
                    newCellBaseDataResult.setNumMatches(cytobandSet.size());
                    newCellBaseDataResult.setResults(new ArrayList(cytobandSet));
                }
                cellBaseDataResultList.add(newCellBaseDataResult);
            }

            logger.debug("Cytoband query performance is {}ms for {} variants", System.currentTimeMillis() - startTime,
                    variantList.size());
            return cellBaseDataResultList;
        }

        public void processResults(Future<List<CellBaseDataResult<Cytoband>>> cytobandFuture,
                                   List<VariantAnnotation> variantAnnotationList)
                throws InterruptedException, ExecutionException {
            while (!cytobandFuture.isDone()) {
                Thread.sleep(1);
            }

            List<CellBaseDataResult<Cytoband>> cellBaseDataResultList = cytobandFuture.get();
            if (cellBaseDataResultList != null) {
                if (cellBaseDataResultList.isEmpty()) {
                    StringBuilder stringbuilder = new StringBuilder(variantList.get(0).toString());
                    for (int i = 1; i < variantList.size(); i++) {
                        stringbuilder.append(",").append(variantList.get(i).toString());
                    }
                    logger.warn("NO cytoband was found for any of these variants: {}", stringbuilder.toString());
                } else {
                    // Cytoband lists are returned in the same order in which variants are queried
                    for (int i = 0; i < variantAnnotationList.size(); i++) {
                        CellBaseDataResult cellBaseDataResult = cellBaseDataResultList.get(i);
                        if (cellBaseDataResult.getResults() != null && cellBaseDataResult.getResults().size() > 0) {
                            variantAnnotationList.get(i).setCytoband(cellBaseDataResult.getResults());
                        }
                    }
                }
            }
        }
    }

    class FutureSpliceScoreAnnotator implements Callable<List<CellBaseDataResult<SpliceScore>>> {
        private List<Variant> variantList;
        private QueryOptions queryOptions;
        private int dataRelease;

        FutureSpliceScoreAnnotator(List<Variant> variantList, QueryOptions queryOptions, int dataRelease) {
            this.variantList = variantList;
            this.queryOptions = queryOptions;
            this.dataRelease = dataRelease;
        }

        @Override
        public List<CellBaseDataResult<SpliceScore>> call() throws Exception {
            long startTime = System.currentTimeMillis();

            List<CellBaseDataResult<SpliceScore>> cellBaseDataResultList = new ArrayList<>(variantList.size());

            logger.debug("Query splice");
            // Want to return only one CellBaseDataResult object per Variant
            for (Variant variant : variantList) {
                cellBaseDataResultList.add(variantManager.getSpliceScoreVariant(variant, dataRelease));
            }
            logger.debug("Splice score query performance is {}ms for {} variants", System.currentTimeMillis() - startTime,
                    variantList.size());
            return cellBaseDataResultList;
        }

        public void processResults(Future<List<CellBaseDataResult<SpliceScore>>> spliceFuture,
                                   List<VariantAnnotation> variantAnnotationList)
                throws InterruptedException, ExecutionException {
            while (!spliceFuture.isDone()) {
                Thread.sleep(1);
            }

            List<CellBaseDataResult<SpliceScore>> spliceCellBaseDataResults = spliceFuture.get();
            if (CollectionUtils.isNotEmpty(spliceCellBaseDataResults)) {
                for (int i = 0; i < variantAnnotationList.size(); i++) {
                    CellBaseDataResult<SpliceScore> spliceScoreResult = spliceCellBaseDataResults.get(i);
                    if (spliceScoreResult != null && CollectionUtils.isNotEmpty(spliceScoreResult.getResults())) {
                        for (SpliceScore spliceScore : spliceScoreResult.getResults()) {
                            for (ConsequenceType ct : variantAnnotationList.get(i).getConsequenceTypes()) {
                                for (SpliceScoreAlternate spliceScoreAlt : spliceScore.getAlternates()) {
                                    String alt = StringUtils.isEmpty(variantAnnotationList.get(i).getAlternate())
                                            ? "-"
                                            : variantAnnotationList.get(i).getAlternate();
                                    if (alt.equals(spliceScoreAlt.getAltAllele())) {
                                        if (StringUtils.isEmpty(spliceScore.getTranscriptId())
                                                || StringUtils.isEmpty(ct.getTranscriptId())
                                                || spliceScore.getTranscriptId().equals(ct.getTranscriptId())) {
                                            SpliceScores scores = new SpliceScores(spliceScore.getSource(), spliceScoreAlt.getScores());
                                            if (ct.getSpliceScores() == null) {
                                                ct.setSpliceScores(new ArrayList<>());
                                            }
                                            ct.getSpliceScores().add(scores);
                                        }
                                    }
                                }
                            }
                        }
                    }
                }
            }
        }
    }
}
<|MERGE_RESOLUTION|>--- conflicted
+++ resolved
@@ -591,17 +591,8 @@
                         for (ConsequenceType consequenceType : consequenceTypeList) {
                             List<String> selectedHgvs = new ArrayList<>();
                             for (String hgvs : variantAnnotation.getHgvs()) {
-<<<<<<< HEAD
                                 if (consequenceType.getTranscriptId() != null && hgvs.startsWith(consequenceType.getTranscriptId())) {
-                                    // ENST
-                                    selectedHgvs.add(hgvs);
-                                } else if (consequenceType.getProteinVariantAnnotation() != null
-                                        && hgvs.startsWith(consequenceType.getProteinVariantAnnotation().getProteinId())) {
-                                    // ENSP
-=======
-                                // Add Transcript ID
-                                if (hgvs.startsWith(consequenceType.getTranscriptId())) {
->>>>>>> a12b54f6
+                                    // Add Transcript ID
                                     selectedHgvs.add(hgvs);
                                 } else {
                                     // Add Protein ID
