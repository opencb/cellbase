/*
 * Copyright 2015-2020 OpenCB
 *
 * Licensed under the Apache License, Version 2.0 (the "License");
 * you may not use this file except in compliance with the License.
 * You may obtain a copy of the License at
 *
 *     http://www.apache.org/licenses/LICENSE-2.0
 *
 * Unless required by applicable law or agreed to in writing, software
 * distributed under the License is distributed on an "AS IS" BASIS,
 * WITHOUT WARRANTIES OR CONDITIONS OF ANY KIND, either express or implied.
 * See the License for the specific language governing permissions and
 * limitations under the License.
 */

package org.opencb.cellbase.lib.variant.annotation;

import org.apache.commons.collections.CollectionUtils;
import org.apache.commons.lang3.StringUtils;
import org.opencb.biodata.models.core.*;
import org.opencb.biodata.models.variant.Variant;
import org.opencb.biodata.models.variant.VariantBuilder;
import org.opencb.biodata.models.variant.annotation.ConsequenceTypeMappings;
import org.opencb.biodata.models.variant.avro.GeneCancerAssociation;
import org.opencb.biodata.models.variant.avro.*;
import org.opencb.biodata.tools.variant.VariantNormalizer;
import org.opencb.biodata.tools.variant.exceptions.VariantNormalizerException;
import org.opencb.cellbase.core.ParamConstants;
import org.opencb.cellbase.core.api.GeneQuery;
import org.opencb.cellbase.core.api.RegulationQuery;
import org.opencb.cellbase.core.api.RepeatsQuery;
import org.opencb.cellbase.core.api.query.LogicalList;
import org.opencb.cellbase.core.api.query.QueryException;
import org.opencb.cellbase.core.exception.CellBaseException;
import org.opencb.cellbase.core.result.CellBaseDataResult;
import org.opencb.cellbase.lib.managers.*;
import org.opencb.cellbase.lib.variant.VariantAnnotationUtils;
import org.opencb.cellbase.lib.variant.hgvs.HgvsCalculator;
import org.opencb.commons.datastore.core.QueryOptions;
import org.slf4j.Logger;
import org.slf4j.LoggerFactory;

import java.util.*;
import java.util.concurrent.*;
import java.util.regex.Matcher;
import java.util.regex.Pattern;
import java.util.stream.Collectors;

import static org.opencb.cellbase.core.variant.PhasedQueryManager.*;

/**
 * Created by imedina on 06/02/16.
 */
/**
 * Created by imedina on 11/07/14.
 *
 * @author Javier Lopez fjlopez@ebi.ac.uk;
 */
public class VariantAnnotationCalculator {

    private static final String EMPTY_STRING = "";
    private static final String ALTERNATE = "1";
    private GenomeManager genomeManager;
    private GeneManager geneManager;
    private RegulatoryManager regulationManager;
    private VariantManager variantManager;
    private ClinicalManager clinicalManager;
    private RepeatsManager repeatsManager;
    private ProteinManager proteinManager;
    private Set<String> annotatorSet;
    private List<String> includeGeneFields;

    private final VariantNormalizer normalizer;
    private boolean normalize = false;
    private boolean decompose = true;
    private boolean phased = true;
    private Boolean imprecise = true;
    private Integer svExtraPadding = 0;
    private Integer cnvExtraPadding = 0;
    private Boolean checkAminoAcidChange = false;
    private String consequenceTypeSource = null;

    private static HgvsCalculator hgvsCalculator;

    private static final String REGULATORY_REGION_FEATURE_TYPE_ATTRIBUTE = "featureType";
    private static final String TF_BINDING_SITE = ParamConstants.FeatureType.TF_binding_site.name();

    private static final ExecutorService CACHED_THREAD_POOL = Executors.newCachedThreadPool();
    private static Logger logger = LoggerFactory.getLogger(VariantAnnotationCalculator.class);

    public VariantAnnotationCalculator(String species, String assembly, CellBaseManagerFactory cellbaseManagerFactory)
            throws CellBaseException {
        this.genomeManager = cellbaseManagerFactory.getGenomeManager(species, assembly);
        this.variantManager = cellbaseManagerFactory.getVariantManager(species, assembly);
        this.geneManager = cellbaseManagerFactory.getGeneManager(species, assembly);
        this.regulationManager = cellbaseManagerFactory.getRegulatoryManager(species, assembly);
        this.proteinManager = cellbaseManagerFactory.getProteinManager(species, assembly);
        this.clinicalManager = cellbaseManagerFactory.getClinicalManager(species, assembly);
        this.repeatsManager = cellbaseManagerFactory.getRepeatsManager(species, assembly);

        // Initialises normaliser configuration with default values. HEADS UP: configuration might be updated
        // at parseQueryParam
        this.normalizer = new VariantNormalizer(getNormalizerConfig());

        hgvsCalculator = new HgvsCalculator(genomeManager);

        logger.debug("VariantAnnotationMongoDBAdaptor: in 'constructor'");
    }

    private VariantNormalizer.VariantNormalizerConfig getNormalizerConfig() {
        return (new VariantNormalizer.VariantNormalizerConfig())
                .setReuseVariants(false)
                .setNormalizeAlleles(false)
                .setDecomposeMNVs(decompose)
                .enableLeftAlign(new CellBaseNormalizerSequenceAdaptor(genomeManager));
    }

    @Deprecated
    public CellBaseDataResult getAllConsequenceTypesByVariant(Variant variant, QueryOptions queryOptions)
            throws QueryException, IllegalAccessException {
        long dbTimeStart = System.currentTimeMillis();

        parseQueryParam(queryOptions);
        List<Gene> batchGeneList = getBatchGeneList(Collections.singletonList(variant));
        List<Gene> geneList = getAffectedGenes(batchGeneList, variant);

        // TODO the last 'true' parameter needs to be changed by annotatorSet.contains("regulatory") once is ready
        List<ConsequenceType> consequenceTypeList = getConsequenceTypeList(variant, geneList, true, queryOptions);

        CellBaseDataResult cellBaseDataResult = new CellBaseDataResult();
        cellBaseDataResult.setId(variant.toString());
        cellBaseDataResult.setTime(Long.valueOf(System.currentTimeMillis() - dbTimeStart).intValue());
        cellBaseDataResult.setNumResults(consequenceTypeList.size());
        cellBaseDataResult.setNumMatches(consequenceTypeList.size());
        cellBaseDataResult.setResults(consequenceTypeList);
        return cellBaseDataResult;
    }

    public CellBaseDataResult getAnnotationByVariant(Variant variant, QueryOptions queryOptions)
            throws InterruptedException, ExecutionException, QueryException, IllegalAccessException {
        return getAnnotationByVariantList(Collections.singletonList(variant), queryOptions).get(0);
    }

    public List<Variant> normalizer(List<Variant> variants) {
        return normalizer.apply(variants);
    }

    public List<CellBaseDataResult<VariantAnnotation>> getAnnotationByVariantList(List<Variant> variantList,
                                                                                  QueryOptions queryOptions)
            throws InterruptedException, ExecutionException, QueryException, IllegalAccessException {
        logger.debug("Annotating  batch");
        parseQueryParam(queryOptions);

        if (variantList == null || variantList.isEmpty()) {
            return new ArrayList<>();
        }
        List<Variant> normalizedVariantList;
        if (normalize) {
            normalizedVariantList = normalizer.apply(variantList);
        } else {
            normalizedVariantList = variantList;
        }
        long startTime = System.currentTimeMillis();
        // Normalized variants already contain updated VariantAnnotation objects since runAnnotationProcess will
        // write on them if available (if not will create and set them) - i.e. no need to use variantAnnotationList
        // really
        List<VariantAnnotation> variantAnnotationList = runAnnotationProcess(normalizedVariantList);

        return generateCellBaseDataResultList(variantList, normalizedVariantList, startTime);
    }
    private List<CellBaseDataResult<VariantAnnotation>> generateCellBaseDataResultList(List<Variant> variantList,
                                                                                       List<Variant> normalizedVariantList,
                                                                                       long startTime) {

        List<CellBaseDataResult<VariantAnnotation>> annotationResultList = new ArrayList<>(variantList.size());

        // Return only one result per CellBaseDataResult if either
        //   - size original variant list and normalised one is the same
        //   - MNV decomposition is switched OFF, i.e. queryOptions.skipDecompose = true and therefore
        //   this.decompose = false
        if (!decompose || variantList.size() == normalizedVariantList.size()) {
            for (int i = 0; i < variantList.size(); i++) {
                CellBaseDataResult<VariantAnnotation> cellBaseDataResult = new CellBaseDataResult<>(variantList.get(i).toString(),
                        (int) (System.currentTimeMillis() - startTime), null, 1,
                        Collections.singletonList(normalizedVariantList.get(i).getAnnotation()), 1);
                annotationResultList.add(cellBaseDataResult);
            }
        } else {
            int originalVariantListCounter = 0;
            String previousCall = EMPTY_STRING;
            CellBaseDataResult<VariantAnnotation> cellBaseDataResult = null;
            for (Variant normalizedVariant : normalizedVariantList) {
                if (isSameMnv(previousCall, normalizedVariant)) {
                    cellBaseDataResult.getResults().add(normalizedVariant.getAnnotation());
                    cellBaseDataResult.setNumResults(cellBaseDataResult.getNumResults() + 1);
                    cellBaseDataResult.setNumMatches(cellBaseDataResult.getNumMatches() + 1);
                } else {
                    List<VariantAnnotation> variantAnnotationList = new ArrayList<>(1);
                    variantAnnotationList.add(normalizedVariant.getAnnotation());
                    cellBaseDataResult = new CellBaseDataResult<>(variantList.get(originalVariantListCounter).toString(),
                            (int) (System.currentTimeMillis() - startTime), null, 1, variantAnnotationList, 1);
                    annotationResultList.add(cellBaseDataResult);
                    previousCall = getCall(normalizedVariant);
                    originalVariantListCounter++;
                }
            }
        }

        return annotationResultList;
    }

    private boolean isSameMnv(String previousCall, Variant variant) {
        if (!StringUtils.isBlank(previousCall)) {
            String call = getCall(variant);
            if (StringUtils.isNotBlank(call)) {
                return previousCall.equals(variant.getStudies().get(0).getFiles().get(0).getCall().getVariantId());
            }
        }

        return false;
    }

    private String getCall(Variant variant) {
        if (variant.getStudies() != null
                && !variant.getStudies().isEmpty()
                && variant.getStudies().get(0).getFiles() != null
                && !variant.getStudies().get(0).getFiles().isEmpty()) {
            return variant.getStudies().get(0).getFiles().get(0).getCall().getVariantId();
        }

        return null;
    }

    private Variant getPreferredVariant(CellBaseDataResult<Variant> variantCellBaseDataResult) {
        if (variantCellBaseDataResult.getNumResults() > 1
                && variantCellBaseDataResult.first().getAnnotation().getPopulationFrequencies() == null) {
            for (int i = 1; i < variantCellBaseDataResult.getResults().size(); i++) {
                if (variantCellBaseDataResult.getResults().get(i).getAnnotation().getPopulationFrequencies() != null) {
                    return variantCellBaseDataResult.getResults().get(i);
                }
            }
        }
        return variantCellBaseDataResult.first();
    }

    private List<Gene> setGeneAnnotation(List<Gene> geneList, Variant variant) throws QueryException, IllegalAccessException {
        // Fetch overlapping genes for this variant
        VariantAnnotation variantAnnotation = variant.getAnnotation();

        // TODO Remove expression data since is deprecated
        if (annotatorSet.contains("expression")) {
            variantAnnotation.setGeneExpression(new ArrayList<>());
            for (Gene gene : geneList) {
                // refseq genes don't have annotation (yet)
                if (gene.getAnnotation() != null && gene.getAnnotation().getExpression() != null) {
                    variantAnnotation.getGeneExpression().addAll(gene.getAnnotation().getExpression());
                }
            }
        }

        if (annotatorSet.contains("geneDisease")) {
            variantAnnotation.setGeneTraitAssociation(new ArrayList<>());
            Set<String> visited = new HashSet<>();
            for (Gene gene : geneList) {
                // Genes can be repeated in Ensembl and RefSeq
                if (!visited.contains(gene.getName())) {
                    if (gene.getAnnotation() != null && gene.getAnnotation().getDiseases() != null) {
                        variantAnnotation.getGeneTraitAssociation().addAll(gene.getAnnotation().getDiseases());
                    }
                    visited.add(gene.getName());
                }
            }
        }

        if (annotatorSet.contains("drugInteraction")) {
            variantAnnotation.setGeneDrugInteraction(new ArrayList<>());
            for (Gene gene : geneList) {
                if (gene.getAnnotation() != null && gene.getAnnotation().getDrugs() != null) {
                    variantAnnotation.getGeneDrugInteraction().addAll(gene.getAnnotation().getDrugs());
                }
            }
        }

        if (annotatorSet.contains("geneConstraints")) {
            variantAnnotation.setGeneConstraints(new ArrayList<>());
            for (Gene gene : geneList) {
                if (gene.getAnnotation() != null && gene.getAnnotation().getConstraints() != null) {
                    variantAnnotation.getGeneConstraints().addAll(gene.getAnnotation().getConstraints());
                }
            }
        }

        if (annotatorSet.contains("mirnaTargets")) {
            variantAnnotation.setGeneMirnaTargets(new ArrayList<>());
            for (Gene gene : geneList) {
                if (gene.getMirna() != null && gene.getMirna().getMatures() != null) {
                    variantAnnotation.setGeneMirnaTargets(getTargets(gene));
                }
            }
        }

        if (annotatorSet.contains("cancerGeneAssociation")) {
            variantAnnotation.setGeneCancerAssociations(new ArrayList<>());
            Set<String> visited = new HashSet<>();
            for (Gene gene : geneList) {
                if (gene.getAnnotation() != null
                        && gene.getAnnotation().getCancerAssociations() != null
                        && !visited.contains(gene.getName())) {

                    // Make sure we do not process the same gene twice
                    visited.add(gene.getName());

                    List<org.opencb.biodata.models.core.GeneCancerAssociation>
                            cancerAssociations = gene.getAnnotation().getCancerAssociations();
                    for (org.opencb.biodata.models.core.GeneCancerAssociation cancerAssociation : cancerAssociations) {
                        GeneCancerAssociation build = GeneCancerAssociation.newBuilder()
                                .setId(cancerAssociation.getId())
                                .setSource(cancerAssociation.getSource())
                                .setTier(cancerAssociation.getTier())
                                .setSomatic(cancerAssociation.isSomatic())
                                .setGermline(cancerAssociation.isGermline())
                                .setSomaticTumourTypes(cancerAssociation.getSomaticTumourTypes())
                                .setGermlineTumourTypes(cancerAssociation.getGermlineTumourTypes())
                                .setRoleInCancer(new ArrayList<>())
                                .setModeOfInheritance(new ArrayList<>())
                                .setSyndromes(cancerAssociation.getSyndromes())
                                .setTissues(cancerAssociation.getTissues())
                                .setMutationTypes(cancerAssociation.getMutationTypes())
                                .setTranslocationPartners(cancerAssociation.getTranslocationPartners())
                                .build();
                        if (cancerAssociation.getRoleInCancer() != null) {
                            build.setRoleInCancer(cancerAssociation.getRoleInCancer().stream().map(Enum::name)
                                    .collect(Collectors.toList()));
                        }
                        if (cancerAssociation.getModeOfInheritance() != null) {
                            build.setModeOfInheritance(cancerAssociation.getModeOfInheritance().stream().map(Enum::name)
                                    .collect(Collectors.toList()));
                        }
                        variantAnnotation.getGeneCancerAssociations().add(build);
                    }
                }
            }
        }

        if (annotatorSet.contains("cancerHotspot")) {
            variantAnnotation.setCancerHotspots(new ArrayList<>());
            Set<String> visited = new HashSet<>();
            for (Gene gene : geneList) {
                // Check if this gene contains cancer hotspots
                if (gene.getAnnotation() != null && gene.getAnnotation().getCancerHotspots() != null) {
                    List<CancerHotspot> cancerHotspots = gene.getAnnotation().getCancerHotspots();
                    for (CancerHotspot cancerHotspot : cancerHotspots) {
                        // Check that the gene and position matches
                        for (ConsequenceType consequenceType : variantAnnotation.getConsequenceTypes()) {
                            if (cancerHotspot.getGeneName() != null
                                    && cancerHotspot.getGeneName().equalsIgnoreCase(consequenceType.getGeneName())
                                    && consequenceType.getProteinVariantAnnotation() != null
                                    && cancerHotspot.getAminoacidPosition() == consequenceType.getProteinVariantAnnotation().getPosition()
                                    && !visited.contains(cancerHotspot.getGeneName() + "_" + cancerHotspot.getAminoacidPosition())) {

                                // Avoid to report dame hotspot twice for Ensembl and RefSeq annotation
                                visited.add(cancerHotspot.getGeneName() + "_" + cancerHotspot.getAminoacidPosition());

                                CancerHotspotVariantAnnotation cancerHotspotVariantAnnotation = CancerHotspotVariantAnnotation.newBuilder()
                                        .setGeneName(cancerHotspot.getGeneName())
                                        .setProteinId(cancerHotspot.getProteinId())
                                        .setAminoacidPosition(cancerHotspot.getAminoacidPosition())
                                        .setAminoacidReference(cancerHotspot.getAminoacidReference())
                                        .setCancerType(cancerHotspot.getCancerType())
                                        .setScores(cancerHotspot.getScores())
                                        .setCancerTypeCount(cancerHotspot.getCancerTypeCount())
                                        .setOrganCount(cancerHotspot.getOrganCount())
                                        .setSource(cancerHotspot.getSource())
                                        .build();
                                if (cancerHotspot.getVariants() != null) {
                                    cancerHotspotVariantAnnotation.setVariants(cancerHotspot
                                            .getVariants()
                                            .stream()
                                            .map(cancerHotspotVariant -> CancerHotspotAlternateAnnotation.newBuilder()
                                                    .setAminoacidAlternate(cancerHotspotVariant.getAminoacidAlternate())
                                                    .setCount(cancerHotspotVariant.getCount())
                                                    .setSampleCount(cancerHotspotVariant.getSampleCount())
                                                    .build())
                                            .collect(Collectors.toList()));
                                }
                                variantAnnotation.getCancerHotspots().add(cancerHotspotVariantAnnotation);
                            }
                        }
                    }
                }
            }
        }

        return geneList;
    }

    private List<GeneMirnaTarget> getTargets(Gene mirna) throws QueryException, IllegalAccessException {
        List<String> mirnas = new ArrayList<>();
        for (MiRnaMature mature : mirna.getMirna().getMatures()) {
            if (mature.getId() != null) {
                mirnas.add(mature.getId());
            }
        }
        GeneQuery geneQuery = new GeneQuery();
        geneQuery.setAnnotationTargets(new LogicalList<>(mirnas, false));
        List<GeneMirnaTarget> geneMirnaTargets = new ArrayList<>();
        List<Gene> genes = (geneManager.search(geneQuery)).getResults();
        for (Gene gene : genes) {
            geneMirnaTargets.add(new GeneMirnaTarget(gene.getId(), gene.getName(), gene.getBiotype()));
        }
        return geneMirnaTargets;
    }

//    private boolean isPhased(Variant variant) {
//        return (variant.getStudies() != null && !variant.getStudies().isEmpty())
//            && variant.getStudies().get(0).getSampleDataKeys().contains("PS");
//    }
//
//    private String getCachedVariationIncludeFields() {
//        StringBuilder stringBuilder = new StringBuilder("annotation.chromosome,annotation.start,annotation.reference");
//        stringBuilder.append(",annotation.alternate,annotation.id");
//
//        if (annotatorSet.contains("variation")) {
//            stringBuilder.append(",annotation.id,annotation.additionalAttributes.dgvSpecificAttributes");
//        }
//        if (annotatorSet.contains("clinical") || annotatorSet.contains("traitAssociation")) {
//            stringBuilder.append(",annotation.variantTraitAssociation");
//        }
//        if (annotatorSet.contains("conservation")) {
//            stringBuilder.append(",annotation.conservation");
//        }
//        if (annotatorSet.contains("functionalScore")) {
//            stringBuilder.append(",annotation.functionalScore");
//        }
//        if (annotatorSet.contains("consequenceType")) {
//            stringBuilder.append(",annotation.consequenceTypes,annotation.displayConsequenceType");
//        }
//        if (annotatorSet.contains("populationFrequencies")) {
//            stringBuilder.append(",annotation.populationFrequencies");
//        }
//
//        return stringBuilder.toString();
//    }

    private List<VariantAnnotation> runAnnotationProcess(List<Variant> normalizedVariantList)
            throws InterruptedException, ExecutionException, QueryException, IllegalAccessException {
        long globalStartTime = System.currentTimeMillis();

        // Object to be returned
        List<VariantAnnotation> variantAnnotationList = new ArrayList<>(normalizedVariantList.size());

        /*
         * Next three async blocks calculate annotations using Futures, this will be calculated in a different thread.
         * Once the main loop has finished then they will be stored. This provides a ~30% of performance improvement.
         */
        FutureVariationAnnotator futureVariationAnnotator = null;
        Future<List<CellBaseDataResult<Variant>>> variationFuture = null;
        List<Gene> batchGeneList = getBatchGeneList(normalizedVariantList);

        if (annotatorSet.contains("variation") || annotatorSet.contains("populationFrequencies")) {
            futureVariationAnnotator = new FutureVariationAnnotator(normalizedVariantList, new QueryOptions("include",
                    "id,annotation.populationFrequencies,annotation.additionalAttributes.dgvSpecificAttributes")
                    .append("imprecise", imprecise));
            variationFuture = CACHED_THREAD_POOL.submit(futureVariationAnnotator);
        }

        FutureConservationAnnotator futureConservationAnnotator = null;
        Future<List<CellBaseDataResult<Score>>> conservationFuture = null;
        if (annotatorSet.contains("conservation")) {
            futureConservationAnnotator = new FutureConservationAnnotator(normalizedVariantList, QueryOptions.empty());
            conservationFuture = CACHED_THREAD_POOL.submit(futureConservationAnnotator);
        }

        FutureVariantFunctionalScoreAnnotator futureVariantFunctionalScoreAnnotator = null;
        Future<List<CellBaseDataResult<Score>>> variantFunctionalScoreFuture = null;
        if (annotatorSet.contains("functionalScore")) {
            futureVariantFunctionalScoreAnnotator = new FutureVariantFunctionalScoreAnnotator(normalizedVariantList, QueryOptions.empty());
            variantFunctionalScoreFuture = CACHED_THREAD_POOL.submit(futureVariantFunctionalScoreAnnotator);
        }

        FutureClinicalAnnotator futureClinicalAnnotator = null;
        Future<List<CellBaseDataResult<Variant>>> clinicalFuture = null;
        // FIXME "clinical" is deprecated, replaced with traitAssociation
        if (annotatorSet.contains("clinical") || annotatorSet.contains("traitAssociation")) {
            QueryOptions queryOptions = new QueryOptions();
            queryOptions.add(ParamConstants.QueryParams.PHASE.key(), phased);
            queryOptions.add(ParamConstants.QueryParams.CHECK_AMINO_ACID_CHANGE.key(), checkAminoAcidChange);
            futureClinicalAnnotator = new FutureClinicalAnnotator(normalizedVariantList, batchGeneList, queryOptions);
            clinicalFuture = CACHED_THREAD_POOL.submit(futureClinicalAnnotator);
        }

        FutureRepeatsAnnotator futureRepeatsAnnotator = null;
        Future<List<CellBaseDataResult<Repeat>>> repeatsFuture = null;
        if (annotatorSet.contains("repeats")) {
            futureRepeatsAnnotator = new FutureRepeatsAnnotator(normalizedVariantList);
            repeatsFuture = CACHED_THREAD_POOL.submit(futureRepeatsAnnotator);
        }

        FutureCytobandAnnotator futureCytobandAnnotator = null;
        Future<List<CellBaseDataResult<Cytoband>>> cytobandFuture = null;
        if (annotatorSet.contains("cytoband")) {
            futureCytobandAnnotator = new FutureCytobandAnnotator(normalizedVariantList, QueryOptions.empty());
            cytobandFuture = CACHED_THREAD_POOL.submit(futureCytobandAnnotator);
        }

        FutureSpliceScoreAnnotator futureSpliceScoreAnnotator = null;
        Future<List<CellBaseDataResult<SpliceScore>>> spliceScoreFuture = null;
        if (annotatorSet.contains("consequenceType")) {
            futureSpliceScoreAnnotator = new FutureSpliceScoreAnnotator(normalizedVariantList, QueryOptions.empty());
            spliceScoreFuture = fixedThreadPool.submit(futureSpliceScoreAnnotator);
        }

        // We iterate over all variants to get the rest of the annotations and to create the VariantAnnotation objects
        Queue<Variant> variantBuffer = new LinkedList<>();
        long startTime = System.currentTimeMillis();
        for (Variant variant : normalizedVariantList) {
            // normalizedVariantList is the passed by reference argument - modifying normalizedVariantList will
            // modify user-provided Variant objects. If there's no annotation - just set it; if there's an annotation
            // object already created, let's only overwrite those fields created by the annotator
            VariantAnnotation variantAnnotation;
            if (variant.getAnnotation() == null) {
                variantAnnotation = new VariantAnnotation();
                variant.setAnnotation(variantAnnotation);
            } else {
                variantAnnotation = variant.getAnnotation();
            }

            // Set Variant info
            variantAnnotation.setChromosome(variant.getChromosome());
            variantAnnotation.setStart(variant.getStart());
            variantAnnotation.setReference(variant.getReference());
            variantAnnotation.setAlternate(variant.getAlternate());

            // Get variant overlapping genes
            List<Gene> affectedGenes = getAffectedGenes(batchGeneList, variant);

            // Better not run HGVS calculation with a Future for the following reasons:
            //   * affectedGenes is needed in order to calculate the hgvs for ALL VARIANTS
            //   * hgvsCalculator will raise an additional database query to get the genome sequence JUST FOR INDELS
            //   * If a Future is used and a list of variants is provided to the hgvsCalculator, then the hgvsCalculator
            //   will require to raise an additional query to the database (that would be performed asynchronously)
            //   in order to get the affectedGenes FOR ALL VARIANTS
            //   * If no future is used, then the genome sequence query will be performed synchronously but JUST
            //   FOR INDELS
            // Given that the number of indels is expected to be negligible if compared to the number of SNVs, the
            // decision is to run it synchronously
            if (annotatorSet.contains("hgvs")) {
                try {
                    // Decided to always set normalize = false for a number of reasons:
                    //   * was raising problems with the normalizer - it could potentially fail in weird multiallelic
                    //     cases if the normalizer is called twice over the same variant,
                    //     i.e. normalize(normalize(variant)). Calling the normalizer twice happens when annotating from
                    //     a VCF, since normalization is carried out before sending variant to the VariantAnnotationCalculator.
                    //     Therefore, normalize would be false within the VariantAnnotationCalculator, it kept as it was
                    //     before, !normalize for hgvsCalculator, it'd run normalization twice.
                    //     This incorrect behaviour of the normalizer must and will be fixed in the future, it was decided not to
                    //     include it as a hotfix since touches the very core of the normalizer
                    //   * if normalize = true, the variants in normalizedVariantList are already normalized for sure
                    //     and should not be normalized again.
                    //   * if normalize = false, then we could potentially find things like CT/C. In this case, the
                    //     annotator will consider this as an MNV and the rest of annotation will not exactly be what
                    //     a typical user would expect for the deletion of the T (which is what it is). Thus, we don't
                    //     really care that much at this point if the hgvs is not perfectly normalized. Knowing that
                    //     variants are not normalized the user should always select normalize=true.
                    variantAnnotation.setHgvs(hgvsCalculator.run(variant, affectedGenes, false));
                } catch (VariantNormalizerException e) {
                    logger.error("Unable to normalize variant {}. Leaving empty HGVS.", variant.toString());
                }
            }

            if (annotatorSet.contains("consequenceType")) {
                try {
                    List<ConsequenceType> consequenceTypeList = getConsequenceTypeList(variant, affectedGenes, true, QueryOptions.empty());
                    variantAnnotation.setConsequenceTypes(consequenceTypeList);
                    if (phased) {
                        checkAndAdjustPhasedConsequenceTypes(variant, variantBuffer);
                    }
                    variantAnnotation
                            .setDisplayConsequenceType(getMostSevereConsequenceType(variant.getAnnotation().getConsequenceTypes()));
                } catch (UnsupportedURLVariantFormat e) {
                    logger.error("Consequence type was not calculated for variant {}. Unrecognised variant format."
                            + " Leaving an empty consequence type list.", variant);
                    variantAnnotation.setConsequenceTypes(Collections.emptyList());
                } catch (Exception e) {
                    logger.error("Unhandled error when calculating consequence type for variant {}. Leaving an empty"
                            + " consequence type list.", variant);
                    e.printStackTrace();
                    variantAnnotation.setConsequenceTypes(Collections.emptyList());
                }
            }

            // Get the gene annotation info
            setGeneAnnotation(affectedGenes, variant);

            variantAnnotationList.add(variantAnnotation);
        }

        // Adjust phase of two last variants - if still anything remaining to adjust. This can happen if the two last
        // variants in the batch are phased and the distance between them < 3nts
        if (phased && variantBuffer.size() > 1) {
            adjustPhasedConsequenceTypes(variantBuffer.toArray());
        }

        logger.debug("Main loop iteration annotation performance is {}ms for {} variants", System.currentTimeMillis()
                - startTime, normalizedVariantList.size());

        /*
         * Now, hopefully the other annotations have finished and we can store the results.
         * Method 'processResults' has been implemented in the same class for sanity.
         */
        if (futureVariationAnnotator != null) {
            futureVariationAnnotator.processResults(variationFuture, variantAnnotationList, annotatorSet);
        }
        if (futureConservationAnnotator != null) {
            futureConservationAnnotator.processResults(conservationFuture, variantAnnotationList);
        }
        if (futureVariantFunctionalScoreAnnotator != null) {
            futureVariantFunctionalScoreAnnotator.processResults(variantFunctionalScoreFuture, variantAnnotationList);
        }
        if (futureClinicalAnnotator != null) {
            futureClinicalAnnotator.processResults(clinicalFuture, variantAnnotationList);
        }
        if (futureRepeatsAnnotator != null) {
            futureRepeatsAnnotator.processResults(repeatsFuture, variantAnnotationList);
        }
        if (futureCytobandAnnotator != null) {
            futureCytobandAnnotator.processResults(cytobandFuture, variantAnnotationList);
        }
<<<<<<< HEAD

        // Not needed with newCachedThreadPool
        // fixedThreadPool.shutdown();
=======
        if (futureSpliceScoreAnnotator != null) {
            futureSpliceScoreAnnotator.processResults(spliceScoreFuture, variantAnnotationList);
        }
        fixedThreadPool.shutdown();
>>>>>>> 7c486338

        logger.debug("Total batch annotation performance is {}ms for {} variants", System.currentTimeMillis()
                - globalStartTime, normalizedVariantList.size());
        return variantAnnotationList;
    }

    public List<Gene> getBatchGeneList(List<Variant> variantList)
            throws QueryException, IllegalAccessException {
        List<Region> regionList = variantListToRegionList(variantList);
        // Add +-5Kb for gene search
        for (Region region : regionList) {
            region.setStart(Math.max(1, region.getStart() - 5000));
            region.setEnd(region.getEnd() + 5000);
        }

        List<Gene> geneList = new ArrayList<>();
        GeneQuery geneQuery = new GeneQuery();
        geneQuery.setIncludes(includeGeneFields);
        geneQuery.setRegions(regionList);

        if (StringUtils.isNotEmpty(consequenceTypeSource)) {
            // sources can be "ensembl" and/or "refseq". query is validated before execution, will fail if invalid value
            String[] sources = consequenceTypeSource.split(",");
            for (String source : sources) {
                if (source.equalsIgnoreCase(ParamConstants.QueryParams.ENSEMBL.key())) {
                    geneQuery.setSource(Collections.singletonList(ParamConstants.QueryParams.ENSEMBL.key()));
                    geneList.addAll(new CellBaseDataResult<>(geneManager.search(geneQuery)).getResults());
                }
                if (source.equalsIgnoreCase(ParamConstants.QueryParams.REFSEQ.key())) {
                    geneQuery.setSource(Collections.singletonList(ParamConstants.QueryParams.REFSEQ.key()));
                    geneList.addAll(new CellBaseDataResult<>(geneManager.search(geneQuery)).getResults());
                }
            }
        } else {
            // if no source specified, default to ensembl
            geneQuery.setSource(Collections.singletonList(ParamConstants.QueryParams.ENSEMBL.key()));
            geneList.addAll(new CellBaseDataResult<>(geneManager.search(geneQuery)).getResults());
        }
        return geneList;
    }

    private void parseQueryParam(QueryOptions queryOptions) {
        // We process include and exclude query options to know which annotators to use.
        // Include parameter has preference over exclude.
        annotatorSet = getAnnotatorSet(queryOptions);
        logger.debug("Annotators to use: {}", annotatorSet.toString());

        // This field contains all the fields to be returned by overlapping genes
        includeGeneFields = getIncludedGeneFields(annotatorSet);

        // Default behaviour no normalization
        normalize = (queryOptions.get("normalize") != null && (Boolean) queryOptions.get("normalize"));
        logger.debug("normalize = {}", normalize);

        // Default behaviour decompose
        decompose = (queryOptions.get("skipDecompose") == null || !queryOptions.getBoolean("skipDecompose"));
        logger.debug("decompose = {}", decompose);
        // Must update normaliser configuration since normaliser was created on constructor
        normalizer.getConfig().setDecomposeMNVs(decompose);

        // New parameter "ignorePhase" present overrides presence of old "phased" parameter
        if (queryOptions.get("ignorePhase") != null) {
            phased = !queryOptions.getBoolean("ignorePhase");
            // Old parameter "phased" present but new one ("ignorePhase") absent - use old one. Probably someone who has not
            // yet moved to using the new one.
        } else if (queryOptions.get("phased") != null) {
            phased = queryOptions.getBoolean("phased");
            // Default behaviour - calculate phased annotation
        } else {
            phased = true;
        }
        logger.debug("phased = {}", phased);

        // Default behaviour - enable imprecise searches
        imprecise = (queryOptions.get("imprecise") == null || queryOptions.getBoolean("imprecise"));
        logger.debug("imprecise = {}", imprecise);

        // Default behaviour - no extra padding for structural variants
        svExtraPadding = (queryOptions.get("svExtraPadding") != null ? (Integer) queryOptions.get("svExtraPadding") : 0);
        logger.debug("svExtraPadding = {}", svExtraPadding);

        // Default behaviour - no extra padding for CNV
        cnvExtraPadding = (queryOptions.get("cnvExtraPadding") != null ? (Integer) queryOptions.get("cnvExtraPadding") : 0);
        logger.debug("cnvExtraPadding = {}", cnvExtraPadding);

        checkAminoAcidChange = (queryOptions.get("checkAminoAcidChange") != null && (Boolean) queryOptions.get("checkAminoAcidChange"));
        logger.debug("checkAminoAcidChange = {}", checkAminoAcidChange);

        consequenceTypeSource = (queryOptions.get("consequenceTypeSource") != null
                ? (String) queryOptions.get("consequenceTypeSource") : "ensembl,refseq");
        logger.debug("consequenceTypeSource = {}", consequenceTypeSource);
    }

//    private void mergeAnnotation(VariantAnnotation destination, VariantAnnotation origin) {
//        destination.setChromosome(origin.getChromosome());
//        destination.setStart(origin.getStart());
//        destination.setReference(origin.getReference());
//        destination.setAlternate(origin.getAlternate());
//
//        if (annotatorSet.contains("variation")) {
//            destination.setId(origin.getId());
//        }
//        if (annotatorSet.contains("consequenceType")) {
//            destination.setDisplayConsequenceType(origin.getDisplayConsequenceType());
//            destination.setConsequenceTypes(origin.getConsequenceTypes());
//        }
//        if (annotatorSet.contains("conservation")) {
//            destination.setConservation(origin.getConservation());
//        }
//        if (annotatorSet.contains("populationFrequencies")) {
//            destination.setPopulationFrequencies(origin.getPopulationFrequencies());
//        }
//        if (annotatorSet.contains("clinical")) {
//            destination.setVariantTraitAssociation(origin.getVariantTraitAssociation());
//        }
//        if (annotatorSet.contains("functionalScore")) {
//            destination.setFunctionalScore(origin.getFunctionalScore());
//        }
//    }

    private void checkAndAdjustPhasedConsequenceTypes(Variant variant, Queue<Variant> variantBuffer) {
        // Only SNVs are currently considered for phase adjustment
        if (variant.getType().equals(VariantType.SNV)) {
            // Check and manage variantBuffer for dealing with phased variants
            switch (variantBuffer.size()) {
                case 0:
                    variantBuffer.add(variant);
                    break;
                case 1:
                    if (potentialCodingSNVOverlap(variantBuffer.peek(), variant)) {
                        variantBuffer.add(variant);
                    } else {
                        variantBuffer.poll();
                        variantBuffer.add(variant);
                    }
                    break;
                case 2:
                    if (potentialCodingSNVOverlap(variantBuffer.peek(), variant)) {
                        variantBuffer.add(variant);
                        adjustPhasedConsequenceTypes(variantBuffer.toArray());
                        variantBuffer.poll();
                    } else {
                        // Adjust consequence types for the two previous variants
                        adjustPhasedConsequenceTypes(variantBuffer.toArray());
                        // Remove the two previous variants after adjustment
                        variantBuffer.poll();
                        variantBuffer.poll();
                        variantBuffer.add(variant);
                    }
                default:
                    break;
            }
        }
    }

    private void adjustPhasedConsequenceTypes(Object[] variantArray) {
        Variant variant0 = (Variant) variantArray[0];
        Variant variant1 = null;
        Variant variant2 = null;

        boolean variant0DisplayCTNeedsUpdate = false;
        boolean variant1DisplayCTNeedsUpdate = false;
        boolean variant2DisplayCTNeedsUpdate = false;

        for (ConsequenceType consequenceType1 : variant0.getAnnotation().getConsequenceTypes()) {
            ProteinVariantAnnotation newProteinVariantAnnotation = null;
            // Check if this is a coding consequence type. Also this consequence type may have been already
            // updated if there are 3 consecutive phased SNVs affecting the same codon.
            if (isCoding(consequenceType1)
                    && !transcriptAnnotationUpdated(variant0, consequenceType1.getEnsemblTranscriptId())) {
                variant1 = (Variant) variantArray[1];
                ConsequenceType consequenceType2
                        = findCodingOverlappingConsequenceType(consequenceType1, variant1.getAnnotation().getConsequenceTypes());
                // The two first variants affect the same codon
                if (consequenceType2 != null) {
                    // WARNING: assumes variants are sorted according to their coordinates
                    int cdnaPosition = consequenceType1.getCdnaPosition();
                    int cdsPosition = consequenceType1.getCdsPosition();
                    String codon = null;
                    String alternateAA = null;
                    List<SequenceOntologyTerm> soTerms = null;
                    ConsequenceType consequenceType3 = null;
                    variant2 = null;
                    // Check if the third variant also affects the same codon
                    if (variantArray.length > 2) {
                        variant2 = (Variant) variantArray[2];
                        consequenceType3
                                = findCodingOverlappingConsequenceType(consequenceType2, variant2.getAnnotation().getConsequenceTypes());
                    }
                    // The three SNVs affect the same codon
                    if (consequenceType3 != null) {
                        String referenceCodon = consequenceType1.getCodon().split("/")[0].toUpperCase();
                        // WARNING: assumes variants are sorted according to their coordinates
                        String alternateCodon = null;
                        if ("-".equals(variant0.getStrand())) {
                            alternateCodon = "" + VariantAnnotationUtils.COMPLEMENTARY_NT.get(variant2.getAlternate())
                                    + VariantAnnotationUtils.COMPLEMENTARY_NT.get(variant1.getAlternate())
                                    + VariantAnnotationUtils.COMPLEMENTARY_NT.get(variant0.getAlternate());
                        } else {
                            alternateCodon = variant0.getAlternate() + variant1.getAlternate() + variant2.getAlternate();
                        }
                        codon = referenceCodon + "/" + alternateCodon;
                        alternateAA = VariantAnnotationUtils.CODON_TO_A.get(alternateCodon);
                        soTerms = updatePhasedSoTerms(consequenceType1.getSequenceOntologyTerms(),
                                String.valueOf(referenceCodon), String.valueOf(alternateCodon),
                                variant1.getChromosome().equals("MT"));

                        // Update consequenceType3
                        consequenceType3.setCdnaPosition(cdnaPosition);
                        consequenceType3.setCdsPosition(cdsPosition);
                        consequenceType3.setCodon(codon);
                        consequenceType3.getProteinVariantAnnotation().setAlternate(alternateAA);
                        newProteinVariantAnnotation = getProteinAnnotation(variant2, consequenceType3);
                        consequenceType3.setProteinVariantAnnotation(newProteinVariantAnnotation);
                        consequenceType3.setSequenceOntologyTerms(soTerms);

                        // Flag these transcripts as already updated for this variant
                        flagTranscriptAnnotationUpdated(variant2, consequenceType1.getEnsemblTranscriptId());

                        variant2DisplayCTNeedsUpdate = true;

                        // Only the two first SNVs affect the same codon
                    } else {
                        int codonIdx1 = getUpperCaseLetterPosition(consequenceType1.getCodon().split("/")[0]);
                        int codonIdx2 = getUpperCaseLetterPosition(consequenceType2.getCodon().split("/")[0]);

                        // Set referenceCodon  and alternateCodon leaving only the nts that change in uppercase.
                        // Careful with upper/lower case letters
                        char[] referenceCodonArray = consequenceType1.getCodon().split("/")[0].toLowerCase().toCharArray();
                        referenceCodonArray[codonIdx1] = Character.toUpperCase(referenceCodonArray[codonIdx1]);
                        referenceCodonArray[codonIdx2] = Character.toUpperCase(referenceCodonArray[codonIdx2]);
                        char[] alternateCodonArray = referenceCodonArray.clone();
                        // negative strand
                        if ("-".equals(variant0.getStrand())) {
                            alternateCodonArray[codonIdx1] =
                                    VariantAnnotationUtils.COMPLEMENTARY_NT.get(variant0.getAlternate().toUpperCase().toCharArray()[0]);
                            alternateCodonArray[codonIdx2] =
                                    VariantAnnotationUtils.COMPLEMENTARY_NT.get(variant1.getAlternate().toUpperCase().toCharArray()[0]);
                        } else {
                            alternateCodonArray[codonIdx1] = variant0.getAlternate().toUpperCase().toCharArray()[0];
                            alternateCodonArray[codonIdx2] = variant1.getAlternate().toUpperCase().toCharArray()[0];
                        }

                        codon = String.valueOf(referenceCodonArray) + "/" + String.valueOf(alternateCodonArray);
                        alternateAA = VariantAnnotationUtils.CODON_TO_A.get(String.valueOf(alternateCodonArray).toUpperCase());
                        soTerms = updatePhasedSoTerms(consequenceType1.getSequenceOntologyTerms(),
                                String.valueOf(referenceCodonArray).toUpperCase(),
                                String.valueOf(alternateCodonArray).toUpperCase(), variant1.getChromosome().equals("MT"));
                    }

                    // Update consequenceType1 & 2
                    consequenceType1.setCodon(codon);
                    consequenceType1.getProteinVariantAnnotation().setAlternate(alternateAA);
                    consequenceType1.setProteinVariantAnnotation(newProteinVariantAnnotation == null
                            ? getProteinAnnotation(variant1, consequenceType1) : newProteinVariantAnnotation);
                    consequenceType1.setSequenceOntologyTerms(soTerms);
                    consequenceType2.setCdnaPosition(cdnaPosition);
                    consequenceType2.setCdsPosition(cdsPosition);
                    consequenceType2.setCodon(codon);
                    consequenceType2.getProteinVariantAnnotation().setAlternate(alternateAA);
                    consequenceType2.setProteinVariantAnnotation(consequenceType1.getProteinVariantAnnotation());
                    consequenceType2.setSequenceOntologyTerms(soTerms);

                    // Flag these transcripts as already updated for this variant
                    flagTranscriptAnnotationUpdated(variant0, consequenceType1.getEnsemblTranscriptId());
                    flagTranscriptAnnotationUpdated(variant1, consequenceType1.getEnsemblTranscriptId());

                    variant0DisplayCTNeedsUpdate = true;
                    variant1DisplayCTNeedsUpdate = true;
                }
            }
        }

        if (variant0DisplayCTNeedsUpdate) {
            variant0.getAnnotation()
                    .setDisplayConsequenceType(getMostSevereConsequenceType(variant0.getAnnotation()
                            .getConsequenceTypes()));
        }
        if (variant1DisplayCTNeedsUpdate) {
            variant1.getAnnotation()
                    .setDisplayConsequenceType(getMostSevereConsequenceType(variant1.getAnnotation()
                            .getConsequenceTypes()));
        }
        if (variant2DisplayCTNeedsUpdate) {
            variant2.getAnnotation()
                    .setDisplayConsequenceType(getMostSevereConsequenceType(variant2.getAnnotation()
                            .getConsequenceTypes()));
        }
    }

    private void flagTranscriptAnnotationUpdated(Variant variant, String ensemblTranscriptId) {
        Map<String, AdditionalAttribute> additionalAttributesMap = variant.getAnnotation().getAdditionalAttributes();
        if (additionalAttributesMap == null) {
            additionalAttributesMap = new HashMap<>();
            AdditionalAttribute additionalAttribute = new AdditionalAttribute();
            Map<String, String> transcriptsSet = new HashMap<>();
            transcriptsSet.put(ensemblTranscriptId, null);
            additionalAttribute.setAttribute(transcriptsSet);
            additionalAttributesMap.put("phasedTranscripts", additionalAttribute);
            variant.getAnnotation().setAdditionalAttributes(additionalAttributesMap);
        } else if (additionalAttributesMap.get("phasedTranscripts") == null) {
            AdditionalAttribute additionalAttribute = new AdditionalAttribute();
            Map<String, String> transcriptsSet = new HashMap<>();
            transcriptsSet.put(ensemblTranscriptId, null);
            additionalAttribute.setAttribute(transcriptsSet);
            additionalAttributesMap.put("phasedTranscripts", additionalAttribute);
        } else {
            additionalAttributesMap.get("phasedTranscripts").getAttribute().put(ensemblTranscriptId, null);
        }
    }

    private boolean transcriptAnnotationUpdated(Variant variant, String ensemblTranscriptId) {
        if (variant.getAnnotation().getAdditionalAttributes() != null
                && variant.getAnnotation().getAdditionalAttributes().get("phasedTranscripts") != null
                && variant.getAnnotation().getAdditionalAttributes().get("phasedTranscripts")
                .getAttribute().containsKey(ensemblTranscriptId)) {
            return true;
        }
        return false;
    }

    private int getUpperCaseLetterPosition(String string) {
//        Pattern pat = Pattern.compile("G");
        Pattern pat = Pattern.compile("[A,C,G,T]");
        Matcher match = pat.matcher(string);
        if (match.find()) {
            return match.start();
        } else {
            return -1;
        }
    }

    private ConsequenceType findCodingOverlappingConsequenceType(ConsequenceType consequenceType,
                                                                 List<ConsequenceType> consequenceTypeList) {
        for (ConsequenceType consequenceType1 : consequenceTypeList) {
            if (isCoding(consequenceType1)
                    && consequenceType.getEnsemblTranscriptId().equals(consequenceType1.getEnsemblTranscriptId())
                    && consequenceType.getProteinVariantAnnotation().getPosition()
                    .equals(consequenceType1.getProteinVariantAnnotation().getPosition())) {
                return consequenceType1;
            }
        }
        return null;
    }

    private boolean isCoding(ConsequenceType consequenceType) {
        for (SequenceOntologyTerm sequenceOntologyTerm : consequenceType.getSequenceOntologyTerms()) {
            if (VariantAnnotationUtils.CODING_SO_NAMES.contains(sequenceOntologyTerm.getName())) {
                return true;
            }
        }
        return false;
    }

    private List<SequenceOntologyTerm> updatePhasedSoTerms(List<SequenceOntologyTerm> sequenceOntologyTermList,
                                                           String referenceCodon, String alternateCodon,
                                                           Boolean useMitochondrialCode) {

        // Removes all coding-associated SO terms
        int i = 0;
        do {
            if (VariantAnnotationUtils.CODING_SO_NAMES.contains(sequenceOntologyTermList.get(i).getName())) {
                sequenceOntologyTermList.remove(i);
            } else {
                i++;
            }
        } while(i < sequenceOntologyTermList.size());

        // Add the new coding SO term as appropriate
        String newSoName = null;
        if (VariantAnnotationUtils.isSynonymousCodon(useMitochondrialCode, referenceCodon, alternateCodon)) {
            if (VariantAnnotationUtils.isStopCodon(useMitochondrialCode, referenceCodon)) {
                newSoName = VariantAnnotationUtils.STOP_RETAINED_VARIANT;
            } else {  // coding end may be not correctly annotated (incomplete_terminal_codon_variant),
                // but if the length of the cds%3=0, annotation should be synonymous variant
                newSoName = VariantAnnotationUtils.SYNONYMOUS_VARIANT;
            }
        } else if (VariantAnnotationUtils.isStopCodon(useMitochondrialCode, referenceCodon)) {
            newSoName = VariantAnnotationUtils.STOP_LOST;
        } else if (VariantAnnotationUtils.isStopCodon(useMitochondrialCode, alternateCodon)) {
            newSoName = VariantAnnotationUtils.STOP_GAINED;
        } else {
            newSoName = VariantAnnotationUtils.MISSENSE_VARIANT;
        }
        sequenceOntologyTermList
                .add(new SequenceOntologyTerm(ConsequenceTypeMappings.getSoAccessionString(newSoName), newSoName));

        return sequenceOntologyTermList;
    }

    private boolean potentialCodingSNVOverlap(Variant variant1, Variant variant2) {
        return Math.abs(variant1.getStart() - variant2.getStart()) < 3
                && variant1.getChromosome().equals(variant2.getChromosome())
                && variant1.getType().equals(VariantType.SNV) && variant2.getType().equals(VariantType.SNV)
                && samePhase(variant1, variant2);
    }

    private boolean samePhase(Variant variant1, Variant variant2) {

        String phaseSet1 = getSampleAttribute(variant1, PHASE_SET_TAG);

        // No PS means not sure it is in phase
        if (phaseSet1 == null) {
            return false;
        }

        // TODO: phase depends on the sample. Phased queries constrained to just one sample. The code below is
        // TODO: arbitrarily selecting the first one
        // No PS means not sure it is in phase
        String phaseSet2 = getSampleAttribute(variant2, PHASE_SET_TAG);
        if (phaseSet2 == null) {
            return false;
        }

        // None of the PS is missing
        if (phaseSet1.equals(phaseSet2)) {
            // TODO: phase depends on the sample. Phased queries constrained to just one sample. The code below is
            // TODO: arbitrarily selecting the first one
            String genotype1 = getSampleAttribute(variant1, GENOTYPE_TAG);
            String genotype2 = getSampleAttribute(variant2, GENOTYPE_TAG);

            // Variants obtained as a result of an MNV decomposition - must just check the original call
            if (genotype1 == null && genotype2 == null) {
                return variant1.getStudies().get(0).getFiles() != null
                        && !variant1.getStudies().get(0).getFiles().isEmpty()
                        && StringUtils.isNotBlank(variant1.getStudies().get(0).getFiles().get(0).getCall().getVariantId())
                        && variant2.getStudies().get(0).getFiles() != null
                        && !variant2.getStudies().get(0).getFiles().isEmpty()
                        && StringUtils.isNotBlank(variant2.getStudies().get(0).getFiles().get(0).getCall().getVariantId())
                        && variant1.getStudies().get(0).getFiles().get(0).getCall()
                        .equals(variant2.getStudies().get(0).getFiles().get(0).getCall());

                // Checks that in both genotypes there's something different than a reference allele, i.e. that none of
                // them is 0/0 (or 0 for haploid)
            } else if (alternatePresent(genotype1) && alternatePresent(genotype2)) {

                if (genotype1.contains(UNPHASED_GENOTYPE_SEPARATOR)) {
                    return false;
                }

                if (genotype2.contains(UNPHASED_GENOTYPE_SEPARATOR)) {
                    return false;
                }

                // None of the genotypes fully missing nor un-phased
                String[] genotypeParts = genotype1.split(PHASED_GENOTYPE_SEPARATOR);
                String[] genotypeParts1 = genotype2.split(PHASED_GENOTYPE_SEPARATOR);

                // TODO: code below might not work for multiallelic positions
                // For hemizygous variants lets just consider that the phase is the same if both are hemizygous
                // First genotype alternate hemizygous
                if (genotypeParts.length == 1) {
                    return genotypeParts1.length == 1;
                    // Second genotype alternate hemizygous
                } else if (genotypeParts1.length == 1) {
                    // First genotype diploid, second genotype alternate hemizygous
                    return false;

                    // Both genotypes diploid
                } else {
                    return genotypeParts[0].equals(genotypeParts1[0])
                            && genotypeParts[2].equals(genotypeParts1[2]);
                }

                // At least one of the genotypes contains just reference alleles. Clearly, alleles cannot be in phase since
                // one of them is not even present!
            } else {
                return false;
            }

            // If PS is different both variants might not be in phase
        } else {
            return false;
        }
    }

    /**
     * TODO: this code does not work properly for multiallelic positions.
     * @param genotype String codifying for the genotype in VCF-like way, e.g. 0/1, 1|0, 0, ...
     * @return whether an alternate allele is present.
     */
    private boolean alternatePresent(String genotype) {

        return genotype != null && genotype.contains(ALTERNATE);

    }

    private String getMostSevereConsequenceType(List<ConsequenceType> consequenceTypeList) {
        int max = -1;
        String mostSevereConsequencetype = null;
        for (ConsequenceType consequenceType : consequenceTypeList) {
            for (SequenceOntologyTerm sequenceOntologyTerm : consequenceType.getSequenceOntologyTerms()) {
                try {
                    int rank = VariantAnnotationUtils.SO_SEVERITY.get(sequenceOntologyTerm.getName());
                    if (rank > max) {
                        max = rank;
                        mostSevereConsequencetype = sequenceOntologyTerm.getName();
                    }
                } catch (Exception e) {
                    int a = 1;
                }
            }
        }

        return mostSevereConsequencetype;
    }

    private Set<String> getAnnotatorSet(QueryOptions queryOptions) {
        Set<String> annotatorSet;
        List<String> includeList = queryOptions.getAsStringList("include");
        if (includeList.size() > 0) {
            annotatorSet = new HashSet<>(includeList);
        } else {
            // 'expression' removed in CB 5.0
            annotatorSet = new HashSet<>(Arrays.asList("variation", "traitAssociation", "conservation", "functionalScore",
                    "consequenceType", "geneDisease", "drugInteraction", "geneConstraints", "mirnaTargets",
                    "cancerGeneAssociation", "populationFrequencies", "repeats", "cytoband", "hgvs"));
            List<String> excludeList = queryOptions.getAsStringList("exclude");
            excludeList.forEach(annotatorSet::remove);
        }
        return annotatorSet;
    }

    private List<String> getIncludedGeneFields(Set<String> annotatorSet) {
<<<<<<< HEAD
            List<String> includeGeneFields = new ArrayList<>(Arrays.asList("name", "id", "chromosome", "start", "end", "transcripts.id",
                "transcripts.proteinId", "transcripts.chromosome", "transcripts.start", "transcripts.end", "transcripts.cdnaSequence",
                "transcripts.proteinSequence", "transcripts.strand", "transcripts.cdsLength", "transcripts.flags", "transcripts.biotype",
=======
        List<String> includeGeneFields = new ArrayList<>(Arrays.asList("name", "id", "chromosome", "start", "end", "transcripts.id",
                "transcripts.proteinId", "transcripts.start", "transcripts.end", "transcripts.cdnaSequence", "transcripts.proteinSequence",
                "transcripts.strand", "transcripts.cdsLength", "transcripts.flags", "transcripts.biotype",
>>>>>>> 7c486338
                "transcripts.genomicCodingStart", "transcripts.genomicCodingEnd", "transcripts.cdnaCodingStart",
                "transcripts.cdnaCodingEnd", "transcripts.exons.start", "transcripts.exons.cdsStart", "transcripts.exons.end",
                "transcripts.exons.cdsEnd", "transcripts.exons.sequence", "transcripts.exons.phase",
                "transcripts.exons.exonNumber", "mirna.matures", "mirna.sequence", "mirna.matures.cdnaStart",
                "transcripts.exons.genomicCodingStart", "transcripts.exons.genomicCodingEnd",
                "mirna.matures.cdnaEnd"));

        if (annotatorSet.contains("expression")) {
            includeGeneFields.add("annotation.expression");
        }
        if (annotatorSet.contains("geneDisease")) {
            includeGeneFields.add("annotation.diseases");
        }
        if (annotatorSet.contains("drugInteraction")) {
            includeGeneFields.add("annotation.drugs");
        }
        if (annotatorSet.contains("geneConstraints")) {
            includeGeneFields.add("annotation.constraints");
        }
        if (annotatorSet.contains("mirnaTargets")) {
            includeGeneFields.add("annotation.targets");
            includeGeneFields.add("mirna.matures.id");
        }
        if (annotatorSet.contains("cancerGeneAssociation")) {
            includeGeneFields.add("annotation.cancerAssociations");
        }
        return includeGeneFields;
    }

    public List<Gene> getAffectedGenes(List<Gene> batchGeneList, Variant variant) {
        List<Gene> geneList = new ArrayList<>(batchGeneList.size());
        for (Gene gene : batchGeneList) {
            for (Region region : variantToRegionList(variant)) {
                if (region.getChromosome().equals(gene.getChromosome()) && gene.getStart() <= (region.getEnd() + 5000)
                        && gene.getEnd() >= Math.max(1, region.getStart() - 5000)) {
                    geneList.add(gene);
                }
            }
        }
        return geneList;
    }

//    private List<Gene> getGenesInRange(String chromosome, int start, int end, String includeFields) {
//        QueryOptions queryOptions = new QueryOptions("include", includeFields);
//
//        return geneManager.getByRegion(new Region(chromosome, Math.max(1, start - 5000),
//                        end + 5000), queryOptions).getResults();
//    }

    private boolean nonSynonymous(ConsequenceType consequenceType, boolean useMitochondrialCode) {
        if (consequenceType.getCodon() == null) {
            return false;
        } else {
            String[] parts = consequenceType.getCodon().split("/");
            String ref = String.valueOf(parts[0]).toUpperCase();
            String alt = String.valueOf(parts[1]).toUpperCase();
            return !VariantAnnotationUtils.isSynonymousCodon(useMitochondrialCode, ref, alt)
                    && !VariantAnnotationUtils.isStopCodon(useMitochondrialCode, ref);
        }
    }

    private ProteinVariantAnnotation getProteinAnnotation(Variant variant, ConsequenceType consequenceType) {
        ProteinVariantAnnotation proteinVariantAnnotation = null;
        if (consequenceType.getProteinVariantAnnotation() != null) {
            String transcriptId = consequenceType.getTranscriptId();
            // transcript may contain version, e.g. ENST00000382011.9. sift/polyphen do NOT contain version, so remove version
            if (transcriptId != null && transcriptId.contains(".")) {
                transcriptId = transcriptId.split("\\.")[0];
            }
            CellBaseDataResult<ProteinVariantAnnotation> results = proteinManager.getVariantAnnotation(variant,
                    transcriptId,
                    consequenceType.getProteinVariantAnnotation().getPosition(),
                    consequenceType.getProteinVariantAnnotation().getReference(),
                    consequenceType.getProteinVariantAnnotation().getAlternate(), new QueryOptions());

            // Set proteinId
            results.getResults().get(0).setProteinId(consequenceType.getProteinVariantAnnotation().getProteinId());
            if (results.getNumResults() > 0) {
                proteinVariantAnnotation = results.getResults().get(0);
            }
        }
        return proteinVariantAnnotation;
    }

    private ConsequenceTypeCalculator getConsequenceTypeCalculator(Variant variant) throws UnsupportedURLVariantFormat {
        switch (VariantAnnotationUtils.getVariantType(variant)) {
            case SNV:
                return new ConsequenceTypeSNVCalculator();
            case INSERTION:
                return new ConsequenceTypeInsertionCalculator(genomeManager);
            case DELETION:
                return new ConsequenceTypeDeletionCalculator(genomeManager);
            case MNV:
                return new ConsequenceTypeMNVCalculator(genomeManager);
            case CNV:
//            case COPY_NUMBER_GAIN:
//            case COPY_NUMBER:
                if (variant.getSv().getCopyNumber() == null) {
                    return new ConsequenceTypeGenericRegionCalculator();
                } else if (variant.getSv().getCopyNumber() > 2) {
                    return new ConsequenceTypeCNVGainCalculator();
                } else {
                    return new ConsequenceTypeDeletionCalculator(genomeManager);
                }
            case DUPLICATION:
                return new ConsequenceTypeCNVGainCalculator();
            case INVERSION:
                return new ConsequenceTypeGenericRegionCalculator();
            case BREAKEND:
                return new ConsequenceTypeBNDCalculator();
            default:
                throw new UnsupportedURLVariantFormat("Invalid variant type " + VariantAnnotationUtils.getVariantType(variant));
        }
    }

    private boolean[] getRegulatoryRegionOverlaps(Variant variant) throws QueryException, IllegalAccessException {
        // 0: overlaps any regulatory region type
        // 1: overlaps transcription factor binding site
        boolean[] overlapsRegulatoryRegion = {false, false};

        // Variant type checked in expected order of frequency of occurrence to minimize number of checks
        // Most queries will be SNVs - it's worth implementing an special case for them
        if (VariantType.SNV.equals(variant.getType())) {
            return getRegulatoryRegionOverlaps(variant.getChromosome(), variant.getStart());
        } else if (VariantType.INDEL.equals(variant.getType()) && StringUtils.isBlank(variant.getReference())) {
            return getRegulatoryRegionOverlaps(variant.getChromosome(), variant.getStart() - 1, variant.getEnd());
            // Short deletions and symbolic variants except breakends
        } else if (!VariantType.BREAKEND.equals(variant.getType())) {
            return getRegulatoryRegionOverlaps(variant.getChromosome(), variant.getStart(), variant.getEnd());
            // Breakend "variants" only annotate features overlapping the exact positions
        } else  {
            overlapsRegulatoryRegion = getRegulatoryRegionOverlaps(variant.getChromosome(), Math.max(1, variant.getStart()));
            // If already found one overlapping regulatory region there's no need to keep checking
            if (overlapsRegulatoryRegion[0]) {
                return overlapsRegulatoryRegion;
                // Otherwise check the other breakend in case exists
            } else {
                if (variant.getSv() != null && variant.getSv().getBreakend() != null
                        && variant.getSv().getBreakend().getMate() != null) {
                    return getRegulatoryRegionOverlaps(variant.getSv().getBreakend().getMate().getChromosome(),
                            Math.max(1, variant.getSv().getBreakend().getMate().getPosition()));
                } else {
                    return overlapsRegulatoryRegion;
                }
            }
        }
    }

    private boolean[] getRegulatoryRegionOverlaps(String chromosome, Integer position) throws QueryException, IllegalAccessException {
        // 0: overlaps any regulatory region type
        // 1: overlaps transcription factor binding site
        boolean[] overlapsRegulatoryRegion = {false, false};

        RegulationQuery query = new RegulationQuery();
        query.setIncludes(Collections.singletonList(REGULATORY_REGION_FEATURE_TYPE_ATTRIBUTE));
        query.setRegions(Collections.singletonList(new Region(chromosome, position)));
        CellBaseDataResult<RegulatoryFeature> cellBaseDataResult = regulationManager.search(query);

        if (cellBaseDataResult.getNumResults() > 0) {
            overlapsRegulatoryRegion[0] = true;
            boolean tfbsFound = false;
            for (int i = 0; (i < cellBaseDataResult.getResults().size() && !tfbsFound); i++) {
                String regulatoryRegionType = cellBaseDataResult.getResults().get(i).getFeatureType();
                tfbsFound = regulatoryRegionType != null
                        && (regulatoryRegionType.equals(ParamConstants.FeatureType.TF_binding_site.name())
                        || cellBaseDataResult.getResults().get(i).getFeatureType()
                        .equals(ParamConstants.FeatureType.TF_binding_site_motif.name()));
            }
            overlapsRegulatoryRegion[1] = tfbsFound;
        }

        return overlapsRegulatoryRegion;
    }

    private boolean[] getRegulatoryRegionOverlaps(String chromosome, Integer start, Integer end)
            throws QueryException, IllegalAccessException {
        // 0: overlaps any regulatory region type
        // 1: overlaps transcription factor binding site
        boolean[] overlapsRegulatoryRegion = {false, false};

        RegulationQuery query = new RegulationQuery();
        query.setExcludes(Collections.singletonList("_id"));
        query.setIncludes(Collections.singletonList("chromosome"));
        query.setLimit(1);
        query.setRegions(Collections.singletonList(new Region(chromosome, start, end)));
        query.setFeatureTypes(Collections.singletonList(TF_BINDING_SITE));

        CellBaseDataResult<RegulatoryFeature> cellBaseDataResult = regulationManager.search(query);

        // Overlaps transcription factor binding site - it's therefore a regulatory variant
        if (cellBaseDataResult.getNumResults() == 1) {
            overlapsRegulatoryRegion[0] = true;
            overlapsRegulatoryRegion[1] = true;
            // Does not overlap transcription factor binding site - check any other regulatory region type
        } else {
            query.setFeatureTypes(null);
            cellBaseDataResult = regulationManager.search(query);
            // Does overlap other types of regulatory regions
            if (cellBaseDataResult.getNumResults() == 1) {
                overlapsRegulatoryRegion[0] = true;
            }
        }

        return overlapsRegulatoryRegion;
    }

    private String toRegionString(String chromosome, Integer position) {
        return toRegionString(chromosome, position, position);
    }

    private String toRegionString(String chromosome, Integer start, Integer end) {
        StringBuilder stringBuilder = new StringBuilder(chromosome);
        stringBuilder.append(":");
        stringBuilder.append(start);
        stringBuilder.append("-");
        stringBuilder.append(end == null ? start : end);
        return stringBuilder.toString();
    }

    private List<ConsequenceType> getConsequenceTypeList(Variant variant, List<Gene> geneList,
                                                         boolean regulatoryAnnotation, QueryOptions queryOptions)
            throws QueryException, IllegalAccessException {
        boolean[] overlapsRegulatoryRegion = {false, false};
        if (regulatoryAnnotation) {
            overlapsRegulatoryRegion = getRegulatoryRegionOverlaps(variant);
        }
        ConsequenceTypeCalculator consequenceTypeCalculator = getConsequenceTypeCalculator(variant);
        List<ConsequenceType> consequenceTypeList = consequenceTypeCalculator.run(variant, geneList,
                overlapsRegulatoryRegion, queryOptions);
        if (variant.getType() == VariantType.SNV
                || Variant.inferType(variant.getReference(), variant.getAlternate()) == VariantType.SNV) {
            for (ConsequenceType consequenceType : consequenceTypeList) {
                if (nonSynonymous(consequenceType, variant.getChromosome().equals("MT"))) {
                    consequenceType.setProteinVariantAnnotation(getProteinAnnotation(variant, consequenceType));
                }
            }
        }
        return consequenceTypeList;
    }

    private List<Region> variantListToRegionList(List<Variant> variantList) {
//        return variantList.stream().map((variant) -> variantToRegion(variant)).collect(Collectors.toList());

        // In great majority of cases returned region list size will equal variant list; this will happen except when
        // there's a breakend within the variantList
        List<Region> regionList = new ArrayList<>(variantList.size());

        for (Variant variant : variantList) {
            regionList.addAll(variantToRegionList(variant));
        }

        return regionList;
    }

    private List<Region> variantToRegionList(Variant variant) {
        // Variant type checked in expected order of frequency of occurrence to minimize number of checks
        // SNV
        if (VariantType.SNV.equals(variant.getType())) {
            return Collections.singletonList(new Region(variant.getChromosome(), variant.getStart(), variant.getEnd()));
            // Short insertion
        } else if (VariantType.INDEL.equals(variant.getType()) && StringUtils.isBlank(variant.getReference())) {
            return Collections.singletonList(new Region(variant.getChromosome(), variant.getStart() - 1,
                    variant.getEnd()));
            // CNV
        } else if (VariantType.CNV.equals(variant.getType())) {
            if (imprecise) {
                return Collections.singletonList(new Region(variant.getChromosome(),
                        variant.getStart() - cnvExtraPadding, variant.getEnd() + cnvExtraPadding));
            } else {
                return Collections.singletonList(new Region(variant.getChromosome(), variant.getStart(),
                        variant.getEnd()));
            }
            // BREAKEND
        } else if (VariantType.BREAKEND.equals(variant.getType())) {
            List<Region> regionList = new ArrayList<>(2);
            regionList.add(startBreakpointToRegion(variant));
            Variant breakendMate = VariantBuilder.getMateBreakend(variant);
            if (breakendMate != null) {
                regionList.add(startBreakpointToRegion(breakendMate));
            }
            return regionList;
            // Short deletions and symbolic variants (no BREAKENDS expected althought not checked either)
        } else {
            if (imprecise && variant.getSv() != null) {
                return Collections.singletonList(new Region(variant.getChromosome(),
                        variant.getSv().getCiStartLeft() != null
                                ? variant.getSv().getCiStartLeft() - svExtraPadding : variant.getStart(),
                        variant.getSv().getCiEndRight() != null ? variant.getSv().getCiEndRight() + svExtraPadding
                                : variant.getEnd()));
            } else {
                return Collections.singletonList(new Region(variant.getChromosome(), variant.getStart(),
                        variant.getEnd()));
            }
        }
    }

    private List<Region> breakpointsToRegionList(Variant variant) {
        List<Region> regionList = new ArrayList<>();

        switch (variant.getType()) {
            case SNV:
                regionList.add(new Region(variant.getChromosome(), variant.getStart(), variant.getStart()));
                break;
            case CNV:
//            case COPY_NUMBER_GAIN:
//            case COPY_NUMBER:
                if (imprecise) {
                    regionList.add(new Region(variant.getChromosome(), variant.getStart() - cnvExtraPadding,
                            variant.getStart() + cnvExtraPadding));
                    regionList.add(new Region(variant.getChromosome(), variant.getEnd() - cnvExtraPadding,
                            variant.getEnd() + cnvExtraPadding));
                } else {
                    regionList.add(new Region(variant.getChromosome(), variant.getStart(), variant.getStart()));
                    regionList.add(new Region(variant.getChromosome(), variant.getEnd(), variant.getEnd()));
                }
                break;
            case BREAKEND:
                regionList.add(startBreakpointToRegion(variant));
                Variant breakendMate = VariantBuilder.getMateBreakend(variant);
                if (breakendMate != null) {
                    regionList.add(startBreakpointToRegion(breakendMate));
                }
                break;
            default:
                if (imprecise && variant.getSv() != null) {
                    regionList.add(new Region(variant.getChromosome(), variant.getSv().getCiStartLeft() != null
                            ? variant.getSv().getCiStartLeft() - svExtraPadding : variant.getStart(),
                            variant.getSv().getCiStartRight() != null
                                    ? variant.getSv().getCiStartRight() + svExtraPadding : variant.getStart()));
                    regionList.add(new Region(variant.getChromosome(),
                            variant.getSv().getCiEndLeft() != null
                                    ? variant.getSv().getCiEndLeft() - svExtraPadding : variant.getEnd(),
                            variant.getSv().getCiEndRight() != null
                                    ? variant.getSv().getCiEndRight() + svExtraPadding : variant.getEnd()));
                } else {
                    regionList.add(new Region(variant.getChromosome(), variant.getStart(), variant.getStart()));
                    regionList.add(new Region(variant.getChromosome(), variant.getEnd(), variant.getEnd()));
                }
                break;
        }

        return regionList;
    }

    private Region startBreakpointToRegion(Variant variant) {
        if (imprecise && variant.getSv() != null) {
            return new Region(variant.getChromosome(), variant.getSv().getCiStartLeft() != null
                    ? variant.getSv().getCiStartLeft() - svExtraPadding : variant.getStart(),
                    variant.getSv().getCiStartRight() != null
                            ? variant.getSv().getCiStartRight() + svExtraPadding : variant.getStart());
        } else {
            return new Region(variant.getChromosome(), variant.getStart(), variant.getStart());
        }
    }

    /*
     * Future classes for Async annotations
     */
    class FutureVariationAnnotator implements Callable<List<CellBaseDataResult<Variant>>> {
        private List<Variant> variantList;
        private QueryOptions queryOptions;

        FutureVariationAnnotator(List<Variant> variantList, QueryOptions queryOptions) {
            this.variantList = variantList;
            this.queryOptions = queryOptions;
        }

        @Override
        public List<CellBaseDataResult<Variant>> call() throws Exception {
            long startTime = System.currentTimeMillis();
            logger.debug("Query variation");
            List<CellBaseDataResult<Variant>> variationCellBaseDataResultList
                    = variantManager.getPopulationFrequencyByVariant(variantList, queryOptions);
            logger.debug("Variation query performance is {}ms for {} variants", System.currentTimeMillis() - startTime, variantList.size());
            return variationCellBaseDataResultList;
        }

        public void processResults(Future<List<CellBaseDataResult<Variant>>> variationFuture,
                                   List<VariantAnnotation> variantAnnotationList,
                                   Set<String> annotatorSet) throws InterruptedException, ExecutionException {

            while (!variationFuture.isDone()) {
                Thread.sleep(1);
            }

            List<CellBaseDataResult<Variant>> variationCellBaseDataResults = variationFuture.get();
            if (variationCellBaseDataResults != null) {
                for (int i = 0; i < variantAnnotationList.size(); i++) {
                    Variant preferredVariant = getPreferredVariant(variationCellBaseDataResults.get(i));
                    if (preferredVariant != null) {
                        if (preferredVariant.getIds().size() > 0) {
                            variantAnnotationList.get(i).setId(preferredVariant.getIds().get(0));
                        }
                        if (preferredVariant.getAnnotation() != null
                                && preferredVariant.getAnnotation().getAdditionalAttributes() != null
                                && preferredVariant.getAnnotation().getAdditionalAttributes().size() > 0) {
                            variantAnnotationList.get(i)
                                    .setAdditionalAttributes(preferredVariant.getAnnotation().getAdditionalAttributes());
                        }
                    }

                    if (annotatorSet.contains("populationFrequencies") && preferredVariant != null) {
                        variantAnnotationList.get(i)
                                .setPopulationFrequencies(preferredVariant.getAnnotation().getPopulationFrequencies());
                    }
                }
            }
        }
    }

    class FutureConservationAnnotator implements Callable<List<CellBaseDataResult<Score>>> {
        private List<Variant> variantList;

        private QueryOptions queryOptions;

        FutureConservationAnnotator(List<Variant> variantList, QueryOptions queryOptions) {
            this.variantList = variantList;
            this.queryOptions = queryOptions;
        }

        @Override
        public List<CellBaseDataResult<Score>> call() throws Exception {
            long startTime = System.currentTimeMillis();

            List<CellBaseDataResult<Score>> cellBaseDataResultList = new ArrayList<>(variantList.size());

            logger.debug("Query conservation");
            // Want to return only one CellBaseDataResult object per Variant
            for (Variant variant : variantList) {

                // Truncate region size of SVs to avoid server collapse
                List<Region> regionList
                        = variantToRegionList(variant)
                        .stream()
                        .map(region -> region.size() > 50
                                ? (new Region(region.getChromosome(), region.getStart(), region.getStart() + 49))
                                : region).collect(Collectors.toList());

                List<CellBaseDataResult<Score>> tmpCellBaseDataResultList = genomeManager.getAllScoresByRegionList(regionList,
                        queryOptions);

                // There may be more than one CellBaseDataResult per variant for breakends
                // Reuse one of the CellBaseDataResult objects returned by the adaptor
                CellBaseDataResult<Score> newCellBaseDataResult = tmpCellBaseDataResultList.get(0);
                if (tmpCellBaseDataResultList.size() > 1 && tmpCellBaseDataResultList.get(1).getResults() != null) {
                    // Reuse one of the CellBaseDataResult objects - new result is the set formed by the scores corresponding
                    // to the two breakpoints
                    newCellBaseDataResult.getResults().addAll(tmpCellBaseDataResultList.get(1).getResults());
                    newCellBaseDataResult.setNumResults(newCellBaseDataResult.getResults().size());
                    newCellBaseDataResult.setNumMatches(newCellBaseDataResult.getResults().size());
                }
                cellBaseDataResultList.add(newCellBaseDataResult);
            }

            logger.debug("Conservation query performance is {}ms for {} variants", System.currentTimeMillis() - startTime,
                    variantList.size());
            return cellBaseDataResultList;
        }

        public void processResults(Future<List<CellBaseDataResult<Score>>> conservationFuture,
                                   List<VariantAnnotation> variantAnnotationList)
                throws InterruptedException, ExecutionException {
            while (!conservationFuture.isDone()) {
                Thread.sleep(1);
            }

            List<CellBaseDataResult<Score>> conservationCellBaseDataResults = conservationFuture.get();
            if (conservationCellBaseDataResults != null) {
                for (int i = 0; i < variantAnnotationList.size(); i++) {
                    variantAnnotationList.get(i).setConservation(conservationCellBaseDataResults.get(i).getResults());
                }
            }
        }

    }

    class FutureVariantFunctionalScoreAnnotator implements Callable<List<CellBaseDataResult<Score>>> {
        private List<Variant> variantList;

        private QueryOptions queryOptions;

        FutureVariantFunctionalScoreAnnotator(List<Variant> variantList, QueryOptions queryOptions) {
            this.variantList = variantList;
            this.queryOptions = queryOptions;
        }

        @Override
        public List<CellBaseDataResult<Score>> call() throws Exception {
            long startTime = System.currentTimeMillis();
//            List<CellBaseDataResult> variantFunctionalScoreCellBaseDataResultList =
//                    variantFunctionalScoreDBAdaptor.getAllByVariantList(variantList, queryOptions);
            logger.debug("Query variant functional score");
            List<CellBaseDataResult<Score>> variantFunctionalScoreCellBaseDataResultList =
                    variantManager.getFunctionalScoreVariant(variantList, queryOptions);
            logger.debug("VariantFunctionalScore query performance is {}ms for {} variants",
                    System.currentTimeMillis() - startTime, variantList.size());
            return variantFunctionalScoreCellBaseDataResultList;
        }

        public void processResults(Future<List<CellBaseDataResult<Score>>> variantFunctionalScoreFuture,
                                   List<VariantAnnotation> variantAnnotationList)
                throws InterruptedException, ExecutionException {

            while (!variantFunctionalScoreFuture.isDone()) {
                Thread.sleep(1);
            }

            List<CellBaseDataResult<Score>> variantFunctionalScoreCellBaseDataResults = variantFunctionalScoreFuture.get();
            if (variantFunctionalScoreCellBaseDataResults != null) {
                for (int i = 0; i < variantAnnotationList.size(); i++) {
                    if (variantFunctionalScoreCellBaseDataResults.get(i).getNumResults() > 0) {
                        variantAnnotationList.get(i)
                                .setFunctionalScore((List<Score>) variantFunctionalScoreCellBaseDataResults.get(i).getResults());
                    }
                }
            }
        }
    }

    class FutureClinicalAnnotator implements Callable<List<CellBaseDataResult<Variant>>> {
        //        private static final String CLINVAR = "clinvar";
//        private static final String COSMIC = "cosmic";
//        private static final String CLINICAL_SIGNIFICANCE_IN_SOURCE_FILE = "ClinicalSignificance_in_source_file";
//        private static final String REVIEW_STATUS_IN_SOURCE_FILE = "ReviewStatus_in_source_file";
//        private static final String MUTATION_SOMATIC_STATUS_IN_SOURCE_FILE = "mutationSomaticStatus_in_source_file";
//        private static final String SYMBOL = "symbol";
        private List<Variant> variantList;
        private List<Gene> batchGeneList;
        private QueryOptions queryOptions;

        FutureClinicalAnnotator(List<Variant> variantList, List<Gene> batchGeneList, QueryOptions queryOptions) {
            this.variantList = variantList;
            this.batchGeneList = batchGeneList;
            this.queryOptions = queryOptions;
        }

        @Override
        public List<CellBaseDataResult<Variant>> call() throws Exception {
            long startTime = System.currentTimeMillis();
            List<CellBaseDataResult<Variant>> clinicalCellBaseDataResultList = clinicalManager.getByVariant(variantList,
                    batchGeneList,
                    queryOptions);
            logger.debug("Clinical query performance is {}ms for {} variants", System.currentTimeMillis() - startTime, variantList.size());
            return clinicalCellBaseDataResultList;
        }

        public void processResults(Future<List<CellBaseDataResult<Variant>>> clinicalFuture,
                                   List<VariantAnnotation> variantAnnotationList)
                throws InterruptedException, ExecutionException {
//            try {
            while (!clinicalFuture.isDone()) {
                Thread.sleep(1);
            }

            List<CellBaseDataResult<Variant>> clinicalCellBaseDataResults = clinicalFuture.get();
            if (clinicalCellBaseDataResults != null) {
                for (int i = 0; i < variantAnnotationList.size(); i++) {
                    CellBaseDataResult<Variant> clinicalCellBaseDataResult = clinicalCellBaseDataResults.get(i);
                    if (clinicalCellBaseDataResult.getResults() != null && clinicalCellBaseDataResult.getResults().size() > 0) {
<<<<<<< HEAD
                        variantAnnotationList.get(i).setTraitAssociation(getAllTraitAssociations(clinicalCellBaseDataResult));
                    }
                }
            }
        }


        private List<EvidenceEntry> getAllTraitAssociations(CellBaseDataResult<Variant> clinicalQueryResult) {
            List<EvidenceEntry> traitAssociations = new ArrayList<>();
            for (Variant variant: clinicalQueryResult.getResults()) {
                traitAssociations.addAll(variant.getAnnotation().getTraitAssociation());
            }
            return traitAssociations;
        }
=======
                        variantAnnotationList.get(i)
                                .setTraitAssociation(clinicalCellBaseDataResult.getResults().get(0).getAnnotation()
                                        .getTraitAssociation());
                    }
                }
            }
        }
>>>>>>> 7c486338
    }

    class FutureRepeatsAnnotator implements Callable<List<CellBaseDataResult<Repeat>>> {
        private List<Variant> variantList;
        private QueryOptions queryOptions;

        FutureRepeatsAnnotator(List<Variant> variantList) {
            this.variantList = variantList;
        }

        public List<CellBaseDataResult<Repeat>> call() throws Exception {

            long startTime = System.currentTimeMillis();
            List<CellBaseDataResult<Repeat>> cellBaseDataResultList = new ArrayList<>(variantList.size());

            logger.debug("Query repeats");
            // Want to return only one CellBaseDataResult object per Variant
            for (Variant variant : variantList) {
                List<RepeatsQuery> queries = new ArrayList<>();
                for (Region region :  breakpointsToRegionList(variant)) {
                    RepeatsQuery query = new RepeatsQuery();
                    query.setRegions(Collections.singletonList(region));
                    queries.add(query);
                }
                List<CellBaseDataResult<Repeat>> tmpCellBaseDataResultList = repeatsManager.search(queries);

                // There may be more than one CellBaseDataResult per variant for non SNV variants since there will be
                // two breakpoints
                // Reuse one of the CellBaseDataResult objects returned by the adaptor
                CellBaseDataResult newCellBaseDataResult = tmpCellBaseDataResultList.get(0);
                if (tmpCellBaseDataResultList.size() > 1) {
                    Set<Repeat> repeatSet = new HashSet<>(newCellBaseDataResult.getResults());
                    // Reuse one of the CellBaseDataResult objects - new result is the set formed by the repeats corresponding
                    // to the two breakpoints
                    repeatSet.addAll(tmpCellBaseDataResultList.get(1).getResults());
                    newCellBaseDataResult.setNumResults(repeatSet.size());
                    newCellBaseDataResult.setNumMatches(repeatSet.size());
                    newCellBaseDataResult.setResults(new ArrayList(repeatSet));
                }
                cellBaseDataResultList.add(newCellBaseDataResult);
            }

            logger.debug("Repeat query performance is {}ms for {} variants", System.currentTimeMillis() - startTime,
                    variantList.size());

            return cellBaseDataResultList;

        }

        public void processResults(Future<List<CellBaseDataResult<Repeat>>> repeatsFuture,
                                   List<VariantAnnotation> variantAnnotationResults)
                throws InterruptedException, ExecutionException {
//            try {
            while (!repeatsFuture.isDone()) {
                Thread.sleep(1);
            }

            List<CellBaseDataResult<Repeat>> cellBaseDataResultList = repeatsFuture.get();
            if (cellBaseDataResultList != null) {
                for (int i = 0; i < variantAnnotationResults.size(); i++) {
                    CellBaseDataResult<Repeat> cellBaseDataResult = cellBaseDataResultList.get(i);
                    if (cellBaseDataResult.getResults() != null && cellBaseDataResult.getResults().size() > 0) {
                        variantAnnotationResults.get(i)
                                .setRepeat(cellBaseDataResult.getResults());
                    }
                }
            }
        }
    }

    class FutureCytobandAnnotator implements Callable<List<CellBaseDataResult<Cytoband>>> {
        private List<Variant> variantList;
        private QueryOptions queryOptions;

        FutureCytobandAnnotator(List<Variant> variantList, QueryOptions queryOptions) {
            this.variantList = variantList;
            this.queryOptions = queryOptions;
        }

        @Override
        public List<CellBaseDataResult<Cytoband>> call() throws Exception {
            long startTime = System.currentTimeMillis();
            List<CellBaseDataResult<Cytoband>> cellBaseDataResultList = new ArrayList<>(variantList.size());

            logger.debug("Query cytoband");
            // Want to return only one CellBaseDataResult object per Variant
            for (Variant variant : variantList) {
                List<CellBaseDataResult<Cytoband>> tmpCellBaseDataResultList = genomeManager.getCytobands(breakpointsToRegionList(variant));

                // There may be more than one CellBaseDataResult per variant for non SNV variants since there will be
                // two breakpoints
                // Reuse one of the CellBaseDataResult objects returned by the adaptor
                CellBaseDataResult newCellBaseDataResult = tmpCellBaseDataResultList.get(0);
                if (tmpCellBaseDataResultList.size() > 1) {
                    Set<Cytoband> cytobandSet = new HashSet<>(newCellBaseDataResult.getResults());
                    // Reuse one of the CellBaseDataResult objects - new result is the set formed by the cytobands corresponding
                    // to the two breakpoints
                    cytobandSet.addAll(tmpCellBaseDataResultList.get(1).getResults());
                    newCellBaseDataResult.setNumResults(cytobandSet.size());
                    newCellBaseDataResult.setNumMatches(cytobandSet.size());
                    newCellBaseDataResult.setResults(new ArrayList(cytobandSet));
                }
                cellBaseDataResultList.add(newCellBaseDataResult);
            }

            logger.debug("Cytoband query performance is {}ms for {} variants", System.currentTimeMillis() - startTime,
                    variantList.size());
            return cellBaseDataResultList;
        }

        public void processResults(Future<List<CellBaseDataResult<Cytoband>>> cytobandFuture,
                                   List<VariantAnnotation> variantAnnotationList)
                throws InterruptedException, ExecutionException {
            while (!cytobandFuture.isDone()) {
                Thread.sleep(1);
            }

            List<CellBaseDataResult<Cytoband>> cellBaseDataResultList = cytobandFuture.get();
            if (cellBaseDataResultList != null) {
                if (cellBaseDataResultList.isEmpty()) {
                    StringBuilder stringbuilder = new StringBuilder(variantList.get(0).toString());
                    for (int i = 1; i < variantList.size(); i++) {
                        stringbuilder.append(",").append(variantList.get(i).toString());
                    }
                    logger.warn("NO cytoband was found for any of these variants: {}", stringbuilder.toString());
                } else {
                    // Cytoband lists are returned in the same order in which variants are queried
                    for (int i = 0; i < variantAnnotationList.size(); i++) {
                        CellBaseDataResult cellBaseDataResult = cellBaseDataResultList.get(i);
                        if (cellBaseDataResult.getResults() != null && cellBaseDataResult.getResults().size() > 0) {
                            variantAnnotationList.get(i).setCytoband(cellBaseDataResult.getResults());
                        }
                    }
                }
            }
        }
    }

    class FutureSpliceScoreAnnotator implements Callable<List<CellBaseDataResult<SpliceScore>>> {
        private List<Variant> variantList;
        private QueryOptions queryOptions;

        FutureSpliceScoreAnnotator(List<Variant> variantList, QueryOptions queryOptions) {
            this.variantList = variantList;
            this.queryOptions = queryOptions;
        }

        @Override
        public List<CellBaseDataResult<SpliceScore>> call() throws Exception {
            long startTime = System.currentTimeMillis();

            List<CellBaseDataResult<SpliceScore>> cellBaseDataResultList = new ArrayList<>(variantList.size());

            logger.debug("Query splice");
            // Want to return only one CellBaseDataResult object per Variant
            for (Variant variant : variantList) {
                cellBaseDataResultList.add(variantManager.getSpliceScoreVariant(variant));
            }
            logger.debug("Splice score query performance is {}ms for {} variants", System.currentTimeMillis() - startTime,
                    variantList.size());
            return cellBaseDataResultList;
        }

        public void processResults(Future<List<CellBaseDataResult<SpliceScore>>> spliceFuture,
                                   List<VariantAnnotation> variantAnnotationList)
                throws InterruptedException, ExecutionException {
            while (!spliceFuture.isDone()) {
                Thread.sleep(1);
            }

            List<CellBaseDataResult<SpliceScore>> spliceCellBaseDataResults = spliceFuture.get();
            if (CollectionUtils.isNotEmpty(spliceCellBaseDataResults)) {
                for (int i = 0; i < variantAnnotationList.size(); i++) {
                    CellBaseDataResult<SpliceScore> spliceScoreResult = spliceCellBaseDataResults.get(i);
                    if (spliceScoreResult != null && CollectionUtils.isNotEmpty(spliceScoreResult.getResults())) {
                        for (SpliceScore spliceScore : spliceScoreResult.getResults()) {
                            for (ConsequenceType ct : variantAnnotationList.get(i).getConsequenceTypes()) {
                                for (SpliceScoreAlternate spliceScoreAlt : spliceScore.getAlternates()) {
                                    String alt = StringUtils.isEmpty(variantAnnotationList.get(i).getAlternate())
                                            ? "-"
                                            : variantAnnotationList.get(i).getAlternate();
                                    if (alt.equals(spliceScoreAlt.getAltAllele())) {
                                        if (StringUtils.isEmpty(spliceScore.getTranscriptId())
                                                || StringUtils.isEmpty(ct.getTranscriptId())
                                                || spliceScore.getTranscriptId().equals(ct.getTranscriptId())) {
                                            SpliceScores scores = new SpliceScores(spliceScore.getSource(), spliceScoreAlt.getScores());
                                            if (ct.getSpliceScores() == null) {
                                                ct.setSpliceScores(new ArrayList<>());
                                            }
                                            ct.getSpliceScores().add(scores);
                                        }
                                    }
                                }
                            }
                        }
                    }
                }
            }
        }
    }
}
<|MERGE_RESOLUTION|>--- conflicted
+++ resolved
@@ -508,7 +508,7 @@
         Future<List<CellBaseDataResult<SpliceScore>>> spliceScoreFuture = null;
         if (annotatorSet.contains("consequenceType")) {
             futureSpliceScoreAnnotator = new FutureSpliceScoreAnnotator(normalizedVariantList, QueryOptions.empty());
-            spliceScoreFuture = fixedThreadPool.submit(futureSpliceScoreAnnotator);
+            spliceScoreFuture = CACHED_THREAD_POOL.submit(futureSpliceScoreAnnotator);
         }
 
         // We iterate over all variants to get the rest of the annotations and to create the VariantAnnotation objects
@@ -627,16 +627,13 @@
         if (futureCytobandAnnotator != null) {
             futureCytobandAnnotator.processResults(cytobandFuture, variantAnnotationList);
         }
-<<<<<<< HEAD
+
+        if (futureSpliceScoreAnnotator != null) {
+            futureSpliceScoreAnnotator.processResults(spliceScoreFuture, variantAnnotationList);
+        }
 
         // Not needed with newCachedThreadPool
         // fixedThreadPool.shutdown();
-=======
-        if (futureSpliceScoreAnnotator != null) {
-            futureSpliceScoreAnnotator.processResults(spliceScoreFuture, variantAnnotationList);
-        }
-        fixedThreadPool.shutdown();
->>>>>>> 7c486338
 
         logger.debug("Total batch annotation performance is {}ms for {} variants", System.currentTimeMillis()
                 - globalStartTime, normalizedVariantList.size());
@@ -1161,15 +1158,9 @@
     }
 
     private List<String> getIncludedGeneFields(Set<String> annotatorSet) {
-<<<<<<< HEAD
             List<String> includeGeneFields = new ArrayList<>(Arrays.asList("name", "id", "chromosome", "start", "end", "transcripts.id",
                 "transcripts.proteinId", "transcripts.chromosome", "transcripts.start", "transcripts.end", "transcripts.cdnaSequence",
                 "transcripts.proteinSequence", "transcripts.strand", "transcripts.cdsLength", "transcripts.flags", "transcripts.biotype",
-=======
-        List<String> includeGeneFields = new ArrayList<>(Arrays.asList("name", "id", "chromosome", "start", "end", "transcripts.id",
-                "transcripts.proteinId", "transcripts.start", "transcripts.end", "transcripts.cdnaSequence", "transcripts.proteinSequence",
-                "transcripts.strand", "transcripts.cdsLength", "transcripts.flags", "transcripts.biotype",
->>>>>>> 7c486338
                 "transcripts.genomicCodingStart", "transcripts.genomicCodingEnd", "transcripts.cdnaCodingStart",
                 "transcripts.cdnaCodingEnd", "transcripts.exons.start", "transcripts.exons.cdsStart", "transcripts.exons.end",
                 "transcripts.exons.cdsEnd", "transcripts.exons.sequence", "transcripts.exons.phase",
@@ -1729,7 +1720,6 @@
                 for (int i = 0; i < variantAnnotationList.size(); i++) {
                     CellBaseDataResult<Variant> clinicalCellBaseDataResult = clinicalCellBaseDataResults.get(i);
                     if (clinicalCellBaseDataResult.getResults() != null && clinicalCellBaseDataResult.getResults().size() > 0) {
-<<<<<<< HEAD
                         variantAnnotationList.get(i).setTraitAssociation(getAllTraitAssociations(clinicalCellBaseDataResult));
                     }
                 }
@@ -1744,15 +1734,6 @@
             }
             return traitAssociations;
         }
-=======
-                        variantAnnotationList.get(i)
-                                .setTraitAssociation(clinicalCellBaseDataResult.getResults().get(0).getAnnotation()
-                                        .getTraitAssociation());
-                    }
-                }
-            }
-        }
->>>>>>> 7c486338
     }
 
     class FutureRepeatsAnnotator implements Callable<List<CellBaseDataResult<Repeat>>> {
