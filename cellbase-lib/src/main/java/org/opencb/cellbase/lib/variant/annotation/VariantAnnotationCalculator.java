--- conflicted
+++ resolved
@@ -1973,7 +1973,6 @@
     public VariantNormalizer getNormalizer() {
         return normalizer;
     }
-<<<<<<< HEAD
 
     public String getToken() {
         return token;
@@ -1983,7 +1982,4 @@
         this.token = token;
         return this;
     }
-}
-=======
-}
->>>>>>> 4374d16d
+}