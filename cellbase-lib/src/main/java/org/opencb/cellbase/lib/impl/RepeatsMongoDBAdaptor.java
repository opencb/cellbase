--- conflicted
+++ resolved
@@ -54,14 +54,8 @@
     @Override
     public QueryResult get(Query query, QueryOptions inputOptions) {
         Bson bson = parseQuery(query);
-<<<<<<< HEAD
-        options = addPrivateExcludeOptions(options);
-        logger.debug("query: {}", bson.toBsonDocument(Document.class, MongoClient.getDefaultCodecRegistry()).toJson());
-=======
         QueryOptions options = addPrivateExcludeOptions(new QueryOptions(inputOptions));
-
         logger.debug("query: {}", bson.toBsonDocument(Document.class, MongoClient.getDefaultCodecRegistry()) .toJson());
->>>>>>> b0a32d86
         return mongoDBCollection.find(bson, null, Repeat.class, options);
     }
 
