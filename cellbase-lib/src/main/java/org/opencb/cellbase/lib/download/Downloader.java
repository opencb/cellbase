/*
 * Copyright 2015-2020 OpenCB
 *
 * Licensed under the Apache License, Version 2.0 (the "License");
 * you may not use this file except in compliance with the License.
 * You may obtain a copy of the License at
 *
 *     http://www.apache.org/licenses/LICENSE-2.0
 *
 * Unless required by applicable law or agreed to in writing, software
 * distributed under the License is distributed on an "AS IS" BASIS,
 * WITHOUT WARRANTIES OR CONDITIONS OF ANY KIND, either express or implied.
 * See the License for the specific language governing permissions and
 * limitations under the License.
 */

package org.opencb.cellbase.lib.download;

import org.opencb.biodata.formats.io.FileFormatException;
import org.opencb.cellbase.core.config.CellBaseConfiguration;
import org.opencb.cellbase.core.exception.CellBaseException;

import java.io.IOException;
import java.nio.file.Path;
import java.util.List;

public class Downloader {

    private String species;
    private String assembly;
    private Path outputDirectory;
    private CellBaseConfiguration configuration;

    public Downloader(String species, String assembly, Path outputDirectory, CellBaseConfiguration configuration) {
        this.species = species;
        this.assembly = assembly;
        this.outputDirectory = outputDirectory;
        this.configuration = configuration;
    }

    public List<DownloadFile> downloadGenome() throws IOException, CellBaseException, InterruptedException {
        GenomeDownloadManager manager = new GenomeDownloadManager(species, assembly, outputDirectory, configuration);
        return manager.downloadReferenceGenome();
    }

    public List<DownloadFile> downloadGene() throws IOException, CellBaseException, InterruptedException {
        GeneDownloadManager manager = new GeneDownloadManager(species, assembly, outputDirectory, configuration);
        return manager.download();
    }

    public List<DownloadFile> downloadRegulation() throws IOException, CellBaseException, InterruptedException,
            NoSuchMethodException, FileFormatException {
        RegulationDownloadManager manager = new RegulationDownloadManager(species, assembly, outputDirectory, configuration);
        return manager.download();
    }

    public List<DownloadFile> downloadProtein() throws IOException, CellBaseException, InterruptedException {
        ProteinDownloadManager manager = new ProteinDownloadManager(species, assembly, outputDirectory, configuration);
        return manager.download();
    }

    public List<DownloadFile> downloadConservation() throws IOException, CellBaseException, InterruptedException {
        GenomeDownloadManager manager = new GenomeDownloadManager(species, assembly, outputDirectory, configuration);
        return manager.downloadConservation();
    }

    public List<DownloadFile> downloadClinicalVariants() throws IOException, CellBaseException, InterruptedException {
        ClinicalDownloadManager manager = new ClinicalDownloadManager(species, assembly, outputDirectory, configuration);
        return manager.download();
    }

    public List<DownloadFile> downloadRepeats() throws IOException, CellBaseException, InterruptedException {
        GenomeDownloadManager manager = new GenomeDownloadManager(species, assembly, outputDirectory, configuration);
        return manager.downloadRepeats();
    }

    public List<DownloadFile> downloadOntologies() throws IOException, CellBaseException, InterruptedException {
        OntologyDownloadManager manager = new OntologyDownloadManager(species, assembly, outputDirectory, configuration);
        return manager.download();
    }

    public List<DownloadFile> downloadCaddScores() throws IOException, CellBaseException, InterruptedException {
        CaddDownloadManager manager = new CaddDownloadManager(species, assembly, outputDirectory, configuration);
        return manager.download();
    }

    public List<DownloadFile> downloadRevelScores() throws IOException, CellBaseException, InterruptedException {
        RevelScoresDownloadManager manager = new RevelScoresDownloadManager(species, assembly, outputDirectory, configuration);
        return manager.download();
    }

    public List<DownloadFile> downloadPubMed() throws IOException, CellBaseException, InterruptedException {
        PubMedDownloadManager manager = new PubMedDownloadManager(species, assembly, outputDirectory, configuration);
        return manager.download();
    }

    public List<DownloadFile> downloadPharmKGB() throws IOException, CellBaseException, InterruptedException {
        PharmGKBDownloadManager manager = new PharmGKBDownloadManager(species, assembly, outputDirectory, configuration);
        return manager.download();
    }

<<<<<<< HEAD
    public List<DownloadFile> downloadAlphaMissense() throws IOException, CellBaseException, InterruptedException {
        AlphaMissenseDownloadManager manager = new AlphaMissenseDownloadManager(species, assembly, outputDirectory, configuration);
=======
    public List<DownloadFile> downloadPolygenicScores() throws IOException, CellBaseException, InterruptedException {
        PgsDownloadManager manager = new PgsDownloadManager(species, assembly, outputDirectory, configuration);
>>>>>>> 312c6540
        return manager.download();
    }
}<|MERGE_RESOLUTION|>--- conflicted
+++ resolved
@@ -99,13 +99,13 @@
         return manager.download();
     }
 
-<<<<<<< HEAD
     public List<DownloadFile> downloadAlphaMissense() throws IOException, CellBaseException, InterruptedException {
         AlphaMissenseDownloadManager manager = new AlphaMissenseDownloadManager(species, assembly, outputDirectory, configuration);
-=======
+        return manager.download();
+    }
+
     public List<DownloadFile> downloadPolygenicScores() throws IOException, CellBaseException, InterruptedException {
         PgsDownloadManager manager = new PgsDownloadManager(species, assembly, outputDirectory, configuration);
->>>>>>> 312c6540
         return manager.download();
     }
 }