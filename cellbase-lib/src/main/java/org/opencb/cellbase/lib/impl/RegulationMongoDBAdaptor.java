--- conflicted
+++ resolved
@@ -16,7 +16,6 @@
 
 package org.opencb.cellbase.lib.impl;
 
-import com.mongodb.MongoClient;
 import com.mongodb.client.model.Filters;
 import org.bson.Document;
 import org.bson.conversions.Bson;
@@ -110,13 +109,8 @@
     @Override
     public QueryResult<RegulatoryFeature> get(Query query, QueryOptions options) {
         Bson bson = parseQuery(query);
-<<<<<<< HEAD
+        options = addPrivateExcludeOptions(options);
         return executeBsonQuery(bson, null, query, options, mongoDBCollection, RegulatoryFeature.class);
-=======
-        options = addPrivateExcludeOptions(options);
-        logger.debug("query: {}", bson.toBsonDocument(Document.class, MongoClient.getDefaultCodecRegistry()) .toJson());
-        return mongoDBCollection.find(bson, null, RegulatoryFeature.class, options);
->>>>>>> 8b9762e2
     }
 
     @Override
