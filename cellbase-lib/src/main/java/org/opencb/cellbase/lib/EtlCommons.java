--- conflicted
+++ resolved
@@ -407,15 +407,11 @@
         dataNamesMap.put(COSMIC_DATA, "Cosmic");
         dataNamesMap.put(HGMD_DATA, "HGMD");
         dataNamesMap.put(GWAS_DATA, "GWAS Catalog");
-<<<<<<< HEAD
-        dataNamesMap.put(PGS_DATA, "Polygenic Score");
-        dataNamesMap.put(PGS_CATALOG_DATA, "PGS Catalog");
-=======
         dataNamesMap.put(SPLICE_SCORE_DATA, "Splice Score");
         dataNamesMap.put(MMSPLICE_DATA, "MMSplice");
         dataNamesMap.put(SPLICEAI_DATA, "SpliceAI");
-
->>>>>>> 100d6f3c
+        dataNamesMap.put(PGS_DATA, "Polygenic Score");
+        dataNamesMap.put(PGS_CATALOG_DATA, "PGS Catalog");
 
         // Populate data categories map
         dataCategoriesMap.put(ENSEMBL_DATA, "Gene");
@@ -458,12 +454,9 @@
         dataCategoriesMap.put(COSMIC_DATA, dataNamesMap.get(CLINICAL_VARIANT_DATA));
         dataCategoriesMap.put(HGMD_DATA, dataNamesMap.get(CLINICAL_VARIANT_DATA));
         dataCategoriesMap.put(GWAS_DATA, dataNamesMap.get(CLINICAL_VARIANT_DATA));
-<<<<<<< HEAD
-        dataCategoriesMap.put(PGS_CATALOG_DATA, dataNamesMap.get(PGS_DATA));
-=======
         dataCategoriesMap.put(MMSPLICE_DATA, dataNamesMap.get(SPLICE_SCORE_DATA));
         dataCategoriesMap.put(SPLICEAI_DATA, dataNamesMap.get(SPLICE_SCORE_DATA));
->>>>>>> 100d6f3c
+        dataCategoriesMap.put(PGS_CATALOG_DATA, dataNamesMap.get(PGS_DATA));
 
         // Populate data version filenames Map
         dataVersionFilenamesMap.put(ENSEMBL_DATA, "ensemblCore" + SUFFIX_VERSION_FILENAME);
@@ -506,12 +499,9 @@
         dataVersionFilenamesMap.put(COSMIC_DATA, "cosmic" + SUFFIX_VERSION_FILENAME);
         dataVersionFilenamesMap.put(HGMD_DATA, "hgmd" + SUFFIX_VERSION_FILENAME);
         dataVersionFilenamesMap.put(GWAS_DATA, "gwas" + SUFFIX_VERSION_FILENAME);
-<<<<<<< HEAD
-        dataVersionFilenamesMap.put(PGS_CATALOG_DATA, "pgsCatalog" + SUFFIX_VERSION_FILENAME);
-=======
         dataVersionFilenamesMap.put(MMSPLICE_DATA, "mmSplice" + SUFFIX_VERSION_FILENAME);
         dataVersionFilenamesMap.put(SPLICEAI_DATA, "spliceAi" + SUFFIX_VERSION_FILENAME);
->>>>>>> 100d6f3c
+        dataVersionFilenamesMap.put(PGS_CATALOG_DATA, "pgsCatalog" + SUFFIX_VERSION_FILENAME);
     }
 
     private EtlCommons() {
