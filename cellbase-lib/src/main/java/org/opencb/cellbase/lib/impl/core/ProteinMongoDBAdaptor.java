--- conflicted
+++ resolved
@@ -29,10 +29,7 @@
 import org.opencb.cellbase.core.api.ProteinQuery;
 import org.opencb.cellbase.core.api.TranscriptQuery;
 import org.opencb.cellbase.core.api.query.ProjectionQueryOptions;
-<<<<<<< HEAD
 import org.opencb.cellbase.core.exception.CellBaseException;
-=======
->>>>>>> 50cc4a32
 import org.opencb.cellbase.core.result.CellBaseDataResult;
 import org.opencb.cellbase.lib.iterator.CellBaseIterator;
 import org.opencb.cellbase.lib.iterator.CellBaseMongoDBIterator;
@@ -324,25 +321,16 @@
     @Override
     public CellBaseDataResult<Entry> groupBy(ProteinQuery query) throws CellBaseException {
         Bson bsonQuery = parseQuery(query);
-<<<<<<< HEAD
-        logger.info("proteinQuery: {}", bsonQuery.toBsonDocument(Document.class, MongoClient.getDefaultCodecRegistry()) .toJson());
+        logger.info("proteinQuery: {}", bsonQuery.toBsonDocument().toJson());
         MongoDBCollection mongoDBCollection = getCollectionByRelease(mongoDBCollectionByRelease, query.getDataRelease());
         return groupBy(bsonQuery, query, "name", mongoDBCollection);
-=======
-        logger.info("proteinQuery: {}", bsonQuery.toBsonDocument().toJson());
-        return groupBy(bsonQuery, query, "name");
->>>>>>> 50cc4a32
     }
 
     @Override
     public CellBaseDataResult<String> distinct(ProteinQuery query) throws CellBaseException {
         Bson bsonDocument = parseQuery(query);
-<<<<<<< HEAD
         MongoDBCollection mongoDBCollection = getCollectionByRelease(mongoDBCollectionByRelease, query.getDataRelease());
-        return new CellBaseDataResult<>(mongoDBCollection.distinct(query.getFacet(), bsonDocument));
-=======
         return new CellBaseDataResult<>(mongoDBCollection.distinct(query.getFacet(), bsonDocument, String.class));
->>>>>>> 50cc4a32
     }
 
 //    public Iterator nativeIterator(Query query, QueryOptions options) {
