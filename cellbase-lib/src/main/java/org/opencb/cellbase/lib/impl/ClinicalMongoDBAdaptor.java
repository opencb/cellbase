package org.opencb.cellbase.lib.impl;

import com.mongodb.MongoClient;
import com.mongodb.client.model.Filters;
import org.apache.commons.lang3.StringUtils;
import org.bson.Document;
import org.bson.conversions.Bson;
import org.opencb.biodata.models.variant.Variant;
import org.opencb.biodata.models.variant.avro.*;
import org.opencb.cellbase.core.api.ClinicalDBAdaptor;
<<<<<<< HEAD
import org.opencb.cellbase.core.common.clinical.ClinicalVariant;
import org.opencb.cellbase.core.config.CellBaseConfiguration;
=======
>>>>>>> 8b9762e2
import org.opencb.commons.datastore.core.Query;
import org.opencb.commons.datastore.core.QueryOptions;
import org.opencb.commons.datastore.core.QueryResult;

import java.util.*;
import java.util.function.Consumer;
import java.util.stream.Collectors;

/**
 * Created by fjlopez on 06/12/16.
 */
public class ClinicalMongoDBAdaptor extends MongoDBAdaptor implements ClinicalDBAdaptor<Variant> {

    private static final String PRIVATE_TRAIT_FIELD = "_traits";
    private static final String PRIVATE_CLINICAL_FIELDS = "_featureXrefs,_traits";
    private static final String SEPARATOR = ",";

<<<<<<< HEAD
    public ClinicalMongoDBAdaptor(String species, String assembly,
                                  CellBaseConfiguration cellBaseConfiguration) {
        super(species, assembly, cellBaseConfiguration);
        mongoDBCollection = mongoDataStore.getCollection("clinical");
=======
    public ClinicalMongoDBAdaptor(String species, String assembly, MongoDataStore mongoDataStore) {
        super(species, assembly, mongoDataStore);
        mongoDBCollection = mongoDataStore.getCollection("clinical_variants");
>>>>>>> 8b9762e2

        logger.debug("ClinicalMongoDBAdaptor: in 'constructor'");
    }

    @Override
    public QueryResult<Variant> next(Query query, QueryOptions options) {
        return null;
    }

    @Override
    public QueryResult nativeNext(Query query, QueryOptions options) {
        return null;
    }

    @Override
    public QueryResult rank(Query query, String field, int numResults, boolean asc) {
        return null;
    }

    @Override
    public QueryResult groupBy(Query query, String field, QueryOptions options) {
//        Bson bsonQuery = parseQuery(query);
//        return groupBy(bsonQuery, field, "name", options);
        return null;
    }

    @Override
    public QueryResult groupBy(Query query, List<String> fields, QueryOptions options) {
//        Bson bsonQuery = parseQuery(query);
//        return groupBy(bsonQuery, fields, "name", options);
        return null;
    }

    @Override
    public QueryResult getIntervalFrequencies(Query query, int intervalSize, QueryOptions options) {
        return null;
    }

    @Override
    public QueryResult<Long> update(List objectList, String field, String[] innerFields) {
        return null;
    }

    @Override
    public QueryResult<Long> count(Query query) {
        Bson bson = parseQuery(query);
        return count(bson, mongoDBCollection);
    }

    @Override
    public QueryResult distinct(Query query, String field) {
        Bson bson = parseQuery(query);
        return distinct(field, bson, mongoDBCollection);
    }

    @Override
    public QueryResult stats(Query query) {
        return null;
    }

    @Override
    public QueryResult<Variant> get(Query query, QueryOptions options) {
        Bson bson = parseQuery(query);
        QueryOptions parsedOptions = parseQueryOptions(options, query);
        parsedOptions = addPrivateExcludeOptions(parsedOptions, PRIVATE_CLINICAL_FIELDS);
        logger.debug("query: {}", bson.toBsonDocument(Document.class, MongoClient.getDefaultCodecRegistry()).toJson());
        return mongoDBCollection.find(bson, null, Variant.class, parsedOptions);
    }

    @Override
    public QueryResult nativeGet(Query query, QueryOptions options) {
        Bson bson = parseQuery(query);
<<<<<<< HEAD
        QueryOptions parsedOptions = parseQueryOptions(options);
        return executeBsonQuery(bson, null, query, options, mongoDBCollection, Document.class);
=======
        QueryOptions parsedOptions = parseQueryOptions(options, query);
        parsedOptions = addPrivateExcludeOptions(parsedOptions, PRIVATE_CLINICAL_FIELDS);
        logger.info("query: {}", bson.toBsonDocument(Document.class, MongoClient.getDefaultCodecRegistry()).toJson());
        return mongoDBCollection.find(bson, parsedOptions);
>>>>>>> 8b9762e2
    }

    @Override
    public Iterator<Variant> iterator(Query query, QueryOptions options) {
        return null;
    }

    @Override
    public Iterator nativeIterator(Query query, QueryOptions options) {
        Bson bson = parseQuery(query);
        return mongoDBCollection.nativeQuery().find(bson, options).iterator();
    }

    @Override
    public void forEach(Query query, Consumer<? super Object> action, QueryOptions options) {
        Objects.requireNonNull(action);
        Iterator iterator = nativeIterator(query, options);
        while (iterator.hasNext()) {
            action.accept(iterator.next());
        }
    }

    private QueryOptions parseQueryOptions(QueryOptions options, Query query) {
        List<String> sortFields = options.getAsStringList(QueryOptions.SORT);
        if (sortFields != null) {
            Document sortDocument = new Document();
            for (String field : sortFields) {
                sortDocument.put(field, 1);
            }
            options.put(QueryOptions.SORT, sortDocument);
        }
        // TODO: Improve
        // numTotalResults cannot be enabled when including multiple clinsig values
        // search is too slow and would otherwise raise timeouts
        List<String> clinsigList = query.getAsStringList(QueryParams.CLINICALSIGNIFICANCE.key());
        if (clinsigList != null && clinsigList.size() > 1) {
            options.put(QueryOptions.SKIP_COUNT, true);
        }
        // TODO: Improve
        // numTotalResults cannot be enabled when including multiple trait values
        // search is too slow and would otherwise raise timeouts
        List<String> traitList = query.getAsStringList(QueryParams.TRAIT.key());
        if (traitList != null && traitList.size() > 1) {
            options.put(QueryOptions.SKIP_COUNT, true);
        }

        return options;
    }

    private Bson parseQuery(Query query) {
        List<Bson> andBsonList = new ArrayList<>();
        createRegionQuery(query, QueryParams.REGION.key(), andBsonList);
        createOrQuery(query, VariantMongoDBAdaptor.QueryParams.ID.key(), "annotation.id", andBsonList);
        createOrQuery(query, QueryParams.CHROMOSOME.key(), "chromosome", andBsonList);
        createImprecisePositionQuery(query, QueryParams.CI_START_LEFT.key(), QueryParams.CI_START_RIGHT.key(),
                "sv.ciStartLeft", "sv.ciStartRight", andBsonList);
        createImprecisePositionQuery(query, QueryParams.CI_END_LEFT.key(), QueryParams.CI_END_RIGHT.key(),
                "sv.ciEndLeft", "sv.ciEndRight", andBsonList);
        createOrQuery(query, QueryParams.START.key(), "start", andBsonList, QueryValueType.INTEGER);
        if (query.containsKey(QueryParams.REFERENCE.key())) {
            createOrQuery(query.getAsStringList(QueryParams.REFERENCE.key()), "reference", andBsonList);
        }
        if (query.containsKey(QueryParams.ALTERNATE.key())) {
            createOrQuery(query.getAsStringList(QueryParams.ALTERNATE.key()), "alternate", andBsonList);
        }

        createOrQuery(query, QueryParams.FEATURE.key(), "_featureXrefs", andBsonList);
        createOrQuery(query, QueryParams.SO.key(),
                "annotation.consequenceTypes.sequenceOntologyTerms.name", andBsonList);
        createOrQuery(query, QueryParams.SOURCE.key(),
                "annotation.traitAssociation.source.name", andBsonList);
        createOrQuery(query, QueryParams.ACCESSION.key(), "annotation.traitAssociation.id", andBsonList);
        createOrQuery(query, QueryParams.TYPE.key(), "type", andBsonList);
        createOrQuery(query, QueryParams.CONSISTENCY_STATUS.key(),
                "annotation.traitAssociation.consistencyStatus", andBsonList);
        createOrQuery(query, QueryParams.CLINICALSIGNIFICANCE.key(),
                "annotation.traitAssociation.variantClassification.clinicalSignificance", andBsonList);
        createOrQuery(query, QueryParams.MODE_INHERITANCE.key(),
                "annotation.traitAssociation.heritableTraits.inheritanceMode", andBsonList);
        createOrQuery(query, QueryParams.ALLELE_ORIGIN.key(),
                "annotation.traitAssociation.alleleOrigin", andBsonList);

        createTraitQuery(query.getString(QueryParams.TRAIT.key()), andBsonList);

        if (andBsonList.size() > 0) {
            return Filters.and(andBsonList);
        } else {
            return new Document();
        }
    }

    private void createTraitQuery(String keywordString, List<Bson> andBsonList) {
        // Avoid creating a text empty query, otherwise results will never be returned
        if (StringUtils.isNotBlank(keywordString)) {
            keywordString = keywordString.toLowerCase();
            createOrQuery(Arrays.asList(keywordString.split(SEPARATOR)), PRIVATE_TRAIT_FIELD, andBsonList);
        }
//        for (String keyword : keywords) {
//            andBsonList.add(Filters.regex(PRIVATE_TRAIT_FIELD, keyword, "i"));
//        }
    }

    private void createImprecisePositionQuery(Query query, String leftQueryParam, String rightQueryParam,
                                              String leftLimitMongoField, String righLimitMongoField,
                                              List<Bson> andBsonList) {
        if (query != null && query.getString(leftQueryParam) != null && !query.getString(leftQueryParam).isEmpty()
                && query.getString(rightQueryParam) != null && !query.getString(rightQueryParam).isEmpty()) {
            int leftQueryValue = query.getInt(leftQueryParam);
            int rightQueryValue = query.getInt(rightQueryParam);
            andBsonList.add(Filters.lte(leftLimitMongoField, rightQueryValue));
            andBsonList.add(Filters.gte(righLimitMongoField, leftQueryValue));
        }
    }

    public List<QueryResult> getPhenotypeGeneRelations(Query query, QueryOptions queryOptions) {

        Set<String> sourceContent = query.getAsStringList(QueryParams.SOURCE.key()) != null
                ? new HashSet<>(query.getAsStringList(QueryParams.SOURCE.key())) : null;
        List<QueryResult> queryResultList = new ArrayList<>();
        if (sourceContent == null || sourceContent.contains("clinvar")) {
            queryResultList.add(getClinvarPhenotypeGeneRelations(queryOptions));

        }
        if (sourceContent == null || sourceContent.contains("gwas")) {
            queryResultList.add(getGwasPhenotypeGeneRelations(queryOptions));
        }

        return queryResultList;
    }

    @Override
    public QueryResult<String> getAlleleOriginLabels() {

        List<String> alleleOriginLabels = Arrays.stream(AlleleOrigin.values())
                .map((value) -> value.name()).collect(Collectors.toList());

        QueryResult<String> queryResult = new QueryResult<String>("allele_origin_labels", 0,
                alleleOriginLabels.size(), alleleOriginLabels.size(), null, null,
                alleleOriginLabels);

        return queryResult;

    }

    @Override
    public QueryResult<String> getModeInheritanceLabels() {

        List<String> modeInheritanceLabels = Arrays.stream(ModeOfInheritance.values())
                .map((value) -> value.name()).collect(Collectors.toList());

        QueryResult<String> queryResult = new QueryResult<String>("mode_inheritance_labels", 0,
                modeInheritanceLabels.size(), modeInheritanceLabels.size(), null, null,
                modeInheritanceLabels);

        return queryResult;

    }

    @Override
    public QueryResult<String> getClinsigLabels() {

        List<String> clinsigLabels = Arrays.stream(ClinicalSignificance.values())
                .map((value) -> value.name()).collect(Collectors.toList());

        QueryResult<String> queryResult = new QueryResult<String>("clinsig_labels", 0,
                clinsigLabels.size(), clinsigLabels.size(), null, null,
                clinsigLabels);

        return queryResult;

    }

    @Override
    public QueryResult<String> getConsistencyLabels() {

        List<String> consistencyLabels = Arrays.stream(ConsistencyStatus.values())
                .map((value) -> value.name()).collect(Collectors.toList());

        QueryResult<String> queryResult = new QueryResult<String>("consistency_labels", 0,
                consistencyLabels.size(), consistencyLabels.size(), null, null,
                consistencyLabels);

        return queryResult;

    }

    @Override
    public QueryResult<String> getVariantTypes() {

        List<String> variantTypes = Arrays.stream(VariantType.values())
                .map((value) -> value.name()).collect(Collectors.toList());

        QueryResult<String> queryResult = new QueryResult<String>("variant_types", 0,
                variantTypes.size(), variantTypes.size(), null, null,
                variantTypes);

        return queryResult;

    }

//    @Override
//    public List<QueryResult> getAllByGenomicVariantList(List<Variant> variantList, QueryOptions options) {
//        List<Document> queries = new ArrayList<>();
//        List<String> ids = new ArrayList<>(variantList.size());
//        List<QueryResult> queryResultList;
//        for (Variant genomicVariant : variantList) {
//            QueryBuilder builder = QueryBuilder.start("chromosome").is(genomicVariant.getChromosome()).
//                    and("start").is(genomicVariant.getStart()).and("alternate").is(genomicVariant.getAlternate());
//            if (genomicVariant.getReference() != null) {
//                builder = builder.and("reference").is(genomicVariant.getReference());
//            }
//            queries.add(new Document(builder.get().toMap()));
//            logger.debug(new Document(builder.get().toMap()).toJson());
//            ids.add(genomicVariant.toString());
//        }
//
//        queryResultList = executeQueryList2(ids, queries, options);
//
//        for (QueryResult queryResult : queryResultList) {
//            List<Document> clinicalList = (List<Document>) queryResult.getResult();
//
//            List<Cosmic> cosmicList = new ArrayList<>();
//            List<Gwas> gwasList = new ArrayList<>();
//            List<ClinVar> clinvarList = new ArrayList<>();
//
//            for (Object clinicalObject : clinicalList) {
//                Document clinical = (Document) clinicalObject;
//
//                if (isCosmic(clinical)) {
//                    Cosmic cosmic = getCosmic(clinical);
//                    cosmicList.add(cosmic);
//                } else if (isGwas(clinical)) {
//                    Gwas gwas = getGwas(clinical);
//                    gwasList.add(gwas);
//
//                } else if (isClinvar(clinical)) {
//                    ClinVar clinvar = getClinvar(clinical);
////                    if (clinvarList == null) {
////                        clinvarList = new ArrayList<>();
////                    }
//                    clinvarList.add(clinvar);
//                }
//            }
////            Map<String, Object> clinicalData = new HashMap<>();
////            if(cosmicList!=null && cosmicList.size()>0) {
////                clinicalData.put("cosmic", cosmicList);
////            }
////            if(gwasList!=null && gwasList.size()>0) {
////                clinicalData.put("gwas", gwasList);
////            }
////            if(clinvarList!=null && clinvarList.size()>0) {
////                clinicalData.put("clinvar", clinvarList);
////            }
//            VariantTraitAssociation variantTraitAssociation = new VariantTraitAssociation(clinvarList, gwasList,
//                    cosmicList, null, null);
//            if (!(variantTraitAssociation.getCosmic().isEmpty() && variantTraitAssociation.getGwas().isEmpty()
//                    && variantTraitAssociation.getClinvar().isEmpty())) {
//
//                // FIXME quick solution to compile
//                // queryResult.setResult(clinicalData);
//                queryResult.setResult(Collections.singletonList(variantTraitAssociation));
//                queryResult.setNumResults(variantTraitAssociation.getCosmic().size()
//                        + variantTraitAssociation.getGwas().size()
//                        + variantTraitAssociation.getClinvar().size());
//            } else {
//                queryResult.setResult(null);
//                queryResult.setNumResults(0);
//            }
//        }
//
//        return queryResultList;
//    }

//    private boolean isClinvar(Document clinical) {
//        return clinical.get("clinvarSet") != null;
//    }
//
//    private boolean isGwas(Document clinical) {
//        return clinical.get("snpIdCurrent") != null;
//    }
//
//    private boolean isCosmic(Document clinical) {
//        return clinical.get("mutationID") != null;
//    }
//
//    private Cosmic getCosmic(Document clinical) {
//        String mutationID = (String) clinical.get("mutationID");
//        String primarySite = (String) clinical.get("primarySite");
//        String siteSubtype = (String) clinical.get("siteSubtype");
//        String primaryHistology = (String) clinical.get("primaryHistology");
//        String histologySubtype = (String) clinical.get("histologySubtype");
//        String sampleSource = (String) clinical.get("sampleSource");
//        String tumourOrigin = (String) clinical.get("tumourOrigin");
//        String geneName = (String) clinical.get("geneName");
//        String mutationSomaticStatus = (String) clinical.get("mutationSomaticStatus");
//
//        return new Cosmic(mutationID, primarySite, siteSubtype, primaryHistology,
//                histologySubtype, sampleSource, tumourOrigin, geneName, mutationSomaticStatus);
//    }
//
//    private Gwas getGwas(Document clinical) {
//        String snpIdCurrent = (String) clinical.get("snpIdCurrent");
//        Double riskAlleleFrequency = clinical.getDouble("riskAlleleFrequency");
//        String reportedGenes = (String) clinical.get("reportedGenes");
//        List<Document> studiesObj = (List<Document>) clinical.get("studies");
//        Set<String> traitsSet = new HashSet<>();
//
//        for (Document studieObj : studiesObj) {
//            List<Document> traitsObj = (List<Document>) studieObj.get("traits");
//            for (Document traitObj : traitsObj) {
//                String trait = (String) traitObj.get("diseaseTrait");
//                traitsSet.add(trait);
//            }
//        }
//
//        List<String> traits = new ArrayList<>();
//        traits.addAll(traitsSet);
//        return new Gwas(snpIdCurrent, traits, riskAlleleFrequency, reportedGenes);
//    }
//
//    private ClinVar getClinvar(Document clinical) {
//        Document clinvarSet = (Document) clinical.get("clinvarSet");
//        Document referenceClinVarAssertion = (Document) clinvarSet.get("referenceClinVarAssertion");
//        Document clinVarAccession = (Document) referenceClinVarAssertion.get("clinVarAccession");
//        Document clinicalSignificance = (Document) referenceClinVarAssertion.get("clinicalSignificance");
//        Document measureSet = (Document) referenceClinVarAssertion.get("measureSet");
//        List<Document> measures = (List<Document>) measureSet.get("measure");
//        Document traitSet = (Document) referenceClinVarAssertion.get("traitSet");
//        List<Document> traits = (List<Document>) traitSet.get("trait");
//
//        String acc = null;
//        if (clinVarAccession != null) {
//            acc = (String) clinVarAccession.get("acc");
//        }
//        String clinicalSignificanceName = null;
//        String reviewStatus = null;
//        if (clinicalSignificance != null) {
//            clinicalSignificanceName = (String) clinicalSignificance.get("description");
//            reviewStatus = (String) clinicalSignificance.get("reviewStatus");
//        }
//        List<String> traitNames = new ArrayList<>();
//        Set<String> geneNameSet = new HashSet<>();
//
//        for (Document measure : measures) {
//            List<Document> measureRelationships = (List<Document>) measure.get("measureRelationship");
//            if (measureRelationships != null) {
//                for (Document measureRelationship : measureRelationships) {
//                    List<Document> symbols = (List<Document>) measureRelationship.get("symbol");
//                    if (symbols != null) {
//                        for (Document symbol : symbols) {
//                            Document elementValue = (Document) symbol.get("elementValue");
//                            geneNameSet.add((String) elementValue.get("value"));
//                        }
//                    }
//                }
//            }
//        }
//
//        for (Document trait : traits) {
//            List<Document> names = (List<Document>) trait.get("name");
//            for (Document name : names) {
//                Document elementValue = (Document) name.get("elementValue");
//                traitNames.add((String) elementValue.get("value"));
//            }
//        }
//
//        List<String> geneNameList = new ArrayList<>();
//        geneNameList.addAll(geneNameSet);
//        return new ClinVar(acc, clinicalSignificanceName, traitNames, geneNameList, reviewStatus);
//    }

    private QueryResult getClinvarPhenotypeGeneRelations(QueryOptions queryOptions) {

        List<Bson> pipeline = new ArrayList<>();
        pipeline.add(new Document("$match", new Document("clinvarSet.referenceClinVarAssertion.clinVarAccession.acc",
                new Document("$exists", 1))));
//        pipeline.add(new Document("$match", new Document("clinvarSet", new Document("$exists", 1))));
        pipeline.add(new Document("$unwind", "$clinvarSet.referenceClinVarAssertion.measureSet.measure"));
        pipeline.add(new Document("$unwind", "$clinvarSet.referenceClinVarAssertion.measureSet.measure.measureRelationship"));
        pipeline.add(new Document("$unwind", "$clinvarSet.referenceClinVarAssertion.measureSet.measure.measureRelationship.symbol"));
        pipeline.add(new Document("$unwind", "$clinvarSet.referenceClinVarAssertion.traitSet.trait"));
        pipeline.add(new Document("$unwind", "$clinvarSet.referenceClinVarAssertion.traitSet.trait.name"));
        Document groupFields = new Document();
        groupFields.put("_id", "$clinvarSet.referenceClinVarAssertion.traitSet.trait.name.elementValue.value");
        groupFields.put("associatedGenes",
                new Document("$addToSet",
                        "$clinvarSet.referenceClinVarAssertion.measureSet.measure.measureRelationship.symbol.elementValue.value"));
        pipeline.add(new Document("$group", groupFields));
        Document fields = new Document();
        fields.put("_id", 0);
        fields.put("phenotype", "$_id");
        fields.put("associatedGenes", 1);
        pipeline.add(new Document("$project", fields));

        return executeAggregation2("", pipeline, queryOptions);

    }

    private QueryResult getGwasPhenotypeGeneRelations(QueryOptions queryOptions) {

        List<Bson> pipeline = new ArrayList<>();
        // Select only GWAS documents
        pipeline.add(new Document("$match", new Document("snpIdCurrent", new Document("$exists", 1))));
        pipeline.add(new Document("$unwind", "$studies"));
        pipeline.add(new Document("$unwind", "$studies.traits"));
        Document groupFields = new Document();
        groupFields.put("_id", "$studies.traits.diseaseTrait");
        groupFields.put("associatedGenes", new Document("$addToSet", "$reportedGenes"));
        pipeline.add(new Document("$group", groupFields));
        Document fields = new Document();
        fields.put("_id", 0);
        fields.put("phenotype", "$_id");
        fields.put("associatedGenes", 1);
        pipeline.add(new Document("$project", fields));

        return executeAggregation2("", pipeline, queryOptions);
    }


}<|MERGE_RESOLUTION|>--- conflicted
+++ resolved
@@ -8,11 +8,7 @@
 import org.opencb.biodata.models.variant.Variant;
 import org.opencb.biodata.models.variant.avro.*;
 import org.opencb.cellbase.core.api.ClinicalDBAdaptor;
-<<<<<<< HEAD
-import org.opencb.cellbase.core.common.clinical.ClinicalVariant;
 import org.opencb.cellbase.core.config.CellBaseConfiguration;
-=======
->>>>>>> 8b9762e2
 import org.opencb.commons.datastore.core.Query;
 import org.opencb.commons.datastore.core.QueryOptions;
 import org.opencb.commons.datastore.core.QueryResult;
@@ -30,16 +26,11 @@
     private static final String PRIVATE_CLINICAL_FIELDS = "_featureXrefs,_traits";
     private static final String SEPARATOR = ",";
 
-<<<<<<< HEAD
     public ClinicalMongoDBAdaptor(String species, String assembly,
                                   CellBaseConfiguration cellBaseConfiguration) {
         super(species, assembly, cellBaseConfiguration);
         mongoDBCollection = mongoDataStore.getCollection("clinical");
-=======
-    public ClinicalMongoDBAdaptor(String species, String assembly, MongoDataStore mongoDataStore) {
-        super(species, assembly, mongoDataStore);
-        mongoDBCollection = mongoDataStore.getCollection("clinical_variants");
->>>>>>> 8b9762e2
+
 
         logger.debug("ClinicalMongoDBAdaptor: in 'constructor'");
     }
@@ -112,15 +103,10 @@
     @Override
     public QueryResult nativeGet(Query query, QueryOptions options) {
         Bson bson = parseQuery(query);
-<<<<<<< HEAD
-        QueryOptions parsedOptions = parseQueryOptions(options);
-        return executeBsonQuery(bson, null, query, options, mongoDBCollection, Document.class);
-=======
         QueryOptions parsedOptions = parseQueryOptions(options, query);
         parsedOptions = addPrivateExcludeOptions(parsedOptions, PRIVATE_CLINICAL_FIELDS);
         logger.info("query: {}", bson.toBsonDocument(Document.class, MongoClient.getDefaultCodecRegistry()).toJson());
         return mongoDBCollection.find(bson, parsedOptions);
->>>>>>> 8b9762e2
     }
 
     @Override
