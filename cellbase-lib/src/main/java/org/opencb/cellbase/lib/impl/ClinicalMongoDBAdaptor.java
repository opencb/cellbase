--- conflicted
+++ resolved
@@ -313,180 +313,6 @@
 
     }
 
-<<<<<<< HEAD
-//    @Override
-//    public List<QueryResult> getAllByGenomicVariantList(List<Variant> variantList, QueryOptions options) {
-//        List<Document> queries = new ArrayList<>();
-//        List<String> ids = new ArrayList<>(variantList.size());
-//        List<QueryResult> queryResultList;
-//        for (Variant genomicVariant : variantList) {
-//            QueryBuilder builder = QueryBuilder.start("chromosome").is(genomicVariant.getChromosome()).
-//                    and("start").is(genomicVariant.getStart()).and("alternate").is(genomicVariant.getAlternate());
-//            if (genomicVariant.getReferenceStart() != null) {
-//                builder = builder.and("reference").is(genomicVariant.getReferenceStart());
-//            }
-//            queries.add(new Document(builder.get().toMap()));
-//            logger.debug(new Document(builder.get().toMap()).toJson());
-//            ids.add(genomicVariant.toString());
-//        }
-//
-//        queryResultList = executeQueryList2(ids, queries, options);
-//
-//        for (QueryResult queryResult : queryResultList) {
-//            List<Document> clinicalList = (List<Document>) queryResult.getResult();
-//
-//            List<Cosmic> cosmicList = new ArrayList<>();
-//            List<Gwas> gwasList = new ArrayList<>();
-//            List<ClinVar> clinvarList = new ArrayList<>();
-//
-//            for (Object clinicalObject : clinicalList) {
-//                Document clinical = (Document) clinicalObject;
-//
-//                if (isCosmic(clinical)) {
-//                    Cosmic cosmic = getCosmic(clinical);
-//                    cosmicList.add(cosmic);
-//                } else if (isGwas(clinical)) {
-//                    Gwas gwas = getGwas(clinical);
-//                    gwasList.add(gwas);
-//
-//                } else if (isClinvar(clinical)) {
-//                    ClinVar clinvar = getClinvar(clinical);
-////                    if (clinvarList == null) {
-////                        clinvarList = new ArrayList<>();
-////                    }
-//                    clinvarList.add(clinvar);
-//                }
-//            }
-////            Map<String, Object> clinicalData = new HashMap<>();
-////            if(cosmicList!=null && cosmicList.size()>0) {
-////                clinicalData.put("cosmic", cosmicList);
-////            }
-////            if(gwasList!=null && gwasList.size()>0) {
-////                clinicalData.put("gwas", gwasList);
-////            }
-////            if(clinvarList!=null && clinvarList.size()>0) {
-////                clinicalData.put("clinvar", clinvarList);
-////            }
-//            VariantTraitAssociation variantTraitAssociation = new VariantTraitAssociation(clinvarList, gwasList,
-//                    cosmicList, null, null);
-//            if (!(variantTraitAssociation.getCosmic().isEmpty() && variantTraitAssociation.getGwas().isEmpty()
-//                    && variantTraitAssociation.getClinvar().isEmpty())) {
-//
-//                // FIXME quick solution to compile
-//                // queryResult.setResult(clinicalData);
-//                queryResult.setResult(Collections.singletonList(variantTraitAssociation));
-//                queryResult.setNumResults(variantTraitAssociation.getCosmic().size()
-//                        + variantTraitAssociation.getGwas().size()
-//                        + variantTraitAssociation.getClinvar().size());
-//            } else {
-//                queryResult.setResult(null);
-//                queryResult.setNumResults(0);
-//            }
-//        }
-//
-//        return queryResultList;
-//    }
-
-//    private boolean isClinvar(Document clinical) {
-//        return clinical.get("clinvarSet") != null;
-//    }
-//
-//    private boolean isGwas(Document clinical) {
-//        return clinical.get("snpIdCurrent") != null;
-//    }
-//
-//    private boolean isCosmic(Document clinical) {
-//        return clinical.get("mutationID") != null;
-//    }
-//
-//    private Cosmic getCosmic(Document clinical) {
-//        String mutationID = (String) clinical.get("mutationID");
-//        String primarySite = (String) clinical.get("primarySite");
-//        String siteSubtype = (String) clinical.get("siteSubtype");
-//        String primaryHistology = (String) clinical.get("primaryHistology");
-//        String histologySubtype = (String) clinical.get("histologySubtype");
-//        String sampleSource = (String) clinical.get("sampleSource");
-//        String tumourOrigin = (String) clinical.get("tumourOrigin");
-//        String geneName = (String) clinical.get("geneName");
-//        String mutationSomaticStatus = (String) clinical.get("mutationSomaticStatus");
-//
-//        return new Cosmic(mutationID, primarySite, siteSubtype, primaryHistology,
-//                histologySubtype, sampleSource, tumourOrigin, geneName, mutationSomaticStatus);
-//    }
-//
-//    private Gwas getGwas(Document clinical) {
-//        String snpIdCurrent = (String) clinical.get("snpIdCurrent");
-//        Double riskAlleleFrequency = clinical.getDouble("riskAlleleFrequency");
-//        String reportedGenes = (String) clinical.get("reportedGenes");
-//        List<Document> studiesObj = (List<Document>) clinical.get("studies");
-//        Set<String> traitsSet = new HashSet<>();
-//
-//        for (Document studieObj : studiesObj) {
-//            List<Document> traitsObj = (List<Document>) studieObj.get("traits");
-//            for (Document traitObj : traitsObj) {
-//                String trait = (String) traitObj.get("diseaseTrait");
-//                traitsSet.add(trait);
-//            }
-//        }
-//
-//        List<String> traits = new ArrayList<>();
-//        traits.addAll(traitsSet);
-//        return new Gwas(snpIdCurrent, traits, riskAlleleFrequency, reportedGenes);
-//    }
-//
-//    private ClinVar getClinvar(Document clinical) {
-//        Document clinvarSet = (Document) clinical.get("clinvarSet");
-//        Document referenceClinVarAssertion = (Document) clinvarSet.get("referenceClinVarAssertion");
-//        Document clinVarAccession = (Document) referenceClinVarAssertion.get("clinVarAccession");
-//        Document clinicalSignificance = (Document) referenceClinVarAssertion.get("clinicalSignificance");
-//        Document measureSet = (Document) referenceClinVarAssertion.get("measureSet");
-//        List<Document> measures = (List<Document>) measureSet.get("measure");
-//        Document traitSet = (Document) referenceClinVarAssertion.get("traitSet");
-//        List<Document> traits = (List<Document>) traitSet.get("trait");
-//
-//        String acc = null;
-//        if (clinVarAccession != null) {
-//            acc = (String) clinVarAccession.get("acc");
-//        }
-//        String clinicalSignificanceName = null;
-//        String reviewStatus = null;
-//        if (clinicalSignificance != null) {
-//            clinicalSignificanceName = (String) clinicalSignificance.get("description");
-//            reviewStatus = (String) clinicalSignificance.get("reviewStatus");
-//        }
-//        List<String> traitNames = new ArrayList<>();
-//        Set<String> geneNameSet = new HashSet<>();
-//
-//        for (Document measure : measures) {
-//            List<Document> measureRelationships = (List<Document>) measure.get("measureRelationship");
-//            if (measureRelationships != null) {
-//                for (Document measureRelationship : measureRelationships) {
-//                    List<Document> symbols = (List<Document>) measureRelationship.get("symbol");
-//                    if (symbols != null) {
-//                        for (Document symbol : symbols) {
-//                            Document elementValue = (Document) symbol.get("elementValue");
-//                            geneNameSet.add((String) elementValue.get("value"));
-//                        }
-//                    }
-//                }
-//            }
-//        }
-//
-//        for (Document trait : traits) {
-//            List<Document> names = (List<Document>) trait.get("name");
-//            for (Document name : names) {
-//                Document elementValue = (Document) name.get("elementValue");
-//                traitNames.add((String) elementValue.get("value"));
-//            }
-//        }
-//
-//        List<String> geneNameList = new ArrayList<>();
-//        geneNameList.addAll(geneNameSet);
-//        return new ClinVar(acc, clinicalSignificanceName, traitNames, geneNameList, reviewStatus);
-//    }
-
-=======
->>>>>>> f7d0ce3e
     private QueryResult getClinvarPhenotypeGeneRelations(QueryOptions queryOptions) {
 
         List<Bson> pipeline = new ArrayList<>();
