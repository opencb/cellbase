--- conflicted
+++ resolved
@@ -107,12 +107,7 @@
 
     @Override
     public QueryResult nativeGet(Query query, QueryOptions options) {
-<<<<<<< HEAD
         List<Bson> aggregateList = unwindAndMatchTranscripts(query, options);
-=======
-        List<Bson> aggregateList = unwindTranscriptS(query, options);
->>>>>>> 791f9253
-
         return mongoDBCollection.aggregate(aggregateList, options);
     }
 
@@ -123,11 +118,7 @@
 
     @Override
     public Iterator nativeIterator(Query query, QueryOptions options) {
-<<<<<<< HEAD
         List<Bson> aggregateList = unwindAndMatchTranscripts(query, options);
-=======
-        List<Bson> aggregateList = unwindTranscriptS(query, options);
->>>>>>> 791f9253
         return mongoDBCollection.nativeQuery().aggregate(aggregateList, options).iterator();
 //        return mongoDBCollection.nativeQuery().find(bson, options).iterator();
     }
@@ -210,11 +201,7 @@
         }
     }
 
-<<<<<<< HEAD
     private List<Bson> unwindAndMatchTranscripts(Query query, QueryOptions options) {
-=======
-    private List<Bson> unwindTranscriptS(Query query, QueryOptions options) {
->>>>>>> 791f9253
         List<Bson> aggregateList = new ArrayList<>();
 
         Bson bson = parseQuery(query);
