--- conflicted
+++ resolved
@@ -108,11 +108,7 @@
         Files.createDirectories(downloadFolder);
 
         downloadLogFolder = outdir.resolve(speciesFolder + "/download/log");
-<<<<<<< HEAD
-        logger.debug("creating download dir " + downloadLogFolder.toString());
-=======
         logger.info("Creating download log dir " + downloadLogFolder.toString());
->>>>>>> 44908154
         Files.createDirectories(downloadLogFolder);
 
         // <output>/<species>_<assembly>/generated_json
