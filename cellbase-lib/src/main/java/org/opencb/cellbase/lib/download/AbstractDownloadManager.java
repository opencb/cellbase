--- conflicted
+++ resolved
@@ -132,37 +132,7 @@
         logger.info("Processing species {}", speciesConfiguration.getScientificName());
     }
 
-<<<<<<< HEAD
-    public List<DownloadFile> download() throws IOException, InterruptedException, NoSuchMethodException, FileFormatException,
-            CellBaseException {
-        return null;
-    }
-
-//    public DownloadFile downloadStructuralVariants() throws IOException, InterruptedException {
-//        if (!speciesHasInfoToDownload(speciesConfiguration, "svs")) {
-//             return null;
-//        }
-//        if (speciesConfiguration.getScientificName().equals("Homo sapiens")) {
-//            logger.info("Downloading DGV data ...");
-//
-//            Path structuralVariantsFolder = downloadFolder.resolve(EtlCommons.STRUCTURAL_VARIANTS_FOLDER);
-//            Files.createDirectories(structuralVariantsFolder);
-//            String sourceFilename = (assemblyConfiguration.getName().equalsIgnoreCase("grch37") ? "GRCh37_hg19" : "GRCh38_hg38")
-//                    + "_variants_2016-05-15.txt";
-//            String url = configuration.getDownload().getDgv().getHost() + "/" + sourceFilename;
-//            saveVersionData(EtlCommons.STRUCTURAL_VARIANTS_DATA, DGV_NAME, getDGVVersion(sourceFilename), getTimeStamp(),
-//                    Collections.singletonList(url), structuralVariantsFolder.resolve(EtlCommons.DGV_VERSION_FILE));
-//            return downloadFile(url, structuralVariantsFolder.resolve(EtlCommons.DGV_FILE).toString());
-//        }
-//        return null;
-//    }
-
-//    private String getDGVVersion(String sourceFilename) {
-//        return sourceFilename.split("\\.")[0].split("_")[3];
-//    }
-=======
     public abstract List<DownloadFile> download() throws IOException, InterruptedException, CellBaseException;
->>>>>>> 312c6540
 
     protected boolean speciesHasInfoToDownload(SpeciesConfiguration sp, String info) {
         boolean hasInfo = true;
