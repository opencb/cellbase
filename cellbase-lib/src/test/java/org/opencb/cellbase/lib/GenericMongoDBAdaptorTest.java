/*
 * Copyright 2015-2020 OpenCB
 *
 * Licensed under the Apache License, Version 2.0 (the "License");
 * you may not use this file except in compliance with the License.
 * You may obtain a copy of the License at
 *
 *     http://www.apache.org/licenses/LICENSE-2.0
 *
 * Unless required by applicable law or agreed to in writing, software
 * distributed under the License is distributed on an "AS IS" BASIS,
 * WITHOUT WARRANTIES OR CONDITIONS OF ANY KIND, either express or implied.
 * See the License for the specific language governing permissions and
 * limitations under the License.
 */

package org.opencb.cellbase.lib;

import com.fasterxml.jackson.core.JsonProcessingException;
import org.apache.commons.collections4.CollectionUtils;
import org.opencb.biodata.models.variant.Variant;
import org.opencb.cellbase.core.config.CellBaseConfiguration;
import org.opencb.cellbase.core.exception.CellBaseException;
import org.opencb.cellbase.core.models.DataRelease;
import org.opencb.cellbase.core.result.CellBaseDataResult;
import org.opencb.cellbase.lib.db.MongoDBManager;
import org.opencb.cellbase.lib.impl.core.CellBaseDBAdaptor;
import org.opencb.cellbase.lib.impl.core.MongoDBAdaptorFactory;
import org.opencb.cellbase.lib.loader.LoadRunner;
import org.opencb.cellbase.lib.loader.LoaderException;
import org.opencb.cellbase.lib.managers.CellBaseManagerFactory;
import org.opencb.cellbase.lib.managers.DataReleaseManager;
import org.opencb.commons.datastore.core.DataStoreServerAddress;
import org.opencb.commons.datastore.mongodb.MongoDBConfiguration;
import org.opencb.commons.datastore.mongodb.MongoDataStore;
import org.opencb.commons.datastore.mongodb.MongoDataStoreManager;
import org.opencb.commons.exec.Command;
import org.opencb.commons.utils.URLUtils;
import org.slf4j.Logger;
import org.slf4j.LoggerFactory;

import java.io.File;
import java.io.IOException;
import java.lang.reflect.InvocationTargetException;
import java.net.MalformedURLException;
import java.net.URISyntaxException;
import java.net.URL;
import java.nio.file.Path;
import java.nio.file.Paths;
import java.util.Collections;
import java.util.List;
import java.util.concurrent.ExecutionException;

/**
 * Created by fjlopez on 18/09/15.
 */
public class GenericMongoDBAdaptorTest {

    private DataReleaseManager dataReleaseManager;
    protected int dataRelease;
    protected String token;

    private static final String DATASET_BASENAME = "cb5.5-dr4";
    private static final String DATASET_EXTENSION = ".tar.gz";
    private static final String DATASET_URL = "http://reports.test.zettagenomics.com/cellbase/test-data/";
    private static final String DATASET_TMP_DIR = "/tmp/cb";

    private static final String LOCALHOST = "localhost:27017";
    protected static final String SPECIES = "hsapiens";
    protected static final String ASSEMBLY = "grch38";
    protected static final String API_VERSION = "v5";
    protected static final String CELLBASE_DBNAME = "cellbase_" + SPECIES + "_" + ASSEMBLY + "_" + API_VERSION;
    private static final String MONGODB_CELLBASE_LOADER = "org.opencb.cellbase.lib.loader.MongoDBCellBaseLoader";
    protected CellBaseConfiguration cellBaseConfiguration;
    protected CellBaseManagerFactory cellBaseManagerFactory;

    protected String HGMD_ACCESS_TOKEN = "eyJhbGciOiJIUzI1NiJ9.eyJzb3VyY2VzIjp7ImhnbWQiOjkyMjMzNzIwMzY4NTQ3NzU4MDd9LCJ2ZXJzaW9uIjoiMS4wIiwic3ViIjoiWkVUVEEiLCJpYXQiOjE2NzU4NzI1MDd9.f3JgVRt7_VrifNWTaRMW3aQfrKbtDbIxlzoenJRYJo0";
    protected String HGMD_COSMIC_ACCESS_TOKEN = "eyJhbGciOiJIUzI1NiJ9.eyJzb3VyY2VzIjp7ImNvc21pYyI6OTIyMzM3MjAzNjg1NDc3NTgwNywiaGdtZCI6OTIyMzM3MjAzNjg1NDc3NTgwN30sInZlcnNpb24iOiIxLjAiLCJzdWIiOiJaRVRUQSIsImlhdCI6MTY3NTg3MjUyN30.NCCFc4SAhjUsN5UU0wXGY6nCZx8jLglvaO1cNZYI0u4";

    protected LoadRunner loadRunner = null;
//    protected MongoDBAdaptorFactory dbAdaptorFactory;

    protected Logger logger = LoggerFactory.getLogger(this.getClass());

    public GenericMongoDBAdaptorTest() {
        try {
            cellBaseConfiguration = CellBaseConfiguration.load(
                    GenericMongoDBAdaptorTest.class.getClassLoader().getResourceAsStream("configuration.test.yaml"),
                    CellBaseConfiguration.ConfigurationFileFormat.YAML);
<<<<<<< HEAD
//            cellBaseConfiguration.getDatabases().getMongodb().setHost("localhost:27037");
//            cellBaseConfiguration.getDatabases().getMongodb().setUser("cellbase");
//            cellBaseConfiguration.getDatabases().getMongodb().setPassword("cellbase");
//            cellBaseConfiguration.getDatabases().getMongodb().getOptions().put("authenticationDatabase", "admin");
//            cellBaseConfiguration.getDatabases().getMongodb().getOptions().put("authenticationMechanism", "SCRAM-SHA-256");
            loadRunner = new LoadRunner(MONGODB_CELLBASE_LOADER, CELLBASE_DBNAME, 2, cellBaseConfiguration);
            cellBaseManagerFactory = new CellBaseManagerFactory(cellBaseConfiguration);
            initDB();
=======
            cellBaseManagerFactory = new CellBaseManagerFactory(cellBaseConfiguration);
            dataReleaseManager = cellBaseManagerFactory.getDataReleaseManager("hsapiens", "GRCh37");
            loadRunner = new LoadRunner(MONGODB_CELLBASE_LOADER, CELLBASE_DBNAME, 2, dataReleaseManager, cellBaseConfiguration);
//        dbAdaptorFactory = new MongoDBAdaptorFactory(cellBaseConfiguration);
>>>>>>> 54319812
        } catch (Exception e) {
            e.printStackTrace();
        }
    }

<<<<<<< HEAD
    @Deprecated
    protected void clearDB(String dbName) throws Exception {
        logger.info("Deprecated, nothing to do!");
//        logger.info("Cleaning MongoDB {}", dbName);
//        try (MongoDataStoreManager mongoManager = new MongoDataStoreManager(Collections.singletonList(new DataStoreServerAddress("localhost", 27017)))) {
//            MongoDBConfiguration.Builder builder = MongoDBConfiguration.builder();
//            MongoDBConfiguration  mongoDBConfiguration = builder.build();
//            mongoManager.get(dbName, mongoDBConfiguration);
//            mongoManager.drop(dbName);
//        }
=======
    protected void clearDB(String dbName) {
        logger.info("Cleaning MongoDB {}", dbName);
        try (MongoDataStoreManager mongoManager = new MongoDataStoreManager(Collections.singletonList(new DataStoreServerAddress("localhost", 27017)))) {
            MongoDBConfiguration.Builder builder = MongoDBConfiguration.builder();
            MongoDBConfiguration  mongoDBConfiguration = builder.build();
            mongoManager.get(dbName, mongoDBConfiguration);
            mongoManager.drop(dbName);
        } catch (Exception e) {
            e.printStackTrace();
        }
>>>>>>> 54319812
    }

    protected void initDB() throws IOException, ExecutionException, ClassNotFoundException,
            InterruptedException, InvocationTargetException, NoSuchMethodException, InstantiationException, IllegalAccessException,
<<<<<<< HEAD
            URISyntaxException, CellBaseException {
        dataReleaseManager = cellBaseManagerFactory.getDataReleaseManager(SPECIES, ASSEMBLY);
        CellBaseDataResult<DataRelease> results = dataReleaseManager.getReleases();
        List<DataRelease> dataReleaseList = results.getResults();
        if (CollectionUtils.isEmpty(dataReleaseList)) {
            // Download data and populate mongo DB
            downloadAndPopulate();
        } else if (dataReleaseList.size() != 1) {
            throw new CellBaseException("Something wrong with the CellBase dataset, it must contain only ONE data release");
        } else {
            dataRelease = dataReleaseList.get(0).getRelease();
        }
    }

    private void downloadAndPopulate() throws IOException, ExecutionException, ClassNotFoundException, InterruptedException, InvocationTargetException, NoSuchMethodException, InstantiationException, IllegalAccessException, CellBaseException {
        // Download and uncompress dataset
        URL url = new URL(DATASET_URL + DATASET_BASENAME + DATASET_EXTENSION);
        Path tmpPath = Paths.get(DATASET_TMP_DIR);
        tmpPath.toFile().mkdirs();

        URLUtils.download(url, tmpPath);
        Path tmpFile = tmpPath.resolve(DATASET_BASENAME + DATASET_EXTENSION);
        String commandline = "tar -xvzf " + tmpFile.toAbsolutePath() + " -C " + tmpPath;
        logger.info("Running: " + commandline);
        Command command = new Command(commandline);
        command.run();

        logger.info("Downloading and decompressing " + tmpFile.toAbsolutePath());

        Path baseDir = tmpPath.resolve(DATASET_BASENAME);
        if (!baseDir.toFile().exists() || !baseDir.toFile().isDirectory()) {
            throw new CellBaseException("Something wrong downloading and uncompressing the datasets, please check " + tmpPath);
        }

        // Populate mongoDB from the downloaded dataset
        dataRelease = dataReleaseManager.createRelease().getRelease();

        // Genome:  genome_sequence.json.gz, genome_info.json.gz
        loadData("genome_info", "genome_info", baseDir.resolve("genome_info.json.gz"));
        loadData("genome_sequence", "genome_sequence", baseDir.resolve("genome_sequence.json.gz"));

        // Gene: gene.json.gz, refseq.json.gz
        loadData("gene", "gene", baseDir.resolve("gene.json.gz"));
        loadData("refseq", "refseq", baseDir.resolve("refseq.json.gz"));

        // Conservation
        for (File file : baseDir.toFile().listFiles()) {
            if (file.getName().startsWith("conservation_")) {
                loadData("conservation", "conservation", file.toPath(), true);
            }
        }
        dataReleaseManager.update(dataRelease, "conservation", "conservation", Collections.emptyList());

        // Regulatory regions: regulatory_region.json.gz
        loadData("regulatory_region", "regulatory_region", baseDir.resolve("regulatory_region.json.gz"));

        // Protein: protein.json.gz
        loadData("protein", "protein", baseDir.resolve("protein.json.gz"));

        // Protein functional prediction
        for (File file : baseDir.toFile().listFiles()) {
            if (file.getName().startsWith("prot_func_pred_")) {
                loadData("protein_functional_prediction", "protein_functional_prediction", file.toPath(), true);
            }
        }
        dataReleaseManager.update(dataRelease, "protein_functional_prediction", "protein_functional_prediction", Collections.emptyList());

        // Variation: variation_chr_all.json.gz
        loadData("variation", "variation", baseDir.resolve("variation_chr_all.json.gz"));

        // Variant functional score: cadd.json.gz
        loadData("variation_functional_score", "variation_functional_score", baseDir.resolve("cadd.json.gz"));

        // Repeats: repeats.json.gz
        loadData("repeats", "repeats", baseDir.resolve("repeats.json.gz"));

        // Ontology: ontology.json.gz
        loadData("ontology", "ontology", baseDir.resolve("ontology.json.gz"));

        // Missense variation functional scores: missense_variation_functional_score.json.gz
        loadData("missense_variation_functional_score", "missense_variation_functional_score",
                baseDir.resolve("missense_variation_functional_score.json.gz"));

        // splice_score
        loadData("splice_score", "splice_score", baseDir.resolve("splice_score/spliceai/splice_score_all.json.gz"), true);
        loadData("splice_score", "splice_score", baseDir.resolve("splice_score/mmsplice/splice_score_all.json.gz"), true);
        dataReleaseManager.update(dataRelease, "splice_score", "splice_score", Collections.emptyList());

        // clinical_variants.full.json.gz
        loadData("clinical_variants", "clinical_variants", baseDir.resolve("clinical_variants.full.json.gz"));

        // Clean temporary dir
    }

    private void loadData(String collection, String data, Path filePath) throws IOException, ExecutionException, ClassNotFoundException,
            InterruptedException, InvocationTargetException, NoSuchMethodException, InstantiationException, IllegalAccessException {
        loadData(collection, data, filePath, false);
    }

    private void loadData(String collection, String data, Path filePath, boolean skipUpdate) throws IOException, ExecutionException,
            ClassNotFoundException, InterruptedException, InvocationTargetException, NoSuchMethodException, InstantiationException,
            IllegalAccessException {
        if (filePath.toFile().exists()) {
            logger.info("Loading (" + collection + ", " + data + ") from file " + filePath);
            loadRunner.load(filePath, collection, dataRelease);
            if (!skipUpdate) {
                dataReleaseManager.update(dataRelease, collection, data, Collections.emptyList());
            }
        } else {
            logger.error("(" + collection + ", " + data + ") not loading: file " + filePath + "does not exist");
        }
    }

    @Deprecated
    protected void initDB_OLD() throws IOException, ExecutionException, ClassNotFoundException,
            InterruptedException, InvocationTargetException, NoSuchMethodException, InstantiationException, IllegalAccessException,
            URISyntaxException, CellBaseException {
        dataReleaseManager = cellBaseManagerFactory.getDataReleaseManager("hsapiens", "GRCh37");
=======
            URISyntaxException, CellBaseException, LoaderException {
>>>>>>> 54319812
        dataRelease = dataReleaseManager.createRelease().getRelease();

        Path path = Paths.get(getClass()
                .getResource("/variant-annotation/gene.test.json.gz").toURI());
        loadRunner.load(path, "gene", dataRelease);

        path = Paths.get(getClass()
                .getResource("/hgvs/gene.test.json.gz").toURI());
        loadRunner.load(path, "gene", dataRelease);
        dataReleaseManager.update(dataRelease,"gene", "gene", Collections.emptyList());

        path = Paths.get(getClass()
                .getResource("/variant-annotation/genome_sequence.test.json.gz").toURI());
        loadRunner.load(path, "genome_sequence", dataRelease);

        path = Paths.get(getClass()
                .getResource("/hgvs/genome_sequence.test.json.gz").toURI());
        loadRunner.load(path, "genome_sequence", dataRelease);
        dataReleaseManager.update(dataRelease,"genome_sequence", "genome_sequence", Collections.emptyList());

        path = Paths.get(getClass()
                .getResource("/variant-annotation/regulatory_region.test.json.gz").toURI());
        loadRunner.load(path, "regulatory_region", dataRelease);
        dataReleaseManager.update(dataRelease,"regulatory_region", "regulatory_region", Collections.emptyList());

        path = Paths.get(getClass()
                .getResource("/variant-annotation/protein.test.json.gz").toURI());
        loadRunner.load(path, "protein", dataRelease);
        dataReleaseManager.update(dataRelease,"protein", "protein", Collections.emptyList());

        path = Paths.get(getClass()
                .getResource("/variant-annotation/prot_func_pred_chr_13.test.json.gz").toURI());
        loadRunner.load(path, "protein_functional_prediction", dataRelease);

        path = Paths.get(getClass()
                .getResource("/variant-annotation/prot_func_pred_chr_18.test.json.gz").toURI());
        loadRunner.load(path, "protein_functional_prediction", dataRelease);

        path = Paths.get(getClass()
                .getResource("/variant-annotation/prot_func_pred_chr_19.test.json.gz").toURI());
        loadRunner.load(path, "protein_functional_prediction", dataRelease);

        path = Paths.get(getClass()
                .getResource("/variant-annotation/prot_func_pred_chr_MT.test.json.gz").toURI());
        loadRunner.load(path, "protein_functional_prediction", dataRelease);
        dataReleaseManager.update(dataRelease,"protein_functional_prediction", "protein_functional_prediction", Collections.emptyList());

        path = Paths.get(getClass()
                .getResource("/variant-annotation/variation_chr1.full.test.json.gz").toURI());
        loadRunner.load(path, "variation", dataRelease);

        path = Paths.get(getClass()
                .getResource("/variant-annotation/variation_chr2.full.test.json.gz").toURI());
        loadRunner.load(path, "variation", dataRelease);

        path = Paths.get(getClass()
                .getResource("/variant-annotation/variation_chr19.full.test.json.gz").toURI());
        loadRunner.load(path, "variation", dataRelease);

        path = Paths.get(getClass()
                .getResource("/variant-annotation/variation_chrMT.full.test.json.gz").toURI());
        loadRunner.load(path, "variation", dataRelease);

        path = Paths.get(getClass()
                .getResource("/variant-annotation/structuralVariants.json.gz").toURI());
        loadRunner.load(path, "variation", dataRelease);
        dataReleaseManager.update(dataRelease,"variation", "variation", Collections.emptyList());


        path = Paths.get(getClass()
                .getResource("/variant-annotation/repeats.json.gz").toURI());
        loadRunner.load(path, "repeats", dataRelease);
        dataReleaseManager.update(dataRelease,"repeats", "repeats", Collections.emptyList());

        path = Paths.get(getClass()
                .getResource("/variant-annotation/clinical_variants.test.json.gz").toURI());
        loadRunner.load(path, "clinical_variants", dataRelease);
        path = Paths.get(getClass()
                .getResource("/variant-annotation/clinical_variants.cosmic.test.json.gz").toURI());
        loadRunner.load(path, "clinical_variants", dataRelease);
        dataReleaseManager.update(dataRelease,"clinical_variants", "clinical_variants", Collections.emptyList());

        path = Paths.get(getClass()
                .getResource("/revel/missense_variation_functional_score.json.gz").toURI());
        loadRunner.load(path, "missense_variation_functional_score", dataRelease);
        dataReleaseManager.update(dataRelease, "missense_variation_functional_score", "missense_variation_functional_score", Collections.emptyList());

        // Create empty collection
        createEmptyCollection("refseq", dataRelease);
        dataReleaseManager.update(dataRelease, "refseq", "refseq", Collections.emptyList());

        // Create empty collection
        createEmptyCollection("conservation", dataRelease);
        dataReleaseManager.update(dataRelease, "conservation", "conservation", Collections.emptyList());

        // Create empty collection
        createEmptyCollection("variation_functional_score", dataRelease);
        dataReleaseManager.update(dataRelease, "variation_functional_score", "variation_functional_score", Collections.emptyList());

        // Create empty collection
        createEmptyCollection("splice_score", dataRelease);
        dataReleaseManager.update(dataRelease, "splice_score", "splice_score", Collections.emptyList());
    }

    protected void createDataRelease() throws CellBaseException, JsonProcessingException {
        cellBaseManagerFactory.getDataReleaseManager(SPECIES, ASSEMBLY).createRelease();
    }

    protected void updateDataRelease(int dataRelease, String data, List<Path> sources) throws CellBaseException, JsonProcessingException {
        cellBaseManagerFactory.getDataReleaseManager(SPECIES, ASSEMBLY).update(dataRelease, data, data, sources);
    }

    protected void createEmptyCollection(String data, int dataRelease) {
        MongoDBManager mongoDBManager = new MongoDBManager(cellBaseConfiguration);
        MongoDataStore mongoDataStore = mongoDBManager.createMongoDBDatastore(CELLBASE_DBNAME);
        mongoDataStore.createCollection(CellBaseDBAdaptor.buildCollectionName(data, dataRelease));
    }

    protected CellBaseDataResult<Variant> getByVariant(List<CellBaseDataResult<Variant>> variantCellBaseDataResultList, Variant variant) {
        for (CellBaseDataResult<Variant> variantCellBaseDataResult : variantCellBaseDataResultList) {
            if (variantCellBaseDataResult != null) {
                for (Variant variant1 : variantCellBaseDataResult.getResults()) {
                    if (sameVariant(variant, variant1)) {
                        return variantCellBaseDataResult;
                    }
                }
            }
        }

        return null;
    }

    private boolean sameVariant(Variant variant, Variant variant1) {
        return variant.getChromosome().equals(variant1.getChromosome())
                && variant.getStart().equals(variant1.getStart())
                && variant.getEnd().equals(variant1.getEnd())
                && variant.getReference().equals(variant1.getReference())
                && variant.getAlternate().equals(variant1.getAlternate());
    }
}<|MERGE_RESOLUTION|>--- conflicted
+++ resolved
@@ -87,27 +87,20 @@
             cellBaseConfiguration = CellBaseConfiguration.load(
                     GenericMongoDBAdaptorTest.class.getClassLoader().getResourceAsStream("configuration.test.yaml"),
                     CellBaseConfiguration.ConfigurationFileFormat.YAML);
-<<<<<<< HEAD
 //            cellBaseConfiguration.getDatabases().getMongodb().setHost("localhost:27037");
 //            cellBaseConfiguration.getDatabases().getMongodb().setUser("cellbase");
 //            cellBaseConfiguration.getDatabases().getMongodb().setPassword("cellbase");
 //            cellBaseConfiguration.getDatabases().getMongodb().getOptions().put("authenticationDatabase", "admin");
 //            cellBaseConfiguration.getDatabases().getMongodb().getOptions().put("authenticationMechanism", "SCRAM-SHA-256");
-            loadRunner = new LoadRunner(MONGODB_CELLBASE_LOADER, CELLBASE_DBNAME, 2, cellBaseConfiguration);
             cellBaseManagerFactory = new CellBaseManagerFactory(cellBaseConfiguration);
+            loadRunner = new LoadRunner(MONGODB_CELLBASE_LOADER, CELLBASE_DBNAME, 2,
+                    cellBaseManagerFactory.getDataReleaseManager(SPECIES, ASSEMBLY), cellBaseConfiguration);
             initDB();
-=======
-            cellBaseManagerFactory = new CellBaseManagerFactory(cellBaseConfiguration);
-            dataReleaseManager = cellBaseManagerFactory.getDataReleaseManager("hsapiens", "GRCh37");
-            loadRunner = new LoadRunner(MONGODB_CELLBASE_LOADER, CELLBASE_DBNAME, 2, dataReleaseManager, cellBaseConfiguration);
-//        dbAdaptorFactory = new MongoDBAdaptorFactory(cellBaseConfiguration);
->>>>>>> 54319812
         } catch (Exception e) {
             e.printStackTrace();
         }
     }
 
-<<<<<<< HEAD
     @Deprecated
     protected void clearDB(String dbName) throws Exception {
         logger.info("Deprecated, nothing to do!");
@@ -118,24 +111,11 @@
 //            mongoManager.get(dbName, mongoDBConfiguration);
 //            mongoManager.drop(dbName);
 //        }
-=======
-    protected void clearDB(String dbName) {
-        logger.info("Cleaning MongoDB {}", dbName);
-        try (MongoDataStoreManager mongoManager = new MongoDataStoreManager(Collections.singletonList(new DataStoreServerAddress("localhost", 27017)))) {
-            MongoDBConfiguration.Builder builder = MongoDBConfiguration.builder();
-            MongoDBConfiguration  mongoDBConfiguration = builder.build();
-            mongoManager.get(dbName, mongoDBConfiguration);
-            mongoManager.drop(dbName);
-        } catch (Exception e) {
-            e.printStackTrace();
-        }
->>>>>>> 54319812
     }
 
     protected void initDB() throws IOException, ExecutionException, ClassNotFoundException,
             InterruptedException, InvocationTargetException, NoSuchMethodException, InstantiationException, IllegalAccessException,
-<<<<<<< HEAD
-            URISyntaxException, CellBaseException {
+            URISyntaxException, CellBaseException, LoaderException {
         dataReleaseManager = cellBaseManagerFactory.getDataReleaseManager(SPECIES, ASSEMBLY);
         CellBaseDataResult<DataRelease> results = dataReleaseManager.getReleases();
         List<DataRelease> dataReleaseList = results.getResults();
@@ -149,7 +129,7 @@
         }
     }
 
-    private void downloadAndPopulate() throws IOException, ExecutionException, ClassNotFoundException, InterruptedException, InvocationTargetException, NoSuchMethodException, InstantiationException, IllegalAccessException, CellBaseException {
+    private void downloadAndPopulate() throws IOException, ExecutionException, ClassNotFoundException, InterruptedException, InvocationTargetException, NoSuchMethodException, InstantiationException, IllegalAccessException, CellBaseException, LoaderException {
         // Download and uncompress dataset
         URL url = new URL(DATASET_URL + DATASET_BASENAME + DATASET_EXTENSION);
         Path tmpPath = Paths.get(DATASET_TMP_DIR);
@@ -230,13 +210,13 @@
     }
 
     private void loadData(String collection, String data, Path filePath) throws IOException, ExecutionException, ClassNotFoundException,
-            InterruptedException, InvocationTargetException, NoSuchMethodException, InstantiationException, IllegalAccessException {
+            InterruptedException, InvocationTargetException, NoSuchMethodException, InstantiationException, IllegalAccessException, LoaderException, CellBaseException {
         loadData(collection, data, filePath, false);
     }
 
     private void loadData(String collection, String data, Path filePath, boolean skipUpdate) throws IOException, ExecutionException,
             ClassNotFoundException, InterruptedException, InvocationTargetException, NoSuchMethodException, InstantiationException,
-            IllegalAccessException {
+            IllegalAccessException, LoaderException, CellBaseException {
         if (filePath.toFile().exists()) {
             logger.info("Loading (" + collection + ", " + data + ") from file " + filePath);
             loadRunner.load(filePath, collection, dataRelease);
@@ -251,11 +231,8 @@
     @Deprecated
     protected void initDB_OLD() throws IOException, ExecutionException, ClassNotFoundException,
             InterruptedException, InvocationTargetException, NoSuchMethodException, InstantiationException, IllegalAccessException,
-            URISyntaxException, CellBaseException {
+            URISyntaxException, CellBaseException, LoaderException {
         dataReleaseManager = cellBaseManagerFactory.getDataReleaseManager("hsapiens", "GRCh37");
-=======
-            URISyntaxException, CellBaseException, LoaderException {
->>>>>>> 54319812
         dataRelease = dataReleaseManager.createRelease().getRelease();
 
         Path path = Paths.get(getClass()
