/*
 * Copyright 2015-2020 OpenCB
 *
 * Licensed under the Apache License, Version 2.0 (the "License");
 * you may not use this file except in compliance with the License.
 * You may obtain a copy of the License at
 *
 *     http://www.apache.org/licenses/LICENSE-2.0
 *
 * Unless required by applicable law or agreed to in writing, software
 * distributed under the License is distributed on an "AS IS" BASIS,
 * WITHOUT WARRANTIES OR CONDITIONS OF ANY KIND, either express or implied.
 * See the License for the specific language governing permissions and
 * limitations under the License.
 */

package org.opencb.cellbase.lib.impl.core;

import com.fasterxml.jackson.annotation.JsonInclude;
import com.fasterxml.jackson.databind.MapperFeature;
import com.fasterxml.jackson.databind.ObjectMapper;
import com.fasterxml.jackson.databind.ObjectReader;
import org.hamcrest.CoreMatchers;
import org.junit.jupiter.api.BeforeAll;
import org.junit.jupiter.api.Disabled;
import org.junit.jupiter.api.Test;
import org.junit.jupiter.api.TestInstance;
import org.opencb.biodata.models.variant.Variant;
import org.opencb.biodata.models.variant.avro.*;
import org.opencb.cellbase.core.api.query.QueryException;
import org.opencb.cellbase.core.result.CellBaseDataResult;
import org.opencb.cellbase.lib.GenericMongoDBAdaptorTest;
import org.opencb.cellbase.lib.variant.annotation.VariantAnnotationCalculator;
import org.opencb.commons.datastore.core.QueryOptions;

import java.io.IOException;
import java.nio.file.Path;
import java.nio.file.Paths;
import java.util.*;
import java.util.stream.Collectors;

import static org.hamcrest.MatcherAssert.assertThat;
import static org.junit.jupiter.api.Assertions.*;




@TestInstance(TestInstance.Lifecycle.PER_CLASS)
public class VariantAnnotationCalculatorTest extends GenericMongoDBAdaptorTest {

    private ObjectMapper jsonObjectMapper;
    private VariantAnnotationCalculator variantAnnotationCalculator;

    public VariantAnnotationCalculatorTest() throws Exception {
        super();
    }

    @BeforeAll
    public void setUp() throws Exception {
        jsonObjectMapper = new ObjectMapper();
        jsonObjectMapper.configure(MapperFeature.REQUIRE_SETTERS_FOR_GETTERS, true);
        jsonObjectMapper.setSerializationInclusion(JsonInclude.Include.NON_NULL);

        clearDB(GRCH37_DBNAME);
        Path path;
        path = Paths.get(getClass()
                .getResource("/variant-annotation/gene.test.json.gz").toURI());
        loadRunner.load(path, "gene");
//        path = Paths.get(getClass()
//                .getResource("/variant-annotation/genome_sequence.test.json.gz").toURI());
//        loadRunner.load(path, "genome_sequence");
//        path = Paths.get(getClass()
//                .getResource("/variant-annotation/regulatory_region.test.json.gz").toURI());
//        loadRunner.load(path, "regulatory_region");
//        path = Paths.get(getClass()
//                .getResource("/variant-annotation/protein.test.json.gz").toURI());
//        loadRunner.load(path, "protein");
//        path = Paths.get(getClass()
//                .getResource("/variant-annotation/prot_func_pred_chr_13.test.json.gz").toURI());
//        loadRunner.load(path, "protein_functional_prediction");
//        path = Paths.get(getClass()
//                .getResource("/variant-annotation/prot_func_pred_chr_18.test.json.gz").toURI());
//        loadRunner.load(path, "protein_functional_prediction");
//        path = Paths.get(getClass()
//                .getResource("/variant-annotation/prot_func_pred_chr_19.test.json.gz").toURI());
//        loadRunner.load(path, "protein_functional_prediction");
//        path = Paths.get(getClass()
//                .getResource("/variant-annotation/prot_func_pred_chr_MT.test.json.gz").toURI());
//        loadRunner.load(path, "protein_functional_prediction");
        path = Paths.get(getClass()
                .getResource("/variant-annotation/variation_chr1.full.test.json.gz").toURI());
        loadRunner.load(path, "variation");
//        path = Paths.get(getClass()
//                .getResource("/variant-annotation/variation_chr2.full.test.json.gz").toURI());
//        loadRunner.load(path, "variation");
//        path = Paths.get(getClass()
//                .getResource("/variant-annotation/variation_chr19.full.test.json.gz").toURI());
//        loadRunner.load(path, "variation");
//        path = Paths.get(getClass()
//                .getResource("/variant-annotation/variation_chrMT.full.test.json.gz").toURI());
//        loadRunner.load(path, "variation");
//        path = Paths.get(getClass()
//                .getResource("/variant-annotation/structuralVariants.json.gz").toURI());
//        loadRunner.load(path, "variation");
//        path = Paths.get(getClass()
//                .getResource("/genome/genome_info.json").toURI());
//        loadRunner.load(path, "genome_info");
        path = Paths.get(getClass()
                .getResource("/variant-annotation/repeats.json.gz").toURI());
        loadRunner.load(path, "repeats");
        path = Paths.get(getClass()
                .getResource("/variant-annotation/clinical_variants.test.json.gz").toURI());
        loadRunner.load(path, "clinical_variants");
//        path = Paths.get(getClass()
//                .getResource("/revel/missense_variation_functional_score.json.gz").toURI());
//        loadRunner.load(path, "missense_variation_functional_score");
        path = Paths.get(getClass()
                .getResource("/splice/build/splice_1.json.gz").toURI());
        loadRunner.load(path, "splice");
        variantAnnotationCalculator = new VariantAnnotationCalculator("hsapiens", "GRCh37",
                cellBaseManagerFactory);

    }

    @Test
    public void testExonAnnotation() throws Exception {
        QueryOptions queryOptions = new QueryOptions("useCache", false);
        queryOptions.put("include", "consequenceType");

        /**
         * Non coding positive transcript
         */
        Variant variant = new Variant("22:18512237:-:AGTT");
        CellBaseDataResult<ConsequenceType> consequenceTypeResult =
                variantAnnotationCalculator.getAllConsequenceTypesByVariant(variant, queryOptions);
        assertEquals(new HashSet(getConsequenceType(consequenceTypeResult.getResults(), "ENST00000443243").getExonOverlap()),
                new HashSet<>(Arrays.asList(new ExonOverlap("1/2", -1f))));

        variant = new Variant("22:18512237-18521035:<CNV>");
        consequenceTypeResult =
                variantAnnotationCalculator.getAllConsequenceTypesByVariant(variant, queryOptions);
        assertEquals(new HashSet(getConsequenceType(consequenceTypeResult.getResults(), "ENST00000443243").getExonOverlap()),
                new HashSet<>(Arrays.asList(new ExonOverlap("1/2", 49.411764705882355f),
                        new ExonOverlap("2/2", 100.0f))));

        variant = new Variant("22:18512237:A:T");
        consequenceTypeResult =
                variantAnnotationCalculator.getAllConsequenceTypesByVariant(variant, queryOptions);
        assertEquals(new HashSet(getConsequenceType(consequenceTypeResult.getResults(), "ENST00000443243").getExonOverlap()),
                new HashSet<>(Arrays.asList(new ExonOverlap("1/2", 0.5882352941176471f))));

        /**
         * Non coding negative transcript
         */
        variant = new Variant("22:18673994:-:AGTT");
        consequenceTypeResult =
                variantAnnotationCalculator.getAllConsequenceTypesByVariant(variant, queryOptions);
        assertEquals(new HashSet(consequenceTypeResult.getResults().get(0).getExonOverlap()),
                new HashSet<>(Arrays.asList(new ExonOverlap("5/9", -1.0f))));

        variant = new Variant("22:18673994-18682094:<CNV>");
        consequenceTypeResult =
                variantAnnotationCalculator.getAllConsequenceTypesByVariant(variant, queryOptions);
        assertEquals(new HashSet(consequenceTypeResult.getResults().get(0).getExonOverlap()),
                new HashSet<>(Arrays.asList(new ExonOverlap("5/9", 33.333333333333336f),
                        new ExonOverlap("4/9", 100.0f),
                        new ExonOverlap("3/9", 100.0f))));

        variant = new Variant("22:18673994:A:T");
        consequenceTypeResult =
                variantAnnotationCalculator.getAllConsequenceTypesByVariant(variant, queryOptions);
        assertEquals(new HashSet(consequenceTypeResult.getResults().get(0).getExonOverlap()),
                new HashSet<>(Arrays.asList(new ExonOverlap("5/9", 1.5151515151515151f))));

        /**
         * Coding positive transcript
         */
        variant = new Variant("22:18732054:-:AGTT");
        consequenceTypeResult =
                variantAnnotationCalculator.getAllConsequenceTypesByVariant(variant, queryOptions);
        assertEquals(new HashSet(consequenceTypeResult.getResults().get(0).getExonOverlap()),
                new HashSet<>(Arrays.asList(new ExonOverlap("5/9", -1.0f))));

        variant = new Variant("22:18732054-18736388:<CNV>");
        consequenceTypeResult =
                variantAnnotationCalculator.getAllConsequenceTypesByVariant(variant, queryOptions);
        assertEquals(new HashSet(consequenceTypeResult.getResults().get(0).getExonOverlap()),
                new HashSet<>(Arrays.asList(new ExonOverlap("5/9", 53.03030303030303f),
                        new ExonOverlap("6/9", 100.0f),
                        new ExonOverlap("7/9", 100.0f))));

        variant = new Variant("22:18732054:T:A");
        consequenceTypeResult =
                variantAnnotationCalculator.getAllConsequenceTypesByVariant(variant, queryOptions);
        assertEquals(new HashSet(consequenceTypeResult.getResults().get(0).getExonOverlap()),
                new HashSet<>(Arrays.asList(new ExonOverlap("5/9", 1.5151515151515151f))));

        /**
         * Coding negative transcript
         */
        variant = new Variant("22:17288712:-:AGTT");
        consequenceTypeResult =
                variantAnnotationCalculator.getAllConsequenceTypesByVariant(variant, queryOptions);
        assertEquals(new HashSet(consequenceTypeResult.getResults().get(0).getExonOverlap()),
                new HashSet<>(Arrays.asList(new ExonOverlap("2/4", -1.0f))));

        variant = new Variant("22:17280612-17288712:<CNV>");
        consequenceTypeResult =
                variantAnnotationCalculator.getAllConsequenceTypesByVariant(variant, queryOptions);
        assertEquals(new HashSet(consequenceTypeResult.getResults().get(0).getExonOverlap()),
                new HashSet<>(Arrays.asList(new ExonOverlap("2/4", 24.347826086956523f),
                        new ExonOverlap("3/4", 100.0f))));

        variant = new Variant("22:17288712:G:A");
        consequenceTypeResult =
                variantAnnotationCalculator.getAllConsequenceTypesByVariant(variant, queryOptions);
        assertEquals(new HashSet(consequenceTypeResult.getResults().get(0).getExonOverlap()),
                new HashSet<>(Arrays.asList(new ExonOverlap("2/4", 0.2898550724637681f))));



    }

    @Test
    public void testSVsCNVsConsequenceTypeAnnotation() throws Exception {
        QueryOptions queryOptions = new QueryOptions("useCache", false);
        queryOptions.put("include", "consequenceType");

        /**
         * BND
         */
        Variant variant = new Variant("1", 16877367, "", "[chr4:17481913[T");
        CellBaseDataResult<ConsequenceType> consequenceTypeResult =
                variantAnnotationCalculator.getAllConsequenceTypesByVariant(variant, queryOptions);
        assertEquals(3, consequenceTypeResult.getNumResults());
        assertEquals(1, getConsequenceType(consequenceTypeResult.getResults(), "ENST00000438396").getSequenceOntologyTerms().size());
        assertThat(getConsequenceType(consequenceTypeResult.getResults(), "ENST00000438396").getSequenceOntologyTerms(),
                CoreMatchers.hasItems(new SequenceOntologyTerm("SO:0001792",
                        "non_coding_transcript_exon_variant")));
        assertEquals(1, getConsequenceType(consequenceTypeResult.getResults(), "ENST00000577341").getSequenceOntologyTerms().size());
        assertThat(getConsequenceType(consequenceTypeResult.getResults(), "ENST00000577341").getSequenceOntologyTerms(),
                CoreMatchers.hasItems(new SequenceOntologyTerm("SO:0002083",
                        "2KB_downstream_variant")));
        assertEquals(1, getConsequenceType(consequenceTypeResult.getResults(), "ENST00000513615").getSequenceOntologyTerms().size());
        assertThat(getConsequenceType(consequenceTypeResult.getResults(), "ENST00000513615").getSequenceOntologyTerms(),
                CoreMatchers.hasItems(new SequenceOntologyTerm("SO:0001627",
                        "intron_variant")));

        /**
         * Whole affected non coding transcript
         */
        variant = new Variant("22:16328960-16344095:<CNV>");
        consequenceTypeResult =
                variantAnnotationCalculator.getAllConsequenceTypesByVariant(variant, queryOptions);
        assertEquals(1, consequenceTypeResult.getNumResults());
        assertEquals(1, getConsequenceType(consequenceTypeResult.getResults(), "ENST00000435410").getSequenceOntologyTerms().size());
        assertThat(getConsequenceType(consequenceTypeResult.getResults(), "ENST00000435410").getSequenceOntologyTerms(),
                CoreMatchers.hasItems(new SequenceOntologyTerm("SO:0001537",
                        "structural_variant")));

        variant = new Variant("22:16328960-16344095:<DEL>");
        consequenceTypeResult =
                variantAnnotationCalculator.getAllConsequenceTypesByVariant(variant, queryOptions);
        assertEquals(1, consequenceTypeResult.getNumResults());
        assertEquals(1, getConsequenceType(consequenceTypeResult.getResults(), "ENST00000435410").getSequenceOntologyTerms().size());
        assertThat(getConsequenceType(consequenceTypeResult.getResults(), "ENST00000435410").getSequenceOntologyTerms(),
                CoreMatchers.hasItems(new SequenceOntologyTerm("SO:0001893",
                        "transcript_ablation")));

        variant = new Variant("22:16328960-16344095:<DUP>");
        consequenceTypeResult =
                variantAnnotationCalculator.getAllConsequenceTypesByVariant(variant, queryOptions);
        assertEquals(1, consequenceTypeResult.getNumResults());
        assertEquals(1, getConsequenceType(consequenceTypeResult.getResults(), "ENST00000435410").getSequenceOntologyTerms().size());
        assertThat(getConsequenceType(consequenceTypeResult.getResults(), "ENST00000435410").getSequenceOntologyTerms(),
                CoreMatchers.hasItems(new SequenceOntologyTerm("SO:0001889",
                        "transcript_amplification")));

        variant = new Variant("22:16328960-16344095:<INV>");
        consequenceTypeResult =
                variantAnnotationCalculator.getAllConsequenceTypesByVariant(variant, queryOptions);
        assertEquals(1, consequenceTypeResult.getNumResults());
        assertEquals(1, getConsequenceType(consequenceTypeResult.getResults(), "ENST00000435410").getSequenceOntologyTerms().size());
        assertThat(getConsequenceType(consequenceTypeResult.getResults(), "ENST00000435410").getSequenceOntologyTerms(),
                CoreMatchers.hasItems(new SequenceOntologyTerm("SO:0001537",
                        "structural_variant")));

        /**
         * Partially affected non coding transcript
         */
        variant = new Variant("22:16328960-16339130:<CNV>");
        consequenceTypeResult =
                variantAnnotationCalculator.getAllConsequenceTypesByVariant(variant, queryOptions);
        assertEquals(1, consequenceTypeResult.getNumResults());
        assertEquals(2, getConsequenceType(consequenceTypeResult.getResults(), "ENST00000435410").getSequenceOntologyTerms().size());
        assertThat(getConsequenceType(consequenceTypeResult.getResults(), "ENST00000435410").getSequenceOntologyTerms(),
                CoreMatchers.hasItems(new SequenceOntologyTerm("SO:0001792",
                        "non_coding_transcript_exon_variant"),
                        new SequenceOntologyTerm("SO:0001627",
                                "intron_variant")));

        variant = new Variant("22:16328960-16339130:<DEL>");
        consequenceTypeResult =
                variantAnnotationCalculator.getAllConsequenceTypesByVariant(variant, queryOptions);
        assertEquals(1, consequenceTypeResult.getNumResults());
        assertEquals(3, getConsequenceType(consequenceTypeResult.getResults(), "ENST00000435410").getSequenceOntologyTerms().size());
        assertThat(getConsequenceType(consequenceTypeResult.getResults(), "ENST00000435410").getSequenceOntologyTerms(),
                CoreMatchers.hasItems(new SequenceOntologyTerm("SO:0001792",
                        "non_coding_transcript_exon_variant"),
                        new SequenceOntologyTerm("SO:0001906",
                                "feature_truncation"),
                        new SequenceOntologyTerm("SO:0001627",
                                "intron_variant")));

        variant = new Variant("22:16328960-16339130:<DUP>");
        consequenceTypeResult =
                variantAnnotationCalculator.getAllConsequenceTypesByVariant(variant, queryOptions);
        assertEquals(1, consequenceTypeResult.getNumResults());
        assertEquals(2, getConsequenceType(consequenceTypeResult.getResults(), "ENST00000435410").getSequenceOntologyTerms().size());
        assertThat(getConsequenceType(consequenceTypeResult.getResults(), "ENST00000435410").getSequenceOntologyTerms(),
                CoreMatchers.hasItems(new SequenceOntologyTerm("SO:0001792",
                                "non_coding_transcript_exon_variant"),
                        new SequenceOntologyTerm("SO:0001627",
                                "intron_variant")));

        variant = new Variant("22:16328960-16339130:<INV>");
        consequenceTypeResult =
                variantAnnotationCalculator.getAllConsequenceTypesByVariant(variant, queryOptions);
        assertEquals(1, consequenceTypeResult.getNumResults());
        assertEquals(2, getConsequenceType(consequenceTypeResult.getResults(), "ENST00000435410").getSequenceOntologyTerms().size());
        assertThat(getConsequenceType(consequenceTypeResult.getResults(), "ENST00000435410").getSequenceOntologyTerms(),
                CoreMatchers.hasItems(new SequenceOntologyTerm("SO:0001792",
                                "non_coding_transcript_exon_variant"),
                        new SequenceOntologyTerm("SO:0001627",
                                "intron_variant")));

        /**
         * Whole affected coding transcript
         */
        variant = new Variant("22:17254012-17306871:<CNV>");
        consequenceTypeResult =
                variantAnnotationCalculator.getAllConsequenceTypesByVariant(variant, queryOptions);
        assertEquals(3, consequenceTypeResult.getNumResults());
        assertEquals(1, getConsequenceType(consequenceTypeResult.getResults(), "ENST00000331428").getSequenceOntologyTerms().size());
        assertThat(getConsequenceType(consequenceTypeResult.getResults(), "ENST00000331428").getSequenceOntologyTerms(),
                CoreMatchers.hasItems(new SequenceOntologyTerm("SO:0001537",
                        "structural_variant")));

        variant = new Variant("22:17254012-17306871:<DEL>");
        consequenceTypeResult =
                variantAnnotationCalculator.getAllConsequenceTypesByVariant(variant, queryOptions);
        assertEquals(3, consequenceTypeResult.getNumResults());
        assertEquals(getConsequenceType(consequenceTypeResult.getResults(), "ENST00000331428").getSequenceOntologyTerms().size(), 1);
        assertThat(getConsequenceType(consequenceTypeResult.getResults(), "ENST00000331428").getSequenceOntologyTerms(),
                CoreMatchers.hasItems(new SequenceOntologyTerm("SO:0001893",
                        "transcript_ablation")));

        variant = new Variant("22:17254012-17306871:<DUP>");
        consequenceTypeResult =
                variantAnnotationCalculator.getAllConsequenceTypesByVariant(variant, queryOptions);
        assertEquals(3, consequenceTypeResult.getNumResults());
        assertEquals(1, getConsequenceType(consequenceTypeResult.getResults(), "ENST00000331428").getSequenceOntologyTerms().size());
        assertThat(getConsequenceType(consequenceTypeResult.getResults(), "ENST00000331428").getSequenceOntologyTerms(),
                CoreMatchers.hasItems(new SequenceOntologyTerm("SO:0001889",
                        "transcript_amplification")));

        variant = new Variant("22:17254012-17306871:<INV>");
        consequenceTypeResult =
                variantAnnotationCalculator.getAllConsequenceTypesByVariant(variant, queryOptions);
        assertEquals(3, consequenceTypeResult.getNumResults());
        assertEquals(1, getConsequenceType(consequenceTypeResult.getResults(), "ENST00000331428").getSequenceOntologyTerms().size());
        assertThat(getConsequenceType(consequenceTypeResult.getResults(), "ENST00000331428").getSequenceOntologyTerms(),
                CoreMatchers.hasItems(new SequenceOntologyTerm("SO:0001537",
                        "structural_variant")));

        /**
         * Partially affected coding transcript
         */
        variant = new Variant("22:17254012-17281248:<CNV>");
        consequenceTypeResult =
                variantAnnotationCalculator.getAllConsequenceTypesByVariant(variant, queryOptions);
        assertEquals(1, consequenceTypeResult.getNumResults());
        assertEquals(4, getConsequenceType(consequenceTypeResult.getResults(), "ENST00000331428").getSequenceOntologyTerms().size());
        assertThat(getConsequenceType(consequenceTypeResult.getResults(), "ENST00000331428").getSequenceOntologyTerms(),
                CoreMatchers.hasItems(new SequenceOntologyTerm("SO:0001590",
                                "terminator_codon_variant"),
                        new SequenceOntologyTerm("SO:0001580",
                                "coding_sequence_variant"),
                        new SequenceOntologyTerm("SO:0001624",
                                "3_prime_UTR_variant"),
                        new SequenceOntologyTerm("SO:0001627",
                                "intron_variant")));

        variant = new Variant("22:17254012-17281248:<DEL>");
        consequenceTypeResult =
                variantAnnotationCalculator.getAllConsequenceTypesByVariant(variant, queryOptions);
        assertEquals(1, consequenceTypeResult.getNumResults());
        assertEquals(5, getConsequenceType(consequenceTypeResult.getResults(), "ENST00000331428").getSequenceOntologyTerms().size());
        assertThat(getConsequenceType(consequenceTypeResult.getResults(), "ENST00000331428").getSequenceOntologyTerms(),
                CoreMatchers.hasItems(new SequenceOntologyTerm("SO:0001578",
                                "stop_lost"),
                        new SequenceOntologyTerm("SO:0001580",
                                "coding_sequence_variant"),
                        new SequenceOntologyTerm("SO:0001624",
                                "3_prime_UTR_variant"),
                        new SequenceOntologyTerm("SO:0001627",
                                "intron_variant"),
                        new SequenceOntologyTerm("SO:0001906",
                                "feature_truncation")));

        variant = new Variant("22:17254012-17281248:<DUP>");
        consequenceTypeResult =
                variantAnnotationCalculator.getAllConsequenceTypesByVariant(variant, queryOptions);
        assertEquals(1, consequenceTypeResult.getNumResults());
        assertEquals(4, getConsequenceType(consequenceTypeResult.getResults(), "ENST00000331428").getSequenceOntologyTerms().size());
        assertThat(getConsequenceType(consequenceTypeResult.getResults(), "ENST00000331428").getSequenceOntologyTerms(),
                CoreMatchers.hasItems(new SequenceOntologyTerm("SO:0001590",
                                "terminator_codon_variant"),
                        new SequenceOntologyTerm("SO:0001580",
                                "coding_sequence_variant"),
                        new SequenceOntologyTerm("SO:0001624",
                                "3_prime_UTR_variant"),
                        new SequenceOntologyTerm("SO:0001627",
                                "intron_variant")));

        variant = new Variant("22:17254012-17281248:<INV>");
        consequenceTypeResult =
                variantAnnotationCalculator.getAllConsequenceTypesByVariant(variant, queryOptions);
        assertEquals(1, consequenceTypeResult.getNumResults());
        assertEquals(4, getConsequenceType(consequenceTypeResult.getResults(), "ENST00000331428").getSequenceOntologyTerms().size());
        assertThat(getConsequenceType(consequenceTypeResult.getResults(), "ENST00000331428").getSequenceOntologyTerms(),
                CoreMatchers.hasItems(new SequenceOntologyTerm("SO:0001590",
                                "terminator_codon_variant"),
                        new SequenceOntologyTerm("SO:0001580",
                                "coding_sequence_variant"),
                        new SequenceOntologyTerm("SO:0001624",
                                "3_prime_UTR_variant"),
                        new SequenceOntologyTerm("SO:0001627",
                                "intron_variant")));

        /**
         * Insertions affecting non coding transcript
         */
        variant = new Variant("22:17308607:<INS>");
        consequenceTypeResult =
                variantAnnotationCalculator.getAllConsequenceTypesByVariant(variant, queryOptions);
        assertEquals(2, consequenceTypeResult.getNumResults());
        assertEquals(1, getConsequenceType(consequenceTypeResult.getResults(), "ENST00000423928").getSequenceOntologyTerms().size());
        assertThat(getConsequenceType(consequenceTypeResult.getResults(), "ENST00000423928").getSequenceOntologyTerms(),
                CoreMatchers.hasItems(new SequenceOntologyTerm("SO:0001792",
                                "non_coding_transcript_exon_variant")));

        variant = new Variant("22:17309113:<INS>");
        consequenceTypeResult =
                variantAnnotationCalculator.getAllConsequenceTypesByVariant(variant, queryOptions);
        assertEquals(2, consequenceTypeResult.getNumResults());
        assertEquals(2, getConsequenceType(consequenceTypeResult.getResults(), "ENST00000423928").getSequenceOntologyTerms().size());
        assertThat(getConsequenceType(consequenceTypeResult.getResults(), "ENST00000423928").getSequenceOntologyTerms(),
                CoreMatchers.hasItems(new SequenceOntologyTerm("SO:0001627",
                                "intron_variant"),
                        new SequenceOntologyTerm("SO:0001619",
                                "non_coding_transcript_variant")));

        /**
         * Insertions affecting coding transcript
         */
        variant = new Variant("22:17264399:<INS>");
        variant.getSv().setLeftSvInsSeq("AGAACCTTAATACCCTAGTCTCGATGGTCTTTACATTTTGGCATGATTTTGCAGCGGCTGGTACCGG");
        variant.getSv().setRightSvInsSeq("AAAAAAAAAAAAAAAAAAAAAAAAAAAAAAAAAAAAAAAAAAAAAAAAAAAAAAAAAAAAAAA");
        consequenceTypeResult =
                variantAnnotationCalculator.getAllConsequenceTypesByVariant(variant, queryOptions);
        assertEquals(1, consequenceTypeResult.getNumResults());
        assertEquals(1, getConsequenceType(consequenceTypeResult.getResults(), "ENST00000331428").getSequenceOntologyTerms().size());
        assertThat(getConsequenceType(consequenceTypeResult.getResults(), "ENST00000331428").getSequenceOntologyTerms(),
                CoreMatchers.hasItems(new SequenceOntologyTerm("SO:0001624",
                                "3_prime_UTR_variant")));

        variant = new Variant("22:17265044:<INS>");
        variant.getSv().setLeftSvInsSeq("AGAACCTTAATACCCTAGTCTCGATGGTCTTTACATTTTGGCATGATTTTGCAGCGGCTGGTACCGG");
        variant.getSv().setRightSvInsSeq("AAAAAAAAAAAAAAAAAAAAAAAAAAAAAAAAAAAAAAAAAAAAAAAAAAAAAAAAAAAAAAA");
        consequenceTypeResult =
                variantAnnotationCalculator.getAllConsequenceTypesByVariant(variant, queryOptions);
        assertEquals(1, consequenceTypeResult.getNumResults());
        assertEquals(1, getConsequenceType(consequenceTypeResult.getResults(), "ENST00000331428").getSequenceOntologyTerms().size());
        assertThat(getConsequenceType(consequenceTypeResult.getResults(), "ENST00000331428").getSequenceOntologyTerms(),
                CoreMatchers.hasItems(new SequenceOntologyTerm("SO:0001580",
                                "coding_sequence_variant")));

        variant = new Variant("22:17266127:<INS>");
        variant.getSv().setLeftSvInsSeq("AGAACCTTAATACCCTAGTCTCGATGGTCTTTACATTTTGGCATGATTTTGCAGCGGCTGGTACCGG");
        variant.getSv().setRightSvInsSeq("AAAAAAAAAAAAAAAAAAAAAAAAAAAAAAAAAAAAAAAAAAAAAAAAAAAAAAAAAAAAAAA");
        consequenceTypeResult =
                variantAnnotationCalculator.getAllConsequenceTypesByVariant(variant, queryOptions);
        assertEquals(1, consequenceTypeResult.getNumResults());
        assertEquals(1, getConsequenceType(consequenceTypeResult.getResults(), "ENST00000331428").getSequenceOntologyTerms().size());
        assertThat(getConsequenceType(consequenceTypeResult.getResults(), "ENST00000331428").getSequenceOntologyTerms(),
                CoreMatchers.hasItems(new SequenceOntologyTerm("SO:0001627",
                                "intron_variant")));

    }

    @Test
    public void testImpreciseConsequenceTypeAnnotation() throws Exception {
        QueryOptions queryOptions = new QueryOptions("useCache", false);
        queryOptions.put("include", "consequenceType");

        Variant variant = new Variant("1:33322-35865:<CN4>");
        queryOptions.put("cnvExtraPadding", 500);
        StructuralVariation structuralVariation = new StructuralVariation(33322, 33322, 35865, 35865, 4, null, null,
                null, null);
        variant.setSv(structuralVariation);
        CellBaseDataResult<ConsequenceType> consequenceTypeResult =
                variantAnnotationCalculator.getAllConsequenceTypesByVariant(variant, queryOptions);
        assertEquals(2, consequenceTypeResult.getNumResults());
        assertThat(consequenceTypeResult.getResults(),
<<<<<<< HEAD
                CoreMatchers.hasItems(new ConsequenceType("ENSG00000237613", "FAM138A",
                                "ENSG00000237613", "ENST00000417324",
                                "ENST00000417324", "-", "lincRNA", "ensembl", null,
                        Arrays.asList("basic"), null,null, null,
=======
                CoreMatchers.hasItems(new ConsequenceType("FAM138A", "ENSG00000237613",
                        "ENST00000417324", "ENSG00000237613",
                                "ENST00000417324", "-", "lincRNA", "ensembl", null, null,
                        Arrays.asList("basic"), Arrays.asList("basic"),null, null, null,
>>>>>>> 7c486338
                        null, Arrays.asList(new SequenceOntologyTerm("SO:0001889",
                        "transcript_amplification"))),
                        new ConsequenceType("FAM138A", "ENSG00000237613",
                                "ENST00000461467", "ENSG00000237613",
<<<<<<< HEAD
                                "ENST00000461467", "-", "lincRNA", "ensembl", null,
                                null, null, null,
=======
                                "ENST00000461467", "-", "lincRNA", "ensembl", null, null,
                                null, null, null, null,
>>>>>>> 7c486338
                                null, null, Arrays.asList(new SequenceOntologyTerm("SO:0001889",
                                "transcript_amplification")))));

        variant = new Variant("1:33322-35865:<CN4>");
        queryOptions.remove("cnvExtraPadding");
        structuralVariation = new StructuralVariation(33322, 33322, 35835, 35965, 4, null, null, null, null);
        variant.setSv(structuralVariation);
        consequenceTypeResult =
                variantAnnotationCalculator.getAllConsequenceTypesByVariant(variant, queryOptions);
        assertEquals(2, consequenceTypeResult.getNumResults());
        assertThat(getConsequenceType(consequenceTypeResult.getResults(), "ENST00000417324").getSequenceOntologyTerms(),
                CoreMatchers.not(CoreMatchers.hasItems(new SequenceOntologyTerm("SO:0001889",
                        "transcript_amplification"))));
        assertThat(getConsequenceType(consequenceTypeResult.getResults(), "ENST00000461467").getSequenceOntologyTerms(),
                CoreMatchers.not(CoreMatchers.hasItems(new SequenceOntologyTerm("SO:0001889",
                        "transcript_amplification"))));
        assertEquals(2, getConsequenceType(consequenceTypeResult.getResults(), "ENST00000417324").getSequenceOntologyTerms().size());
        assertEquals(2, getConsequenceType(consequenceTypeResult.getResults(), "ENST00000461467").getSequenceOntologyTerms().size());
        assertThat(getConsequenceType(consequenceTypeResult.getResults(), "ENST00000417324").getSequenceOntologyTerms(),
                CoreMatchers.hasItems(new SequenceOntologyTerm("SO:0001792",
                        "non_coding_transcript_exon_variant")));
        assertThat(getConsequenceType(consequenceTypeResult.getResults(), "ENST00000461467").getSequenceOntologyTerms(),
                CoreMatchers.hasItems(new SequenceOntologyTerm("SO:0001792",
                        "non_coding_transcript_exon_variant")));


        variant = new Variant("1:33322-35865:<DEL>");
        structuralVariation = new StructuralVariation(33322, 33322, 36035, 36136, 0, null, null, null, null);
        variant.setSv(structuralVariation);
        consequenceTypeResult =
                variantAnnotationCalculator.getAllConsequenceTypesByVariant(variant, queryOptions);
        assertEquals(2, consequenceTypeResult.getNumResults());
        assertThat(consequenceTypeResult.getResults(),
                CoreMatchers.hasItems(new ConsequenceType("FAM138A", "ENSG00000237613",
                        "ENST00000417324", "ENSG00000237613",
<<<<<<< HEAD
                                "ENST00000417324", "-", "lincRNA", "ensembl", null,
                        Arrays.asList("basic"), null, null, null,
=======
                                "ENST00000417324", "-", "lincRNA", "ensembl", null, null,
                        Arrays.asList("basic"), Arrays.asList("basic"),null, null, null,
>>>>>>> 7c486338
                        null, Arrays.asList(new SequenceOntologyTerm("SO:0001893",
                        "transcript_ablation"))),
                        new ConsequenceType("FAM138A", "ENSG00000237613",
                                "ENST00000461467", "ENSG00000237613",
<<<<<<< HEAD
                                "ENST00000461467", "-", "lincRNA", "ensembl", null,
                                null, null, null,
=======
                                "ENST00000461467", "-", "lincRNA", "ensembl", null, null,
                                null, null, null, null,
>>>>>>> 7c486338
                                null, null, Arrays.asList(new SequenceOntologyTerm("SO:0001893",
                                "transcript_ablation")))));

        queryOptions.put("imprecise", false);
        consequenceTypeResult =
                variantAnnotationCalculator.getAllConsequenceTypesByVariant(variant, queryOptions);
        assertEquals(2, consequenceTypeResult.getNumResults());
        assertThat(getConsequenceType(consequenceTypeResult.getResults(), "ENST00000417324").getSequenceOntologyTerms(),
                CoreMatchers.not(CoreMatchers.hasItems(new SequenceOntologyTerm("SO:0001893",
                        "transcript_ablation"))));
        assertThat(getConsequenceType(consequenceTypeResult.getResults(), "ENST00000461467").getSequenceOntologyTerms(),
                CoreMatchers.not(CoreMatchers.hasItems(new SequenceOntologyTerm("SO:0001893",
                        "transcript_ablation"))));
        assertEquals(3, getConsequenceType(consequenceTypeResult.getResults(), "ENST00000417324").getSequenceOntologyTerms().size());
        assertEquals(3, getConsequenceType(consequenceTypeResult.getResults(), "ENST00000461467").getSequenceOntologyTerms().size());
        assertThat(getConsequenceType(consequenceTypeResult.getResults(), "ENST00000417324").getSequenceOntologyTerms(),
                CoreMatchers.hasItems(new SequenceOntologyTerm("SO:0001906",
                        "feature_truncation")));
        assertThat(getConsequenceType(consequenceTypeResult.getResults(), "ENST00000461467").getSequenceOntologyTerms(),
                CoreMatchers.hasItems(new SequenceOntologyTerm("SO:0001906",
                        "feature_truncation")));
    }

    private ConsequenceType getConsequenceType(List<ConsequenceType> consequenceTypeList, String transcriptId) {
        for (ConsequenceType consequenceType : consequenceTypeList) {
            if (transcriptId.equals(consequenceType.getEnsemblTranscriptId())) {
                return consequenceType;
            }
        }
        return null;
    }

//    @Test
//    public void testGetAnnotationByVariantList() throws Exception {
//
//        BufferedReader reader = new BufferedReader(new InputStreamReader(new GZIPInputStream(new FileInputStream(getClass().getResource("/variant-annotation-test.json.gz").getFile()))));
//        String[] variantArray = {"2:114210741:TGATGCT:AGATGGC", "1:40768842:C:G", "2:114340663:GCTGGGCATCC:ACTGGGCATCC",
//                "19:45411941:T:C", "1:819287-820859:<CN12>"};
//        String line = reader.readLine();
//        QueryOptions queryOptions = new QueryOptions("normalize", true);
//        queryOptions.put("phased", true);
//        queryOptions.put("useCache", false);
//        int i = 0;
//        while (line !=null ) {
//            assertVariantAnnotationCellBaseDataResultEquals(variantAnnotationCalculator
//                            .getAnnotationByVariantList((Variant.parseVariants(variantArray[i])), queryOptions),
//                    jsonObjectMapper.convertValue(JSON.parse(line),
//                            List.class));
//            line = reader.readLine();
//            i++;
//        }



////        http://wwwdev.ebi.ac.uk/cellbase/webservices/rest/v3/hsapiens/genomic/variant/2:114340663:GCTGGGCATCCT:ACTGGGCATCCT/full_annotation

//        variantAnnotationList.add((VariantAnnotation) ((List) variantAnnotationCalculator.getAnnotationByVariantList(Variant.parseVariants("22:16275272:C:T")  // Should not raise NPE
//                , new QueryOptions()).get(0).getResults()).get(0));  // should not return NPE
//        variantAnnotationList.add((VariantAnnotation) ((List) variantAnnotationCalculator.getAnnotationByVariantList(Variant.parseVariants("22:16050654:A:<CN0>")  // Should not raise NPE
//                , new QueryOptions()).get(0).getResults()).get(0));  // should not return NPE
//        variantAnnotationList.add((VariantAnnotation) ((List) variantAnnotationCalculator.getAnnotationByVariantList(Variant.parseVariants("MT:7443:A:G")  // Should not raise NPE
//                , new QueryOptions()).get(0).getResults()).get(0));  // should not return NPE
//        variantAnnotationList.add((VariantAnnotatio<n) ((List) variantAnnotationCalculator.getAnnotationByVariantList(Variant.parseVariants("2:48025849:CGCCAAATAAA:CCACAAATAAA")  // Should return drug interactions
//                , new QueryOptions()).get(0).getResults()).get(0));  // should not return NPE
//        variantAnnotationList.add((VariantAnnotation) ((List) variantAnnotationCalculator.getAnnotationByVariantList(Variant.parseVariants("2:48025849:CGCCAAATAAA:CTGTTTATAAA")  // Should return drug interactions
//                , new QueryOptions()).get(0).getResults()).get(0));  // should not return NPE
//        variantAnnotationList.add((VariantAnnotation) ((List) variantAnnotationCalculator.getAnnotationByVariantList(Variant.parseVariants("2:114340663:GCTGGGTATT:ACTGGGCATCCT")  // Should return drug interactions
//                , new QueryOptions()).get(0).getResults()).get(0));  // should not return NPE
//        variantAnnotationList.add((VariantAnnotation) ((List) variantAnnotationCalculator.getAnnotationByVariantList(Variant.parseVariants("10:61482087:G:C")  // Should not fail
//                , new QueryOptions()).get(0).getResults()).get(0));
//        variantAnnotationList.add((VariantAnnotation) ((List) variantAnnotationCalculator.getAnnotationByVariantList(Variant.parseVariants("10:56370672:A:C")  // Should not fail
//                , new QueryOptions()).get(0).getResults()).get(0));
//        variantAnnotationList.add((VariantAnnotation) ((List) variantAnnotationCalculator.getAnnotationByVariantList(Variant.parseVariants("10:102672886:C:A")  // Should not fail
//                , new QueryOptions()).get(0).getResults()).get(0));
//        variantAnnotationList.add((VariantAnnotation) ((List) variantAnnotationCalculator.getAnnotationByVariantList(Variant.parseVariants("10:108338984:C:T")  // Should not fail
//                , new QueryOptions()).get(0).getResults()).get(0));
//        variantAnnotationList.add((VariantAnnotation) ((List) variantAnnotationCalculator.getAnnotationByVariantList(Variant.parseVariants("1:144854598:C:T")  // Should return cadd values
//                , new QueryOptions()).get(0).getResults()).get(0));
//        variantAnnotationList.add((VariantAnnotation) ((List) variantAnnotationCalculator.getAnnotationByVariantList(Variant.parseVariants("1:69100:G:T")  // Should return cadd values
//                , new QueryOptions()).get(0).getResults()).get(0));
//        variantAnnotationList.add((VariantAnnotation) ((List) variantAnnotationCalculator.getAnnotationByVariantList(Variant.parseVariants("10:14981854:G:A")  // Should return cadd values
//                , new QueryOptions()).get(0).getResults()).get(0));
//        variantAnnotationList.add((VariantAnnotation) ((List) variantAnnotationCalculator.getAnnotationByVariantList(Variant.parseVariants("1:249240621:G:T")  // Should return cadd values
//                , new QueryOptions()).get(0).getResults()).get(0));
//        variantAnnotationList.add((VariantAnnotation) ((List) variantAnnotationCalculator.getAnnotationByVariantList(Variant.parseVariants("6:160990451:C:G")  // Should return drug interactions
//                , new QueryOptions()).get(0).getResults()).get(0));  // should not return NPE
//        variantAnnotationList.add((VariantAnnotation) ((List) variantAnnotationCalculator.getAnnotationByVariantList(Variant.parseVariants("22:16051722:TA:T")  // Should return drug interactions
//                , new QueryOptions()).get(0).getResults()).get(0));  // should not return NPE
//        variantAnnotationList.add((VariantAnnotation) ((List) variantAnnotationCalculator.getAnnotationByVariantList(Collections.singletonList(new Variant("1", 948813, "G", "C"))  // Should return drug interactions
//                , new QueryOptions()).get(0).getResults()).get(0));
//        variantAnnotationList.add((VariantAnnotation) ((List) variantAnnotationCalculator.getAnnotationByVariantList(Collections.singletonList(new Variant("1", 167385325, "A", "-"))  // Should not return null
//                , new QueryOptions()).get(0).getResults()).get(0));
//        variantAnnotationList.add((VariantAnnotation) ((List) variantAnnotationCalculator.getAnnotationByVariantList(Collections.singletonList(new Variant("1", 220603289, "-", "GTGT"))  // Should not return null
//                , new QueryOptions()).get(0).getResults()).get(0));
//        variantAnnotationList.add((VariantAnnotation) ((List) variantAnnotationCalculator.getAnnotationByVariantList(Collections.singletonList(new Variant("19", 45411941, "T", "C"))  // Should return any result
//                , new QueryOptions()).get(0).getResults()).get(0));
//        variantAnnotationList.add((VariantAnnotation) ((List) variantAnnotationCalculator.getAnnotationByVariantList(Collections.singletonList(new Variant("22", 16050612, "C", "G"))  // Should return any result
//                , new QueryOptions()).get(0).getResults()).get(0));
//        variantAnnotationList.add((VariantAnnotation) ((List) variantAnnotationCalculator.getAnnotationByVariantList(Collections.singletonList(new Variant("13", 45411941, "T", "C"))  // Should return any result
//                , new QueryOptions()).get(0).getResults()).get(0));
//        variantAnnotationList.add((VariantAnnotation) ((List) variantAnnotationCalculator.getAnnotationByVariantList(Collections.singletonList(new Variant("21", 18992155, "T", "C"))  // Should return any result
//                , new QueryOptions()).get(0).getResults()).get(0));
//        variantAnnotationList.add((VariantAnnotation) ((List) variantAnnotationCalculator.getAnnotationByVariantList(Collections.singletonList(new Variant("2", 130498751, "A", "G"))  // Should return any result
//                , new QueryOptions()).get(0).getResults()).get(0));
//        variantAnnotationList.add((VariantAnnotation) ((List) variantAnnotationCalculator.getAnnotationByVariantList(Collections.singletonList(new Variant("19", 45411941, "T", "C"))  // Should return any result
//                , new QueryOptions()).get(0).getResults()).get(0));
//        variantAnnotationCalculator.getAnnotationByVariantList(Collections.singletonList(new Variant("22", 21982892, "C", "T"))  // Should return any result
//                , new QueryOptions());
//        variantAnnotationCalculator.getAnnotationByVariantList(Collections.singletonList(new Variant("22", 21982892, "C", "G"))  // Should return any result
//                , new QueryOptions());
//        variantAnnotationCalculator.getAnnotationByVariantList(Collections.singletonList(new Variant("10", 78444456, "G", "T"))  // Should include population frequencies
//                , new QueryOptions());
//        variantAnnotationCalculator.getAnnotationByVariantList(Collections.singletonList(new Variant("22", 22022872, "T", "C"))  // Should not raise java.lang.NullPointerException
//                , new QueryOptions());
//        variantAnnotationCalculator.getAnnotationByVariantList(Collections.singletonList(new Variant("22", 16123409, "-", "A"))
//                , new QueryOptions());

//        VepFormatWriter vepFormatWriter = new VepFormatWriter("/tmp/test.vep");
//        vepFormatWriter.open();
//        vepFormatWriter.pre();
//        vepFormatWriter.write(variantAnnotationList);
//        vepFormatWriter.post();
//        vepFormatWriter.close();



//    }

    @Test
    public void testCellBaseDataResultGroupingDecomposedMNVs() throws Exception {

        QueryOptions queryOptions = (new QueryOptions("normalize", true));
        queryOptions.put("skipDecompose", false);

        // Creating here a local VariantAnnotationCalculator since this test requires setting normalizer decompose
        // option to true which probably breaks some other tests.
        VariantAnnotationCalculator localScopeCalculator = new VariantAnnotationCalculator("hsapiens",
                "GRCh37", cellBaseManagerFactory);

        // One MNV and one singleton SNV. Two CellBaseDataResults must be returned: first with two VariantAnnotation objects
        // and id corresponding to the original MNV call. Second with just one VariantAnnotation object.
        List<CellBaseDataResult<VariantAnnotation>> cellBaseDataResultList =
                localScopeCalculator
                        .getAnnotationByVariantList(Arrays.asList(new Variant("19:33167329:AC:TT"),
                                new Variant("MT:1438:A:G")),
                                queryOptions);

        assertEquals(2, cellBaseDataResultList.size());

        // First CellBaseDataResult (MNV one)
        CellBaseDataResult<VariantAnnotation> cellBaseDataResult = cellBaseDataResultList.get(0);
        assertNotNull(cellBaseDataResult.getResults());
        assertEquals(2, cellBaseDataResult.getNumMatches());
        assertEquals(2, cellBaseDataResult.getNumResults());
        assertEquals("19:33167329:AC:TT", cellBaseDataResult.getId());

        VariantAnnotation variantAnnotation =  cellBaseDataResult.getResults().get(0);
        assertEquals("19", variantAnnotation.getChromosome());
        assertEquals(Integer.valueOf("33167329"), variantAnnotation.getStart());
        assertEquals("A", variantAnnotation.getReference());
        assertEquals("T", variantAnnotation.getAlternate());

        variantAnnotation =  cellBaseDataResult.getResults().get(1);
        assertEquals("19", variantAnnotation.getChromosome());
        assertEquals(Integer.valueOf("33167330"), variantAnnotation.getStart());
        assertEquals("C", variantAnnotation.getReference());
        assertEquals("T", variantAnnotation.getAlternate());

        // Second CellBaseDataResult (singleton SNV)
        cellBaseDataResult = cellBaseDataResultList.get(1);
        assertNotNull(cellBaseDataResult.getResults());
        assertEquals(1, cellBaseDataResult.getNumMatches());
        assertEquals(1, cellBaseDataResult.getNumResults());
        assertEquals("MT:1438:A:G", cellBaseDataResult.getId());

        variantAnnotation =  cellBaseDataResult.getResults().get(0);
        assertEquals("MT", variantAnnotation.getChromosome());
        assertEquals(Integer.valueOf("1438"), variantAnnotation.getStart());
        assertEquals("A", variantAnnotation.getReference());
        assertEquals("G", variantAnnotation.getAlternate());

        // One MNV gets decomposed into two SNVs; Only one CellBaseDataResult to be returned. This CellBaseDataResult must contain
        // two annotation objects, one for each decomposed SNV. Id of the query result must be equal to the .toString()
        // of the original MNV
        cellBaseDataResultList =
                localScopeCalculator
                        .getAnnotationByVariantList(Arrays.asList(new Variant("19:33167329:AC:TT")),
                                queryOptions);

        assertEquals(1, cellBaseDataResultList.size());
        cellBaseDataResult = cellBaseDataResultList.get(0);
        assertNotNull(cellBaseDataResult.getResults());
        assertEquals(2, cellBaseDataResult.getNumMatches());
        assertEquals(2, cellBaseDataResult.getNumResults());
        assertEquals("19:33167329:AC:TT", cellBaseDataResult.getId());

        variantAnnotation =  cellBaseDataResult.getResults().get(0);
        assertEquals("19", variantAnnotation.getChromosome());
        assertEquals(Integer.valueOf("33167329"), variantAnnotation.getStart());
        assertEquals("A", variantAnnotation.getReference());
        assertEquals("T", variantAnnotation.getAlternate());

        variantAnnotation =  cellBaseDataResult.getResults().get(1);
        assertEquals("19", variantAnnotation.getChromosome());
        assertEquals(Integer.valueOf("33167330"), variantAnnotation.getStart());
        assertEquals("C", variantAnnotation.getReference());
        assertEquals("T", variantAnnotation.getAlternate());



    }

    @Test
    public void testPopulationFrequencies() throws Exception {

        QueryOptions queryOptions = new QueryOptions("normalize", true);
        queryOptions.put("useCache", false);
        queryOptions.put("include", "populationFrequencies");

        // BE ADVISED: rs is on mitochondrial genome have significantly changed since e82 - same rs assigned different
        // genomic positions, e.g. rs28358574, rs193303007 are assigned 1736 in e82 while appear at 1738 in e89 GRCh37
        // web. I've checked source files and everything is correct in CellBase - source e82 files assign these rs
        // to position 1736. This is not unusual for MT variants, can be easily checked using HGVA.
        // Also, ENSEMBL does not provide 1kG freqs for MT variants, just HAPMAP ones. I've manually checked that
        // approximately match 1kG freqs CellBase is returning and that's why it just tests some of the populations
        // below
        CellBaseDataResult<VariantAnnotation> cellBaseDataResult =
                variantAnnotationCalculator.getAnnotationByVariant(new Variant("MT", 1438,
                                "A", "G"), queryOptions);
        assertThat(cellBaseDataResult.getResults().get(0).getPopulationFrequencies(),
                CoreMatchers.hasItems(
                        new PopulationFrequency("1kG_phase3_chrMT", "ASW", "A",
                                "G", 0.16666667f, 0.8333333f, null, null, 0.16666667f, 0f, 0.8333333f, null, null, null),
                        new PopulationFrequency("1kG_phase3_chrMT", "CHB", "A", "G",
                                0.067961164f, 0.93203884f, null, null, 0.067961164f, 0f, 0.93203884f, null, null, null),
                        new PopulationFrequency("1kG_phase3_chrMT", "GIH", "A", "G",
                                0.018867925f, 0.9811321f, null, null, 0.018867925f, 0f, 0.9811321f, null, null, null),
                        new PopulationFrequency("1kG_phase3_chrMT", "LWK", "A", "G",
                                0.03960396f, 0.96039605f, null, null, 0.03960396f, 0f, 0.96039605f, null, null, null),
                        new PopulationFrequency("1kG_phase3_chrMT", "MXL", "A", "G",
                                0.014925373f, 0.98507464f, null, null, 0.014925373f, 0f, 0.98507464f, null, null, null),
                        new PopulationFrequency("1kG_phase3_chrMT", "TSI", "A", "G",
                                0.018518519f, 0.9814815f, null, null, 0.018518519f, 0f, 0.9814815f, null, null, null),
                        new PopulationFrequency("1kG_phase3_chrMT", "CEU", "A", "G",
                                0.030303031f, 0.969697f, null, null, 0.030303031f, 0f, 0.969697f, null, null, null),
                        new PopulationFrequency("1kG_phase3_chrMT", "JPT", "A", "G",
                                0.01923077f, 0.9807692f, null, null, 0.01923077f, 0f, 0.9807692f, null, null, null),
                        new PopulationFrequency("1kG_phase3_chrMT", "YRI", "A", "G",
                                0.14814815f, 0.8518519f, null, null, 0.14814815f, 0f, 0.8518519f, null, null, null)));

        cellBaseDataResult =
                variantAnnotationCalculator.getAnnotationByVariant(new Variant("1", 55505283,
                                "GGAGGAGTGA", "G"), queryOptions);
        assertObjectListEquals("[{\"study\":\"GNOMAD_GENOMES\",\"population\":\"ALL\",\"refAllele\":\"GAGGAGTGA\",\"altAllele\":\"\",\"refAlleleFreq\":0.9999677,\"altAlleleFreq\":0.00003229974,\"refHomGenotypeFreq\":0.9999354,\"hetGenotypeFreq\":0.00006459948,\"altHomGenotypeFreq\":0},{\"study\":\"GNOMAD_GENOMES\",\"population\":\"NFE\",\"refAllele\":\"GAGGAGTGA\",\"altAllele\":\"\",\"refAlleleFreq\":0.99993336,\"altAlleleFreq\":0.000066657776,\"refHomGenotypeFreq\":0.99986666,\"hetGenotypeFreq\":0.00013331555,\"altHomGenotypeFreq\":0},{\"study\":\"GNOMAD_GENOMES\",\"population\":\"MALE\",\"refAllele\":\"GAGGAGTGA\",\"altAllele\":\"\",\"refAlleleFreq\":0.9999415,\"altAlleleFreq\":0.00005845902,\"refHomGenotypeFreq\":0.99988306,\"hetGenotypeFreq\":0.00011691804,\"altHomGenotypeFreq\":0}]",
                cellBaseDataResult.getResults().get(0).getPopulationFrequencies(), PopulationFrequency.class);

        cellBaseDataResult =
                variantAnnotationCalculator.getAnnotationByVariant(new Variant("1", 55516888,
                                "G", "GA"), queryOptions);
        assertObjectListEquals("[{\"study\":\"GNOMAD_EXOMES\",\"population\":\"ALL\",\"refAllele\":\"\",\"altAllele\":\"A\",\"refAlleleFreq\":0.99901116,\"altAlleleFreq\":0.00092401967,\"refHomGenotypeFreq\":0.9980385,\"hetGenotypeFreq\":0.0019453046,\"altHomGenotypeFreq\":0.000016210872},{\"study\":\"GNOMAD_EXOMES\",\"population\":\"OTH\",\"refAllele\":\"\",\"altAllele\":\"A\",\"refAlleleFreq\":0.9994266,\"altAlleleFreq\":0.00057339447,\"refHomGenotypeFreq\":0.9988532,\"hetGenotypeFreq\":0.0011467889,\"altHomGenotypeFreq\":0},{\"study\":\"GNOMAD_EXOMES\",\"population\":\"AMR\",\"refAllele\":\"\",\"altAllele\":\"A\",\"refAlleleFreq\":0.9992799,\"altAlleleFreq\":0.0007200949,\"refHomGenotypeFreq\":0.99855983,\"hetGenotypeFreq\":0.0014401898,\"altHomGenotypeFreq\":0},{\"study\":\"GNOMAD_EXOMES\",\"population\":\"NFE\",\"refAllele\":\"\",\"altAllele\":\"A\",\"refAlleleFreq\":0.9999111,\"altAlleleFreq\":0.00008888099,\"refHomGenotypeFreq\":0.99982226,\"hetGenotypeFreq\":0.00017776198,\"altHomGenotypeFreq\":0},{\"study\":\"GNOMAD_EXOMES\",\"population\":\"AFR\",\"refAllele\":\"\",\"altAllele\":\"A\",\"refAlleleFreq\":0.984375,\"altAlleleFreq\":0.015625,\"refHomGenotypeFreq\":0.9690934,\"hetGenotypeFreq\":0.030563187,\"altHomGenotypeFreq\":0.0003434066},{\"study\":\"GNOMAD_EXOMES\",\"population\":\"MALE\",\"refAllele\":\"\",\"altAllele\":\"A\",\"refAlleleFreq\":0.9993554,\"altAlleleFreq\":0.0005713616,\"refHomGenotypeFreq\":0.9987401,\"hetGenotypeFreq\":0.001230625,\"altHomGenotypeFreq\":0.000029300594},{\"study\":\"GNOMAD_EXOMES\",\"population\":\"FEMALE\",\"refAllele\":\"\",\"altAllele\":\"A\",\"refAlleleFreq\":0.9985848,\"altAlleleFreq\":0.0013607664,\"refHomGenotypeFreq\":0.9971696,\"hetGenotypeFreq\":0.002830394,\"altHomGenotypeFreq\":0},{\"study\":\"GNOMAD_GENOMES\",\"population\":\"ALL\",\"refAllele\":\"\",\"altAllele\":\"A\",\"refAlleleFreq\":0.99486005,\"altAlleleFreq\":0.0051399753,\"refHomGenotypeFreq\":0.98972005,\"hetGenotypeFreq\":0.010279951,\"altHomGenotypeFreq\":0},{\"study\":\"GNOMAD_GENOMES\",\"population\":\"OTH\",\"refAllele\":\"\",\"altAllele\":\"A\",\"refAlleleFreq\":0.99796337,\"altAlleleFreq\":0.00203666,\"refHomGenotypeFreq\":0.9959267,\"hetGenotypeFreq\":0.00407332,\"altHomGenotypeFreq\":0},{\"study\":\"GNOMAD_GENOMES\",\"population\":\"NFE\",\"refAllele\":\"\",\"altAllele\":\"A\",\"refAlleleFreq\":0.99993324,\"altAlleleFreq\":0.000066755674,\"refHomGenotypeFreq\":0.9998665,\"hetGenotypeFreq\":0.00013351135,\"altHomGenotypeFreq\":0},{\"study\":\"GNOMAD_GENOMES\",\"population\":\"AFR\",\"refAllele\":\"\",\"altAllele\":\"A\",\"refAlleleFreq\":0.98210186,\"altAlleleFreq\":0.017898118,\"refHomGenotypeFreq\":0.9642038,\"hetGenotypeFreq\":0.035796236,\"altHomGenotypeFreq\":0},{\"study\":\"GNOMAD_GENOMES\",\"population\":\"MALE\",\"refAllele\":\"\",\"altAllele\":\"A\",\"refAlleleFreq\":0.99467963,\"altAlleleFreq\":0.005320393,\"refHomGenotypeFreq\":0.9893592,\"hetGenotypeFreq\":0.010640786,\"altHomGenotypeFreq\":0},{\"study\":\"GNOMAD_GENOMES\",\"population\":\"FEMALE\",\"refAllele\":\"\",\"altAllele\":\"A\",\"refAlleleFreq\":0.99508315,\"altAlleleFreq\":0.004916847,\"refHomGenotypeFreq\":0.9901663,\"hetGenotypeFreq\":0.009833694,\"altHomGenotypeFreq\":0},{\"study\":\"EXAC\",\"population\":\"ALL\",\"refAllele\":\"\",\"altAllele\":\"A\",\"refAlleleFreq\":0.9998099,\"altAlleleFreq\":0.000095038966,\"refHomGenotypeFreq\":0.99961984,\"hetGenotypeFreq\":0.00038015586,\"altHomGenotypeFreq\":0},{\"study\":\"EXAC\",\"population\":\"AFR\",\"refAllele\":\"\",\"altAllele\":\"A\",\"refAlleleFreq\":0.9947917,\"altAlleleFreq\":0.0052083335,\"refHomGenotypeFreq\":0.9895833,\"hetGenotypeFreq\":0.010416667,\"altHomGenotypeFreq\":0},{\"study\":\"1kG_phase3\",\"population\":\"ALL\",\"refAllele\":\"\",\"altAllele\":\"A\",\"refAlleleFreq\":0.99680513,\"altAlleleFreq\":0.0031948881,\"refHomGenotypeFreq\":0.9936102,\"hetGenotypeFreq\":0.0063897762,\"altHomGenotypeFreq\":0},{\"study\":\"1kG_phase3\",\"population\":\"AFR\",\"refAllele\":\"\",\"altAllele\":\"A\",\"refAlleleFreq\":0.98865354,\"altAlleleFreq\":0.0113464445,\"refHomGenotypeFreq\":0.9773071,\"hetGenotypeFreq\":0.022692889,\"altHomGenotypeFreq\":0},{\"study\":\"1kG_phase3\",\"population\":\"YRI\",\"refAllele\":\"\",\"altAllele\":\"A\",\"refAlleleFreq\":0.9907407,\"altAlleleFreq\":0.009259259,\"refHomGenotypeFreq\":0.9814815,\"hetGenotypeFreq\":0.018518519,\"altHomGenotypeFreq\":0},{\"study\":\"1kG_phase3\",\"population\":\"GWD\",\"refAllele\":\"\",\"altAllele\":\"A\",\"refAlleleFreq\":0.99115044,\"altAlleleFreq\":0.0088495575,\"refHomGenotypeFreq\":0.9823009,\"hetGenotypeFreq\":0.017699115,\"altHomGenotypeFreq\":0},{\"study\":\"1kG_phase3\",\"population\":\"ACB\",\"refAllele\":\"\",\"altAllele\":\"A\",\"refAlleleFreq\":0.984375,\"altAlleleFreq\":0.015625,\"refHomGenotypeFreq\":0.96875,\"hetGenotypeFreq\":0.03125,\"altHomGenotypeFreq\":0},{\"study\":\"1kG_phase3\",\"population\":\"ESN\",\"refAllele\":\"\",\"altAllele\":\"A\",\"refAlleleFreq\":0.9949495,\"altAlleleFreq\":0.005050505,\"refHomGenotypeFreq\":0.989899,\"hetGenotypeFreq\":0.01010101,\"altHomGenotypeFreq\":0},{\"study\":\"1kG_phase3\",\"population\":\"LWK\",\"refAllele\":\"\",\"altAllele\":\"A\",\"refAlleleFreq\":0.989899,\"altAlleleFreq\":0.01010101,\"refHomGenotypeFreq\":0.97979796,\"hetGenotypeFreq\":0.02020202,\"altHomGenotypeFreq\":0},{\"study\":\"1kG_phase3\",\"population\":\"ASW\",\"refAllele\":\"\",\"altAllele\":\"A\",\"refAlleleFreq\":0.9918033,\"altAlleleFreq\":0.008196721,\"refHomGenotypeFreq\":0.9836066,\"hetGenotypeFreq\":0.016393442,\"altHomGenotypeFreq\":0},{\"study\":\"1kG_phase3\",\"population\":\"AMR\",\"refAllele\":\"\",\"altAllele\":\"A\",\"refAlleleFreq\":0.99855906,\"altAlleleFreq\":0.0014409221,\"refHomGenotypeFreq\":0.9971182,\"hetGenotypeFreq\":0.0028818443,\"altHomGenotypeFreq\":0},{\"study\":\"1kG_phase3\",\"population\":\"MSL\",\"refAllele\":\"\",\"altAllele\":\"A\",\"refAlleleFreq\":0.9764706,\"altAlleleFreq\":0.023529412,\"refHomGenotypeFreq\":0.9529412,\"hetGenotypeFreq\":0.047058824,\"altHomGenotypeFreq\":0},{\"study\":\"1kG_phase3\",\"population\":\"PUR\",\"refAllele\":\"\",\"altAllele\":\"A\",\"refAlleleFreq\":0.9951923,\"altAlleleFreq\":0.0048076925,\"refHomGenotypeFreq\":0.99038464,\"hetGenotypeFreq\":0.009615385,\"altHomGenotypeFreq\":0}]",
                cellBaseDataResult.getResults().get(0).getPopulationFrequencies(), PopulationFrequency.class);

        cellBaseDataResult =
                variantAnnotationCalculator.getAnnotationByVariant(new Variant("19", 45411941,
                                "T", "C"), queryOptions);
        assertObjectListEquals("[{\"study\":\"GNOMAD_EXOMES\",\"population\":\"ALL\",\"refAllele\":\"T\",\"altAllele\":\"C\",\"refAlleleFreq\":0.86164606,\"altAlleleFreq\":0.13835394,\"refHomGenotypeFreq\":0.7428665,\"hetGenotypeFreq\":0.23755904,\"altHomGenotypeFreq\":0.019574426},{\"study\":\"GNOMAD_EXOMES\",\"population\":\"OTH\",\"refAllele\":\"T\",\"altAllele\":\"C\",\"refAlleleFreq\":0.8729389,\"altAlleleFreq\":0.1270611,\"refHomGenotypeFreq\":0.7594568,\"hetGenotypeFreq\":0.22696412,\"altHomGenotypeFreq\":0.013579049},{\"study\":\"GNOMAD_EXOMES\",\"population\":\"EAS\",\"refAllele\":\"T\",\"altAllele\":\"C\",\"refAlleleFreq\":0.9130086,\"altAlleleFreq\":0.08699144,\"refHomGenotypeFreq\":0.83297646,\"hetGenotypeFreq\":0.16006424,\"altHomGenotypeFreq\":0.006959315},{\"study\":\"GNOMAD_EXOMES\",\"population\":\"AMR\",\"refAllele\":\"T\",\"altAllele\":\"C\",\"refAlleleFreq\":0.89662445,\"altAlleleFreq\":0.103375524,\"refHomGenotypeFreq\":0.8039965,\"hetGenotypeFreq\":0.18525594,\"altHomGenotypeFreq\":0.010747552},{\"study\":\"GNOMAD_EXOMES\",\"population\":\"ASJ\",\"refAllele\":\"T\",\"altAllele\":\"C\",\"refAlleleFreq\":0.8845232,\"altAlleleFreq\":0.11547676,\"refHomGenotypeFreq\":0.7800671,\"hetGenotypeFreq\":0.20891231,\"altHomGenotypeFreq\":0.011020604},{\"study\":\"GNOMAD_EXOMES\",\"population\":\"FIN\",\"refAllele\":\"T\",\"altAllele\":\"C\",\"refAlleleFreq\":0.79147565,\"altAlleleFreq\":0.20852435,\"refHomGenotypeFreq\":0.6279271,\"hetGenotypeFreq\":0.32709703,\"altHomGenotypeFreq\":0.04497584},{\"study\":\"GNOMAD_EXOMES\",\"population\":\"NFE\",\"refAllele\":\"T\",\"altAllele\":\"C\",\"refAlleleFreq\":0.84970874,\"altAlleleFreq\":0.15029128,\"refHomGenotypeFreq\":0.71927917,\"hetGenotypeFreq\":0.26085907,\"altHomGenotypeFreq\":0.019861752},{\"study\":\"GNOMAD_EXOMES\",\"population\":\"AFR\",\"refAllele\":\"T\",\"altAllele\":\"C\",\"refAlleleFreq\":0.7777113,\"altAlleleFreq\":0.22228873,\"refHomGenotypeFreq\":0.60090977,\"hetGenotypeFreq\":0.35360307,\"altHomGenotypeFreq\":0.04548719},{\"study\":\"GNOMAD_EXOMES\",\"population\":\"MALE\",\"refAllele\":\"T\",\"altAllele\":\"C\",\"refAlleleFreq\":0.8640703,\"altAlleleFreq\":0.13592973,\"refHomGenotypeFreq\":0.7469009,\"hetGenotypeFreq\":0.23433875,\"altHomGenotypeFreq\":0.018760357},{\"study\":\"GNOMAD_EXOMES\",\"population\":\"FEMALE\",\"refAllele\":\"T\",\"altAllele\":\"C\",\"refAlleleFreq\":0.8586724,\"altAlleleFreq\":0.14132762,\"refHomGenotypeFreq\":0.7379178,\"hetGenotypeFreq\":0.24150923,\"altHomGenotypeFreq\":0.020573009},{\"study\":\"GNOMAD_GENOMES\",\"population\":\"ALL\",\"refAllele\":\"T\",\"altAllele\":\"C\",\"refAlleleFreq\":0.83512056,\"altAlleleFreq\":0.16487944,\"refHomGenotypeFreq\":0.6976669,\"hetGenotypeFreq\":0.27490738,\"altHomGenotypeFreq\":0.02742575},{\"study\":\"GNOMAD_GENOMES\",\"population\":\"OTH\",\"refAllele\":\"T\",\"altAllele\":\"C\",\"refAlleleFreq\":0.838809,\"altAlleleFreq\":0.16119097,\"refHomGenotypeFreq\":0.69609857,\"hetGenotypeFreq\":0.28542095,\"altHomGenotypeFreq\":0.018480493},{\"study\":\"GNOMAD_GENOMES\",\"population\":\"EAS\",\"refAllele\":\"T\",\"altAllele\":\"C\",\"refAlleleFreq\":0.900625,\"altAlleleFreq\":0.099375,\"refHomGenotypeFreq\":0.80875,\"hetGenotypeFreq\":0.18375,\"altHomGenotypeFreq\":0.0075},{\"study\":\"GNOMAD_GENOMES\",\"population\":\"AMR\",\"refAllele\":\"T\",\"altAllele\":\"C\",\"refAlleleFreq\":0.875,\"altAlleleFreq\":0.125,\"refHomGenotypeFreq\":0.7644231,\"hetGenotypeFreq\":0.22115384,\"altHomGenotypeFreq\":0.014423077},{\"study\":\"GNOMAD_GENOMES\",\"population\":\"ASJ\",\"refAllele\":\"T\",\"altAllele\":\"C\",\"refAlleleFreq\":0.8833333,\"altAlleleFreq\":0.11666667,\"refHomGenotypeFreq\":0.7733333,\"hetGenotypeFreq\":0.22,\"altHomGenotypeFreq\":0.006666667},{\"study\":\"GNOMAD_GENOMES\",\"population\":\"FIN\",\"refAllele\":\"T\",\"altAllele\":\"C\",\"refAlleleFreq\":0.81095815,\"altAlleleFreq\":0.18904188,\"refHomGenotypeFreq\":0.65404475,\"hetGenotypeFreq\":0.31382674,\"altHomGenotypeFreq\":0.032128513},{\"study\":\"GNOMAD_GENOMES\",\"population\":\"NFE\",\"refAllele\":\"T\",\"altAllele\":\"C\",\"refAlleleFreq\":0.85714287,\"altAlleleFreq\":0.14285715,\"refHomGenotypeFreq\":0.7344064,\"hetGenotypeFreq\":0.24547283,\"altHomGenotypeFreq\":0.020120725},{\"study\":\"GNOMAD_GENOMES\",\"population\":\"AFR\",\"refAllele\":\"T\",\"altAllele\":\"C\",\"refAlleleFreq\":0.788976,\"altAlleleFreq\":0.21102399,\"refHomGenotypeFreq\":0.6226937,\"hetGenotypeFreq\":0.33256456,\"altHomGenotypeFreq\":0.044741698},{\"study\":\"GNOMAD_GENOMES\",\"population\":\"MALE\",\"refAllele\":\"T\",\"altAllele\":\"C\",\"refAlleleFreq\":0.83254886,\"altAlleleFreq\":0.16745116,\"refHomGenotypeFreq\":0.69404566,\"hetGenotypeFreq\":0.27700636,\"altHomGenotypeFreq\":0.028947989},{\"study\":\"GNOMAD_GENOMES\",\"population\":\"FEMALE\",\"refAllele\":\"T\",\"altAllele\":\"C\",\"refAlleleFreq\":0.83829296,\"altAlleleFreq\":0.16170707,\"refHomGenotypeFreq\":0.70213383,\"hetGenotypeFreq\":0.27231818,\"altHomGenotypeFreq\":0.025547976},{\"study\":\"UK10K_TWINSUK\",\"population\":\"ALL\",\"refAllele\":\"T\",\"altAllele\":\"C\",\"refAlleleFreq\":0.86030203,\"altAlleleFreq\":0.13969795},{\"study\":\"GONL\",\"population\":\"ALL\",\"refAllele\":\"T\",\"altAllele\":\"C\",\"refAlleleFreq\":0.8416834,\"altAlleleFreq\":0.15831663},{\"study\":\"UK10K_ALSPAC\",\"population\":\"ALL\",\"refAllele\":\"T\",\"altAllele\":\"C\",\"refAlleleFreq\":0.8461339,\"altAlleleFreq\":0.15386611},{\"study\":\"EXAC\",\"population\":\"ALL\",\"refAllele\":\"T\",\"altAllele\":\"C\",\"refAlleleFreq\":0.81566757,\"altAlleleFreq\":0.18433243,\"refHomGenotypeFreq\":0.65346056,\"hetGenotypeFreq\":0.324414,\"altHomGenotypeFreq\":0.022125423},{\"study\":\"EXAC\",\"population\":\"OTH\",\"refAllele\":\"T\",\"altAllele\":\"C\",\"refAlleleFreq\":0.8293651,\"altAlleleFreq\":0.17063493,\"refHomGenotypeFreq\":0.6666667,\"hetGenotypeFreq\":0.32539684,\"altHomGenotypeFreq\":0.007936508},{\"study\":\"EXAC\",\"population\":\"SAS\",\"refAllele\":\"T\",\"altAllele\":\"C\",\"refAlleleFreq\":0.8898131,\"altAlleleFreq\":0.110186875,\"refHomGenotypeFreq\":0.7932999,\"hetGenotypeFreq\":0.19302644,\"altHomGenotypeFreq\":0.013673656},{\"study\":\"EXAC\",\"population\":\"EAS\",\"refAllele\":\"T\",\"altAllele\":\"C\",\"refAlleleFreq\":0.8496169,\"altAlleleFreq\":0.15038314,\"refHomGenotypeFreq\":0.710728,\"hetGenotypeFreq\":0.2777778,\"altHomGenotypeFreq\":0.011494253},{\"study\":\"EXAC\",\"population\":\"AMR\",\"refAllele\":\"T\",\"altAllele\":\"C\",\"refAlleleFreq\":0.7854512,\"altAlleleFreq\":0.2145488,\"refHomGenotypeFreq\":0.5782689,\"hetGenotypeFreq\":0.41436464,\"altHomGenotypeFreq\":0.0073664826},{\"study\":\"EXAC\",\"population\":\"FIN\",\"refAllele\":\"T\",\"altAllele\":\"C\",\"refAlleleFreq\":0.6733746,\"altAlleleFreq\":0.32662538,\"refHomGenotypeFreq\":0.4148607,\"hetGenotypeFreq\":0.51702785,\"altHomGenotypeFreq\":0.06811146},{\"study\":\"EXAC\",\"population\":\"NFE\",\"refAllele\":\"T\",\"altAllele\":\"C\",\"refAlleleFreq\":0.79221934,\"altAlleleFreq\":0.20778066,\"refHomGenotypeFreq\":0.60645425,\"hetGenotypeFreq\":0.37153015,\"altHomGenotypeFreq\":0.022015588},{\"study\":\"EXAC\",\"population\":\"AFR\",\"refAllele\":\"T\",\"altAllele\":\"C\",\"refAlleleFreq\":0.72676283,\"altAlleleFreq\":0.27323717,\"refHomGenotypeFreq\":0.50641024,\"hetGenotypeFreq\":0.44070512,\"altHomGenotypeFreq\":0.052884616},{\"study\":\"ESP6500\",\"population\":\"AA\",\"refAllele\":\"T\",\"altAllele\":\"C\",\"refAlleleFreq\":0.81068414,\"altAlleleFreq\":0.18931584,\"refHomGenotypeFreq\":0.66166824,\"hetGenotypeFreq\":0.29803187,\"altHomGenotypeFreq\":0.040299907},{\"study\":\"ESP6500\",\"population\":\"ALL\",\"refAllele\":\"T\",\"altAllele\":\"C\",\"refAlleleFreq\":0.85836667,\"altAlleleFreq\":0.1416333,\"refHomGenotypeFreq\":0.74107283,\"hetGenotypeFreq\":0.23458767,\"altHomGenotypeFreq\":0.024339471},{\"study\":\"ESP6500\",\"population\":\"EA\",\"refAllele\":\"T\",\"altAllele\":\"C\",\"refAlleleFreq\":0.88311845,\"altAlleleFreq\":0.116881534,\"refHomGenotypeFreq\":0.7822914,\"hetGenotypeFreq\":0.20165409,\"altHomGenotypeFreq\":0.016054489},{\"study\":\"1kG_phase3\",\"population\":\"MXL\",\"refAllele\":\"T\",\"altAllele\":\"C\",\"refAlleleFreq\":0.9140625,\"altAlleleFreq\":0.0859375,\"refHomGenotypeFreq\":0.828125,\"hetGenotypeFreq\":0.171875,\"altHomGenotypeFreq\":0.0},{\"study\":\"1kG_phase3\",\"population\":\"ALL\",\"refAllele\":\"T\",\"altAllele\":\"C\",\"refAlleleFreq\":0.8494409,\"altAlleleFreq\":0.15055911,\"refHomGenotypeFreq\":0.72723645,\"hetGenotypeFreq\":0.24440894,\"altHomGenotypeFreq\":0.028354632},{\"study\":\"1kG_phase3\",\"population\":\"SAS\",\"refAllele\":\"T\",\"altAllele\":\"C\",\"refAlleleFreq\":0.91308796,\"altAlleleFreq\":0.086912066,\"refHomGenotypeFreq\":0.8364008,\"hetGenotypeFreq\":0.15337422,\"altHomGenotypeFreq\":0.010224949},{\"study\":\"1kG_phase3\",\"population\":\"CLM\",\"refAllele\":\"T\",\"altAllele\":\"C\",\"refAlleleFreq\":0.84574467,\"altAlleleFreq\":0.15425532,\"refHomGenotypeFreq\":0.71276593,\"hetGenotypeFreq\":0.26595744,\"altHomGenotypeFreq\":0.021276595},{\"study\":\"1kG_phase3\",\"population\":\"ITU\",\"refAllele\":\"T\",\"altAllele\":\"C\",\"refAlleleFreq\":0.9166667,\"altAlleleFreq\":0.083333336,\"refHomGenotypeFreq\":0.8333333,\"hetGenotypeFreq\":0.16666667,\"altHomGenotypeFreq\":0.0},{\"study\":\"1kG_phase3\",\"population\":\"AFR\",\"refAllele\":\"T\",\"altAllele\":\"C\",\"refAlleleFreq\":0.7322239,\"altAlleleFreq\":0.2677761,\"refHomGenotypeFreq\":0.5385779,\"hetGenotypeFreq\":0.38729197,\"altHomGenotypeFreq\":0.0741301},{\"study\":\"1kG_phase3\",\"population\":\"CHS\",\"refAllele\":\"T\",\"altAllele\":\"C\",\"refAlleleFreq\":0.94285715,\"altAlleleFreq\":0.057142857,\"refHomGenotypeFreq\":0.8857143,\"hetGenotypeFreq\":0.11428572,\"altHomGenotypeFreq\":0.0},{\"study\":\"1kG_phase3\",\"population\":\"JPT\",\"refAllele\":\"T\",\"altAllele\":\"C\",\"refAlleleFreq\":0.9182692,\"altAlleleFreq\":0.08173077,\"refHomGenotypeFreq\":0.8557692,\"hetGenotypeFreq\":0.125,\"altHomGenotypeFreq\":0.01923077},{\"study\":\"1kG_phase3\",\"population\":\"YRI\",\"refAllele\":\"T\",\"altAllele\":\"C\",\"refAlleleFreq\":0.7638889,\"altAlleleFreq\":0.2361111,\"refHomGenotypeFreq\":0.5740741,\"hetGenotypeFreq\":0.3796296,\"altHomGenotypeFreq\":0.046296295},{\"study\":\"1kG_phase3\",\"population\":\"PJL\",\"refAllele\":\"T\",\"altAllele\":\"C\",\"refAlleleFreq\":0.9166667,\"altAlleleFreq\":0.083333336,\"refHomGenotypeFreq\":0.84375,\"hetGenotypeFreq\":0.14583334,\"altHomGenotypeFreq\":0.010416667},{\"study\":\"1kG_phase3\",\"population\":\"GWD\",\"refAllele\":\"T\",\"altAllele\":\"C\",\"refAlleleFreq\":0.7256637,\"altAlleleFreq\":0.27433628,\"refHomGenotypeFreq\":0.53097343,\"hetGenotypeFreq\":0.38938054,\"altHomGenotypeFreq\":0.07964602},{\"study\":\"1kG_phase3\",\"population\":\"STU\",\"refAllele\":\"T\",\"altAllele\":\"C\",\"refAlleleFreq\":0.86764705,\"altAlleleFreq\":0.13235295,\"refHomGenotypeFreq\":0.75490195,\"hetGenotypeFreq\":0.22549021,\"altHomGenotypeFreq\":0.019607844},{\"study\":\"1kG_phase3\",\"population\":\"GBR\",\"refAllele\":\"T\",\"altAllele\":\"C\",\"refAlleleFreq\":0.82417583,\"altAlleleFreq\":0.17582418,\"refHomGenotypeFreq\":0.6923077,\"hetGenotypeFreq\":0.26373628,\"altHomGenotypeFreq\":0.043956045},{\"study\":\"1kG_phase3\",\"population\":\"CDX\",\"refAllele\":\"T\",\"altAllele\":\"C\",\"refAlleleFreq\":0.89784944,\"altAlleleFreq\":0.10215054,\"refHomGenotypeFreq\":0.79569894,\"hetGenotypeFreq\":0.20430107,\"altHomGenotypeFreq\":0.0},{\"study\":\"1kG_phase3\",\"population\":\"KHV\",\"refAllele\":\"T\",\"altAllele\":\"C\",\"refAlleleFreq\":0.90909094,\"altAlleleFreq\":0.09090909,\"refHomGenotypeFreq\":0.83838385,\"hetGenotypeFreq\":0.14141414,\"altHomGenotypeFreq\":0.02020202},{\"study\":\"1kG_phase3\",\"population\":\"IBS\",\"refAllele\":\"T\",\"altAllele\":\"C\",\"refAlleleFreq\":0.8598131,\"altAlleleFreq\":0.14018692,\"refHomGenotypeFreq\":0.72897196,\"hetGenotypeFreq\":0.26168224,\"altHomGenotypeFreq\":0.009345794},{\"study\":\"1kG_phase3\",\"population\":\"BEB\",\"refAllele\":\"T\",\"altAllele\":\"C\",\"refAlleleFreq\":0.9127907,\"altAlleleFreq\":0.0872093,\"refHomGenotypeFreq\":0.8372093,\"hetGenotypeFreq\":0.15116279,\"altHomGenotypeFreq\":0.011627907},{\"study\":\"1kG_phase3\",\"population\":\"ACB\",\"refAllele\":\"T\",\"altAllele\":\"C\",\"refAlleleFreq\":0.7447917,\"altAlleleFreq\":0.25520834,\"refHomGenotypeFreq\":0.5625,\"hetGenotypeFreq\":0.36458334,\"altHomGenotypeFreq\":0.072916664},{\"study\":\"1kG_phase3\",\"population\":\"ESN\",\"refAllele\":\"T\",\"altAllele\":\"C\",\"refAlleleFreq\":0.75757575,\"altAlleleFreq\":0.24242425,\"refHomGenotypeFreq\":0.57575756,\"hetGenotypeFreq\":0.36363637,\"altHomGenotypeFreq\":0.060606062},{\"study\":\"1kG_phase3\",\"population\":\"LWK\",\"refAllele\":\"T\",\"altAllele\":\"C\",\"refAlleleFreq\":0.6212121,\"altAlleleFreq\":0.37878788,\"refHomGenotypeFreq\":0.3939394,\"hetGenotypeFreq\":0.45454544,\"altHomGenotypeFreq\":0.15151516},{\"study\":\"1kG_phase3\",\"population\":\"EUR\",\"refAllele\":\"T\",\"altAllele\":\"C\",\"refAlleleFreq\":0.8449304,\"altAlleleFreq\":0.15506959,\"refHomGenotypeFreq\":0.71172965,\"hetGenotypeFreq\":0.2664016,\"altHomGenotypeFreq\":0.021868788},{\"study\":\"1kG_phase3\",\"population\":\"ASW\",\"refAllele\":\"T\",\"altAllele\":\"C\",\"refAlleleFreq\":0.795082,\"altAlleleFreq\":0.20491803,\"refHomGenotypeFreq\":0.6229508,\"hetGenotypeFreq\":0.3442623,\"altHomGenotypeFreq\":0.032786883},{\"study\":\"1kG_phase3\",\"population\":\"AMR\",\"refAllele\":\"T\",\"altAllele\":\"C\",\"refAlleleFreq\":0.8962536,\"altAlleleFreq\":0.1037464,\"refHomGenotypeFreq\":0.7982709,\"hetGenotypeFreq\":0.19596541,\"altHomGenotypeFreq\":0.0057636886},{\"study\":\"1kG_phase3\",\"population\":\"MSL\",\"refAllele\":\"T\",\"altAllele\":\"C\",\"refAlleleFreq\":0.7411765,\"altAlleleFreq\":0.25882354,\"refHomGenotypeFreq\":0.5411765,\"hetGenotypeFreq\":0.4,\"altHomGenotypeFreq\":0.05882353},{\"study\":\"1kG_phase3\",\"population\":\"GIH\",\"refAllele\":\"T\",\"altAllele\":\"C\",\"refAlleleFreq\":0.9514563,\"altAlleleFreq\":0.048543688,\"refHomGenotypeFreq\":0.9126214,\"hetGenotypeFreq\":0.0776699,\"altHomGenotypeFreq\":0.009708738},{\"study\":\"1kG_phase3\",\"population\":\"FIN\",\"refAllele\":\"T\",\"altAllele\":\"C\",\"refAlleleFreq\":0.81313133,\"altAlleleFreq\":0.18686868,\"refHomGenotypeFreq\":0.6666667,\"hetGenotypeFreq\":0.2929293,\"altHomGenotypeFreq\":0.04040404},{\"study\":\"1kG_phase3\",\"population\":\"TSI\",\"refAllele\":\"T\",\"altAllele\":\"C\",\"refAlleleFreq\":0.89719623,\"altAlleleFreq\":0.10280374,\"refHomGenotypeFreq\":0.7943925,\"hetGenotypeFreq\":0.20560747,\"altHomGenotypeFreq\":0.0},{\"study\":\"1kG_phase3\",\"population\":\"PUR\",\"refAllele\":\"T\",\"altAllele\":\"C\",\"refAlleleFreq\":0.8942308,\"altAlleleFreq\":0.10576923,\"refHomGenotypeFreq\":0.78846157,\"hetGenotypeFreq\":0.21153846,\"altHomGenotypeFreq\":0.0},{\"study\":\"1kG_phase3\",\"population\":\"CEU\",\"refAllele\":\"T\",\"altAllele\":\"C\",\"refAlleleFreq\":0.82323235,\"altAlleleFreq\":0.17676768,\"refHomGenotypeFreq\":0.6666667,\"hetGenotypeFreq\":0.3131313,\"altHomGenotypeFreq\":0.02020202},{\"study\":\"1kG_phase3\",\"population\":\"EAS\",\"refAllele\":\"T\",\"altAllele\":\"C\",\"refAlleleFreq\":0.91369045,\"altAlleleFreq\":0.08630952,\"refHomGenotypeFreq\":0.83531743,\"hetGenotypeFreq\":0.15674603,\"altHomGenotypeFreq\":0.007936508},{\"study\":\"1kG_phase3\",\"population\":\"PEL\",\"refAllele\":\"T\",\"altAllele\":\"C\",\"refAlleleFreq\":0.9411765,\"altAlleleFreq\":0.05882353,\"refHomGenotypeFreq\":0.88235295,\"hetGenotypeFreq\":0.11764707,\"altHomGenotypeFreq\":0.0},{\"study\":\"1kG_phase3\",\"population\":\"CHB\",\"refAllele\":\"T\",\"altAllele\":\"C\",\"refAlleleFreq\":0.89805824,\"altAlleleFreq\":0.10194175,\"refHomGenotypeFreq\":0.79611653,\"hetGenotypeFreq\":0.2038835,\"altHomGenotypeFreq\":0.0}]",
                cellBaseDataResult.getResults().get(0).getPopulationFrequencies(), PopulationFrequency.class);

        cellBaseDataResult =
                variantAnnotationCalculator.getAnnotationByVariant(new Variant("2", 114340663,
                                "GCTGGGCATCC", "ACTGGGCATCC"), queryOptions);
        assertObjectListEquals("[{\"study\":\"MGP\",\"population\":\"ALL\",\"refAllele\":\"G\",\"altAllele\":\"A\",\"refAlleleFreq\":0.99250937,\"altAlleleFreq\":0.007490637,\"refHomGenotypeFreq\":0.98501873,\"hetGenotypeFreq\":0.014981274,\"altHomGenotypeFreq\":0},{\"study\":\"GNOMAD_EXOMES\",\"population\":\"ALL\",\"refAllele\":\"G\",\"altAllele\":\"A\",\"refAlleleFreq\":0.68756205,\"altAlleleFreq\":0.31243795,\"refHomGenotypeFreq\":0.3751358,\"hetGenotypeFreq\":0.62485254,\"altHomGenotypeFreq\":0.000011682107},{\"study\":\"GNOMAD_EXOMES\",\"population\":\"OTH\",\"refAllele\":\"G\",\"altAllele\":\"A\",\"refAlleleFreq\":0.64637905,\"altAlleleFreq\":0.35362095,\"refHomGenotypeFreq\":0.29275808,\"hetGenotypeFreq\":0.7072419,\"altHomGenotypeFreq\":0},{\"study\":\"GNOMAD_EXOMES\",\"population\":\"EAS\",\"refAllele\":\"G\",\"altAllele\":\"A\",\"refAlleleFreq\":0.6414259,\"altAlleleFreq\":0.3585741,\"refHomGenotypeFreq\":0.28285182,\"hetGenotypeFreq\":0.7171482,\"altHomGenotypeFreq\":0},{\"study\":\"GNOMAD_EXOMES\",\"population\":\"AMR\",\"refAllele\":\"G\",\"altAllele\":\"A\",\"refAlleleFreq\":0.6448952,\"altAlleleFreq\":0.35510483,\"refHomGenotypeFreq\":0.28979036,\"hetGenotypeFreq\":0.71020967,\"altHomGenotypeFreq\":0},{\"study\":\"GNOMAD_EXOMES\",\"population\":\"ASJ\",\"refAllele\":\"G\",\"altAllele\":\"A\",\"refAlleleFreq\":0.6128126,\"altAlleleFreq\":0.38718742,\"refHomGenotypeFreq\":0.22562517,\"hetGenotypeFreq\":0.77437484,\"altHomGenotypeFreq\":0},{\"study\":\"GNOMAD_EXOMES\",\"population\":\"FIN\",\"refAllele\":\"G\",\"altAllele\":\"A\",\"refAlleleFreq\":0.6261249,\"altAlleleFreq\":0.37387505,\"refHomGenotypeFreq\":0.25224987,\"hetGenotypeFreq\":0.7477501,\"altHomGenotypeFreq\":0},{\"study\":\"GNOMAD_EXOMES\",\"population\":\"NFE\",\"refAllele\":\"G\",\"altAllele\":\"A\",\"refAlleleFreq\":0.751171,\"altAlleleFreq\":0.248829,\"refHomGenotypeFreq\":0.502342,\"hetGenotypeFreq\":0.497658,\"altHomGenotypeFreq\":0},{\"study\":\"GNOMAD_EXOMES\",\"population\":\"AFR\",\"refAllele\":\"G\",\"altAllele\":\"A\",\"refAlleleFreq\":0.65996754,\"altAlleleFreq\":0.3400325,\"refHomGenotypeFreq\":0.31993502,\"hetGenotypeFreq\":0.680065,\"altHomGenotypeFreq\":0},{\"study\":\"GNOMAD_EXOMES\",\"population\":\"MALE\",\"refAllele\":\"G\",\"altAllele\":\"A\",\"refAlleleFreq\":0.69635016,\"altAlleleFreq\":0.30364984,\"refHomGenotypeFreq\":0.39272162,\"hetGenotypeFreq\":0.60725707,\"altHomGenotypeFreq\":0.000021319234},{\"study\":\"GNOMAD_EXOMES\",\"population\":\"FEMALE\",\"refAllele\":\"G\",\"altAllele\":\"A\",\"refAlleleFreq\":0.67690915,\"altAlleleFreq\":0.32309085,\"refHomGenotypeFreq\":0.35381833,\"hetGenotypeFreq\":0.6461817,\"altHomGenotypeFreq\":0},{\"study\":\"GNOMAD_GENOMES\",\"population\":\"ALL\",\"refAllele\":\"G\",\"altAllele\":\"A\",\"refAlleleFreq\":0.50730366,\"altAlleleFreq\":0.49269632,\"refHomGenotypeFreq\":0.014607344,\"hetGenotypeFreq\":0.98539263,\"altHomGenotypeFreq\":0},{\"study\":\"GNOMAD_GENOMES\",\"population\":\"OTH\",\"refAllele\":\"G\",\"altAllele\":\"A\",\"refAlleleFreq\":0.51265824,\"altAlleleFreq\":0.48734176,\"refHomGenotypeFreq\":0.025316456,\"hetGenotypeFreq\":0.9746835,\"altHomGenotypeFreq\":0},{\"study\":\"GNOMAD_GENOMES\",\"population\":\"EAS\",\"refAllele\":\"G\",\"altAllele\":\"A\",\"refAlleleFreq\":0.50253487,\"altAlleleFreq\":0.49746513,\"refHomGenotypeFreq\":0.0050697085,\"hetGenotypeFreq\":0.99493027,\"altHomGenotypeFreq\":0},{\"study\":\"GNOMAD_GENOMES\",\"population\":\"AMR\",\"refAllele\":\"G\",\"altAllele\":\"A\",\"refAlleleFreq\":0.50493824,\"altAlleleFreq\":0.49506173,\"refHomGenotypeFreq\":0.009876544,\"hetGenotypeFreq\":0.99012345,\"altHomGenotypeFreq\":0},{\"study\":\"GNOMAD_GENOMES\",\"population\":\"ASJ\",\"refAllele\":\"G\",\"altAllele\":\"A\",\"refAlleleFreq\":0.51459855,\"altAlleleFreq\":0.48540145,\"refHomGenotypeFreq\":0.02919708,\"hetGenotypeFreq\":0.9708029,\"altHomGenotypeFreq\":0},{\"study\":\"GNOMAD_GENOMES\",\"population\":\"FIN\",\"refAllele\":\"G\",\"altAllele\":\"A\",\"refAlleleFreq\":0.5056514,\"altAlleleFreq\":0.49434862,\"refHomGenotypeFreq\":0.011302796,\"hetGenotypeFreq\":0.98869723,\"altHomGenotypeFreq\":0},{\"study\":\"GNOMAD_GENOMES\",\"population\":\"NFE\",\"refAllele\":\"G\",\"altAllele\":\"A\",\"refAlleleFreq\":0.5101583,\"altAlleleFreq\":0.48984167,\"refHomGenotypeFreq\":0.02031666,\"hetGenotypeFreq\":0.97968334,\"altHomGenotypeFreq\":0},{\"study\":\"GNOMAD_GENOMES\",\"population\":\"AFR\",\"refAllele\":\"G\",\"altAllele\":\"A\",\"refAlleleFreq\":0.5034876,\"altAlleleFreq\":0.49651244,\"refHomGenotypeFreq\":0.0069751223,\"hetGenotypeFreq\":0.9930249,\"altHomGenotypeFreq\":0},{\"study\":\"GNOMAD_GENOMES\",\"population\":\"MALE\",\"refAllele\":\"G\",\"altAllele\":\"A\",\"refAlleleFreq\":0.5076308,\"altAlleleFreq\":0.49236917,\"refHomGenotypeFreq\":0.015261628,\"hetGenotypeFreq\":0.98473835,\"altHomGenotypeFreq\":0},{\"study\":\"GNOMAD_GENOMES\",\"population\":\"FEMALE\",\"refAllele\":\"G\",\"altAllele\":\"A\",\"refAlleleFreq\":0.50689864,\"altAlleleFreq\":0.4931014,\"refHomGenotypeFreq\":0.01379724,\"hetGenotypeFreq\":0.9862028,\"altHomGenotypeFreq\":0},{\"study\":\"EXAC\",\"population\":\"ALL\",\"refAllele\":\"G\",\"altAllele\":\"A\",\"refAlleleFreq\":0.7961549,\"altAlleleFreq\":0.20384505,\"refHomGenotypeFreq\":0.5923099,\"hetGenotypeFreq\":0.4076901,\"altHomGenotypeFreq\":0},{\"study\":\"EXAC\",\"population\":\"OTH\",\"refAllele\":\"G\",\"altAllele\":\"A\",\"refAlleleFreq\":0.76941746,\"altAlleleFreq\":0.23058252,\"refHomGenotypeFreq\":0.5388349,\"hetGenotypeFreq\":0.46116504,\"altHomGenotypeFreq\":0},{\"study\":\"EXAC\",\"population\":\"SAS\",\"refAllele\":\"G\",\"altAllele\":\"A\",\"refAlleleFreq\":0.6825376,\"altAlleleFreq\":0.31746238,\"refHomGenotypeFreq\":0.3650752,\"hetGenotypeFreq\":0.63492477,\"altHomGenotypeFreq\":0},{\"study\":\"EXAC\",\"population\":\"EAS\",\"refAllele\":\"G\",\"altAllele\":\"A\",\"refAlleleFreq\":0.78699017,\"altAlleleFreq\":0.21300986,\"refHomGenotypeFreq\":0.5739803,\"hetGenotypeFreq\":0.42601973,\"altHomGenotypeFreq\":0},{\"study\":\"EXAC\",\"population\":\"AMR\",\"refAllele\":\"G\",\"altAllele\":\"A\",\"refAlleleFreq\":0.89922637,\"altAlleleFreq\":0.100773655,\"refHomGenotypeFreq\":0.7984527,\"hetGenotypeFreq\":0.20154731,\"altHomGenotypeFreq\":0},{\"study\":\"EXAC\",\"population\":\"FIN\",\"refAllele\":\"G\",\"altAllele\":\"A\",\"refAlleleFreq\":0.76068676,\"altAlleleFreq\":0.23931324,\"refHomGenotypeFreq\":0.5213735,\"hetGenotypeFreq\":0.4786265,\"altHomGenotypeFreq\":0},{\"study\":\"EXAC\",\"population\":\"NFE\",\"refAllele\":\"G\",\"altAllele\":\"A\",\"refAlleleFreq\":0.82728344,\"altAlleleFreq\":0.17271654,\"refHomGenotypeFreq\":0.6545669,\"hetGenotypeFreq\":0.3454331,\"altHomGenotypeFreq\":0},{\"study\":\"EXAC\",\"population\":\"AFR\",\"refAllele\":\"G\",\"altAllele\":\"A\",\"refAlleleFreq\":0.69621515,\"altAlleleFreq\":0.30378485,\"refHomGenotypeFreq\":0.39243028,\"hetGenotypeFreq\":0.6075697,\"altHomGenotypeFreq\":0}]",
                cellBaseDataResult.getResults().get(0).getPopulationFrequencies(), PopulationFrequency.class);

    }

    @Test
    public void testHgvsAnnotation() throws Exception {
        QueryOptions queryOptions = new QueryOptions("useCache", false);
        queryOptions.put("include", "hgvs");
        CellBaseDataResult<VariantAnnotation> cellBaseDataResult = variantAnnotationCalculator
                .getAnnotationByVariant(new Variant("19:45411941:T:C"), queryOptions);
        assertEquals(1, cellBaseDataResult.getNumMatches());
        assertEquals(8, cellBaseDataResult.getResults().get(0).getHgvs().size());
        assertEquals(new HashSet<>(Arrays.asList("ENST00000252486(ENSG00000130203):c.388T>C",
                "ENST00000446996(ENSG00000130203):c.388T>C", "ENST00000434152(ENSG00000130203):c.466T>C",
                "ENST00000425718(ENSG00000130203):c.388T>C", "ENSP00000252486:p.Cys130Arg",
                "ENSP00000413135:p.Cys130Arg", "ENSP00000413653:p.Cys156Arg", "ENSP00000410423:p.Cys130Arg")),
                new HashSet<String>(cellBaseDataResult.getResults().get(0).getHgvs()));
    }

    @Test
    public void testCytobandAnnotation() throws Exception {

        QueryOptions queryOptions = new QueryOptions("useCache", false);
        queryOptions.put("include", "cytoband");
        queryOptions.put("cnvExtraPadding", 500);
        CellBaseDataResult<VariantAnnotation> cellBaseDataResult = variantAnnotationCalculator
                .getAnnotationByVariant(new Variant("19:37800050-37801000:<CN3>"), queryOptions);
        assertEquals(1, cellBaseDataResult.getNumResults());
        assertEquals(2, cellBaseDataResult.getResults().get(0).getCytoband().size());
        assertEquals(new HashSet<Cytoband>(Arrays.asList(
                        new Cytoband("19", "gpos25", "q13.12", 35100001,37800000),
                        new Cytoband("19", "gneg", "q13.13", 37800001,38200000))),
                cellBaseDataResult.getResults().get(0).getCytoband().stream().collect(Collectors.toSet()));

        List<CellBaseDataResult<VariantAnnotation>> cellBaseDataResultList = variantAnnotationCalculator
                .getAnnotationByVariantList(Arrays.asList(new Variant("19:37800050-42910001:<CN3>"),
                        new Variant("18:63902001:T:A"),
                        new Variant("6:148500101-148500201:<DEL>")), queryOptions);
        assertEquals(3, cellBaseDataResultList.size());
        assertEquals(1, cellBaseDataResultList.get(0).getNumResults());
        assertEquals(3, cellBaseDataResultList.get(0).getResults().get(0).getCytoband().size());
        assertEquals(cellBaseDataResultList.get(0).getResults().get(0).getCytoband().stream().collect(Collectors.toSet()),
                new HashSet<Cytoband>(Arrays.asList(
                        new Cytoband("19", "gpos25", "q13.12", 35100001,37800000),
                        new Cytoband("19", "gneg", "q13.13", 37800001,38200000),
                        new Cytoband("19", "gneg", "q13.31", 42900001,44700000))));

        assertEquals(1, cellBaseDataResultList.get(1).getNumResults());
        assertEquals(1, cellBaseDataResultList.get(1).getResults().get(0).getCytoband().size());
        assertEquals(cellBaseDataResultList.get(1).getResults().get(0).getCytoband().get(0),
                        new Cytoband("18", "gpos100", "q22.1", 63900001,69100000));

        assertEquals(1, cellBaseDataResultList.get(2).getNumResults());
        assertEquals(1, cellBaseDataResultList.get(2).getResults().get(0).getCytoband().size());
        assertEquals(cellBaseDataResultList.get(2).getResults().get(0).getCytoband().get(0),
                new Cytoband("6", "gneg", "q25.1", 148500001,152100000));

    }

    @Test
    @Disabled
    public void testDGVAnnotation() throws Exception {
        QueryOptions queryOptions = new QueryOptions("useCache", false);
        queryOptions.put("include", "variation");
        Variant variant = new Variant("1:10161-10291:<DEL>");
        StructuralVariation structuralVariation = new StructuralVariation(10161 - 10, 10161 + 50,
                10291 - 100, 10291 + 10, 0, null, null, null, null);
        variant.setSv(structuralVariation);
        CellBaseDataResult<VariantAnnotation> cellBaseDataResult = variantAnnotationCalculator
                .getAnnotationByVariant(variant, queryOptions);
        assertEquals(1, cellBaseDataResult.getNumMatches());
        assertEquals("nsv958854", cellBaseDataResult.getResults().get(0).getId());

        variant = new Variant("1:10401-127130:<CN10>");
        structuralVariation = new StructuralVariation(9000, 10401, 127130,
                127630, 10, null, null,
                StructuralVariantType.COPY_NUMBER_GAIN, null);
        variant.setSv(structuralVariation);
        cellBaseDataResult = variantAnnotationCalculator.getAnnotationByVariant(variant, queryOptions);
        assertEquals(1, cellBaseDataResult.getNumMatches());
        assertEquals("nsv7879", cellBaseDataResult.getResults().get(0).getId());

        queryOptions.put("imprecise", false);
        variant = new Variant("1:10401-127130:<CN10>");
        structuralVariation = new StructuralVariation(9000, 10401, 127130,
                127630, 10, null, null,
                StructuralVariantType.COPY_NUMBER_GAIN, null);
        variant.setSv(structuralVariation);
        cellBaseDataResult = variantAnnotationCalculator.getAnnotationByVariant(variant, queryOptions);
        assertEquals(1, cellBaseDataResult.getNumMatches());
        assertNull(cellBaseDataResult.getResults().get(0).getId());
    }

    @Test
    public void testRepeatAnnotation() throws Exception {
        QueryOptions queryOptions = new QueryOptions("useCache", false);
        queryOptions.put("include", "repeats");

        Variant variant = new Variant("19", 172450, "", "A]2:10000]");
        StructuralVariation structuralVariation = new StructuralVariation(172450 - 10, 172450 + 30,
                null, null, null, null, null,
                null, new Breakend(new BreakendMate("2", 10000, 10000 - 100,
                10000 + 7), BreakendOrientation.SS, null));
        variant.setSv(structuralVariation);
        CellBaseDataResult<VariantAnnotation> CellBaseDataResult = variantAnnotationCalculator
                .getAnnotationByVariant(variant, queryOptions);
        assertEquals(1, CellBaseDataResult.getNumMatches());
        assertEquals(2, CellBaseDataResult.getResults().get(0).getRepeat().size());
        assertThat(CellBaseDataResult.getResults().get(0).getRepeat(),
                CoreMatchers.hasItems(new Repeat("10420", "19", 60001, 172445, null,
                                null, 2f, 0.991464f, null,
                                null, "genomicSuperDup"),
                        new Repeat(null, "2", 10006, 10174, 13, 13,
                                12.7f, 0.82f, 213f, "CCCACACACCACA",
                                "trf")));

        variant = new Variant("19:82354-82444:<CN4>");
        structuralVariation = new StructuralVariation(82354, 82354,
                82444, 82444, 0, null, null, null, null);
        queryOptions.put("cnvExtraPadding", 150);
        variant.setSv(structuralVariation);
        CellBaseDataResult = variantAnnotationCalculator.getAnnotationByVariant(variant, queryOptions);
        assertEquals(1, CellBaseDataResult.getNumMatches());
        assertEquals(2, CellBaseDataResult.getResults().get(0).getRepeat().size());
        assertThat(CellBaseDataResult.getResults().get(0).getRepeat(),
                CoreMatchers.hasItems(new Repeat("15610", "19", 60001, 82344, null,
                        null, 2f, 0.997228f, null, null,
                        "genomicSuperDup")));

        queryOptions.remove("cnvExtraPadding");
        CellBaseDataResult = variantAnnotationCalculator.getAnnotationByVariant(variant, queryOptions);
        assertEquals(1, CellBaseDataResult.getNumMatches());
        assertEquals(1, CellBaseDataResult.getResults().get(0).getRepeat().size());
        assertThat(CellBaseDataResult.getResults().get(0).getRepeat(),
                CoreMatchers.not(CoreMatchers.hasItems(new Repeat("15610", "19", 60001,
                        82344, null, null, 2f, 0.997228f,
                        null, null, "genomicSuperDup"))));

        variant = new Variant("19:82354-82444:<DEL>");
        structuralVariation = new StructuralVariation(82354, 82354,
                82444, 82444, 0, null, null, null, null);
        queryOptions.put("svExtraPadding", 150);
        variant.setSv(structuralVariation);
        CellBaseDataResult = variantAnnotationCalculator.getAnnotationByVariant(variant, queryOptions);
        assertEquals(1, CellBaseDataResult.getNumMatches());
        assertEquals(2, CellBaseDataResult.getResults().get(0).getRepeat().size());
        assertThat(CellBaseDataResult.getResults().get(0).getRepeat(),
                CoreMatchers.hasItems(new Repeat("15610", "19", 60001, 82344, null,
                        null, 2f, 0.997228f, null, null,
                        "genomicSuperDup")));

        queryOptions.remove("svExtraPadding");
        CellBaseDataResult = variantAnnotationCalculator.getAnnotationByVariant(variant, queryOptions);
        assertEquals(1, CellBaseDataResult.getNumMatches());
        assertEquals(1, CellBaseDataResult.getResults().get(0).getRepeat().size());
        assertThat(CellBaseDataResult.getResults().get(0).getRepeat(),
                CoreMatchers.not(CoreMatchers.hasItems(new Repeat("15610", "19", 60001,
                        82344, null, null, 2f, 0.997228f,
                        null, null, "genomicSuperDup"))));

        variant = new Variant("1:1822100-1823770:<DEL>");
        structuralVariation = new StructuralVariation(1822100 - 10, 1822100 + 50,
                1823770 - 20, 1823770 + 10, 0, null, null,
                null, null);
        variant.setSv(structuralVariation);
        queryOptions.put("imprecise", false);
        CellBaseDataResult = variantAnnotationCalculator.getAnnotationByVariant(variant, queryOptions);
        assertEquals(1, CellBaseDataResult.getNumMatches());
        assertNull(CellBaseDataResult.getResults().get(0).getRepeat());

        variant = new Variant("1:1822100-1823770:<DEL>");
        structuralVariation = new StructuralVariation(1822100 - 10, 1822100 + 50,
                1823770 - 20, 1823770 + 10, 0, null, null,
                null, null);
        variant.setSv(structuralVariation);
        queryOptions.remove("imprecise");
        CellBaseDataResult = variantAnnotationCalculator.getAnnotationByVariant(variant, queryOptions);
        assertEquals(1, CellBaseDataResult.getNumMatches());
        assertEquals(1, CellBaseDataResult.getResults().get(0).getRepeat().size());
        assertEquals(CellBaseDataResult.getResults().get(0).getRepeat().stream().collect(Collectors.toSet()),
                new HashSet<Repeat>(Arrays.asList(
                        new Repeat(null, "1", 1822050, 1822099, 13, 13,
                                3.8f, 0.8f, 50f, "CCCTCGACCCCGA",
                                "trf"))));

        CellBaseDataResult = variantAnnotationCalculator.getAnnotationByVariant(new Variant("1:1822050:T:C"), queryOptions);
        assertEquals(1, CellBaseDataResult.getNumMatches());
        assertEquals(1, CellBaseDataResult.getResults().get(0).getRepeat().size());
        assertEquals(CellBaseDataResult.getResults().get(0).getRepeat().stream().collect(Collectors.toSet()),
                new HashSet<Repeat>(Arrays.asList(
                        new Repeat(null, "1", 1822050, 1822099, 13, 13,
                                3.8f, 0.8f, 50f, "CCCTCGACCCCGA",
                                "trf"))));

        queryOptions.put("imprecise", false);
        queryOptions.put("cnvExtraPadding", 150);
        CellBaseDataResult = variantAnnotationCalculator.getAnnotationByVariant(new Variant("1:8000-9990:<CN3>"), queryOptions);
        assertEquals(1, CellBaseDataResult.getNumMatches());
        assertNull(CellBaseDataResult.getResults().get(0).getRepeat());

        queryOptions.remove("imprecise");
        CellBaseDataResult = variantAnnotationCalculator.getAnnotationByVariant(new Variant("1:8000-9990:<CN3>"), queryOptions);
        assertEquals(1, CellBaseDataResult.getNumMatches());
        assertEquals(5, CellBaseDataResult.getResults().get(0).getRepeat().size());
        assertEquals(CellBaseDataResult.getResults().get(0).getRepeat().stream().collect(Collectors.toSet()),
                new HashSet<Repeat>(Arrays.asList(
                        new Repeat(null, "1", 10001, 10468, 6, 6,
                                77.2f,0.95f, 789f, "TAACCC", "trf"),
                        new Repeat("9119", "1", 10001, 87112, null,
                                null, 2f,0.992904f, null, null,
                                "genomicSuperDup"),
                        new Repeat("6001", "1", 10001, 20818, null,
                                null, 2f, 0.981582f, null,
                                null, "genomicSuperDup"),
                        new Repeat("2698", "1", 10001, 19844, null,
                                null, 2f, 0.982898f, null,
                                null, "genomicSuperDup"),
                        new Repeat("2595", "1", 10001, 19844, null,
                                null, 2f, 0.982898f, null,
                                null, "genomicSuperDup"))));



//        assertEquals(CellBaseDataResult.getResults().get(0).getRepeat().stream().collect(Collectors.toSet()),
//                new HashSet<Repeat>(Arrays.asList(
//                        new Repeat(null, "1", 1823242, 1823267, 1, Float.valueOf(25),
//                                Float.valueOf(1), Float.valueOf(50), "A", "trf"),
//                        new Repeat(null, "1", 1800743, 1800796, null, null,
//                                null, null, null, "windowMasker"),
//                        new Repeat(null, "1", 1800810, 1800854, null, null,
//                                null, null, null, "windowMasker"),
//                        new Repeat(null, "1", 1801025, 1801354, null, null,
//                                null, null, null, "windowMasker"),
//                        new Repeat(null, "1", 1801634, 1801700, null, null,
//                                null, null, null, "windowMasker"),
//                        new Repeat(null, "1", 1801704, 1801750, null, null,
//                                null, null, null, "windowMasker"),
//                        new Repeat(null, "1", 1822767, 1822794, null, null,
//                                null, null, null, "windowMasker"),
//                        new Repeat(null, "1", 1822871, 1822904, null, null,
//                                null, null, null, "windowMasker"),
//                        new Repeat(null, "1", 1822940, 1823278, null, null,
//                                null, null, null, "windowMasker"),
//                        new Repeat(null, "1", 1823332, 1823339, null, null,
//                                null, null, null, "windowMasker"),
//                        new Repeat(null, "1", 1823351, 1823397, null, null,
//                                null, null, null, "windowMasker"),
//                        new Repeat(null, "1", 1823460, 1823512, null, null,
//                                null, null, null, "windowMasker"),
//                        new Repeat(null, "1", 1823577, 1823603, null, null,
//                                null, null, null, "windowMasker"),
//                        new Repeat(null, "1", 1823664, 1823686, null, null,
//                                null, null, null, "windowMasker"),
//                        new Repeat(null, "1", 1823699, 1823720, null, null,
//                                null, null, null, "windowMasker"))));

    }

    @Test
    public void testClinicalAnnotation() throws Exception {
        QueryOptions queryOptions = new QueryOptions("useCache", false);
        queryOptions.put("include", "clinical");
        queryOptions.put("normalize", true);

        Variant variant = new Variant("5", 112136975, "GAG", "G");
        CellBaseDataResult<VariantAnnotation> cellBaseDataResult = variantAnnotationCalculator
                .getAnnotationByVariant(variant, queryOptions);
        assertEquals(Integer.valueOf(112136974), cellBaseDataResult.getResults().get(0).getStart());
        assertEquals("AG", cellBaseDataResult.getResults().get(0).getReference());
        assertEquals("", cellBaseDataResult.getResults().get(0).getAlternate());
        assertNotNull(cellBaseDataResult.getResults().get(0).getTraitAssociation());
        assertTrue(containsAccession(cellBaseDataResult, "RCV000000829"));

        variant = new Variant("11", 64577375, "G", "GGGGGC");
        cellBaseDataResult = variantAnnotationCalculator
                .getAnnotationByVariant(variant, queryOptions);
        assertEquals(Integer.valueOf(64577376), cellBaseDataResult.getResults().get(0).getStart());
        assertEquals("", cellBaseDataResult.getResults().get(0).getReference());
        assertEquals("GGGGC", cellBaseDataResult.getResults().get(0).getAlternate());
        assertNotNull(cellBaseDataResult.getResults().get(0).getTraitAssociation());
        assertTrue(containsAccession(cellBaseDataResult, "RCV000161945"));

        variant = new Variant("3", 37090475, "C", "CTT");
        cellBaseDataResult = variantAnnotationCalculator
                .getAnnotationByVariant(variant, queryOptions);
        assertEquals(Integer.valueOf(37090476), cellBaseDataResult.getResults().get(0).getStart());
        assertEquals("", cellBaseDataResult.getResults().get(0).getReference());
        assertEquals("TT", cellBaseDataResult.getResults().get(0).getAlternate());
        assertNotNull(cellBaseDataResult.getResults().get(0).getTraitAssociation());
        assertTrue(containsAccession(cellBaseDataResult, "RCV000221270"));

        // This example is peculiar. Was sent to me by Alona (slack 30th May). She expected this var below
        // 3:37089111:TGTTGAGTTTCTGAA:T
        // to match this other one in the variant_summary.txt
        // 3  37089112  37089125  GTTGAGTTTCTGAA  T
        // These two variants ARE NOT the same one! The first one is a deletion of GTTGAGTTTCTGAA. This second one is
        // a SUBSTITUTION of GTTGAGTTTCTGAA by T. This second one adds an extra T to the sequence context, therefore
        // are not the same and therefore should not be returned when annotating the first variant. The sequence context
        // is:   ...CATTGTTGAGTTTCTGAAGAAGAAGGCT...
        //             ^^
        variant = new Variant("3", 37089111, "TGTTGAGTTTCTGAA", "T");
        cellBaseDataResult = variantAnnotationCalculator
                .getAnnotationByVariant(variant, queryOptions);
        assertEquals(Integer.valueOf(37089112), cellBaseDataResult.getResults().get(0).getStart());
        assertEquals("GTTGAGTTTCTGAA", cellBaseDataResult.getResults().get(0).getReference());
        assertEquals("", cellBaseDataResult.getResults().get(0).getAlternate());
        assertNull(cellBaseDataResult.getResults().get(0).getTraitAssociation());

        variant = new Variant("3", 37045937, "A", "AAA");
        cellBaseDataResult = variantAnnotationCalculator
                .getAnnotationByVariant(variant, queryOptions);
        assertEquals(Integer.valueOf(37045937), cellBaseDataResult.getResults().get(0).getStart());
        assertEquals("", cellBaseDataResult.getResults().get(0).getReference());
        assertEquals("AA", cellBaseDataResult.getResults().get(0).getAlternate());
        assertNotNull(cellBaseDataResult.getResults().get(0).getTraitAssociation());
        assertTrue(containsAccession(cellBaseDataResult, "RCV000075667"));

        variant = new Variant("13", 32912901, "TAAGA", "T");
        cellBaseDataResult = variantAnnotationCalculator
                .getAnnotationByVariant(variant, queryOptions);
        assertEquals(Integer.valueOf(32912902), cellBaseDataResult.getResults().get(0).getStart());
        assertEquals("AAGA", cellBaseDataResult.getResults().get(0).getReference());
        assertEquals("", cellBaseDataResult.getResults().get(0).getAlternate());
        assertNotNull(cellBaseDataResult.getResults().get(0).getTraitAssociation());
        assertTrue(containsAccession(cellBaseDataResult, "RCV000044410"));


    }

    private boolean containsAccession(CellBaseDataResult<VariantAnnotation> cellBaseDataResult, String accession) {
        boolean found = false;
        int i = 0;
        while (i < cellBaseDataResult.getNumResults() && !found) {
            int j = 0;
            while (j < cellBaseDataResult.getResults().get(i).getTraitAssociation().size() && !found) {
                found = cellBaseDataResult
                        .getResults()
                        .get(i)
                        .getTraitAssociation()
                        .get(j)
                        .getId()
                        .equals(accession);
                j++;
            }
            i++;
        }
        return found;
    }


    @Test
    @Disabled
    public void testDebug() throws QueryException, IllegalAccessException, IOException {
        CellBaseDataResult<ConsequenceType> consequenceTypeResult =
                        variantAnnotationCalculator.getAllConsequenceTypesByVariant(new Variant("19", 33167329, "AC", "TT"),
                                new QueryOptions("normalize", false));
        assertObjectListEquals("[{\"geneName\":\"ANKRD27\",\"ensemblGeneId\":\"ENSG00000105186\",\"ensemblTranscriptId\":\"ENST00000306065\",\"geneId\":\"ENSG00000105186\",\"transcriptId\":\"ENST00000306065\",\"strand\":\"-\",\"biotype\":\"protein_coding\",\"source\":\"ensembl\", \"transcriptAnnotationFlags\":[\"CCDS\",\"basic\"],\"sequenceOntologyTerms\":[{\"accession\":\"SO:0001636\",\"name\":\"2KB_upstream_variant\"}]},{\"geneName\":\"ANKRD27\",\"ensemblGeneId\":\"ENSG00000105186\",\"ensemblTranscriptId\":\"ENST00000587352\",\"geneId\":\"ENSG00000105186\",\"transcriptId\":\"ENST00000587352\",\"strand\":\"-\",\"biotype\":\"protein_coding\",\"source\":\"ensembl\",\"transcriptAnnotationFlags\":[\"basic\"],\"sequenceOntologyTerms\":[{\"accession\":\"SO:0001636\",\"name\":\"2KB_upstream_variant\"}]},{\"geneName\":\"ANKRD27\",\"ensemblGeneId\":\"ENSG00000105186\",\"ensemblTranscriptId\":\"ENST00000586463\",\"geneId\":\"ENSG00000105186\",\"transcriptId\":\"ENST00000586463\",\"strand\":\"-\",\"biotype\":\"protein_coding\",\"source\":\"ensembl\",\"transcriptAnnotationFlags\":[\"mRNA_end_NF\",\"cds_end_NF\"],\"sequenceOntologyTerms\":[{\"accession\":\"SO:0001636\",\"name\":\"2KB_upstream_variant\"}]},{\"geneName\":\"ANKRD27\",\"ensemblGeneId\":\"ENSG00000105186\",\"ensemblTranscriptId\":\"ENST00000588700\",\"geneId\":\"ENSG00000105186\",\"transcriptId\":\"ENST00000588700\",\"strand\":\"-\",\"biotype\":\"nonsense_mediated_decay\",\"source\":\"ensembl\",\"sequenceOntologyTerms\":[{\"accession\":\"SO:0001636\",\"name\":\"2KB_upstream_variant\"}]},{\"geneName\":\"ANKRD27\",\"ensemblGeneId\":\"ENSG00000105186\",\"ensemblTranscriptId\":\"ENST00000586693\",\"geneId\":\"ENSG00000105186\",\"transcriptId\":\"ENST00000586693\",\"strand\":\"-\",\"biotype\":\"protein_coding\",\"source\":\"ensembl\",\"transcriptAnnotationFlags\":[\"mRNA_end_NF\",\"cds_end_NF\"],\"sequenceOntologyTerms\":[{\"accession\":\"SO:0001636\",\"name\":\"2KB_upstream_variant\"}]},{\"geneName\":\"ANKRD27\",\"ensemblGeneId\":\"ENSG00000105186\",\"ensemblTranscriptId\":\"ENST00000590519\",\"geneId\":\"ENSG00000105186\",\"transcriptId\":\"ENST00000590519\",\"strand\":\"-\",\"biotype\":\"protein_coding\",\"source\":\"ensembl\",\"exonOverlap\":[{\"percentage\":0.24630541871921183,\"number\":\"1/4\"}],\"transcriptAnnotationFlags\":[\"mRNA_end_NF\",\"cds_end_NF\"],\"cdnaPosition\":174,\"sequenceOntologyTerms\":[{\"accession\":\"SO:0001623\",\"name\":\"5_prime_UTR_variant\"}]},{\"geneName\":\"CTC-379B2.4\",\"ensemblGeneId\":\"ENSG00000267557\",\"ensemblTranscriptId\":\"ENST00000589127\",\"geneId\":\"ENSG00000267557\",\"transcriptId\":\"ENST00000589127\",\"strand\":\"+\",\"biotype\":\"antisense\",\"source\":\"ensembl\",\"transcriptAnnotationFlags\":[\"basic\"],\"sequenceOntologyTerms\":[{\"accession\":\"SO:0001632\",\"name\":\"downstream_gene_variant\"}]},{\"geneName\":\"RGS9BP\",\"ensemblGeneId\":\"ENSG00000186326\",\"ensemblTranscriptId\":\"ENST00000334176\",\"geneId\":\"ENSG00000186326\",\"transcriptId\":\"ENST00000334176\",\"strand\":\"+\",\"biotype\":\"protein_coding\",\"source\":\"ensembl\",\"exonOverlap\":[{\"percentage\":0.0691085003455425,\"number\":\"1/1\"}],\"transcriptAnnotationFlags\":[\"CCDS\",\"basic\"],\"cdnaPosition\":1017,\"cdsPosition\":160,\"codon\":\"ACC/TTC\",\"proteinVariantAnnotation\":{\"position\":54,\"reference\":\"THR\",\"alternate\":\"PHE\"},\"sequenceOntologyTerms\":[{\"accession\":\"SO:0001650\",\"name\":\"inframe_variant\"}]},{\"sequenceOntologyTerms\":[{\"accession\":\"SO:0001566\",\"name\":\"regulatory_region_variant\"}]},{\"sequenceOntologyTerms\":[{\"accession\":\"SO:0001782\",\"name\":\"TF_binding_site_variant\"}]}]",
                consequenceTypeResult.getResults(), ConsequenceType.class);
    }

    @Test
    public void testGetAllConsequenceTypesByVariant() throws IOException, QueryException, IllegalAccessException {


//        try {
//            List<CellBaseDataResult<VariantAnnotation>> consequenceTypeResult = variantAnnotationCalculator.getAnnotationByVariantList(Collections.singletonList(new Variant("19:45411941:TG:CC")),
//                    new QueryOptions("normalize", true));
//        } catch (InterruptedException e) {
//            e.printStackTrace();
//        } catch (ExecutionException e) {
//            e.printStackTrace();
//        }
//        assertThat(getConsequenceType(consequenceTypeResult.getResults(), "ENST00000401847").getSequenceOntologyTerms(),
//                CoreMatchers.hasItems(new SequenceOntologyTerm("SO:0002012","start_lost")));
//        assertThat(getConsequenceType(consequenceTypeResult.getResults(), "ENST00000401847").getSequenceOntologyTerms(),
//                CoreMatchers.not(CoreMatchers.hasItems(new SequenceOntologyTerm("SO:0001583","missense_variant"))));

        /**
         * start codon SNV on negative transcript
         */
        //  first codon IS indeed a start codon (ATG)
        // --------------------------AACAGTATGCCATTTCAT------------XXXXXXXXXX
        //                                            C
        CellBaseDataResult<ConsequenceType> consequenceTypeResult =
                variantAnnotationCalculator.getAllConsequenceTypesByVariant(new Variant("7:6713425:G:A"),
                        new QueryOptions("normalize", false));
        assertThat(getConsequenceType(consequenceTypeResult.getResults(), "ENST00000401847").getSequenceOntologyTerms(),
                CoreMatchers.hasItems(new SequenceOntologyTerm("SO:0002012","start_lost")));
        assertThat(getConsequenceType(consequenceTypeResult.getResults(), "ENST00000401847").getSequenceOntologyTerms(),
                CoreMatchers.not(CoreMatchers.hasItems(new SequenceOntologyTerm("SO:0001583","missense_variant"))));

        //  first codon IS indeed a start codon (ATG)
        // --------------------------AACAGTATGCCATTTCAT------------XXXXXXXXXX
        //                                            C
        consequenceTypeResult =
                variantAnnotationCalculator.getAllConsequenceTypesByVariant(new Variant("1:152195729:T:C"),
                        new QueryOptions("normalize", false));
        assertThat(getConsequenceType(consequenceTypeResult.getResults(), "ENST00000368801").getSequenceOntologyTerms(),
                CoreMatchers.hasItems(new SequenceOntologyTerm("SO:0002012","start_lost")));

        //  first codon isn't actually a start codon (no ATG)
        // --------------------------AACAGTATGCCATTTACC------------XXXXXXXXXX
        //                                           A
        consequenceTypeResult =
                variantAnnotationCalculator.getAllConsequenceTypesByVariant(new Variant("7:100007167:A:A"),
                        new QueryOptions("normalize", false));
        assertThat(getConsequenceType(consequenceTypeResult.getResults(), "ENST00000471336").getSequenceOntologyTerms(),
                CoreMatchers.not(CoreMatchers.hasItems(new SequenceOntologyTerm("SO:0002012","start_lost"))));
        assertThat(getConsequenceType(consequenceTypeResult.getResults(), "ENST00000471336").getSequenceOntologyTerms(),
                CoreMatchers.hasItems(new SequenceOntologyTerm("SO:0001583","missense_variant")));

        /**
         * start codon SNV on positive transcript
         */
        //  first codon IS indeed a start codon (ATG)
        // --------------------------ATGCAGTATGCCATTTTTT------------XXXXXXXXXX
        //                             C
        consequenceTypeResult =
                variantAnnotationCalculator.getAllConsequenceTypesByVariant(new Variant("15:75182914:G:C"),
                        new QueryOptions("normalize", false));
        assertThat(getConsequenceType(consequenceTypeResult.getResults(), "ENST00000567570").getSequenceOntologyTerms(),
                CoreMatchers.hasItems(new SequenceOntologyTerm("SO:0002012","start_lost")));

        //  first codon isn't actually a start codon (no ATG)
        // --------------------------CAGCAGTATGCCATTTTTT------------XXXXXXXXXX
        //                            C
        consequenceTypeResult =
                variantAnnotationCalculator.getAllConsequenceTypesByVariant(new Variant("15:75182892:A:C"),
                        new QueryOptions("normalize", false));
        assertThat(getConsequenceType(consequenceTypeResult.getResults(), "ENST00000567177").getSequenceOntologyTerms(),
                CoreMatchers.not(CoreMatchers.hasItems(new SequenceOntologyTerm("SO:0002012","start_lost"))));
        assertThat(getConsequenceType(consequenceTypeResult.getResults(), "ENST00000567177").getSequenceOntologyTerms(),
                CoreMatchers.hasItems(new SequenceOntologyTerm("SO:0001583","missense_variant")));

        /**
         * start codon insertions on positive transcript
         */
        // Insertion of ONE nt affecting start codon on negative transcript. Start codon middle nt replaced by SAME alternate nt
        // --------------------------ATGXXXXXXXXCATTTTTT------------XXXXXXXXXX
        //                            ^
        //                            T
        consequenceTypeResult =
                variantAnnotationCalculator.getAllConsequenceTypesByVariant(new Variant("1:152487861:-:T"),
                        new QueryOptions("normalize", false));
        assertThat(getConsequenceType(consequenceTypeResult.getResults(), "ENST00000368790").getSequenceOntologyTerms(),
                CoreMatchers.hasItems(new SequenceOntologyTerm("SO:0002012","start_lost")));

        // Insertion affecting start codon on negative transcript. Start codon two last nts replaced by DIFFERENT two last alternate nts
        // --------------------------ATGXXXXXXXXCATTTTTT------------XXXXXXXXXX
        //                            ^
        //                            TAGGACCCT
        consequenceTypeResult =
                variantAnnotationCalculator.getAllConsequenceTypesByVariant(new Variant("1:152487861:-:TAGGACCCT"),
                        new QueryOptions("normalize", false));
        assertThat(getConsequenceType(consequenceTypeResult.getResults(), "ENST00000368790").getSequenceOntologyTerms(),
                CoreMatchers.hasItems(new SequenceOntologyTerm("SO:0002012","start_lost")));

        // Insertion affecting start codon on negative transcript. Start codon two last nts replaced SAME two last alternate nts
        // --------------------------ATGXXXXXXXXCATTTTTT------------XXXXXXXXXX
        //                            ^
        //                            TGGGACCCT
        consequenceTypeResult =
                variantAnnotationCalculator.getAllConsequenceTypesByVariant(new Variant("1:152487861:-:TGGGACCCT"),
                        new QueryOptions("normalize", false));
        assertThat(getConsequenceType(consequenceTypeResult.getResults(), "ENST00000368790").getSequenceOntologyTerms(),
                CoreMatchers.not(CoreMatchers.hasItems(new SequenceOntologyTerm("SO:0002012",
                        "start_lost"))));

        // Insertion affecting start codon on positive transcript. Start codon last nt replaced by first insertion nt
        // --------------------------ATGXXXXXXXXCATTTTTT------------XXXXXXXXXX
        //                             ^
        //                             G
        consequenceTypeResult =
                variantAnnotationCalculator.getAllConsequenceTypesByVariant(new Variant("1:152487862:-:G"),
                        new QueryOptions("normalize", false));
        assertThat(getConsequenceType(consequenceTypeResult.getResults(), "ENST00000368790").getSequenceOntologyTerms(),
                CoreMatchers.not(CoreMatchers.hasItems(new SequenceOntologyTerm("SO:0002012",
                        "start_lost"))));

        /**
         * start codon insertions on negative transcript
         */
        // Insertion of ONE nt affecting start codon on negative transcript. Start codon middle nt replaced by SAME alternate nt
        // --------------------------XXXXXXXXXXXCATTTTTT------------XXXXXXXXXX
        //                                        ^
        //                                        A
        consequenceTypeResult =
                variantAnnotationCalculator.getAllConsequenceTypesByVariant(new Variant("1:152195729:-:A"),
                        new QueryOptions("normalize", false));
        assertThat(getConsequenceType(consequenceTypeResult.getResults(), "ENST00000368801").getSequenceOntologyTerms(),
                CoreMatchers.hasItems(new SequenceOntologyTerm("SO:0002012","start_lost")));

        // Insertion affecting start codon on negative transcript. Start codon two last nts replaced by DIFFERENT two last alternate nts
        // --------------------------XXXXXXXXXXXCATTTTTT------------XXXXXXXXXX
        //                                        ^
        //                                AACTTCTGA
        consequenceTypeResult =
                variantAnnotationCalculator.getAllConsequenceTypesByVariant(new Variant("1:152195729:-:AACTTCTGA"),
                        new QueryOptions("normalize", false));
        assertThat(getConsequenceType(consequenceTypeResult.getResults(), "ENST00000368801").getSequenceOntologyTerms(),
                CoreMatchers.hasItems(new SequenceOntologyTerm("SO:0002012","start_lost")));

        // Insertion affecting start codon on negative transcript. Start codon two last nts replaced SAME two last alternate nts
        // --------------------------XXXXXXXXXXXCATTTTTT------------XXXXXXXXXX
        //                                        ^
        //                                AACTTCTCA
        consequenceTypeResult =
                variantAnnotationCalculator.getAllConsequenceTypesByVariant(new Variant("1:152195729:-:AACTTCTCA"),
                        new QueryOptions("normalize", false));
        assertThat(getConsequenceType(consequenceTypeResult.getResults(), "ENST00000368801").getSequenceOntologyTerms(),
                CoreMatchers.not(CoreMatchers.hasItems(new SequenceOntologyTerm("SO:0002012",
                        "start_lost"))));

        // Insertion affecting start codon on negative transcript. Start codon last nt replaced by first insertion nt
        // --------------------------XXXXXXXXXXXCATTTTTT------------XXXXXXXXXX
        //                                       ^
        //                                       C
        consequenceTypeResult =
                variantAnnotationCalculator.getAllConsequenceTypesByVariant(new Variant("1:152195728:-:C"),
                        new QueryOptions("normalize", false));
        assertThat(getConsequenceType(consequenceTypeResult.getResults(), "ENST00000368801").getSequenceOntologyTerms(),
                CoreMatchers.not(CoreMatchers.hasItems(new SequenceOntologyTerm("SO:0002012",
                        "start_lost"))));

        /**
         * start codon deletions on positive transcript
         */
        // Deletion affecting start codon on positive transcript. Variant end falls within start codon; variant start
        // falls outside coding region on the first base of the transcript.
        // ----XXXXXXXXX------------GGAGCTCCGCGATGXXXXXX-------
        //     |--------------------------------|
        consequenceTypeResult =
                variantAnnotationCalculator.getAllConsequenceTypesByVariant(new Variant("1:152486978-152487861:<DEL>"),
                        new QueryOptions("normalize", false));
        assertThat(getConsequenceType(consequenceTypeResult.getResults(), "ENST00000368790").getSequenceOntologyTerms(),
                CoreMatchers.hasItems(new SequenceOntologyTerm("SO:0002012",
                        "start_lost")));

        // Deletion affecting start codon on positive transcript. Variant end falls within start codon; variant start
        // falls outside coding region but within an exon (inside transcript). Not all deleted bases on the start codon are
        // replaced by the same bases
        // -------------------------GGAGCTCCGCGATGXXXXXX-------
        //                                |-----|
        consequenceTypeResult =
                variantAnnotationCalculator.getAllConsequenceTypesByVariant(new Variant("1", 152487855, "CCGCGAT", "-"),
                        new QueryOptions("normalize", false));
        assertThat(getConsequenceType(consequenceTypeResult.getResults(), "ENST00000368790").getSequenceOntologyTerms(),
                CoreMatchers.hasItems(new SequenceOntologyTerm("SO:0002012",
                        "start_lost")));

        // Deletion affecting start codon on positive transcript. Variant end falls within start codon; variant start
        // falls outside coding region but within an exon (inside transcript). Deleted base on the start codon is
        // replaced by same base
        // -------------------------GGAGCTCCGCGATGXXXXXX-------
        //                            |--------|
        consequenceTypeResult =
                variantAnnotationCalculator.getAllConsequenceTypesByVariant(new Variant("1", 152487852, "GCTCCGCGA", "-"),
                        new QueryOptions("normalize", false));
        assertThat(getConsequenceType(consequenceTypeResult.getResults(), "ENST00000368790").getSequenceOntologyTerms(),
                CoreMatchers.hasItems(new SequenceOntologyTerm("SO:0002019",
                        "start_retained_variant")));

        /**
         * start codon deletions on negative transcript
         */
        // Deletion affecting start codon on negative transcript. Variant start falls within start codon; variant end
        // falls outside the transcript.
        // --------------------------XXXXXXXXXXXCATTTTTT------------XXXXXXXXXX
        //                                        |---------------------------------|
        consequenceTypeResult =
            variantAnnotationCalculator.getAllConsequenceTypesByVariant(new Variant("1:152195728-152196682:<DEL>"),
                    new QueryOptions("normalize", false));
        assertThat(getConsequenceType(consequenceTypeResult.getResults(), "ENST00000368801").getSequenceOntologyTerms(),
                CoreMatchers.hasItems(new SequenceOntologyTerm("SO:0002012",
                                "start_lost")));

        // Deletion affecting start codon on negative transcript. Variant start falls within start codon; variant end
        // falls outside coding region on the last base of the transcript.
        // ------------------------------XXXXXXXCATTTTTT------------XXXXXXXXXX
        //                                        |--------------------------|
        consequenceTypeResult =
            variantAnnotationCalculator.getAllConsequenceTypesByVariant(new Variant("1:152195728-152196669:<DEL>"),
                    new QueryOptions("normalize", false));
        assertThat(getConsequenceType(consequenceTypeResult.getResults(), "ENST00000368801").getSequenceOntologyTerms(),
                CoreMatchers.hasItems(new SequenceOntologyTerm("SO:0002012",
                                "start_lost")));

        // Deletion affecting start codon on negative transcript. Variant start falls within start codon; variant end
        // falls outside coding region within an intron.
        // ------------------------------XXXXXXXCATTTTTT------------XXXXXXXXXX
        //                                        |------------|
        consequenceTypeResult =
            variantAnnotationCalculator.getAllConsequenceTypesByVariant(new Variant("1", 152195729, "TTTTTTTTTTTGCAAGTTTGAGTAACCTAAAGGGAGGAAAAAGAGA", "-"),
                    new QueryOptions("normalize", false));
        assertThat(getConsequenceType(consequenceTypeResult.getResults(), "ENST00000368801").getSequenceOntologyTerms(),
                CoreMatchers.hasItems(new SequenceOntologyTerm("SO:0002012",
                                "start_lost")));


        // Deletion affecting start codon on negative transcript. Variant start falls within start codon; variant end
        // falls outside coding region but within an exon (inside transcript). Not all deleted bases on the start codon are
        // replaced by same bases (just the first A)
        // -----------------------------XXXXXXXXCATTTTTTTTTTTGCAAG-------------
        //                                       |------------|
        consequenceTypeResult =
            variantAnnotationCalculator.getAllConsequenceTypesByVariant(new Variant("1", 152195728, "ATTTTTTTTTTTGC", "-"),
                    new QueryOptions("normalize", false));
        assertThat(getConsequenceType(consequenceTypeResult.getResults(), "ENST00000368801").getSequenceOntologyTerms(),
                CoreMatchers.hasItems(new SequenceOntologyTerm("SO:0002012",
                                "start_lost")));

        // Deletion affecting start codon on negative transcript. Variant start falls within start codon; variant end
        // falls outside coding region but within an exon (inside transcript). Deleted bases on the start codon are
        // replaced by same bases
        // -----------------------------XXXXXXXXCATTTTTT-------------
        //                                        |---|
        consequenceTypeResult =
            variantAnnotationCalculator.getAllConsequenceTypesByVariant(new Variant("1", 152195729, "TTT", "-"),
                    new QueryOptions("normalize", false));
        assertThat(getConsequenceType(consequenceTypeResult.getResults(), "ENST00000368801").getSequenceOntologyTerms(),
                CoreMatchers.hasItems(new SequenceOntologyTerm("SO:0002019",
                                "start_retained_variant")));

        consequenceTypeResult =
            variantAnnotationCalculator.getAllConsequenceTypesByVariant(new Variant("19", 33167329, "AC", "TT"),
                    new QueryOptions("normalize", false));
        assertObjectListEquals("[{\"geneName\": null, \"ensemblGeneId\": null, \"ensemblTranscriptId\": null, \"geneId\": null, \"transcriptId\": null, \"strand\": null, \"biotype\": null, \"source\": null, \"exonOverlap\": null, \"transcriptAnnotationFlags\": null, \"transcriptFlags\": null, \"cdnaPosition\": null, \"cdsPosition\": null, \"codon\": null, \"proteinVariantAnnotation\": null, \"sequenceOntologyTerms\": [{\"accession\": \"SO:0001782\", \"name\": \"TF_binding_site_variant\"}]}, {\"geneName\": \"ANKRD27\", \"ensemblGeneId\": \"ENSG00000105186\", \"ensemblTranscriptId\": \"ENST00000586463\", \"geneId\": \"ENSG00000105186\", \"transcriptId\": \"ENST00000586463\", \"strand\": \"-\", \"biotype\": \"protein_coding\", \"source\": \"ensembl\", \"exonOverlap\": null, \"transcriptAnnotationFlags\": [\"mRNA_end_NF\", \"cds_end_NF\"], \"transcriptFlags\": [\"mRNA_end_NF\", \"cds_end_NF\"], \"cdnaPosition\": null, \"cdsPosition\": null, \"codon\": null, \"proteinVariantAnnotation\": null, \"sequenceOntologyTerms\": [{\"accession\": \"SO:0001636\", \"name\": \"2KB_upstream_variant\"}]}, {\"geneName\": \"ANKRD27\", \"ensemblGeneId\": \"ENSG00000105186\", \"ensemblTranscriptId\": \"ENST00000588700\", \"geneId\": \"ENSG00000105186\", \"transcriptId\": \"ENST00000588700\", \"strand\": \"-\", \"biotype\": \"nonsense_mediated_decay\", \"source\": \"ensembl\", \"exonOverlap\": null, \"transcriptAnnotationFlags\": null, \"transcriptFlags\": null, \"cdnaPosition\": null, \"cdsPosition\": null, \"codon\": null, \"proteinVariantAnnotation\": null, \"sequenceOntologyTerms\": [{\"accession\": \"SO:0001636\", \"name\": \"2KB_upstream_variant\"}]}, {\"geneName\": \"ANKRD27\", \"ensemblGeneId\": \"ENSG00000105186\", \"ensemblTranscriptId\": \"ENST00000586693\", \"geneId\": \"ENSG00000105186\", \"transcriptId\": \"ENST00000586693\", \"strand\": \"-\", \"biotype\": \"protein_coding\", \"source\": \"ensembl\", \"exonOverlap\": null, \"transcriptAnnotationFlags\": [\"mRNA_end_NF\", \"cds_end_NF\"], \"transcriptFlags\": [\"mRNA_end_NF\", \"cds_end_NF\"], \"cdnaPosition\": null, \"cdsPosition\": null, \"codon\": null, \"proteinVariantAnnotation\": null, \"sequenceOntologyTerms\": [{\"accession\": \"SO:0001636\", \"name\": \"2KB_upstream_variant\"}]}, {\"geneName\": \"RGS9BP\", \"ensemblGeneId\": \"ENSG00000186326\", \"ensemblTranscriptId\": \"ENST00000334176\", \"geneId\": \"ENSG00000186326\", \"transcriptId\": \"ENST00000334176\", \"strand\": \"+\", \"biotype\": \"protein_coding\", \"source\": \"ensembl\", \"exonOverlap\": [{\"number\": \"1/1\", \"percentage\": 0.0691085}], \"transcriptAnnotationFlags\": [\"CCDS\", \"basic\"], \"transcriptFlags\": [\"CCDS\", \"basic\"], \"cdnaPosition\": 1017, \"cdsPosition\": 160, \"codon\": \"ACC/TTC\", \"proteinVariantAnnotation\": {\"uniprotAccession\": null, \"uniprotName\": null, \"position\": 54, \"reference\": \"THR\", \"alternate\": \"PHE\", \"uniprotVariantId\": null, \"functionalDescription\": null, \"substitutionScores\": null, \"keywords\": null, \"features\": null}, \"sequenceOntologyTerms\": [{\"accession\": \"SO:0001650\", \"name\": \"inframe_variant\"}]}, {\"geneName\": \"ANKRD27\", \"ensemblGeneId\": \"ENSG00000105186\", \"ensemblTranscriptId\": \"ENST00000306065\", \"geneId\": \"ENSG00000105186\", \"transcriptId\": \"ENST00000306065\", \"strand\": \"-\", \"biotype\": \"protein_coding\", \"source\": \"ensembl\", \"exonOverlap\": null, \"transcriptAnnotationFlags\": [\"CCDS\", \"basic\"], \"transcriptFlags\": [\"CCDS\", \"basic\"], \"cdnaPosition\": null, \"cdsPosition\": null, \"codon\": null, \"proteinVariantAnnotation\": null, \"sequenceOntologyTerms\": [{\"accession\": \"SO:0001636\", \"name\": \"2KB_upstream_variant\"}]}, {\"geneName\": \"CTC-379B2.4\", \"ensemblGeneId\": \"ENSG00000267557\", \"ensemblTranscriptId\": \"ENST00000589127\", \"geneId\": \"ENSG00000267557\", \"transcriptId\": \"ENST00000589127\", \"strand\": \"+\", \"biotype\": \"antisense\", \"source\": \"ensembl\", \"exonOverlap\": null, \"transcriptAnnotationFlags\": [\"basic\"], \"transcriptFlags\": [\"basic\"], \"cdnaPosition\": null, \"cdsPosition\": null, \"codon\": null, \"proteinVariantAnnotation\": null, \"sequenceOntologyTerms\": [{\"accession\": \"SO:0001632\", \"name\": \"downstream_gene_variant\"}]}, {\"geneName\": null, \"ensemblGeneId\": null, \"ensemblTranscriptId\": null, \"geneId\": null, \"transcriptId\": null, \"strand\": null, \"biotype\": null, \"source\": null, \"exonOverlap\": null, \"transcriptAnnotationFlags\": null, \"transcriptFlags\": null, \"cdnaPosition\": null, \"cdsPosition\": null, \"codon\": null, \"proteinVariantAnnotation\": null, \"sequenceOntologyTerms\": [{\"accession\": \"SO:0001566\", \"name\": \"regulatory_region_variant\"}]}, {\"geneName\": \"ANKRD27\", \"ensemblGeneId\": \"ENSG00000105186\", \"ensemblTranscriptId\": \"ENST00000587352\", \"geneId\": \"ENSG00000105186\", \"transcriptId\": \"ENST00000587352\", \"strand\": \"-\", \"biotype\": \"protein_coding\", \"source\": \"ensembl\", \"exonOverlap\": null, \"transcriptAnnotationFlags\": [\"basic\"], \"transcriptFlags\": [\"basic\"], \"cdnaPosition\": null, \"cdsPosition\": null, \"codon\": null, \"proteinVariantAnnotation\": null, \"sequenceOntologyTerms\": [{\"accession\": \"SO:0001636\", \"name\": \"2KB_upstream_variant\"}]}, {\"geneName\": \"ANKRD27\", \"ensemblGeneId\": \"ENSG00000105186\", \"ensemblTranscriptId\": \"ENST00000590519\", \"geneId\": \"ENSG00000105186\", \"transcriptId\": \"ENST00000590519\", \"strand\": \"-\", \"biotype\": \"protein_coding\", \"source\": \"ensembl\", \"exonOverlap\": [{\"number\": \"1/4\", \"percentage\": 0.24630542}], \"transcriptAnnotationFlags\": [\"mRNA_end_NF\", \"cds_end_NF\"], \"transcriptFlags\": [\"mRNA_end_NF\", \"cds_end_NF\"], \"cdnaPosition\": 174, \"cdsPosition\": null, \"codon\": null, \"proteinVariantAnnotation\": null, \"sequenceOntologyTerms\": [{\"accession\": \"SO:0001623\", \"name\": \"5_prime_UTR_variant\"}]}]",
                consequenceTypeResult.getResults(), ConsequenceType.class);

        consequenceTypeResult =
            variantAnnotationCalculator.getAllConsequenceTypesByVariant(new Variant("19", 33321526, "TTAC", "CC"),
                    new QueryOptions("normalize", false));
        assertObjectListEquals("[{\"geneName\": \"SLC7A9\", \"ensemblGeneId\": \"ENSG00000021488\", \"ensemblTranscriptId\": \"ENST00000590341\", \"geneId\": \"ENSG00000021488\", \"transcriptId\": \"ENST00000590341\", \"strand\": \"-\", \"biotype\": \"protein_coding\", \"source\": \"ensembl\", \"exonOverlap\": [{\"number\": \"13/13\", \"percentage\": 2.2727273}], \"transcriptAnnotationFlags\": [\"CCDS\", \"basic\"], \"transcriptFlags\": [\"CCDS\", \"basic\"], \"cdnaPosition\": 1638, \"cdsPosition\": 1461, \"codon\": \"gaG/gaG\", \"proteinVariantAnnotation\": {\"uniprotAccession\": null, \"uniprotName\": null, \"position\": 487, \"reference\": \"GLU\", \"alternate\": \"GLU\", \"uniprotVariantId\": null, \"functionalDescription\": null, \"substitutionScores\": null, \"keywords\": null, \"features\": null}, \"sequenceOntologyTerms\": [{\"accession\": \"SO:0001589\", \"name\": \"frameshift_variant\"}, {\"accession\": \"SO:0001578\", \"name\": \"stop_lost\"}]}, {\"geneName\": \"SLC7A9\", \"ensemblGeneId\": \"ENSG00000021488\", \"ensemblTranscriptId\": \"ENST00000590465\", \"geneId\": \"ENSG00000021488\", \"transcriptId\": \"ENST00000590465\", \"strand\": \"-\", \"biotype\": \"nonsense_mediated_decay\", \"source\": \"ensembl\", \"exonOverlap\": [{\"number\": \"9/9\", \"percentage\": 2.3529413}], \"transcriptAnnotationFlags\": null, \"transcriptFlags\": null, \"cdnaPosition\": 1890, \"cdsPosition\": null, \"codon\": null, \"proteinVariantAnnotation\": null, \"sequenceOntologyTerms\": [{\"accession\": \"SO:0001624\", \"name\": \"3_prime_UTR_variant\"}, {\"accession\": \"SO:0001621\", \"name\": \"NMD_transcript_variant\"}]}, {\"geneName\": \"SLC7A9\", \"ensemblGeneId\": \"ENSG00000021488\", \"ensemblTranscriptId\": \"ENST00000023064\", \"geneId\": \"ENSG00000021488\", \"transcriptId\": \"ENST00000023064\", \"strand\": \"-\", \"biotype\": \"protein_coding\", \"source\": \"ensembl\", \"exonOverlap\": [{\"number\": \"13/13\", \"percentage\": 2.3529413}], \"transcriptAnnotationFlags\": [\"CCDS\", \"basic\"], \"transcriptFlags\": [\"CCDS\", \"basic\"], \"cdnaPosition\": 1653, \"cdsPosition\": 1461, \"codon\": \"gaG/gaG\", \"proteinVariantAnnotation\": {\"uniprotAccession\": null, \"uniprotName\": null, \"position\": 487, \"reference\": \"GLU\", \"alternate\": \"GLU\", \"uniprotVariantId\": null, \"functionalDescription\": null, \"substitutionScores\": null, \"keywords\": null, \"features\": null}, \"sequenceOntologyTerms\": [{\"accession\": \"SO:0001589\", \"name\": \"frameshift_variant\"}, {\"accession\": \"SO:0001578\", \"name\": \"stop_lost\"}]}, {\"geneName\": \"SLC7A9\", \"ensemblGeneId\": \"ENSG00000021488\", \"ensemblTranscriptId\": \"ENST00000592232\", \"geneId\": \"ENSG00000021488\", \"transcriptId\": \"ENST00000592232\", \"strand\": \"-\", \"biotype\": \"nonsense_mediated_decay\", \"source\": \"ensembl\", \"exonOverlap\": [{\"number\": \"8/8\", \"percentage\": 4.123711}], \"transcriptAnnotationFlags\": null, \"transcriptFlags\": null, \"cdnaPosition\": 995, \"cdsPosition\": null, \"codon\": null, \"proteinVariantAnnotation\": null, \"sequenceOntologyTerms\": [{\"accession\": \"SO:0001624\", \"name\": \"3_prime_UTR_variant\"}, {\"accession\": \"SO:0001621\", \"name\": \"NMD_transcript_variant\"}]}, {\"geneName\": \"SLC7A9\", \"ensemblGeneId\": \"ENSG00000021488\", \"ensemblTranscriptId\": \"ENST00000587772\", \"geneId\": \"ENSG00000021488\", \"transcriptId\": \"ENST00000587772\", \"strand\": \"-\", \"biotype\": \"protein_coding\", \"source\": \"ensembl\", \"exonOverlap\": [{\"number\": \"13/13\", \"percentage\": 6.1538463}], \"transcriptAnnotationFlags\": [\"CCDS\", \"basic\"], \"transcriptFlags\": [\"CCDS\", \"basic\"], \"cdnaPosition\": 1565, \"cdsPosition\": 1461, \"codon\": \"gaG/gaG\", \"proteinVariantAnnotation\": {\"uniprotAccession\": null, \"uniprotName\": null, \"position\": 487, \"reference\": \"GLU\", \"alternate\": \"GLU\", \"uniprotVariantId\": null, \"functionalDescription\": null, \"substitutionScores\": null, \"keywords\": null, \"features\": null}, \"sequenceOntologyTerms\": [{\"accession\": \"SO:0001589\", \"name\": \"frameshift_variant\"}, {\"accession\": \"SO:0001578\", \"name\": \"stop_lost\"}]}, {\"geneName\": \"TDRD12\", \"ensemblGeneId\": \"ENSG00000173809\", \"ensemblTranscriptId\": \"ENST00000564769\", \"geneId\": \"ENSG00000173809\", \"transcriptId\": \"ENST00000564769\", \"strand\": \"+\", \"biotype\": \"nonsense_mediated_decay\", \"source\": \"ensembl\", \"exonOverlap\": null, \"transcriptAnnotationFlags\": [\"cds_start_NF\", \"mRNA_start_NF\"], \"transcriptFlags\": [\"cds_start_NF\", \"mRNA_start_NF\"], \"cdnaPosition\": null, \"cdsPosition\": null, \"codon\": null, \"proteinVariantAnnotation\": null, \"sequenceOntologyTerms\": [{\"accession\": \"SO:0002083\", \"name\": \"2KB_downstream_variant\"}]}, {\"geneName\": null, \"ensemblGeneId\": null, \"ensemblTranscriptId\": null, \"geneId\": null, \"transcriptId\": null, \"strand\": null, \"biotype\": null, \"source\": null, \"exonOverlap\": null, \"transcriptAnnotationFlags\": null, \"transcriptFlags\": null, \"cdnaPosition\": null, \"cdsPosition\": null, \"codon\": null, \"proteinVariantAnnotation\": null, \"sequenceOntologyTerms\": [{\"accession\": \"SO:0001566\", \"name\": \"regulatory_region_variant\"}]}, {\"geneName\": \"CTD-2085J24.3\", \"ensemblGeneId\": \"ENSG00000267555\", \"ensemblTranscriptId\": \"ENST00000590069\", \"geneId\": \"ENSG00000267555\", \"transcriptId\": \"ENST00000590069\", \"strand\": \"+\", \"biotype\": \"antisense\", \"source\": \"ensembl\", \"exonOverlap\": null, \"transcriptAnnotationFlags\": [\"basic\"], \"transcriptFlags\": [\"basic\"], \"cdnaPosition\": null, \"cdsPosition\": null, \"codon\": null, \"proteinVariantAnnotation\": null, \"sequenceOntologyTerms\": [{\"accession\": \"SO:0001636\", \"name\": \"2KB_upstream_variant\"}]}]",
                consequenceTypeResult.getResults(), ConsequenceType.class);

        consequenceTypeResult =
            variantAnnotationCalculator.getAllConsequenceTypesByVariant(new Variant("13", 32884828, "CAAT", "CTT"),
                    new QueryOptions("normalize", false));
        assertObjectListEquals("[{\"geneName\": null, \"ensemblGeneId\": null, \"ensemblTranscriptId\": null, \"geneId\": null, \"transcriptId\": null, \"strand\": null, \"biotype\": null, \"source\": null, \"exonOverlap\": null, \"transcriptAnnotationFlags\": null, \"transcriptFlags\": null, \"cdnaPosition\": null, \"cdsPosition\": null, \"codon\": null, \"proteinVariantAnnotation\": null, \"sequenceOntologyTerms\": [{\"accession\": \"SO:0001782\", \"name\": \"TF_binding_site_variant\"}]}, {\"geneName\": \"BRCA2\", \"ensemblGeneId\": \"ENSG00000139618\", \"ensemblTranscriptId\": \"ENST00000380152\", \"geneId\": \"ENSG00000139618\", \"transcriptId\": \"ENST00000380152\", \"strand\": \"+\", \"biotype\": \"protein_coding\", \"source\": \"ensembl\", \"exonOverlap\": null, \"transcriptAnnotationFlags\": [\"CCDS\", \"basic\"], \"transcriptFlags\": [\"CCDS\", \"basic\"], \"cdnaPosition\": null, \"cdsPosition\": null, \"codon\": null, \"proteinVariantAnnotation\": null, \"sequenceOntologyTerms\": [{\"accession\": \"SO:0001631\", \"name\": \"upstream_gene_variant\"}]}, {\"geneName\": \"ZAR1L\", \"ensemblGeneId\": \"ENSG00000189167\", \"ensemblTranscriptId\": \"ENST00000533490\", \"geneId\": \"ENSG00000189167\", \"transcriptId\": \"ENST00000533490\", \"strand\": \"-\", \"biotype\": \"protein_coding\", \"source\": \"ensembl\", \"exonOverlap\": [{\"number\": \"4/6\", \"percentage\": 4.3010755}], \"transcriptAnnotationFlags\": [\"CCDS\", \"basic\"], \"transcriptFlags\": [\"CCDS\", \"basic\"], \"cdnaPosition\": 1111, \"cdsPosition\": 692, \"codon\": \"gAT/gAA\", \"proteinVariantAnnotation\": {\"uniprotAccession\": null, \"uniprotName\": null, \"position\": 231, \"reference\": \"ASP\", \"alternate\": \"GLU\", \"uniprotVariantId\": null, \"functionalDescription\": null, \"substitutionScores\": null, \"keywords\": null, \"features\": null}, \"sequenceOntologyTerms\": [{\"accession\": \"SO:0001589\", \"name\": \"frameshift_variant\"}]}, {\"geneName\": \"BRCA2\", \"ensemblGeneId\": \"ENSG00000139618\", \"ensemblTranscriptId\": \"ENST00000544455\", \"geneId\": \"ENSG00000139618\", \"transcriptId\": \"ENST00000544455\", \"strand\": \"+\", \"biotype\": \"protein_coding\", \"source\": \"ensembl\", \"exonOverlap\": null, \"transcriptAnnotationFlags\": [\"CCDS\", \"basic\"], \"transcriptFlags\": [\"CCDS\", \"basic\"], \"cdnaPosition\": null, \"cdsPosition\": null, \"codon\": null, \"proteinVariantAnnotation\": null, \"sequenceOntologyTerms\": [{\"accession\": \"SO:0001631\", \"name\": \"upstream_gene_variant\"}]}, {\"geneName\": \"BRCA2\", \"ensemblGeneId\": \"ENSG00000139618\", \"ensemblTranscriptId\": \"ENST00000530893\", \"geneId\": \"ENSG00000139618\", \"transcriptId\": \"ENST00000530893\", \"strand\": \"+\", \"biotype\": \"protein_coding\", \"source\": \"ensembl\", \"exonOverlap\": null, \"transcriptAnnotationFlags\": [\"mRNA_end_NF\", \"cds_end_NF\"], \"transcriptFlags\": [\"mRNA_end_NF\", \"cds_end_NF\"], \"cdnaPosition\": null, \"cdsPosition\": null, \"codon\": null, \"proteinVariantAnnotation\": null, \"sequenceOntologyTerms\": [{\"accession\": \"SO:0001631\", \"name\": \"upstream_gene_variant\"}]}, {\"geneName\": \"ZAR1L\", \"ensemblGeneId\": \"ENSG00000189167\", \"ensemblTranscriptId\": \"ENST00000345108\", \"geneId\": \"ENSG00000189167\", \"transcriptId\": \"ENST00000345108\", \"strand\": \"-\", \"biotype\": \"protein_coding\", \"source\": \"ensembl\", \"exonOverlap\": [{\"number\": \"2/4\", \"percentage\": 4.3010755}], \"transcriptAnnotationFlags\": [\"CCDS\", \"basic\"], \"transcriptFlags\": [\"CCDS\", \"basic\"], \"cdnaPosition\": 721, \"cdsPosition\": 692, \"codon\": \"gAT/gAA\", \"proteinVariantAnnotation\": {\"uniprotAccession\": null, \"uniprotName\": null, \"position\": 231, \"reference\": \"ASP\", \"alternate\": \"GLU\", \"uniprotVariantId\": null, \"functionalDescription\": null, \"substitutionScores\": null, \"keywords\": null, \"features\": null}, \"sequenceOntologyTerms\": [{\"accession\": \"SO:0001589\", \"name\": \"frameshift_variant\"}]}, {\"geneName\": null, \"ensemblGeneId\": null, \"ensemblTranscriptId\": null, \"geneId\": null, \"transcriptId\": null, \"strand\": null, \"biotype\": null, \"source\": null, \"exonOverlap\": null, \"transcriptAnnotationFlags\": null, \"transcriptFlags\": null, \"cdnaPosition\": null, \"cdsPosition\": null, \"codon\": null, \"proteinVariantAnnotation\": null, \"sequenceOntologyTerms\": [{\"accession\": \"SO:0001566\", \"name\": \"regulatory_region_variant\"}]}]",
                consequenceTypeResult.getResults(), ConsequenceType.class);

        consequenceTypeResult =
            variantAnnotationCalculator.getAllConsequenceTypesByVariant(new Variant("13", 32316471, "GA", "AG"),
                    new QueryOptions());
        assertObjectListEquals("[{\"geneName\": \"RXFP2\", \"ensemblGeneId\": \"ENSG00000133105\", \"ensemblTranscriptId\": \"ENST00000298386\", \"geneId\": \"ENSG00000133105\", \"transcriptId\": \"ENST00000298386\", \"strand\": \"+\", \"biotype\": \"protein_coding\", \"source\": \"ensembl\", \"exonOverlap\": null, \"transcriptAnnotationFlags\": [\"CCDS\", \"basic\"], \"transcriptFlags\": [\"CCDS\", \"basic\"], \"cdnaPosition\": null, \"cdsPosition\": null, \"codon\": null, \"proteinVariantAnnotation\": null, \"sequenceOntologyTerms\": [{\"accession\": \"SO:0001627\", \"name\": \"intron_variant\"}]}, {\"geneName\": null, \"ensemblGeneId\": null, \"ensemblTranscriptId\": null, \"geneId\": null, \"transcriptId\": null, \"strand\": null, \"biotype\": null, \"source\": null, \"exonOverlap\": null, \"transcriptAnnotationFlags\": null, \"transcriptFlags\": null, \"cdnaPosition\": null, \"cdsPosition\": null, \"codon\": null, \"proteinVariantAnnotation\": null, \"sequenceOntologyTerms\": [{\"accession\": \"SO:0001782\", \"name\": \"TF_binding_site_variant\"}]}, {\"geneName\": \"RXFP2\", \"ensemblGeneId\": \"ENSG00000133105\", \"ensemblTranscriptId\": \"ENST00000380314\", \"geneId\": \"ENSG00000133105\", \"transcriptId\": \"ENST00000380314\", \"strand\": \"+\", \"biotype\": \"protein_coding\", \"source\": \"ensembl\", \"exonOverlap\": null, \"transcriptAnnotationFlags\": [\"CCDS\", \"basic\"], \"transcriptFlags\": [\"CCDS\", \"basic\"], \"cdnaPosition\": null, \"cdsPosition\": null, \"codon\": null, \"proteinVariantAnnotation\": null, \"sequenceOntologyTerms\": [{\"accession\": \"SO:0001627\", \"name\": \"intron_variant\"}]}, {\"geneName\": null, \"ensemblGeneId\": null, \"ensemblTranscriptId\": null, \"geneId\": null, \"transcriptId\": null, \"strand\": null, \"biotype\": null, \"source\": null, \"exonOverlap\": null, \"transcriptAnnotationFlags\": null, \"transcriptFlags\": null, \"cdnaPosition\": null, \"cdsPosition\": null, \"codon\": null, \"proteinVariantAnnotation\": null, \"sequenceOntologyTerms\": [{\"accession\": \"SO:0001566\", \"name\": \"regulatory_region_variant\"}]}]",
                consequenceTypeResult.getResults(), ConsequenceType.class);

        consequenceTypeResult =
            variantAnnotationCalculator.getAllConsequenceTypesByVariant(new Variant("13", 32316469, "TG", "AT"),
                    new QueryOptions());
        assertObjectListEquals("[{\"geneName\": \"RXFP2\", \"ensemblGeneId\": \"ENSG00000133105\", \"ensemblTranscriptId\": \"ENST00000298386\", \"geneId\": \"ENSG00000133105\", \"transcriptId\": \"ENST00000298386\", \"strand\": \"+\", \"biotype\": \"protein_coding\", \"source\": \"ensembl\", \"exonOverlap\": null, \"transcriptAnnotationFlags\": [\"CCDS\", \"basic\"], \"transcriptFlags\": [\"CCDS\", \"basic\"], \"cdnaPosition\": null, \"cdsPosition\": null, \"codon\": null, \"proteinVariantAnnotation\": null, \"sequenceOntologyTerms\": [{\"accession\": \"SO:0001627\", \"name\": \"intron_variant\"}]}, {\"geneName\": null, \"ensemblGeneId\": null, \"ensemblTranscriptId\": null, \"geneId\": null, \"transcriptId\": null, \"strand\": null, \"biotype\": null, \"source\": null, \"exonOverlap\": null, \"transcriptAnnotationFlags\": null, \"transcriptFlags\": null, \"cdnaPosition\": null, \"cdsPosition\": null, \"codon\": null, \"proteinVariantAnnotation\": null, \"sequenceOntologyTerms\": [{\"accession\": \"SO:0001782\", \"name\": \"TF_binding_site_variant\"}]}, {\"geneName\": \"RXFP2\", \"ensemblGeneId\": \"ENSG00000133105\", \"ensemblTranscriptId\": \"ENST00000380314\", \"geneId\": \"ENSG00000133105\", \"transcriptId\": \"ENST00000380314\", \"strand\": \"+\", \"biotype\": \"protein_coding\", \"source\": \"ensembl\", \"exonOverlap\": null, \"transcriptAnnotationFlags\": [\"CCDS\", \"basic\"], \"transcriptFlags\": [\"CCDS\", \"basic\"], \"cdnaPosition\": null, \"cdsPosition\": null, \"codon\": null, \"proteinVariantAnnotation\": null, \"sequenceOntologyTerms\": [{\"accession\": \"SO:0001627\", \"name\": \"intron_variant\"}]}, {\"geneName\": null, \"ensemblGeneId\": null, \"ensemblTranscriptId\": null, \"geneId\": null, \"transcriptId\": null, \"strand\": null, \"biotype\": null, \"source\": null, \"exonOverlap\": null, \"transcriptAnnotationFlags\": null, \"transcriptFlags\": null, \"cdnaPosition\": null, \"cdsPosition\": null, \"codon\": null, \"proteinVariantAnnotation\": null, \"sequenceOntologyTerms\": [{\"accession\": \"SO:0001566\", \"name\": \"regulatory_region_variant\"}]}]",
                consequenceTypeResult.getResults(), ConsequenceType.class);

        consequenceTypeResult =
            variantAnnotationCalculator.getAllConsequenceTypesByVariant(new Variant("17", 43124094, "AT", "TC"),
                    new QueryOptions());
        assertObjectListEquals("[{\"geneName\": null, \"ensemblGeneId\": null, \"ensemblTranscriptId\": null, \"geneId\": null, \"transcriptId\": null, \"strand\": null, \"biotype\": null, \"source\": null, \"exonOverlap\": null, \"transcriptAnnotationFlags\": null, \"transcriptFlags\": null, \"cdnaPosition\": null, \"cdsPosition\": null, \"codon\": null, \"proteinVariantAnnotation\": null, \"sequenceOntologyTerms\": [{\"accession\": \"SO:0001782\", \"name\": \"TF_binding_site_variant\"}]}, {\"geneName\": \"DCAKD\", \"ensemblGeneId\": \"ENSG00000172992\", \"ensemblTranscriptId\": \"ENST00000342350\", \"geneId\": \"ENSG00000172992\", \"transcriptId\": \"ENST00000342350\", \"strand\": \"-\", \"biotype\": \"protein_coding\", \"source\": \"ensembl\", \"exonOverlap\": null, \"transcriptAnnotationFlags\": [\"CCDS\", \"basic\"], \"transcriptFlags\": [\"CCDS\", \"basic\"], \"cdnaPosition\": null, \"cdsPosition\": null, \"codon\": null, \"proteinVariantAnnotation\": null, \"sequenceOntologyTerms\": [{\"accession\": \"SO:0001627\", \"name\": \"intron_variant\"}]}, {\"geneName\": \"NMT1\", \"ensemblGeneId\": \"ENSG00000136448\", \"ensemblTranscriptId\": \"ENST00000592782\", \"geneId\": \"ENSG00000136448\", \"transcriptId\": \"ENST00000592782\", \"strand\": \"+\", \"biotype\": \"protein_coding\", \"source\": \"ensembl\", \"exonOverlap\": null, \"transcriptAnnotationFlags\": [\"CCDS\", \"basic\"], \"transcriptFlags\": [\"CCDS\", \"basic\"], \"cdnaPosition\": null, \"cdsPosition\": null, \"codon\": null, \"proteinVariantAnnotation\": null, \"sequenceOntologyTerms\": [{\"accession\": \"SO:0001631\", \"name\": \"upstream_gene_variant\"}]}, {\"geneName\": \"DCAKD\", \"ensemblGeneId\": \"ENSG00000172992\", \"ensemblTranscriptId\": \"ENST00000588499\", \"geneId\": \"ENSG00000172992\", \"transcriptId\": \"ENST00000588499\", \"strand\": \"-\", \"biotype\": \"protein_coding\", \"source\": \"ensembl\", \"exonOverlap\": null, \"transcriptAnnotationFlags\": [\"CCDS\", \"basic\"], \"transcriptFlags\": [\"CCDS\", \"basic\"], \"cdnaPosition\": null, \"cdsPosition\": null, \"codon\": null, \"proteinVariantAnnotation\": null, \"sequenceOntologyTerms\": [{\"accession\": \"SO:0001627\", \"name\": \"intron_variant\"}]}, {\"geneName\": \"DCAKD\", \"ensemblGeneId\": \"ENSG00000172992\", \"ensemblTranscriptId\": \"ENST00000593094\", \"geneId\": \"ENSG00000172992\", \"transcriptId\": \"ENST00000593094\", \"strand\": \"-\", \"biotype\": \"protein_coding\", \"source\": \"ensembl\", \"exonOverlap\": null, \"transcriptAnnotationFlags\": [\"mRNA_end_NF\", \"cds_end_NF\"], \"transcriptFlags\": [\"mRNA_end_NF\", \"cds_end_NF\"], \"cdnaPosition\": null, \"cdsPosition\": null, \"codon\": null, \"proteinVariantAnnotation\": null, \"sequenceOntologyTerms\": [{\"accession\": \"SO:0001627\", \"name\": \"intron_variant\"}]}, {\"geneName\": \"DCAKD\", \"ensemblGeneId\": \"ENSG00000172992\", \"ensemblTranscriptId\": \"ENST00000310604\", \"geneId\": \"ENSG00000172992\", \"transcriptId\": \"ENST00000310604\", \"strand\": \"-\", \"biotype\": \"protein_coding\", \"source\": \"ensembl\", \"exonOverlap\": null, \"transcriptAnnotationFlags\": [\"basic\"], \"transcriptFlags\": [\"basic\"], \"cdnaPosition\": null, \"cdsPosition\": null, \"codon\": null, \"proteinVariantAnnotation\": null, \"sequenceOntologyTerms\": [{\"accession\": \"SO:0001627\", \"name\": \"intron_variant\"}]}, {\"geneName\": null, \"ensemblGeneId\": null, \"ensemblTranscriptId\": null, \"geneId\": null, \"transcriptId\": null, \"strand\": null, \"biotype\": null, \"source\": null, \"exonOverlap\": null, \"transcriptAnnotationFlags\": null, \"transcriptFlags\": null, \"cdnaPosition\": null, \"cdsPosition\": null, \"codon\": null, \"proteinVariantAnnotation\": null, \"sequenceOntologyTerms\": [{\"accession\": \"SO:0001566\", \"name\": \"regulatory_region_variant\"}]}, {\"geneName\": \"DCAKD\", \"ensemblGeneId\": \"ENSG00000172992\", \"ensemblTranscriptId\": \"ENST00000588295\", \"geneId\": \"ENSG00000172992\", \"transcriptId\": \"ENST00000588295\", \"strand\": \"-\", \"biotype\": \"processed_transcript\", \"source\": \"ensembl\", \"exonOverlap\": null, \"transcriptAnnotationFlags\": null, \"transcriptFlags\": null, \"cdnaPosition\": null, \"cdsPosition\": null, \"codon\": null, \"proteinVariantAnnotation\": null, \"sequenceOntologyTerms\": [{\"accession\": \"SO:0001619\", \"name\": \"non_coding_transcript_variant\"}, {\"accession\": \"SO:0001627\", \"name\": \"intron_variant\"}]}]",
                consequenceTypeResult.getResults(), ConsequenceType.class);

        consequenceTypeResult =
            variantAnnotationCalculator.getAllConsequenceTypesByVariant(new Variant("MT", 12906, "C", "A"),
                    new QueryOptions());
        assertObjectListEquals("[{\"geneName\": \"MT-TK\", \"ensemblGeneId\": \"ENSG00000210156\", \"ensemblTranscriptId\": \"ENST00000387421\", \"geneId\": \"ENSG00000210156\", \"transcriptId\": \"ENST00000387421\", \"strand\": \"+\", \"biotype\": \"Mt_tRNA\", \"source\": \"ensembl\", \"exonOverlap\": null, \"transcriptAnnotationFlags\": [\"basic\"], \"transcriptFlags\": [\"basic\"], \"cdnaPosition\": null, \"cdsPosition\": null, \"codon\": null, \"proteinVariantAnnotation\": null, \"sequenceOntologyTerms\": [{\"accession\": \"SO:0001632\", \"name\": \"downstream_gene_variant\"}]}, {\"geneName\": \"MT-TT\", \"ensemblGeneId\": \"ENSG00000210195\", \"ensemblTranscriptId\": \"ENST00000387460\", \"geneId\": \"ENSG00000210195\", \"transcriptId\": \"ENST00000387460\", \"strand\": \"+\", \"biotype\": \"Mt_tRNA\", \"source\": \"ensembl\", \"exonOverlap\": null, \"transcriptAnnotationFlags\": [\"basic\"], \"transcriptFlags\": [\"basic\"], \"cdnaPosition\": null, \"cdsPosition\": null, \"codon\": null, \"proteinVariantAnnotation\": null, \"sequenceOntologyTerms\": [{\"accession\": \"SO:0001631\", \"name\": \"upstream_gene_variant\"}]}, {\"geneName\": \"MT-TP\", \"ensemblGeneId\": \"ENSG00000210196\", \"ensemblTranscriptId\": \"ENST00000387461\", \"geneId\": \"ENSG00000210196\", \"transcriptId\": \"ENST00000387461\", \"strand\": \"-\", \"biotype\": \"Mt_tRNA\", \"source\": \"ensembl\", \"exonOverlap\": null, \"transcriptAnnotationFlags\": [\"basic\"], \"transcriptFlags\": [\"basic\"], \"cdnaPosition\": null, \"cdsPosition\": null, \"codon\": null, \"proteinVariantAnnotation\": null, \"sequenceOntologyTerms\": [{\"accession\": \"SO:0001632\", \"name\": \"downstream_gene_variant\"}]}, {\"geneName\": \"MT-ATP6\", \"ensemblGeneId\": \"ENSG00000198899\", \"ensemblTranscriptId\": \"ENST00000361899\", \"geneId\": \"ENSG00000198899\", \"transcriptId\": \"ENST00000361899\", \"strand\": \"+\", \"biotype\": \"protein_coding\", \"source\": \"ensembl\", \"exonOverlap\": null, \"transcriptAnnotationFlags\": [\"basic\"], \"transcriptFlags\": [\"basic\"], \"cdnaPosition\": null, \"cdsPosition\": null, \"codon\": null, \"proteinVariantAnnotation\": null, \"sequenceOntologyTerms\": [{\"accession\": \"SO:0001632\", \"name\": \"downstream_gene_variant\"}]}, {\"geneName\": \"MT-ND3\", \"ensemblGeneId\": \"ENSG00000198840\", \"ensemblTranscriptId\": \"ENST00000361227\", \"geneId\": \"ENSG00000198840\", \"transcriptId\": \"ENST00000361227\", \"strand\": \"+\", \"biotype\": \"protein_coding\", \"source\": \"ensembl\", \"exonOverlap\": null, \"transcriptAnnotationFlags\": [\"basic\"], \"transcriptFlags\": [\"basic\"], \"cdnaPosition\": null, \"cdsPosition\": null, \"codon\": null, \"proteinVariantAnnotation\": null, \"sequenceOntologyTerms\": [{\"accession\": \"SO:0001632\", \"name\": \"downstream_gene_variant\"}]}, {\"geneName\": \"MT-ND6\", \"ensemblGeneId\": \"ENSG00000198695\", \"ensemblTranscriptId\": \"ENST00000361681\", \"geneId\": \"ENSG00000198695\", \"transcriptId\": \"ENST00000361681\", \"strand\": \"-\", \"biotype\": \"protein_coding\", \"source\": \"ensembl\", \"exonOverlap\": null, \"transcriptAnnotationFlags\": [\"basic\"], \"transcriptFlags\": [\"basic\"], \"cdnaPosition\": null, \"cdsPosition\": null, \"codon\": null, \"proteinVariantAnnotation\": null, \"sequenceOntologyTerms\": [{\"accession\": \"SO:0002083\", \"name\": \"2KB_downstream_variant\"}]}, {\"geneName\": \"MT-TG\", \"ensemblGeneId\": \"ENSG00000210164\", \"ensemblTranscriptId\": \"ENST00000387429\", \"geneId\": \"ENSG00000210164\", \"transcriptId\": \"ENST00000387429\", \"strand\": \"+\", \"biotype\": \"Mt_tRNA\", \"source\": \"ensembl\", \"exonOverlap\": null, \"transcriptAnnotationFlags\": [\"basic\"], \"transcriptFlags\": [\"basic\"], \"cdnaPosition\": null, \"cdsPosition\": null, \"codon\": null, \"proteinVariantAnnotation\": null, \"sequenceOntologyTerms\": [{\"accession\": \"SO:0001632\", \"name\": \"downstream_gene_variant\"}]}, {\"geneName\": null, \"ensemblGeneId\": null, \"ensemblTranscriptId\": null, \"geneId\": null, \"transcriptId\": null, \"strand\": null, \"biotype\": null, \"source\": null, \"exonOverlap\": null, \"transcriptAnnotationFlags\": null, \"transcriptFlags\": null, \"cdnaPosition\": null, \"cdsPosition\": null, \"codon\": null, \"proteinVariantAnnotation\": null, \"sequenceOntologyTerms\": [{\"accession\": \"SO:0001566\", \"name\": \"regulatory_region_variant\"}]}, {\"geneName\": \"MT-ND5\", \"ensemblGeneId\": \"ENSG00000198786\", \"ensemblTranscriptId\": \"ENST00000361567\", \"geneId\": \"ENSG00000198786\", \"transcriptId\": \"ENST00000361567\", \"strand\": \"+\", \"biotype\": \"protein_coding\", \"source\": \"ensembl\", \"exonOverlap\": [{\"number\": \"1/1\", \"percentage\": 0.05518764}], \"transcriptAnnotationFlags\": [\"basic\"], \"transcriptFlags\": [\"basic\"], \"cdnaPosition\": 570, \"cdsPosition\": 570, \"codon\": \"atC/atA\", \"proteinVariantAnnotation\": {\"uniprotAccession\": \"P03915\", \"uniprotName\": null, \"position\": 190, \"reference\": \"ILE\", \"alternate\": \"MET\", \"uniprotVariantId\": null, \"functionalDescription\": null, \"substitutionScores\": [{\"score\": 0.31, \"source\": \"sift\", \"description\": \"tolerated\"}, {\"score\": 0.052, \"source\": \"polyphen\", \"description\": \"benign\"}], \"keywords\": [\"Complete proteome\", \"Disease mutation\", \"Electron transport\", \"Leber hereditary optic neuropathy\", \"Leigh syndrome\", \"MELAS syndrome\", \"Membrane\", \"Mitochondrion\", \"Mitochondrion inner membrane\", \"NAD\", \"Oxidoreductase\", \"Polymorphism\", \"Reference proteome\", \"Respiratory chain\", \"Transmembrane\", \"Transmembrane helix\", \"Transport\", \"Ubiquinone\"], \"features\": [{\"id\": null, \"start\": 171, \"end\": 191, \"type\": \"transmembrane region\", \"description\": \"Helical\"}, {\"id\": \"IPR001750\", \"start\": 134, \"end\": 418, \"type\": null, \"description\": \"NADH:quinone oxidoreductase/Mrp antiporter, membrane subunit\"}, {\"id\": \"IPR003945\", \"start\": 8, \"end\": 501, \"type\": null, \"description\": \"NADH-plastoquinone oxidoreductase, chain 5\"}, {\"id\": \"PRO_0000118101\", \"start\": 1, \"end\": 603, \"type\": \"chain\", \"description\": \"NADH-ubiquinone oxidoreductase chain 5\"}]}, \"sequenceOntologyTerms\": [{\"accession\": \"SO:0001583\", \"name\": \"missense_variant\"}]}, {\"geneName\": null, \"ensemblGeneId\": null, \"ensemblTranscriptId\": null, \"geneId\": null, \"transcriptId\": null, \"strand\": null, \"biotype\": null, \"source\": null, \"exonOverlap\": null, \"transcriptAnnotationFlags\": null, \"transcriptFlags\": null, \"cdnaPosition\": null, \"cdsPosition\": null, \"codon\": null, \"proteinVariantAnnotation\": null, \"sequenceOntologyTerms\": [{\"accession\": \"SO:0001782\", \"name\": \"TF_binding_site_variant\"}]}, {\"geneName\": \"MT-CYB\", \"ensemblGeneId\": \"ENSG00000198727\", \"ensemblTranscriptId\": \"ENST00000361789\", \"geneId\": \"ENSG00000198727\", \"transcriptId\": \"ENST00000361789\", \"strand\": \"+\", \"biotype\": \"protein_coding\", \"source\": \"ensembl\", \"exonOverlap\": null, \"transcriptAnnotationFlags\": [\"basic\"], \"transcriptFlags\": [\"basic\"], \"cdnaPosition\": null, \"cdsPosition\": null, \"codon\": null, \"proteinVariantAnnotation\": null, \"sequenceOntologyTerms\": [{\"accession\": \"SO:0001636\", \"name\": \"2KB_upstream_variant\"}]}, {\"geneName\": \"MT-ATP8\", \"ensemblGeneId\": \"ENSG00000228253\", \"ensemblTranscriptId\": \"ENST00000361851\", \"geneId\": \"ENSG00000228253\", \"transcriptId\": \"ENST00000361851\", \"strand\": \"+\", \"biotype\": \"protein_coding\", \"source\": \"ensembl\", \"exonOverlap\": null, \"transcriptAnnotationFlags\": [\"basic\"], \"transcriptFlags\": [\"basic\"], \"cdnaPosition\": null, \"cdsPosition\": null, \"codon\": null, \"proteinVariantAnnotation\": null, \"sequenceOntologyTerms\": [{\"accession\": \"SO:0001632\", \"name\": \"downstream_gene_variant\"}]}, {\"geneName\": \"MT-TR\", \"ensemblGeneId\": \"ENSG00000210174\", \"ensemblTranscriptId\": \"ENST00000387439\", \"geneId\": \"ENSG00000210174\", \"transcriptId\": \"ENST00000387439\", \"strand\": \"+\", \"biotype\": \"Mt_tRNA\", \"source\": \"ensembl\", \"exonOverlap\": null, \"transcriptAnnotationFlags\": [\"basic\"], \"transcriptFlags\": [\"basic\"], \"cdnaPosition\": null, \"cdsPosition\": null, \"codon\": null, \"proteinVariantAnnotation\": null, \"sequenceOntologyTerms\": [{\"accession\": \"SO:0001632\", \"name\": \"downstream_gene_variant\"}]}, {\"geneName\": \"MT-TS2\", \"ensemblGeneId\": \"ENSG00000210184\", \"ensemblTranscriptId\": \"ENST00000387449\", \"geneId\": \"ENSG00000210184\", \"transcriptId\": \"ENST00000387449\", \"strand\": \"+\", \"biotype\": \"Mt_tRNA\", \"source\": \"ensembl\", \"exonOverlap\": null, \"transcriptAnnotationFlags\": [\"basic\"], \"transcriptFlags\": [\"basic\"], \"cdnaPosition\": null, \"cdsPosition\": null, \"codon\": null, \"proteinVariantAnnotation\": null, \"sequenceOntologyTerms\": [{\"accession\": \"SO:0002083\", \"name\": \"2KB_downstream_variant\"}]}, {\"geneName\": \"MT-CO2\", \"ensemblGeneId\": \"ENSG00000198712\", \"ensemblTranscriptId\": \"ENST00000361739\", \"geneId\": \"ENSG00000198712\", \"transcriptId\": \"ENST00000361739\", \"strand\": \"+\", \"biotype\": \"protein_coding\", \"source\": \"ensembl\", \"exonOverlap\": null, \"transcriptAnnotationFlags\": [\"basic\"], \"transcriptFlags\": [\"basic\"], \"cdnaPosition\": null, \"cdsPosition\": null, \"codon\": null, \"proteinVariantAnnotation\": null, \"sequenceOntologyTerms\": [{\"accession\": \"SO:0001632\", \"name\": \"downstream_gene_variant\"}]}, {\"geneName\": \"MT-ND4\", \"ensemblGeneId\": \"ENSG00000198886\", \"ensemblTranscriptId\": \"ENST00000361381\", \"geneId\": \"ENSG00000198886\", \"transcriptId\": \"ENST00000361381\", \"strand\": \"+\", \"biotype\": \"protein_coding\", \"source\": \"ensembl\", \"exonOverlap\": null, \"transcriptAnnotationFlags\": [\"basic\"], \"transcriptFlags\": [\"basic\"], \"cdnaPosition\": null, \"cdsPosition\": null, \"codon\": null, \"proteinVariantAnnotation\": null, \"sequenceOntologyTerms\": [{\"accession\": \"SO:0002083\", \"name\": \"2KB_downstream_variant\"}]}, {\"geneName\": \"MT-TH\", \"ensemblGeneId\": \"ENSG00000210176\", \"ensemblTranscriptId\": \"ENST00000387441\", \"geneId\": \"ENSG00000210176\", \"transcriptId\": \"ENST00000387441\", \"strand\": \"+\", \"biotype\": \"Mt_tRNA\", \"source\": \"ensembl\", \"exonOverlap\": null, \"transcriptAnnotationFlags\": [\"basic\"], \"transcriptFlags\": [\"basic\"], \"cdnaPosition\": null, \"cdsPosition\": null, \"codon\": null, \"proteinVariantAnnotation\": null, \"sequenceOntologyTerms\": [{\"accession\": \"SO:0002083\", \"name\": \"2KB_downstream_variant\"}]}, {\"geneName\": \"MT-TE\", \"ensemblGeneId\": \"ENSG00000210194\", \"ensemblTranscriptId\": \"ENST00000387459\", \"geneId\": \"ENSG00000210194\", \"transcriptId\": \"ENST00000387459\", \"strand\": \"-\", \"biotype\": \"Mt_tRNA\", \"source\": \"ensembl\", \"exonOverlap\": null, \"transcriptAnnotationFlags\": [\"basic\"], \"transcriptFlags\": [\"basic\"], \"cdnaPosition\": null, \"cdsPosition\": null, \"codon\": null, \"proteinVariantAnnotation\": null, \"sequenceOntologyTerms\": [{\"accession\": \"SO:0002083\", \"name\": \"2KB_downstream_variant\"}]}, {\"geneName\": \"MT-CO3\", \"ensemblGeneId\": \"ENSG00000198938\", \"ensemblTranscriptId\": \"ENST00000362079\", \"geneId\": \"ENSG00000198938\", \"transcriptId\": \"ENST00000362079\", \"strand\": \"+\", \"biotype\": \"protein_coding\", \"source\": \"ensembl\", \"exonOverlap\": null, \"transcriptAnnotationFlags\": [\"basic\"], \"transcriptFlags\": [\"basic\"], \"cdnaPosition\": null, \"cdsPosition\": null, \"codon\": null, \"proteinVariantAnnotation\": null, \"sequenceOntologyTerms\": [{\"accession\": \"SO:0001632\", \"name\": \"downstream_gene_variant\"}]}, {\"geneName\": \"MT-ND4L\", \"ensemblGeneId\": \"ENSG00000212907\", \"ensemblTranscriptId\": \"ENST00000361335\", \"geneId\": \"ENSG00000212907\", \"transcriptId\": \"ENST00000361335\", \"strand\": \"+\", \"biotype\": \"protein_coding\", \"source\": \"ensembl\", \"exonOverlap\": null, \"transcriptAnnotationFlags\": [\"basic\"], \"transcriptFlags\": [\"basic\"], \"cdnaPosition\": null, \"cdsPosition\": null, \"codon\": null, \"proteinVariantAnnotation\": null, \"sequenceOntologyTerms\": [{\"accession\": \"SO:0001632\", \"name\": \"downstream_gene_variant\"}]}, {\"geneName\": \"MT-TL2\", \"ensemblGeneId\": \"ENSG00000210191\", \"ensemblTranscriptId\": \"ENST00000387456\", \"geneId\": \"ENSG00000210191\", \"transcriptId\": \"ENST00000387456\", \"strand\": \"+\", \"biotype\": \"Mt_tRNA\", \"source\": \"ensembl\", \"exonOverlap\": null, \"transcriptAnnotationFlags\": [\"basic\"], \"transcriptFlags\": [\"basic\"], \"cdnaPosition\": null, \"cdsPosition\": null, \"codon\": null, \"proteinVariantAnnotation\": null, \"sequenceOntologyTerms\": [{\"accession\": \"SO:0002083\", \"name\": \"2KB_downstream_variant\"}]}]",
                consequenceTypeResult.getResults(), ConsequenceType.class);

        // Tests normalisation of chromosome MT: should transform chrM -> MT
        consequenceTypeResult =
            variantAnnotationCalculator.getAllConsequenceTypesByVariant(new Variant("chrM", 12906, "C", "A"),
                    new QueryOptions());
        assertObjectListEquals("[{\"geneName\": \"MT-TK\", \"ensemblGeneId\": \"ENSG00000210156\", \"ensemblTranscriptId\": \"ENST00000387421\", \"geneId\": \"ENSG00000210156\", \"transcriptId\": \"ENST00000387421\", \"strand\": \"+\", \"biotype\": \"Mt_tRNA\", \"source\": \"ensembl\", \"exonOverlap\": null, \"transcriptAnnotationFlags\": [\"basic\"], \"transcriptFlags\": [\"basic\"], \"cdnaPosition\": null, \"cdsPosition\": null, \"codon\": null, \"proteinVariantAnnotation\": null, \"sequenceOntologyTerms\": [{\"accession\": \"SO:0001632\", \"name\": \"downstream_gene_variant\"}]}, {\"geneName\": \"MT-TT\", \"ensemblGeneId\": \"ENSG00000210195\", \"ensemblTranscriptId\": \"ENST00000387460\", \"geneId\": \"ENSG00000210195\", \"transcriptId\": \"ENST00000387460\", \"strand\": \"+\", \"biotype\": \"Mt_tRNA\", \"source\": \"ensembl\", \"exonOverlap\": null, \"transcriptAnnotationFlags\": [\"basic\"], \"transcriptFlags\": [\"basic\"], \"cdnaPosition\": null, \"cdsPosition\": null, \"codon\": null, \"proteinVariantAnnotation\": null, \"sequenceOntologyTerms\": [{\"accession\": \"SO:0001631\", \"name\": \"upstream_gene_variant\"}]}, {\"geneName\": \"MT-TP\", \"ensemblGeneId\": \"ENSG00000210196\", \"ensemblTranscriptId\": \"ENST00000387461\", \"geneId\": \"ENSG00000210196\", \"transcriptId\": \"ENST00000387461\", \"strand\": \"-\", \"biotype\": \"Mt_tRNA\", \"source\": \"ensembl\", \"exonOverlap\": null, \"transcriptAnnotationFlags\": [\"basic\"], \"transcriptFlags\": [\"basic\"], \"cdnaPosition\": null, \"cdsPosition\": null, \"codon\": null, \"proteinVariantAnnotation\": null, \"sequenceOntologyTerms\": [{\"accession\": \"SO:0001632\", \"name\": \"downstream_gene_variant\"}]}, {\"geneName\": \"MT-ATP6\", \"ensemblGeneId\": \"ENSG00000198899\", \"ensemblTranscriptId\": \"ENST00000361899\", \"geneId\": \"ENSG00000198899\", \"transcriptId\": \"ENST00000361899\", \"strand\": \"+\", \"biotype\": \"protein_coding\", \"source\": \"ensembl\", \"exonOverlap\": null, \"transcriptAnnotationFlags\": [\"basic\"], \"transcriptFlags\": [\"basic\"], \"cdnaPosition\": null, \"cdsPosition\": null, \"codon\": null, \"proteinVariantAnnotation\": null, \"sequenceOntologyTerms\": [{\"accession\": \"SO:0001632\", \"name\": \"downstream_gene_variant\"}]}, {\"geneName\": \"MT-ND3\", \"ensemblGeneId\": \"ENSG00000198840\", \"ensemblTranscriptId\": \"ENST00000361227\", \"geneId\": \"ENSG00000198840\", \"transcriptId\": \"ENST00000361227\", \"strand\": \"+\", \"biotype\": \"protein_coding\", \"source\": \"ensembl\", \"exonOverlap\": null, \"transcriptAnnotationFlags\": [\"basic\"], \"transcriptFlags\": [\"basic\"], \"cdnaPosition\": null, \"cdsPosition\": null, \"codon\": null, \"proteinVariantAnnotation\": null, \"sequenceOntologyTerms\": [{\"accession\": \"SO:0001632\", \"name\": \"downstream_gene_variant\"}]}, {\"geneName\": \"MT-ND6\", \"ensemblGeneId\": \"ENSG00000198695\", \"ensemblTranscriptId\": \"ENST00000361681\", \"geneId\": \"ENSG00000198695\", \"transcriptId\": \"ENST00000361681\", \"strand\": \"-\", \"biotype\": \"protein_coding\", \"source\": \"ensembl\", \"exonOverlap\": null, \"transcriptAnnotationFlags\": [\"basic\"], \"transcriptFlags\": [\"basic\"], \"cdnaPosition\": null, \"cdsPosition\": null, \"codon\": null, \"proteinVariantAnnotation\": null, \"sequenceOntologyTerms\": [{\"accession\": \"SO:0002083\", \"name\": \"2KB_downstream_variant\"}]}, {\"geneName\": \"MT-TG\", \"ensemblGeneId\": \"ENSG00000210164\", \"ensemblTranscriptId\": \"ENST00000387429\", \"geneId\": \"ENSG00000210164\", \"transcriptId\": \"ENST00000387429\", \"strand\": \"+\", \"biotype\": \"Mt_tRNA\", \"source\": \"ensembl\", \"exonOverlap\": null, \"transcriptAnnotationFlags\": [\"basic\"], \"transcriptFlags\": [\"basic\"], \"cdnaPosition\": null, \"cdsPosition\": null, \"codon\": null, \"proteinVariantAnnotation\": null, \"sequenceOntologyTerms\": [{\"accession\": \"SO:0001632\", \"name\": \"downstream_gene_variant\"}]}, {\"geneName\": null, \"ensemblGeneId\": null, \"ensemblTranscriptId\": null, \"geneId\": null, \"transcriptId\": null, \"strand\": null, \"biotype\": null, \"source\": null, \"exonOverlap\": null, \"transcriptAnnotationFlags\": null, \"transcriptFlags\": null, \"cdnaPosition\": null, \"cdsPosition\": null, \"codon\": null, \"proteinVariantAnnotation\": null, \"sequenceOntologyTerms\": [{\"accession\": \"SO:0001566\", \"name\": \"regulatory_region_variant\"}]}, {\"geneName\": \"MT-ND5\", \"ensemblGeneId\": \"ENSG00000198786\", \"ensemblTranscriptId\": \"ENST00000361567\", \"geneId\": \"ENSG00000198786\", \"transcriptId\": \"ENST00000361567\", \"strand\": \"+\", \"biotype\": \"protein_coding\", \"source\": \"ensembl\", \"exonOverlap\": [{\"number\": \"1/1\", \"percentage\": 0.05518764}], \"transcriptAnnotationFlags\": [\"basic\"], \"transcriptFlags\": [\"basic\"], \"cdnaPosition\": 570, \"cdsPosition\": 570, \"codon\": \"atC/atA\", \"proteinVariantAnnotation\": {\"uniprotAccession\": \"P03915\", \"uniprotName\": null, \"position\": 190, \"reference\": \"ILE\", \"alternate\": \"MET\", \"uniprotVariantId\": null, \"functionalDescription\": null, \"substitutionScores\": [{\"score\": 0.31, \"source\": \"sift\", \"description\": \"tolerated\"}, {\"score\": 0.052, \"source\": \"polyphen\", \"description\": \"benign\"}], \"keywords\": [\"Complete proteome\", \"Disease mutation\", \"Electron transport\", \"Leber hereditary optic neuropathy\", \"Leigh syndrome\", \"MELAS syndrome\", \"Membrane\", \"Mitochondrion\", \"Mitochondrion inner membrane\", \"NAD\", \"Oxidoreductase\", \"Polymorphism\", \"Reference proteome\", \"Respiratory chain\", \"Transmembrane\", \"Transmembrane helix\", \"Transport\", \"Ubiquinone\"], \"features\": [{\"id\": null, \"start\": 171, \"end\": 191, \"type\": \"transmembrane region\", \"description\": \"Helical\"}, {\"id\": \"IPR001750\", \"start\": 134, \"end\": 418, \"type\": null, \"description\": \"NADH:quinone oxidoreductase/Mrp antiporter, membrane subunit\"}, {\"id\": \"IPR003945\", \"start\": 8, \"end\": 501, \"type\": null, \"description\": \"NADH-plastoquinone oxidoreductase, chain 5\"}, {\"id\": \"PRO_0000118101\", \"start\": 1, \"end\": 603, \"type\": \"chain\", \"description\": \"NADH-ubiquinone oxidoreductase chain 5\"}]}, \"sequenceOntologyTerms\": [{\"accession\": \"SO:0001583\", \"name\": \"missense_variant\"}]}, {\"geneName\": null, \"ensemblGeneId\": null, \"ensemblTranscriptId\": null, \"geneId\": null, \"transcriptId\": null, \"strand\": null, \"biotype\": null, \"source\": null, \"exonOverlap\": null, \"transcriptAnnotationFlags\": null, \"transcriptFlags\": null, \"cdnaPosition\": null, \"cdsPosition\": null, \"codon\": null, \"proteinVariantAnnotation\": null, \"sequenceOntologyTerms\": [{\"accession\": \"SO:0001782\", \"name\": \"TF_binding_site_variant\"}]}, {\"geneName\": \"MT-CYB\", \"ensemblGeneId\": \"ENSG00000198727\", \"ensemblTranscriptId\": \"ENST00000361789\", \"geneId\": \"ENSG00000198727\", \"transcriptId\": \"ENST00000361789\", \"strand\": \"+\", \"biotype\": \"protein_coding\", \"source\": \"ensembl\", \"exonOverlap\": null, \"transcriptAnnotationFlags\": [\"basic\"], \"transcriptFlags\": [\"basic\"], \"cdnaPosition\": null, \"cdsPosition\": null, \"codon\": null, \"proteinVariantAnnotation\": null, \"sequenceOntologyTerms\": [{\"accession\": \"SO:0001636\", \"name\": \"2KB_upstream_variant\"}]}, {\"geneName\": \"MT-ATP8\", \"ensemblGeneId\": \"ENSG00000228253\", \"ensemblTranscriptId\": \"ENST00000361851\", \"geneId\": \"ENSG00000228253\", \"transcriptId\": \"ENST00000361851\", \"strand\": \"+\", \"biotype\": \"protein_coding\", \"source\": \"ensembl\", \"exonOverlap\": null, \"transcriptAnnotationFlags\": [\"basic\"], \"transcriptFlags\": [\"basic\"], \"cdnaPosition\": null, \"cdsPosition\": null, \"codon\": null, \"proteinVariantAnnotation\": null, \"sequenceOntologyTerms\": [{\"accession\": \"SO:0001632\", \"name\": \"downstream_gene_variant\"}]}, {\"geneName\": \"MT-TR\", \"ensemblGeneId\": \"ENSG00000210174\", \"ensemblTranscriptId\": \"ENST00000387439\", \"geneId\": \"ENSG00000210174\", \"transcriptId\": \"ENST00000387439\", \"strand\": \"+\", \"biotype\": \"Mt_tRNA\", \"source\": \"ensembl\", \"exonOverlap\": null, \"transcriptAnnotationFlags\": [\"basic\"], \"transcriptFlags\": [\"basic\"], \"cdnaPosition\": null, \"cdsPosition\": null, \"codon\": null, \"proteinVariantAnnotation\": null, \"sequenceOntologyTerms\": [{\"accession\": \"SO:0001632\", \"name\": \"downstream_gene_variant\"}]}, {\"geneName\": \"MT-TS2\", \"ensemblGeneId\": \"ENSG00000210184\", \"ensemblTranscriptId\": \"ENST00000387449\", \"geneId\": \"ENSG00000210184\", \"transcriptId\": \"ENST00000387449\", \"strand\": \"+\", \"biotype\": \"Mt_tRNA\", \"source\": \"ensembl\", \"exonOverlap\": null, \"transcriptAnnotationFlags\": [\"basic\"], \"transcriptFlags\": [\"basic\"], \"cdnaPosition\": null, \"cdsPosition\": null, \"codon\": null, \"proteinVariantAnnotation\": null, \"sequenceOntologyTerms\": [{\"accession\": \"SO:0002083\", \"name\": \"2KB_downstream_variant\"}]}, {\"geneName\": \"MT-CO2\", \"ensemblGeneId\": \"ENSG00000198712\", \"ensemblTranscriptId\": \"ENST00000361739\", \"geneId\": \"ENSG00000198712\", \"transcriptId\": \"ENST00000361739\", \"strand\": \"+\", \"biotype\": \"protein_coding\", \"source\": \"ensembl\", \"exonOverlap\": null, \"transcriptAnnotationFlags\": [\"basic\"], \"transcriptFlags\": [\"basic\"], \"cdnaPosition\": null, \"cdsPosition\": null, \"codon\": null, \"proteinVariantAnnotation\": null, \"sequenceOntologyTerms\": [{\"accession\": \"SO:0001632\", \"name\": \"downstream_gene_variant\"}]}, {\"geneName\": \"MT-ND4\", \"ensemblGeneId\": \"ENSG00000198886\", \"ensemblTranscriptId\": \"ENST00000361381\", \"geneId\": \"ENSG00000198886\", \"transcriptId\": \"ENST00000361381\", \"strand\": \"+\", \"biotype\": \"protein_coding\", \"source\": \"ensembl\", \"exonOverlap\": null, \"transcriptAnnotationFlags\": [\"basic\"], \"transcriptFlags\": [\"basic\"], \"cdnaPosition\": null, \"cdsPosition\": null, \"codon\": null, \"proteinVariantAnnotation\": null, \"sequenceOntologyTerms\": [{\"accession\": \"SO:0002083\", \"name\": \"2KB_downstream_variant\"}]}, {\"geneName\": \"MT-TH\", \"ensemblGeneId\": \"ENSG00000210176\", \"ensemblTranscriptId\": \"ENST00000387441\", \"geneId\": \"ENSG00000210176\", \"transcriptId\": \"ENST00000387441\", \"strand\": \"+\", \"biotype\": \"Mt_tRNA\", \"source\": \"ensembl\", \"exonOverlap\": null, \"transcriptAnnotationFlags\": [\"basic\"], \"transcriptFlags\": [\"basic\"], \"cdnaPosition\": null, \"cdsPosition\": null, \"codon\": null, \"proteinVariantAnnotation\": null, \"sequenceOntologyTerms\": [{\"accession\": \"SO:0002083\", \"name\": \"2KB_downstream_variant\"}]}, {\"geneName\": \"MT-TE\", \"ensemblGeneId\": \"ENSG00000210194\", \"ensemblTranscriptId\": \"ENST00000387459\", \"geneId\": \"ENSG00000210194\", \"transcriptId\": \"ENST00000387459\", \"strand\": \"-\", \"biotype\": \"Mt_tRNA\", \"source\": \"ensembl\", \"exonOverlap\": null, \"transcriptAnnotationFlags\": [\"basic\"], \"transcriptFlags\": [\"basic\"], \"cdnaPosition\": null, \"cdsPosition\": null, \"codon\": null, \"proteinVariantAnnotation\": null, \"sequenceOntologyTerms\": [{\"accession\": \"SO:0002083\", \"name\": \"2KB_downstream_variant\"}]}, {\"geneName\": \"MT-CO3\", \"ensemblGeneId\": \"ENSG00000198938\", \"ensemblTranscriptId\": \"ENST00000362079\", \"geneId\": \"ENSG00000198938\", \"transcriptId\": \"ENST00000362079\", \"strand\": \"+\", \"biotype\": \"protein_coding\", \"source\": \"ensembl\", \"exonOverlap\": null, \"transcriptAnnotationFlags\": [\"basic\"], \"transcriptFlags\": [\"basic\"], \"cdnaPosition\": null, \"cdsPosition\": null, \"codon\": null, \"proteinVariantAnnotation\": null, \"sequenceOntologyTerms\": [{\"accession\": \"SO:0001632\", \"name\": \"downstream_gene_variant\"}]}, {\"geneName\": \"MT-ND4L\", \"ensemblGeneId\": \"ENSG00000212907\", \"ensemblTranscriptId\": \"ENST00000361335\", \"geneId\": \"ENSG00000212907\", \"transcriptId\": \"ENST00000361335\", \"strand\": \"+\", \"biotype\": \"protein_coding\", \"source\": \"ensembl\", \"exonOverlap\": null, \"transcriptAnnotationFlags\": [\"basic\"], \"transcriptFlags\": [\"basic\"], \"cdnaPosition\": null, \"cdsPosition\": null, \"codon\": null, \"proteinVariantAnnotation\": null, \"sequenceOntologyTerms\": [{\"accession\": \"SO:0001632\", \"name\": \"downstream_gene_variant\"}]}, {\"geneName\": \"MT-TL2\", \"ensemblGeneId\": \"ENSG00000210191\", \"ensemblTranscriptId\": \"ENST00000387456\", \"geneId\": \"ENSG00000210191\", \"transcriptId\": \"ENST00000387456\", \"strand\": \"+\", \"biotype\": \"Mt_tRNA\", \"source\": \"ensembl\", \"exonOverlap\": null, \"transcriptAnnotationFlags\": [\"basic\"], \"transcriptFlags\": [\"basic\"], \"cdnaPosition\": null, \"cdsPosition\": null, \"codon\": null, \"proteinVariantAnnotation\": null, \"sequenceOntologyTerms\": [{\"accession\": \"SO:0002083\", \"name\": \"2KB_downstream_variant\"}]}]",
                consequenceTypeResult.getResults(), ConsequenceType.class);

        consequenceTypeResult =
                variantAnnotationCalculator.getAllConsequenceTypesByVariant(new Variant("1:818401-819973:<CN10>"),
                        new QueryOptions());
        assertObjectListEquals("[{\"geneName\": \"AL645608.2\", \"ensemblGeneId\": \"ENSG00000269308\", \"ensemblTranscriptId\": \"ENST00000594233\", \"geneId\": \"ENSG00000269308\", \"transcriptId\": \"ENST00000594233\", \"strand\": \"+\", \"biotype\": \"protein_coding\", \"source\": \"ensembl\", \"exonOverlap\": [{\"number\": \"2/3\", \"percentage\": 100.0}, {\"number\": \"3/3\", \"percentage\": 56.52174}], \"transcriptAnnotationFlags\": [\"basic\"], \"transcriptFlags\": [\"basic\"], \"cdnaPosition\": null, \"cdsPosition\": null, \"codon\": null, \"proteinVariantAnnotation\": null, \"sequenceOntologyTerms\": [{\"accession\": \"SO:0001580\", \"name\": \"coding_sequence_variant\"}, {\"accession\": \"SO:0001627\", \"name\": \"intron_variant\"}]}, {\"geneName\": null, \"ensemblGeneId\": null, \"ensemblTranscriptId\": null, \"geneId\": null, \"transcriptId\": null, \"strand\": null, \"biotype\": null, \"source\": null, \"exonOverlap\": null, \"transcriptAnnotationFlags\": null, \"transcriptFlags\": null, \"cdnaPosition\": null, \"cdsPosition\": null, \"codon\": null, \"proteinVariantAnnotation\": null, \"sequenceOntologyTerms\": [{\"accession\": \"SO:0001566\", \"name\": \"regulatory_region_variant\"}]}]",
                consequenceTypeResult.getResults(), ConsequenceType.class);

        consequenceTypeResult =
                variantAnnotationCalculator.getAllConsequenceTypesByVariant(new Variant("1:819287-820859:<CN3>"),
                        new QueryOptions());
        assertObjectListEquals("[{\"geneName\": null, \"ensemblGeneId\": null, \"ensemblTranscriptId\": null, \"geneId\": null, \"transcriptId\": null, \"strand\": null, \"biotype\": null, \"source\": null, \"exonOverlap\": null, \"transcriptAnnotationFlags\": null, \"transcriptFlags\": null, \"cdnaPosition\": null, \"cdsPosition\": null, \"codon\": null, \"proteinVariantAnnotation\": null, \"sequenceOntologyTerms\": [{\"accession\": \"SO:0001566\", \"name\": \"regulatory_region_variant\"}]}, {\"geneName\": \"AL645608.2\", \"ensemblGeneId\": \"ENSG00000269308\", \"ensemblTranscriptId\": \"ENST00000594233\", \"geneId\": \"ENSG00000269308\", \"transcriptId\": \"ENST00000594233\", \"strand\": \"+\", \"biotype\": \"protein_coding\", \"source\": \"ensembl\", \"exonOverlap\": [{\"number\": \"2/3\", \"percentage\": 100.0}, {\"number\": \"3/3\", \"percentage\": 100.0}], \"transcriptAnnotationFlags\": [\"basic\"], \"transcriptFlags\": [\"basic\"], \"cdnaPosition\": null, \"cdsPosition\": null, \"codon\": null, \"proteinVariantAnnotation\": null, \"sequenceOntologyTerms\": [{\"accession\": \"SO:0001590\", \"name\": \"terminator_codon_variant\"}, {\"accession\": \"SO:0001580\", \"name\": \"coding_sequence_variant\"}, {\"accession\": \"SO:0001627\", \"name\": \"intron_variant\"}]}]",
                consequenceTypeResult.getResults(), ConsequenceType.class);

        consequenceTypeResult =
                variantAnnotationCalculator.getAllConsequenceTypesByVariant(new Variant("1:816505-825225:<CN4>"),
                        new QueryOptions());
        assertObjectListEquals("[{\"geneName\": \"AL645608.2\", \"ensemblGeneId\": \"ENSG00000269308\", \"ensemblTranscriptId\": \"ENST00000594233\", \"geneId\": \"ENSG00000269308\", \"transcriptId\": \"ENST00000594233\", \"strand\": \"+\", \"biotype\": \"protein_coding\", \"source\": \"ensembl\", \"exonOverlap\": null, \"transcriptAnnotationFlags\": [\"basic\"], \"transcriptFlags\": [\"basic\"], \"cdnaPosition\": null, \"cdsPosition\": null, \"codon\": null, \"proteinVariantAnnotation\": null, \"sequenceOntologyTerms\": [{\"accession\": \"SO:0001889\", \"name\": \"transcript_amplification\"}]}, {\"geneName\": \"FAM41C\", \"ensemblGeneId\": \"ENSG00000230368\", \"ensemblTranscriptId\": \"ENST00000427857\", \"geneId\": \"ENSG00000230368\", \"transcriptId\": \"ENST00000427857\", \"strand\": \"-\", \"biotype\": \"lincRNA\", \"source\": \"ensembl\", \"exonOverlap\": null, \"transcriptAnnotationFlags\": null, \"transcriptFlags\": null, \"cdnaPosition\": null, \"cdsPosition\": null, \"codon\": null, \"proteinVariantAnnotation\": null, \"sequenceOntologyTerms\": [{\"accession\": \"SO:0001631\", \"name\": \"upstream_gene_variant\"}]}, {\"geneName\": null, \"ensemblGeneId\": null, \"ensemblTranscriptId\": null, \"geneId\": null, \"transcriptId\": null, \"strand\": null, \"biotype\": null, \"source\": null, \"exonOverlap\": null, \"transcriptAnnotationFlags\": null, \"transcriptFlags\": null, \"cdnaPosition\": null, \"cdsPosition\": null, \"codon\": null, \"proteinVariantAnnotation\": null, \"sequenceOntologyTerms\": [{\"accession\": \"SO:0001566\", \"name\": \"regulatory_region_variant\"}]}, {\"geneName\": \"FAM41C\", \"ensemblGeneId\": \"ENSG00000230368\", \"ensemblTranscriptId\": \"ENST00000446136\", \"geneId\": \"ENSG00000230368\", \"transcriptId\": \"ENST00000446136\", \"strand\": \"-\", \"biotype\": \"lincRNA\", \"source\": \"ensembl\", \"exonOverlap\": null, \"transcriptAnnotationFlags\": [\"basic\"], \"transcriptFlags\": [\"basic\"], \"cdnaPosition\": null, \"cdsPosition\": null, \"codon\": null, \"proteinVariantAnnotation\": null, \"sequenceOntologyTerms\": [{\"accession\": \"SO:0001631\", \"name\": \"upstream_gene_variant\"}]}]",
                consequenceTypeResult.getResults(), ConsequenceType.class);

        consequenceTypeResult =
                variantAnnotationCalculator.getAllConsequenceTypesByVariant(new Variant("17", 4542753, "N", "A"),
                        new QueryOptions());  // should not return things like {"score":0.0,"source":null,"description":null}  for ENST00000343518 substitution scores
        assertObjectListEquals("[{\"geneName\": \"ALOX15\", \"ensemblGeneId\": \"ENSG00000161905\", \"ensemblTranscriptId\": \"ENST00000572265\", \"geneId\": \"ENSG00000161905\", \"transcriptId\": \"ENST00000572265\", \"strand\": \"-\", \"biotype\": \"protein_coding\", \"source\": \"ensembl\", \"exonOverlap\": [{\"number\": \"1/3\", \"percentage\": 0.22075056}], \"transcriptAnnotationFlags\": [\"mRNA_end_NF\", \"cds_end_NF\"], \"transcriptFlags\": [\"mRNA_end_NF\", \"cds_end_NF\"], \"cdnaPosition\": 425, \"cdsPosition\": null, \"codon\": null, \"proteinVariantAnnotation\": null, \"sequenceOntologyTerms\": [{\"accession\": \"SO:0001623\", \"name\": \"5_prime_UTR_variant\"}]}, {\"geneName\": null, \"ensemblGeneId\": null, \"ensemblTranscriptId\": null, \"geneId\": null, \"transcriptId\": null, \"strand\": null, \"biotype\": null, \"source\": null, \"exonOverlap\": null, \"transcriptAnnotationFlags\": null, \"transcriptFlags\": null, \"cdnaPosition\": null, \"cdsPosition\": null, \"codon\": null, \"proteinVariantAnnotation\": null, \"sequenceOntologyTerms\": [{\"accession\": \"SO:0001782\", \"name\": \"TF_binding_site_variant\"}]}, {\"geneName\": \"ALOX15\", \"ensemblGeneId\": \"ENSG00000161905\", \"ensemblTranscriptId\": \"ENST00000576394\", \"geneId\": \"ENSG00000161905\", \"transcriptId\": \"ENST00000576394\", \"strand\": \"-\", \"biotype\": \"protein_coding\", \"source\": \"ensembl\", \"exonOverlap\": [{\"number\": \"2/2\", \"percentage\": 0.5154639}], \"transcriptAnnotationFlags\": [\"mRNA_end_NF\", \"cds_end_NF\"], \"transcriptFlags\": [\"mRNA_end_NF\", \"cds_end_NF\"], \"cdnaPosition\": 533, \"cdsPosition\": 309, \"codon\": \"aaC/aaT\", \"proteinVariantAnnotation\": {\"uniprotAccession\": null, \"uniprotName\": null, \"position\": 103, \"reference\": \"ASN\", \"alternate\": \"ASN\", \"uniprotVariantId\": null, \"functionalDescription\": null, \"substitutionScores\": null, \"keywords\": null, \"features\": null}, \"sequenceOntologyTerms\": [{\"accession\": \"SO:0001819\", \"name\": \"synonymous_variant\"}]}, {\"geneName\": \"ALOX15\", \"ensemblGeneId\": \"ENSG00000161905\", \"ensemblTranscriptId\": \"ENST00000576572\", \"geneId\": \"ENSG00000161905\", \"transcriptId\": \"ENST00000576572\", \"strand\": \"-\", \"biotype\": \"retained_intron\", \"source\": \"ensembl\", \"exonOverlap\": null, \"transcriptAnnotationFlags\": null, \"transcriptFlags\": null, \"cdnaPosition\": null, \"cdsPosition\": null, \"codon\": null, \"proteinVariantAnnotation\": null, \"sequenceOntologyTerms\": [{\"accession\": \"SO:0001636\", \"name\": \"2KB_upstream_variant\"}]}, {\"geneName\": \"ALOX15\", \"ensemblGeneId\": \"ENSG00000161905\", \"ensemblTranscriptId\": \"ENST00000573740\", \"geneId\": \"ENSG00000161905\", \"transcriptId\": \"ENST00000573740\", \"strand\": \"-\", \"biotype\": \"retained_intron\", \"source\": \"ensembl\", \"exonOverlap\": [{\"number\": \"2/3\", \"percentage\": 0.4950495}], \"transcriptAnnotationFlags\": null, \"transcriptFlags\": null, \"cdnaPosition\": 336, \"cdsPosition\": null, \"codon\": null, \"proteinVariantAnnotation\": null, \"sequenceOntologyTerms\": [{\"accession\": \"SO:0001792\", \"name\": \"non_coding_transcript_exon_variant\"}]}, {\"geneName\": \"ALOX15\", \"ensemblGeneId\": \"ENSG00000161905\", \"ensemblTranscriptId\": \"ENST00000570836\", \"geneId\": \"ENSG00000161905\", \"transcriptId\": \"ENST00000570836\", \"strand\": \"-\", \"biotype\": \"protein_coding\", \"source\": \"ensembl\", \"exonOverlap\": [{\"number\": \"3/15\", \"percentage\": 0.4950495}], \"transcriptAnnotationFlags\": [\"CCDS\", \"basic\"], \"transcriptFlags\": [\"CCDS\", \"basic\"], \"cdnaPosition\": 406, \"cdsPosition\": 309, \"codon\": \"aaC/aaT\", \"proteinVariantAnnotation\": {\"uniprotAccession\": null, \"uniprotName\": null, \"position\": 103, \"reference\": \"ASN\", \"alternate\": \"ASN\", \"uniprotVariantId\": null, \"functionalDescription\": null, \"substitutionScores\": null, \"keywords\": null, \"features\": null}, \"sequenceOntologyTerms\": [{\"accession\": \"SO:0001819\", \"name\": \"synonymous_variant\"}]}, {\"geneName\": \"ALOX15\", \"ensemblGeneId\": \"ENSG00000161905\", \"ensemblTranscriptId\": \"ENST00000545513\", \"geneId\": \"ENSG00000161905\", \"transcriptId\": \"ENST00000545513\", \"strand\": \"-\", \"biotype\": \"protein_coding\", \"source\": \"ensembl\", \"exonOverlap\": [{\"number\": \"3/15\", \"percentage\": 0.4950495}], \"transcriptAnnotationFlags\": [\"basic\"], \"transcriptFlags\": [\"basic\"], \"cdnaPosition\": 406, \"cdsPosition\": 375, \"codon\": \"aaC/aaT\", \"proteinVariantAnnotation\": {\"uniprotAccession\": null, \"uniprotName\": null, \"position\": 125, \"reference\": \"ASN\", \"alternate\": \"ASN\", \"uniprotVariantId\": null, \"functionalDescription\": null, \"substitutionScores\": null, \"keywords\": null, \"features\": null}, \"sequenceOntologyTerms\": [{\"accession\": \"SO:0001819\", \"name\": \"synonymous_variant\"}]}, {\"geneName\": \"ALOX15\", \"ensemblGeneId\": \"ENSG00000161905\", \"ensemblTranscriptId\": \"ENST00000574640\", \"geneId\": \"ENSG00000161905\", \"transcriptId\": \"ENST00000574640\", \"strand\": \"-\", \"biotype\": \"protein_coding\", \"source\": \"ensembl\", \"exonOverlap\": [{\"number\": \"2/14\", \"percentage\": 1.1764706}], \"transcriptAnnotationFlags\": [\"basic\"], \"transcriptFlags\": [\"basic\"], \"cdnaPosition\": 476, \"cdsPosition\": 192, \"codon\": \"aaC/aaT\", \"proteinVariantAnnotation\": {\"uniprotAccession\": null, \"uniprotName\": null, \"position\": 64, \"reference\": \"ASN\", \"alternate\": \"ASN\", \"uniprotVariantId\": null, \"functionalDescription\": null, \"substitutionScores\": null, \"keywords\": null, \"features\": null}, \"sequenceOntologyTerms\": [{\"accession\": \"SO:0001819\", \"name\": \"synonymous_variant\"}]}, {\"geneName\": null, \"ensemblGeneId\": null, \"ensemblTranscriptId\": null, \"geneId\": null, \"transcriptId\": null, \"strand\": null, \"biotype\": null, \"source\": null, \"exonOverlap\": null, \"transcriptAnnotationFlags\": null, \"transcriptFlags\": null, \"cdnaPosition\": null, \"cdsPosition\": null, \"codon\": null, \"proteinVariantAnnotation\": null, \"sequenceOntologyTerms\": [{\"accession\": \"SO:0001566\", \"name\": \"regulatory_region_variant\"}]}, {\"geneName\": \"ALOX15\", \"ensemblGeneId\": \"ENSG00000161905\", \"ensemblTranscriptId\": \"ENST00000293761\", \"geneId\": \"ENSG00000161905\", \"transcriptId\": \"ENST00000293761\", \"strand\": \"-\", \"biotype\": \"protein_coding\", \"source\": \"ensembl\", \"exonOverlap\": [{\"number\": \"2/14\", \"percentage\": 0.4950495}], \"transcriptAnnotationFlags\": [\"CCDS\", \"basic\"], \"transcriptFlags\": [\"CCDS\", \"basic\"], \"cdnaPosition\": 323, \"cdsPosition\": 309, \"codon\": \"aaC/aaT\", \"proteinVariantAnnotation\": {\"uniprotAccession\": null, \"uniprotName\": null, \"position\": 103, \"reference\": \"ASN\", \"alternate\": \"ASN\", \"uniprotVariantId\": null, \"functionalDescription\": null, \"substitutionScores\": null, \"keywords\": null, \"features\": null}, \"sequenceOntologyTerms\": [{\"accession\": \"SO:0001819\", \"name\": \"synonymous_variant\"}]}]",
                consequenceTypeResult.getResults(), ConsequenceType.class);

        consequenceTypeResult =
                variantAnnotationCalculator.getAllConsequenceTypesByVariant(new Variant("9", 133936571, "N", "A"),
                        new QueryOptions());  // should not return things like {"score":0.0,"source":null,"description":null}  for ENST00000343518 substitution scores
        assertObjectListEquals("[{\"geneName\": \"LAMC3\", \"ensemblGeneId\": \"ENSG00000050555\", \"ensemblTranscriptId\": \"ENST00000480883\", \"geneId\": \"ENSG00000050555\", \"transcriptId\": \"ENST00000480883\", \"strand\": \"+\", \"biotype\": \"processed_transcript\", \"source\": \"ensembl\", \"exonOverlap\": null, \"transcriptAnnotationFlags\": null, \"transcriptFlags\": null, \"cdnaPosition\": null, \"cdsPosition\": null, \"codon\": null, \"proteinVariantAnnotation\": null, \"sequenceOntologyTerms\": [{\"accession\": \"SO:0001619\", \"name\": \"non_coding_transcript_variant\"}, {\"accession\": \"SO:0001627\", \"name\": \"intron_variant\"}]}, {\"geneName\": null, \"ensemblGeneId\": null, \"ensemblTranscriptId\": null, \"geneId\": null, \"transcriptId\": null, \"strand\": null, \"biotype\": null, \"source\": null, \"exonOverlap\": null, \"transcriptAnnotationFlags\": null, \"transcriptFlags\": null, \"cdnaPosition\": null, \"cdsPosition\": null, \"codon\": null, \"proteinVariantAnnotation\": null, \"sequenceOntologyTerms\": [{\"accession\": \"SO:0001566\", \"name\": \"regulatory_region_variant\"}]}, {\"geneName\": \"LAMC3\", \"ensemblGeneId\": \"ENSG00000050555\", \"ensemblTranscriptId\": \"ENST00000361069\", \"geneId\": \"ENSG00000050555\", \"transcriptId\": \"ENST00000361069\", \"strand\": \"+\", \"biotype\": \"protein_coding\", \"source\": \"ensembl\", \"exonOverlap\": [{\"number\": \"13/28\", \"percentage\": 0.52910054}], \"transcriptAnnotationFlags\": [\"CCDS\", \"basic\"], \"transcriptFlags\": [\"CCDS\", \"basic\"], \"cdnaPosition\": 2441, \"cdsPosition\": 2308, \"codon\": \"Cgg/Agg\", \"proteinVariantAnnotation\": {\"uniprotAccession\": null, \"uniprotName\": null, \"position\": 770, \"reference\": \"ARG\", \"alternate\": \"ARG\", \"uniprotVariantId\": null, \"functionalDescription\": null, \"substitutionScores\": null, \"keywords\": null, \"features\": null}, \"sequenceOntologyTerms\": [{\"accession\": \"SO:0001819\", \"name\": \"synonymous_variant\"}]}]",
                consequenceTypeResult.getResults(), ConsequenceType.class);

        consequenceTypeResult =
                variantAnnotationCalculator.getAllConsequenceTypesByVariant(new Variant("22", 16287261, "G", "A"),
                        new QueryOptions());  // should not return things like {"score":0.0,"source":null,"description":null}  for ENST00000343518 substitution scores
        assertObjectListEquals("[{\"geneName\": \"POTEH\", \"ensemblGeneId\": \"ENSG00000198062\", \"ensemblTranscriptId\": \"ENST00000343518\", \"geneId\": \"ENSG00000198062\", \"transcriptId\": \"ENST00000343518\", \"strand\": \"-\", \"biotype\": \"protein_coding\", \"source\": \"ensembl\", \"exonOverlap\": [{\"number\": \"1/11\", \"percentage\": 0.14619882}], \"transcriptAnnotationFlags\": [\"CCDS\", \"basic\"], \"transcriptFlags\": [\"CCDS\", \"basic\"], \"cdnaPosition\": 677, \"cdsPosition\": 625, \"codon\": \"Caa/Taa\", \"proteinVariantAnnotation\": {\"uniprotAccession\": null, \"uniprotName\": null, \"position\": 209, \"reference\": \"GLN\", \"alternate\": \"STOP\", \"uniprotVariantId\": null, \"functionalDescription\": null, \"substitutionScores\": null, \"keywords\": null, \"features\": null}, \"sequenceOntologyTerms\": [{\"accession\": \"SO:0001587\", \"name\": \"stop_gained\"}]}, {\"geneName\": \"POTEH\", \"ensemblGeneId\": \"ENSG00000198062\", \"ensemblTranscriptId\": \"ENST00000452800\", \"geneId\": \"ENSG00000198062\", \"transcriptId\": \"ENST00000452800\", \"strand\": \"-\", \"biotype\": \"nonsense_mediated_decay\", \"source\": \"ensembl\", \"exonOverlap\": [{\"number\": \"1/12\", \"percentage\": 0.21551724}], \"transcriptAnnotationFlags\": [\"cds_start_NF\", \"mRNA_start_NF\"], \"transcriptFlags\": [\"cds_start_NF\", \"mRNA_start_NF\"], \"cdnaPosition\": 457, \"cdsPosition\": 457, \"codon\": \"Caa/Taa\", \"proteinVariantAnnotation\": {\"uniprotAccession\": null, \"uniprotName\": null, \"position\": 153, \"reference\": \"GLN\", \"alternate\": \"STOP\", \"uniprotVariantId\": null, \"functionalDescription\": null, \"substitutionScores\": null, \"keywords\": null, \"features\": null}, \"sequenceOntologyTerms\": [{\"accession\": \"SO:0001587\", \"name\": \"stop_gained\"}, {\"accession\": \"SO:0001621\", \"name\": \"NMD_transcript_variant\"}]}, {\"geneName\": null, \"ensemblGeneId\": null, \"ensemblTranscriptId\": null, \"geneId\": null, \"transcriptId\": null, \"strand\": null, \"biotype\": null, \"source\": null, \"exonOverlap\": null, \"transcriptAnnotationFlags\": null, \"transcriptFlags\": null, \"cdnaPosition\": null, \"cdsPosition\": null, \"codon\": null, \"proteinVariantAnnotation\": null, \"sequenceOntologyTerms\": [{\"accession\": \"SO:0001566\", \"name\": \"regulatory_region_variant\"}]}]",
                consequenceTypeResult.getResults(), ConsequenceType.class);

        consequenceTypeResult =
                variantAnnotationCalculator.getAllConsequenceTypesByVariant(new Variant("22", 16057210, "C", "T"),
                        new QueryOptions());
        assertObjectListEquals("[{\"geneName\": \"LA16c-4G1.3\", \"ensemblGeneId\": \"ENSG00000233866\", \"ensemblTranscriptId\": \"ENST00000424770\", \"geneId\": \"ENSG00000233866\", \"transcriptId\": \"ENST00000424770\", \"strand\": \"+\", \"biotype\": \"lincRNA\", \"source\": \"ensembl\", \"exonOverlap\": null, \"transcriptAnnotationFlags\": [\"basic\"], \"transcriptFlags\": [\"basic\"], \"cdnaPosition\": null, \"cdsPosition\": null, \"codon\": null, \"proteinVariantAnnotation\": null, \"sequenceOntologyTerms\": [{\"accession\": \"SO:0001631\", \"name\": \"upstream_gene_variant\"}]}, {\"geneName\": null, \"ensemblGeneId\": null, \"ensemblTranscriptId\": null, \"geneId\": null, \"transcriptId\": null, \"strand\": null, \"biotype\": null, \"source\": null, \"exonOverlap\": null, \"transcriptAnnotationFlags\": null, \"transcriptFlags\": null, \"cdnaPosition\": null, \"cdsPosition\": null, \"codon\": null, \"proteinVariantAnnotation\": null, \"sequenceOntologyTerms\": [{\"accession\": \"SO:0001566\", \"name\": \"regulatory_region_variant\"}]}]",
                consequenceTypeResult.getResults(), ConsequenceType.class);

        consequenceTypeResult =
                variantAnnotationCalculator.getAllConsequenceTypesByVariant(new Variant("2", 163395, "T", "G"),
                        new QueryOptions());
        assertObjectListEquals("[{\"sequenceOntologyTerms\":[{\"accession\":\"SO:0001628\",\"name\":\"intergenic_variant\"}]},{\"sequenceOntologyTerms\":[{\"accession\":\"SO:0001566\",\"name\":\"regulatory_region_variant\"}]}]",
                consequenceTypeResult.getResults(), ConsequenceType.class);

        consequenceTypeResult =
                variantAnnotationCalculator.getAllConsequenceTypesByVariant(new Variant("18", 163395, "C", "G"),
                        new QueryOptions());
        assertObjectListEquals("[{\"geneName\": \"USP14\", \"ensemblGeneId\": \"ENSG00000101557\", \"ensemblTranscriptId\": \"ENST00000580410\", \"geneId\": \"ENSG00000101557\", \"transcriptId\": \"ENST00000580410\", \"strand\": \"+\", \"biotype\": \"protein_coding\", \"source\": \"ensembl\", \"exonOverlap\": [{\"number\": \"3/3\", \"percentage\": 0.8064516}], \"transcriptAnnotationFlags\": [\"mRNA_end_NF\", \"cds_end_NF\"], \"transcriptFlags\": [\"mRNA_end_NF\", \"cds_end_NF\"], \"cdnaPosition\": 438, \"cdsPosition\": 26, \"codon\": \"gCg/gGg\", \"proteinVariantAnnotation\": {\"uniprotAccession\": null, \"uniprotName\": null, \"position\": 9, \"reference\": \"ALA\", \"alternate\": \"GLY\", \"uniprotVariantId\": null, \"functionalDescription\": null, \"substitutionScores\": [{\"score\": 0.926, \"source\": \"polyphen\", \"description\": \"probably damaging\"}], \"keywords\": null, \"features\": null}, \"sequenceOntologyTerms\": [{\"accession\": \"SO:0001583\", \"name\": \"missense_variant\"}]}, {\"geneName\": \"USP14\", \"ensemblGeneId\": \"ENSG00000101557\", \"ensemblTranscriptId\": \"ENST00000578942\", \"geneId\": \"ENSG00000101557\", \"transcriptId\": \"ENST00000578942\", \"strand\": \"+\", \"biotype\": \"retained_intron\", \"source\": \"ensembl\", \"exonOverlap\": [{\"number\": \"2/14\", \"percentage\": 0.6849315}], \"transcriptAnnotationFlags\": null, \"transcriptFlags\": null, \"cdnaPosition\": 242, \"cdsPosition\": null, \"codon\": null, \"proteinVariantAnnotation\": null, \"sequenceOntologyTerms\": [{\"accession\": \"SO:0001792\", \"name\": \"non_coding_transcript_exon_variant\"}]}, {\"geneName\": \"USP14\", \"ensemblGeneId\": \"ENSG00000101557\", \"ensemblTranscriptId\": \"ENST00000261601\", \"geneId\": \"ENSG00000101557\", \"transcriptId\": \"ENST00000261601\", \"strand\": \"+\", \"biotype\": \"protein_coding\", \"source\": \"ensembl\", \"exonOverlap\": [{\"number\": \"2/16\", \"percentage\": 0.6849315}], \"transcriptAnnotationFlags\": [\"CCDS\", \"basic\"], \"transcriptFlags\": [\"CCDS\", \"basic\"], \"cdnaPosition\": 195, \"cdsPosition\": 104, \"codon\": \"gCg/gGg\", \"proteinVariantAnnotation\": {\"uniprotAccession\": \"P54578\", \"uniprotName\": null, \"position\": 35, \"reference\": \"ALA\", \"alternate\": \"GLY\", \"uniprotVariantId\": null, \"functionalDescription\": null, \"substitutionScores\": [{\"score\": 0.01, \"source\": \"sift\", \"description\": \"deleterious\"}, {\"score\": 0.926, \"source\": \"polyphen\", \"description\": \"probably damaging\"}], \"keywords\": [\"3D-structure\", \"Acetylation\", \"Alternative splicing\", \"Cell membrane\", \"Complete proteome\", \"Cytoplasm\", \"Hydrolase\", \"Membrane\", \"Phosphoprotein\", \"Protease\", \"Proteasome\", \"Reference proteome\", \"Thiol protease\", \"Ubl conjugation pathway\"], \"features\": [{\"id\": null, \"start\": 4, \"end\": 80, \"type\": \"domain\", \"description\": \"Ubiquitin-like\"}, {\"id\": \"IPR000626\", \"start\": 4, \"end\": 72, \"type\": null, \"description\": \"Ubiquitin domain\"}, {\"id\": \"IPR000626\", \"start\": 4, \"end\": 74, \"type\": null, \"description\": \"Ubiquitin domain\"}, {\"id\": \"IPR019954\", \"start\": 30, \"end\": 55, \"type\": null, \"description\": \"Ubiquitin conserved site\"}, {\"id\": \"IPR029071\", \"start\": 2, \"end\": 92, \"type\": null, \"description\": \"Ubiquitin-related domain\"}, {\"id\": \"PRO_0000080636\", \"start\": 1, \"end\": 494, \"type\": \"chain\", \"description\": \"Ubiquitin carboxyl-terminal hydrolase 14\"}]}, \"sequenceOntologyTerms\": [{\"accession\": \"SO:0001583\", \"name\": \"missense_variant\"}]}, {\"geneName\": \"USP14\", \"ensemblGeneId\": \"ENSG00000101557\", \"ensemblTranscriptId\": \"ENST00000581983\", \"geneId\": \"ENSG00000101557\", \"transcriptId\": \"ENST00000581983\", \"strand\": \"+\", \"biotype\": \"protein_coding\", \"source\": \"ensembl\", \"exonOverlap\": [{\"number\": \"3/3\", \"percentage\": 0.6802721}], \"transcriptAnnotationFlags\": [\"mRNA_end_NF\", \"cds_end_NF\"], \"transcriptFlags\": [\"mRNA_end_NF\", \"cds_end_NF\"], \"cdnaPosition\": 444, \"cdsPosition\": 26, \"codon\": \"gCg/gGg\", \"proteinVariantAnnotation\": {\"uniprotAccession\": null, \"uniprotName\": null, \"position\": 9, \"reference\": \"ALA\", \"alternate\": \"GLY\", \"uniprotVariantId\": null, \"functionalDescription\": null, \"substitutionScores\": [{\"score\": 0.926, \"source\": \"polyphen\", \"description\": \"probably damaging\"}], \"keywords\": null, \"features\": null}, \"sequenceOntologyTerms\": [{\"accession\": \"SO:0001583\", \"name\": \"missense_variant\"}]}, {\"geneName\": \"USP14\", \"ensemblGeneId\": \"ENSG00000101557\", \"ensemblTranscriptId\": \"ENST00000383589\", \"geneId\": \"ENSG00000101557\", \"transcriptId\": \"ENST00000383589\", \"strand\": \"+\", \"biotype\": \"protein_coding\", \"source\": \"ensembl\", \"exonOverlap\": [{\"number\": \"2/14\", \"percentage\": 0.6849315}], \"transcriptAnnotationFlags\": [\"basic\"], \"transcriptFlags\": [\"basic\"], \"cdnaPosition\": 212, \"cdsPosition\": 104, \"codon\": \"gCg/gGg\", \"proteinVariantAnnotation\": {\"uniprotAccession\": null, \"uniprotName\": null, \"position\": 35, \"reference\": \"ALA\", \"alternate\": \"GLY\", \"uniprotVariantId\": null, \"functionalDescription\": null, \"substitutionScores\": [{\"score\": 0.01, \"source\": \"sift\", \"description\": \"deleterious\"}, {\"score\": 0.985, \"source\": \"polyphen\", \"description\": \"probably damaging\"}], \"keywords\": null, \"features\": null}, \"sequenceOntologyTerms\": [{\"accession\": \"SO:0001583\", \"name\": \"missense_variant\"}]}, {\"geneName\": null, \"ensemblGeneId\": null, \"ensemblTranscriptId\": null, \"geneId\": null, \"transcriptId\": null, \"strand\": null, \"biotype\": null, \"source\": null, \"exonOverlap\": null, \"transcriptAnnotationFlags\": null, \"transcriptFlags\": null, \"cdnaPosition\": null, \"cdsPosition\": null, \"codon\": null, \"proteinVariantAnnotation\": null, \"sequenceOntologyTerms\": [{\"accession\": \"SO:0001566\", \"name\": \"regulatory_region_variant\"}]}, {\"geneName\": \"USP14\", \"ensemblGeneId\": \"ENSG00000101557\", \"ensemblTranscriptId\": \"ENST00000583119\", \"geneId\": \"ENSG00000101557\", \"transcriptId\": \"ENST00000583119\", \"strand\": \"+\", \"biotype\": \"nonsense_mediated_decay\", \"source\": \"ensembl\", \"exonOverlap\": [{\"number\": \"1/6\", \"percentage\": 1.6393442}], \"transcriptAnnotationFlags\": [\"cds_start_NF\", \"mRNA_start_NF\"], \"transcriptFlags\": [\"cds_start_NF\", \"mRNA_start_NF\"], \"cdnaPosition\": 3, \"cdsPosition\": 5, \"codon\": \"gCg/gGg\", \"proteinVariantAnnotation\": {\"uniprotAccession\": null, \"uniprotName\": null, \"position\": 2, \"reference\": \"ALA\", \"alternate\": \"GLY\", \"uniprotVariantId\": null, \"functionalDescription\": null, \"substitutionScores\": [], \"keywords\": null, \"features\": null}, \"sequenceOntologyTerms\": [{\"accession\": \"SO:0001583\", \"name\": \"missense_variant\"}, {\"accession\": \"SO:0001621\", \"name\": \"NMD_transcript_variant\"}]}, {\"geneName\": \"USP14\", \"ensemblGeneId\": \"ENSG00000101557\", \"ensemblTranscriptId\": \"ENST00000582707\", \"geneId\": \"ENSG00000101557\", \"transcriptId\": \"ENST00000582707\", \"strand\": \"+\", \"biotype\": \"protein_coding\", \"source\": \"ensembl\", \"exonOverlap\": [{\"number\": \"2/15\", \"percentage\": 0.6849315}], \"transcriptAnnotationFlags\": [\"CCDS\", \"basic\"], \"transcriptFlags\": [\"CCDS\", \"basic\"], \"cdnaPosition\": 420, \"cdsPosition\": 104, \"codon\": \"gCg/gGg\", \"proteinVariantAnnotation\": {\"uniprotAccession\": \"P54578\", \"uniprotName\": null, \"position\": 35, \"reference\": \"ALA\", \"alternate\": \"GLY\", \"uniprotVariantId\": null, \"functionalDescription\": null, \"substitutionScores\": [{\"score\": 0.01, \"source\": \"sift\", \"description\": \"deleterious\"}, {\"score\": 0.967, \"source\": \"polyphen\", \"description\": \"probably damaging\"}], \"keywords\": [\"3D-structure\", \"Acetylation\", \"Alternative splicing\", \"Cell membrane\", \"Complete proteome\", \"Cytoplasm\", \"Hydrolase\", \"Membrane\", \"Phosphoprotein\", \"Protease\", \"Proteasome\", \"Reference proteome\", \"Thiol protease\", \"Ubl conjugation pathway\"], \"features\": [{\"id\": null, \"start\": 4, \"end\": 80, \"type\": \"domain\", \"description\": \"Ubiquitin-like\"}, {\"id\": \"IPR000626\", \"start\": 4, \"end\": 72, \"type\": null, \"description\": \"Ubiquitin domain\"}, {\"id\": \"IPR000626\", \"start\": 4, \"end\": 74, \"type\": null, \"description\": \"Ubiquitin domain\"}, {\"id\": \"IPR019954\", \"start\": 30, \"end\": 55, \"type\": null, \"description\": \"Ubiquitin conserved site\"}, {\"id\": \"IPR029071\", \"start\": 2, \"end\": 92, \"type\": null, \"description\": \"Ubiquitin-related domain\"}, {\"id\": \"PRO_0000080636\", \"start\": 1, \"end\": 494, \"type\": \"chain\", \"description\": \"Ubiquitin carboxyl-terminal hydrolase 14\"}]}, \"sequenceOntologyTerms\": [{\"accession\": \"SO:0001583\", \"name\": \"missense_variant\"}]}, {\"geneName\": \"USP14\", \"ensemblGeneId\": \"ENSG00000101557\", \"ensemblTranscriptId\": \"ENST00000400266\", \"geneId\": \"ENSG00000101557\", \"transcriptId\": \"ENST00000400266\", \"strand\": \"+\", \"biotype\": \"protein_coding\", \"source\": \"ensembl\", \"exonOverlap\": [{\"number\": \"2/15\", \"percentage\": 0.6849315}], \"transcriptAnnotationFlags\": [\"basic\"], \"transcriptFlags\": [\"basic\"], \"cdnaPosition\": 267, \"cdsPosition\": 104, \"codon\": \"gCg/gGg\", \"proteinVariantAnnotation\": {\"uniprotAccession\": \"P54578\", \"uniprotName\": null, \"position\": 35, \"reference\": \"ALA\", \"alternate\": \"GLY\", \"uniprotVariantId\": null, \"functionalDescription\": null, \"substitutionScores\": [{\"score\": 0.01, \"source\": \"sift\", \"description\": \"deleterious\"}, {\"score\": 0.881, \"source\": \"polyphen\", \"description\": \"possibly damaging\"}], \"keywords\": [\"3D-structure\", \"Acetylation\", \"Alternative splicing\", \"Cell membrane\", \"Complete proteome\", \"Cytoplasm\", \"Hydrolase\", \"Membrane\", \"Phosphoprotein\", \"Protease\", \"Proteasome\", \"Reference proteome\", \"Thiol protease\", \"Ubl conjugation pathway\"], \"features\": [{\"id\": null, \"start\": 4, \"end\": 80, \"type\": \"domain\", \"description\": \"Ubiquitin-like\"}, {\"id\": \"IPR000626\", \"start\": 4, \"end\": 72, \"type\": null, \"description\": \"Ubiquitin domain\"}, {\"id\": \"IPR000626\", \"start\": 4, \"end\": 74, \"type\": null, \"description\": \"Ubiquitin domain\"}, {\"id\": \"IPR019954\", \"start\": 30, \"end\": 55, \"type\": null, \"description\": \"Ubiquitin conserved site\"}, {\"id\": \"IPR029071\", \"start\": 2, \"end\": 92, \"type\": null, \"description\": \"Ubiquitin-related domain\"}, {\"id\": \"PRO_0000080636\", \"start\": 1, \"end\": 494, \"type\": \"chain\", \"description\": \"Ubiquitin carboxyl-terminal hydrolase 14\"}]}, \"sequenceOntologyTerms\": [{\"accession\": \"SO:0001583\", \"name\": \"missense_variant\"}]}]",
                consequenceTypeResult.getResults(), ConsequenceType.class);

        consequenceTypeResult =
                variantAnnotationCalculator.getAllConsequenceTypesByVariant(new Variant("22", 17054103, "G", "A"),
                        new QueryOptions());
        assertObjectListEquals("[{\"geneName\": \"KB-67B5.12\", \"ensemblGeneId\": \"ENSG00000233995\", \"ensemblTranscriptId\": \"ENST00000454360\", \"geneId\": \"ENSG00000233995\", \"transcriptId\": \"ENST00000454360\", \"strand\": \"+\", \"biotype\": \"unprocessed_pseudogene\", \"source\": \"ensembl\", \"exonOverlap\": null, \"transcriptAnnotationFlags\": [\"basic\"], \"transcriptFlags\": [\"basic\"], \"cdnaPosition\": null, \"cdsPosition\": null, \"codon\": null, \"proteinVariantAnnotation\": null, \"sequenceOntologyTerms\": [{\"accession\": \"SO:0001619\", \"name\": \"non_coding_transcript_variant\"}, {\"accession\": \"SO:0001575\", \"name\": \"splice_donor_variant\"}]}, {\"geneName\": null, \"ensemblGeneId\": null, \"ensemblTranscriptId\": null, \"geneId\": null, \"transcriptId\": null, \"strand\": null, \"biotype\": null, \"source\": null, \"exonOverlap\": null, \"transcriptAnnotationFlags\": null, \"transcriptFlags\": null, \"cdnaPosition\": null, \"cdsPosition\": null, \"codon\": null, \"proteinVariantAnnotation\": null, \"sequenceOntologyTerms\": [{\"accession\": \"SO:0001566\", \"name\": \"regulatory_region_variant\"}]}]",
                consequenceTypeResult.getResults(), ConsequenceType.class);

        consequenceTypeResult =
                variantAnnotationCalculator.getAllConsequenceTypesByVariant(new Variant("1", 69585, "TGAGGTCGATAGTTTTTA", "-"),
                        new QueryOptions());  // should not return NPE
        assertObjectListEquals("[{\"geneName\": \"OR4F5\", \"ensemblGeneId\": \"ENSG00000186092\", \"ensemblTranscriptId\": \"ENST00000335137\", \"geneId\": \"ENSG00000186092\", \"transcriptId\": \"ENST00000335137\", \"strand\": \"+\", \"biotype\": \"protein_coding\", \"source\": \"ensembl\", \"exonOverlap\": [{\"number\": \"1/1\", \"percentage\": 1.9607843}], \"transcriptAnnotationFlags\": [\"CCDS\", \"basic\"], \"transcriptFlags\": [\"CCDS\", \"basic\"], \"cdnaPosition\": 495, \"cdsPosition\": 495, \"codon\": \"aaT/AAT\", \"proteinVariantAnnotation\": {\"uniprotAccession\": null, \"uniprotName\": null, \"position\": 165, \"reference\": \"ASN\", \"alternate\": \"ASN\", \"uniprotVariantId\": null, \"functionalDescription\": null, \"substitutionScores\": null, \"keywords\": null, \"features\": null}, \"sequenceOntologyTerms\": [{\"accession\": \"SO:0001822\", \"name\": \"inframe_deletion\"}]}, {\"geneName\": null, \"ensemblGeneId\": null, \"ensemblTranscriptId\": null, \"geneId\": null, \"transcriptId\": null, \"strand\": null, \"biotype\": null, \"source\": null, \"exonOverlap\": null, \"transcriptAnnotationFlags\": null, \"transcriptFlags\": null, \"cdnaPosition\": null, \"cdsPosition\": null, \"codon\": null, \"proteinVariantAnnotation\": null, \"sequenceOntologyTerms\": [{\"accession\": \"SO:0001566\", \"name\": \"regulatory_region_variant\"}]}]",
                consequenceTypeResult.getResults(), ConsequenceType.class);

        consequenceTypeResult =
                variantAnnotationCalculator.getAllConsequenceTypesByVariant(new Variant("22", 17668822, "TCTCTACTAAAAATACAAAAAATTAGCCAGGCGTGGTGGCAGGTGCCTGTAGTACCAGCTACTTGGAAGGCTGAGGCAGGAGACTCTCTTGAACCTGGGAAGCCGAGGTTGCAGTGAGCTGGGCGACAGAGGGAGACTCCGTAAAAAAAAGAAAAAAAAAGAAGAAGAAGAAAAGAAAACAGGAAGGAAAGAAGAAAGAGAAACTAGAAATAATACATGTAAAGTGGCTGATTCTATTATCCTTGTTATTCCTTCTCCATGGGGCTGTTGTCAGGATTAAGTGAGATAGAGCACAGGAAAGGGCTCTGGAAACGCCTGTAGGCTCTAACCCTGAGGCATGGGCCTGTGGCCAGGAGCTCTCCCATTGACCACCTCCGCTGCCTCTGCTCGCATCCCGCAGGCTCACCTGTTTCTCCGGCGTGGAAGAAGTAAGGCAGCTTAACGCCATCCTTGGCGGGGATCATCAGAGCTTCCTTGTAGTCATGCAAGGAGTGGCCAGTGTCCTCATGCCCCACCTGCAGGACAGAGAGGGACAGGGAGGTGTCTGCAGGGCGCATGCCTCACTTGCTGATGGCGCGCCCTGGAGCCTGTGCACACCCTTCCTTGTACCCTGCCACCACTGCCGGGACCTTTGTCACACAGCCTTTTAAGAATGACCAGGAGCAGGCCAGGCGTGGTGGCTCACACCTGTAATCCCAGCACTTTGGGAGGCCGAGGCAGGCAGATCACGAAGTCAGGAGATCGAGACCATCCTGGCTAACACAGTGAAACCCCA", "-"),
                        new QueryOptions());  // should not return NPE
        assertObjectListEquals("[{\"geneName\": \"AC005300.5\", \"ensemblGeneId\": \"ENSG00000236325\", \"ensemblTranscriptId\": \"ENST00000428401\", \"geneId\": \"ENSG00000236325\", \"transcriptId\": \"ENST00000428401\", \"strand\": \"+\", \"biotype\": \"processed_pseudogene\", \"source\": \"ensembl\", \"exonOverlap\": null, \"transcriptAnnotationFlags\": [\"basic\"], \"transcriptFlags\": [\"basic\"], \"cdnaPosition\": null, \"cdsPosition\": null, \"codon\": null, \"proteinVariantAnnotation\": null, \"sequenceOntologyTerms\": [{\"accession\": \"SO:0001631\", \"name\": \"upstream_gene_variant\"}]}, {\"geneName\": null, \"ensemblGeneId\": null, \"ensemblTranscriptId\": null, \"geneId\": null, \"transcriptId\": null, \"strand\": null, \"biotype\": null, \"source\": null, \"exonOverlap\": null, \"transcriptAnnotationFlags\": null, \"transcriptFlags\": null, \"cdnaPosition\": null, \"cdsPosition\": null, \"codon\": null, \"proteinVariantAnnotation\": null, \"sequenceOntologyTerms\": [{\"accession\": \"SO:0001782\", \"name\": \"TF_binding_site_variant\"}]}, {\"geneName\": \"CECR1\", \"ensemblGeneId\": \"ENSG00000093072\", \"ensemblTranscriptId\": \"ENST00000262607\", \"geneId\": \"ENSG00000093072\", \"transcriptId\": \"ENST00000262607\", \"strand\": \"-\", \"biotype\": \"protein_coding\", \"source\": \"ensembl\", \"exonOverlap\": [{\"number\": \"6/9\", \"percentage\": 100.0}], \"transcriptAnnotationFlags\": [\"CCDS\", \"basic\"], \"transcriptFlags\": [\"CCDS\", \"basic\"], \"cdnaPosition\": null, \"cdsPosition\": null, \"codon\": null, \"proteinVariantAnnotation\": null, \"sequenceOntologyTerms\": [{\"accession\": \"SO:0001580\", \"name\": \"coding_sequence_variant\"}, {\"accession\": \"SO:0001906\", \"name\": \"feature_truncation\"}, {\"accession\": \"SO:0001627\", \"name\": \"intron_variant\"}]}, {\"geneName\": \"CECR1\", \"ensemblGeneId\": \"ENSG00000093072\", \"ensemblTranscriptId\": \"ENST00000399837\", \"geneId\": \"ENSG00000093072\", \"transcriptId\": \"ENST00000399837\", \"strand\": \"-\", \"biotype\": \"protein_coding\", \"source\": \"ensembl\", \"exonOverlap\": [{\"number\": \"7/10\", \"percentage\": 100.0}], \"transcriptAnnotationFlags\": [\"CCDS\", \"basic\"], \"transcriptFlags\": [\"CCDS\", \"basic\"], \"cdnaPosition\": null, \"cdsPosition\": null, \"codon\": null, \"proteinVariantAnnotation\": null, \"sequenceOntologyTerms\": [{\"accession\": \"SO:0001580\", \"name\": \"coding_sequence_variant\"}, {\"accession\": \"SO:0001906\", \"name\": \"feature_truncation\"}, {\"accession\": \"SO:0001627\", \"name\": \"intron_variant\"}]}, {\"geneName\": \"CECR1\", \"ensemblGeneId\": \"ENSG00000093072\", \"ensemblTranscriptId\": \"ENST00000480276\", \"geneId\": \"ENSG00000093072\", \"transcriptId\": \"ENST00000480276\", \"strand\": \"-\", \"biotype\": \"processed_transcript\", \"source\": \"ensembl\", \"exonOverlap\": null, \"transcriptAnnotationFlags\": null, \"transcriptFlags\": null, \"cdnaPosition\": null, \"cdsPosition\": null, \"codon\": null, \"proteinVariantAnnotation\": null, \"sequenceOntologyTerms\": [{\"accession\": \"SO:0002083\", \"name\": \"2KB_downstream_variant\"}]}, {\"geneName\": \"CECR1\", \"ensemblGeneId\": \"ENSG00000093072\", \"ensemblTranscriptId\": \"ENST00000449907\", \"geneId\": \"ENSG00000093072\", \"transcriptId\": \"ENST00000449907\", \"strand\": \"-\", \"biotype\": \"protein_coding\", \"source\": \"ensembl\", \"exonOverlap\": [{\"number\": \"7/10\", \"percentage\": 100.0}], \"transcriptAnnotationFlags\": [\"CCDS\", \"basic\"], \"transcriptFlags\": [\"CCDS\", \"basic\"], \"cdnaPosition\": null, \"cdsPosition\": null, \"codon\": null, \"proteinVariantAnnotation\": null, \"sequenceOntologyTerms\": [{\"accession\": \"SO:0001580\", \"name\": \"coding_sequence_variant\"}, {\"accession\": \"SO:0001906\", \"name\": \"feature_truncation\"}, {\"accession\": \"SO:0001627\", \"name\": \"intron_variant\"}]}, {\"geneName\": null, \"ensemblGeneId\": null, \"ensemblTranscriptId\": null, \"geneId\": null, \"transcriptId\": null, \"strand\": null, \"biotype\": null, \"source\": null, \"exonOverlap\": null, \"transcriptAnnotationFlags\": null, \"transcriptFlags\": null, \"cdnaPosition\": null, \"cdsPosition\": null, \"codon\": null, \"proteinVariantAnnotation\": null, \"sequenceOntologyTerms\": [{\"accession\": \"SO:0001566\", \"name\": \"regulatory_region_variant\"}]}, {\"geneName\": \"CECR1\", \"ensemblGeneId\": \"ENSG00000093072\", \"ensemblTranscriptId\": \"ENST00000330232\", \"geneId\": \"ENSG00000093072\", \"transcriptId\": \"ENST00000330232\", \"strand\": \"-\", \"biotype\": \"protein_coding\", \"source\": \"ensembl\", \"exonOverlap\": [{\"number\": \"4/7\", \"percentage\": 100.0}], \"transcriptAnnotationFlags\": [\"CCDS\", \"basic\"], \"transcriptFlags\": [\"CCDS\", \"basic\"], \"cdnaPosition\": null, \"cdsPosition\": null, \"codon\": null, \"proteinVariantAnnotation\": null, \"sequenceOntologyTerms\": [{\"accession\": \"SO:0001580\", \"name\": \"coding_sequence_variant\"}, {\"accession\": \"SO:0001906\", \"name\": \"feature_truncation\"}, {\"accession\": \"SO:0001627\", \"name\": \"intron_variant\"}]}, {\"geneName\": \"CECR1\", \"ensemblGeneId\": \"ENSG00000093072\", \"ensemblTranscriptId\": \"ENST00000399839\", \"geneId\": \"ENSG00000093072\", \"transcriptId\": \"ENST00000399839\", \"strand\": \"-\", \"biotype\": \"protein_coding\", \"source\": \"ensembl\", \"exonOverlap\": [{\"number\": \"7/10\", \"percentage\": 100.0}], \"transcriptAnnotationFlags\": [\"CCDS\", \"basic\"], \"transcriptFlags\": [\"CCDS\", \"basic\"], \"cdnaPosition\": null, \"cdsPosition\": null, \"codon\": null, \"proteinVariantAnnotation\": null, \"sequenceOntologyTerms\": [{\"accession\": \"SO:0001580\", \"name\": \"coding_sequence_variant\"}, {\"accession\": \"SO:0001906\", \"name\": \"feature_truncation\"}, {\"accession\": \"SO:0001627\", \"name\": \"intron_variant\"}]}, {\"geneName\": \"CECR1\", \"ensemblGeneId\": \"ENSG00000093072\", \"ensemblTranscriptId\": \"ENST00000469063\", \"geneId\": \"ENSG00000093072\", \"transcriptId\": \"ENST00000469063\", \"strand\": \"-\", \"biotype\": \"processed_transcript\", \"source\": \"ensembl\", \"exonOverlap\": [{\"number\": \"1/2\", \"percentage\": 94.60154}], \"transcriptAnnotationFlags\": null, \"transcriptFlags\": null, \"cdnaPosition\": 22, \"cdsPosition\": null, \"codon\": null, \"proteinVariantAnnotation\": null, \"sequenceOntologyTerms\": [{\"accession\": \"SO:0001792\", \"name\": \"non_coding_transcript_exon_variant\"}, {\"accession\": \"SO:0001906\", \"name\": \"feature_truncation\"}, {\"accession\": \"SO:0001627\", \"name\": \"intron_variant\"}]}]",
                consequenceTypeResult.getResults(), ConsequenceType.class);

        consequenceTypeResult =
                variantAnnotationCalculator.getAllConsequenceTypesByVariant(new Variant("1", 16555369, "T", "-"),
                        new QueryOptions());  // should not return NPE
        assertObjectListEquals("[{\"geneName\": \"RSG1\", \"ensemblGeneId\": \"ENSG00000132881\", \"ensemblTranscriptId\": \"ENST00000375599\", \"geneId\": \"ENSG00000132881\", \"transcriptId\": \"ENST00000375599\", \"strand\": \"-\", \"biotype\": \"protein_coding\", \"source\": \"ensembl\", \"exonOverlap\": null, \"transcriptAnnotationFlags\": [\"CCDS\", \"basic\"], \"transcriptFlags\": [\"CCDS\", \"basic\"], \"cdnaPosition\": null, \"cdsPosition\": null, \"codon\": null, \"proteinVariantAnnotation\": null, \"sequenceOntologyTerms\": [{\"accession\": \"SO:0001632\", \"name\": \"downstream_gene_variant\"}]}, {\"geneName\": \"ANO7P1\", \"ensemblGeneId\": \"ENSG00000237276\", \"ensemblTranscriptId\": \"ENST00000602586\", \"geneId\": \"ENSG00000237276\", \"transcriptId\": \"ENST00000602586\", \"strand\": \"-\", \"biotype\": \"transcribed_unprocessed_pseudogene\", \"source\": \"ensembl\", \"exonOverlap\": null, \"transcriptAnnotationFlags\": null, \"transcriptFlags\": null, \"cdnaPosition\": null, \"cdsPosition\": null, \"codon\": null, \"proteinVariantAnnotation\": null, \"sequenceOntologyTerms\": [{\"accession\": \"SO:0001636\", \"name\": \"2KB_upstream_variant\"}]}, {\"geneName\": \"RSG1\", \"ensemblGeneId\": \"ENSG00000132881\", \"ensemblTranscriptId\": \"ENST00000434014\", \"geneId\": \"ENSG00000132881\", \"transcriptId\": \"ENST00000434014\", \"strand\": \"-\", \"biotype\": \"protein_coding\", \"source\": \"ensembl\", \"exonOverlap\": null, \"transcriptAnnotationFlags\": [\"mRNA_end_NF\", \"cds_end_NF\", \"cds_start_NF\", \"mRNA_start_NF\"], \"transcriptFlags\": [\"mRNA_end_NF\", \"cds_end_NF\", \"cds_start_NF\", \"mRNA_start_NF\"], \"cdnaPosition\": null, \"cdsPosition\": null, \"codon\": null, \"proteinVariantAnnotation\": null, \"sequenceOntologyTerms\": [{\"accession\": \"SO:0001632\", \"name\": \"downstream_gene_variant\"}]}, {\"geneName\": \"C1orf134\", \"ensemblGeneId\": \"ENSG00000204377\", \"ensemblTranscriptId\": \"ENST00000375605\", \"geneId\": \"ENSG00000204377\", \"transcriptId\": \"ENST00000375605\", \"strand\": \"-\", \"biotype\": \"protein_coding\", \"source\": \"ensembl\", \"exonOverlap\": [{\"number\": \"2/2\", \"percentage\": 0.5235602}], \"transcriptAnnotationFlags\": [\"basic\"], \"transcriptFlags\": [\"basic\"], \"cdnaPosition\": 251, \"cdsPosition\": 251, \"codon\": \"tAG/TGT\", \"proteinVariantAnnotation\": {\"uniprotAccession\": null, \"uniprotName\": null, \"position\": 84, \"reference\": \"STOP\", \"alternate\": \"CYS\", \"uniprotVariantId\": null, \"functionalDescription\": null, \"substitutionScores\": null, \"keywords\": null, \"features\": null}, \"sequenceOntologyTerms\": [{\"accession\": \"SO:0001589\", \"name\": \"frameshift_variant\"}, {\"accession\": \"SO:0001578\", \"name\": \"stop_lost\"}]}, {\"geneName\": null, \"ensemblGeneId\": null, \"ensemblTranscriptId\": null, \"geneId\": null, \"transcriptId\": null, \"strand\": null, \"biotype\": null, \"source\": null, \"exonOverlap\": null, \"transcriptAnnotationFlags\": null, \"transcriptFlags\": null, \"cdnaPosition\": null, \"cdsPosition\": null, \"codon\": null, \"proteinVariantAnnotation\": null, \"sequenceOntologyTerms\": [{\"accession\": \"SO:0001566\", \"name\": \"regulatory_region_variant\"}]}]",
                consequenceTypeResult.getResults(), ConsequenceType.class);

        consequenceTypeResult =
                variantAnnotationCalculator.getAllConsequenceTypesByVariant(new Variant("18", 30913143, "T", ""),
                        new QueryOptions());  // should not return String Index Out of Bounds
        assertObjectListEquals("[{\"geneName\": \"CCDC178\", \"ensemblGeneId\": \"ENSG00000166960\", \"ensemblTranscriptId\": \"ENST00000583930\", \"geneId\": \"ENSG00000166960\", \"transcriptId\": \"ENST00000583930\", \"strand\": \"-\", \"biotype\": \"protein_coding\", \"source\": \"ensembl\", \"exonOverlap\": [{\"number\": \"9/23\", \"percentage\": 0.4524887}], \"transcriptAnnotationFlags\": [\"basic\"], \"transcriptFlags\": [\"basic\"], \"cdnaPosition\": 953, \"cdsPosition\": 874, \"codon\": \"ATG/TGG\", \"proteinVariantAnnotation\": {\"uniprotAccession\": null, \"uniprotName\": null, \"position\": 292, \"reference\": \"MET\", \"alternate\": \"TRP\", \"uniprotVariantId\": null, \"functionalDescription\": null, \"substitutionScores\": null, \"keywords\": null, \"features\": null}, \"sequenceOntologyTerms\": [{\"accession\": \"SO:0001589\", \"name\": \"frameshift_variant\"}]}, {\"geneName\": \"CCDC178\", \"ensemblGeneId\": \"ENSG00000166960\", \"ensemblTranscriptId\": \"ENST00000577268\", \"geneId\": \"ENSG00000166960\", \"transcriptId\": \"ENST00000577268\", \"strand\": \"-\", \"biotype\": \"retained_intron\", \"source\": \"ensembl\", \"exonOverlap\": [{\"number\": \"2/3\", \"percentage\": 0.4524887}], \"transcriptAnnotationFlags\": null, \"transcriptFlags\": null, \"cdnaPosition\": 228, \"cdsPosition\": null, \"codon\": null, \"proteinVariantAnnotation\": null, \"sequenceOntologyTerms\": [{\"accession\": \"SO:0001792\", \"name\": \"non_coding_transcript_exon_variant\"}]}, {\"geneName\": \"CCDC178\", \"ensemblGeneId\": \"ENSG00000166960\", \"ensemblTranscriptId\": \"ENST00000399177\", \"geneId\": \"ENSG00000166960\", \"transcriptId\": \"ENST00000399177\", \"strand\": \"-\", \"biotype\": \"non_stop_decay\", \"source\": \"ensembl\", \"exonOverlap\": [{\"number\": \"9/9\", \"percentage\": 0.46296296}], \"transcriptAnnotationFlags\": null, \"transcriptFlags\": null, \"cdnaPosition\": 1017, \"cdsPosition\": 874, \"codon\": null, \"proteinVariantAnnotation\": {\"uniprotAccession\": null, \"uniprotName\": null, \"position\": 292, \"reference\": null, \"alternate\": null, \"uniprotVariantId\": null, \"functionalDescription\": null, \"substitutionScores\": null, \"keywords\": null, \"features\": null}, \"sequenceOntologyTerms\": [{\"accession\": \"SO:0001589\", \"name\": \"frameshift_variant\"}, {\"accession\": \"SO:0001626\", \"name\": \"incomplete_terminal_codon_variant\"}]}, {\"geneName\": \"CCDC178\", \"ensemblGeneId\": \"ENSG00000166960\", \"ensemblTranscriptId\": \"ENST00000579916\", \"geneId\": \"ENSG00000166960\", \"transcriptId\": \"ENST00000579916\", \"strand\": \"-\", \"biotype\": \"protein_coding\", \"source\": \"ensembl\", \"exonOverlap\": null, \"transcriptAnnotationFlags\": [\"basic\"], \"transcriptFlags\": [\"basic\"], \"cdnaPosition\": null, \"cdsPosition\": null, \"codon\": null, \"proteinVariantAnnotation\": null, \"sequenceOntologyTerms\": [{\"accession\": \"SO:0001627\", \"name\": \"intron_variant\"}]}, {\"geneName\": \"CCDC178\", \"ensemblGeneId\": \"ENSG00000166960\", \"ensemblTranscriptId\": \"ENST00000403303\", \"geneId\": \"ENSG00000166960\", \"transcriptId\": \"ENST00000403303\", \"strand\": \"-\", \"biotype\": \"protein_coding\", \"source\": \"ensembl\", \"exonOverlap\": [{\"number\": \"9/22\", \"percentage\": 0.4524887}], \"transcriptAnnotationFlags\": [\"CCDS\", \"basic\"], \"transcriptFlags\": [\"CCDS\", \"basic\"], \"cdnaPosition\": 1016, \"cdsPosition\": 874, \"codon\": \"ATG/TGG\", \"proteinVariantAnnotation\": {\"uniprotAccession\": null, \"uniprotName\": null, \"position\": 292, \"reference\": \"MET\", \"alternate\": \"TRP\", \"uniprotVariantId\": null, \"functionalDescription\": null, \"substitutionScores\": null, \"keywords\": null, \"features\": null}, \"sequenceOntologyTerms\": [{\"accession\": \"SO:0001589\", \"name\": \"frameshift_variant\"}]}, {\"geneName\": \"CCDC178\", \"ensemblGeneId\": \"ENSG00000166960\", \"ensemblTranscriptId\": \"ENST00000406524\", \"geneId\": \"ENSG00000166960\", \"transcriptId\": \"ENST00000406524\", \"strand\": \"-\", \"biotype\": \"protein_coding\", \"source\": \"ensembl\", \"exonOverlap\": [{\"number\": \"8/22\", \"percentage\": 0.4524887}], \"transcriptAnnotationFlags\": [\"basic\"], \"transcriptFlags\": [\"basic\"], \"cdnaPosition\": 898, \"cdsPosition\": 874, \"codon\": \"ATG/TGG\", \"proteinVariantAnnotation\": {\"uniprotAccession\": null, \"uniprotName\": null, \"position\": 292, \"reference\": \"MET\", \"alternate\": \"TRP\", \"uniprotVariantId\": null, \"functionalDescription\": null, \"substitutionScores\": null, \"keywords\": null, \"features\": null}, \"sequenceOntologyTerms\": [{\"accession\": \"SO:0001589\", \"name\": \"frameshift_variant\"}]}, {\"geneName\": \"CCDC178\", \"ensemblGeneId\": \"ENSG00000166960\", \"ensemblTranscriptId\": \"ENST00000402325\", \"geneId\": \"ENSG00000166960\", \"transcriptId\": \"ENST00000402325\", \"strand\": \"-\", \"biotype\": \"protein_coding\", \"source\": \"ensembl\", \"exonOverlap\": [{\"number\": \"8/20\", \"percentage\": 0.4524887}], \"transcriptAnnotationFlags\": [\"basic\"], \"transcriptFlags\": [\"basic\"], \"cdnaPosition\": 874, \"cdsPosition\": 874, \"codon\": \"ATG/TGG\", \"proteinVariantAnnotation\": {\"uniprotAccession\": null, \"uniprotName\": null, \"position\": 292, \"reference\": \"MET\", \"alternate\": \"TRP\", \"uniprotVariantId\": null, \"functionalDescription\": null, \"substitutionScores\": null, \"keywords\": null, \"features\": null}, \"sequenceOntologyTerms\": [{\"accession\": \"SO:0001589\", \"name\": \"frameshift_variant\"}]}, {\"geneName\": \"CCDC178\", \"ensemblGeneId\": \"ENSG00000166960\", \"ensemblTranscriptId\": \"ENST00000579947\", \"geneId\": \"ENSG00000166960\", \"transcriptId\": \"ENST00000579947\", \"strand\": \"-\", \"biotype\": \"protein_coding\", \"source\": \"ensembl\", \"exonOverlap\": [{\"number\": \"10/23\", \"percentage\": 0.4524887}], \"transcriptAnnotationFlags\": [\"basic\"], \"transcriptFlags\": [\"basic\"], \"cdnaPosition\": 1057, \"cdsPosition\": 874, \"codon\": \"ATG/TGG\", \"proteinVariantAnnotation\": {\"uniprotAccession\": null, \"uniprotName\": null, \"position\": 292, \"reference\": \"MET\", \"alternate\": \"TRP\", \"uniprotVariantId\": null, \"functionalDescription\": null, \"substitutionScores\": null, \"keywords\": null, \"features\": null}, \"sequenceOntologyTerms\": [{\"accession\": \"SO:0001589\", \"name\": \"frameshift_variant\"}]}, {\"geneName\": \"CCDC178\", \"ensemblGeneId\": \"ENSG00000166960\", \"ensemblTranscriptId\": \"ENST00000300227\", \"geneId\": \"ENSG00000166960\", \"transcriptId\": \"ENST00000300227\", \"strand\": \"-\", \"biotype\": \"protein_coding\", \"source\": \"ensembl\", \"exonOverlap\": [{\"number\": \"10/22\", \"percentage\": 0.4524887}], \"transcriptAnnotationFlags\": [\"CCDS\", \"basic\"], \"transcriptFlags\": [\"CCDS\", \"basic\"], \"cdnaPosition\": 1085, \"cdsPosition\": 874, \"codon\": \"ATG/TGG\", \"proteinVariantAnnotation\": {\"uniprotAccession\": null, \"uniprotName\": null, \"position\": 292, \"reference\": \"MET\", \"alternate\": \"TRP\", \"uniprotVariantId\": null, \"functionalDescription\": null, \"substitutionScores\": null, \"keywords\": null, \"features\": null}, \"sequenceOntologyTerms\": [{\"accession\": \"SO:0001589\", \"name\": \"frameshift_variant\"}]}, {\"geneName\": \"CCDC178\", \"ensemblGeneId\": \"ENSG00000166960\", \"ensemblTranscriptId\": \"ENST00000383096\", \"geneId\": \"ENSG00000166960\", \"transcriptId\": \"ENST00000383096\", \"strand\": \"-\", \"biotype\": \"protein_coding\", \"source\": \"ensembl\", \"exonOverlap\": [{\"number\": \"10/23\", \"percentage\": 0.4524887}], \"transcriptAnnotationFlags\": [\"CCDS\", \"basic\"], \"transcriptFlags\": [\"CCDS\", \"basic\"], \"cdnaPosition\": 1057, \"cdsPosition\": 874, \"codon\": \"ATG/TGG\", \"proteinVariantAnnotation\": {\"uniprotAccession\": null, \"uniprotName\": null, \"position\": 292, \"reference\": \"MET\", \"alternate\": \"TRP\", \"uniprotVariantId\": null, \"functionalDescription\": null, \"substitutionScores\": null, \"keywords\": null, \"features\": null}, \"sequenceOntologyTerms\": [{\"accession\": \"SO:0001589\", \"name\": \"frameshift_variant\"}]}]",
                consequenceTypeResult.getResults(), ConsequenceType.class);

        consequenceTypeResult =
                variantAnnotationCalculator.getAllConsequenceTypesByVariant(new Variant("14", 38679764, "-", "GATCTGAGAAGNGGAANANAAGGG"),
                        new QueryOptions());  // should not return NPE
        assertObjectListEquals("[{\"geneName\": null, \"ensemblGeneId\": null, \"ensemblTranscriptId\": null, \"geneId\": null, \"transcriptId\": null, \"strand\": null, \"biotype\": null, \"source\": null, \"exonOverlap\": null, \"transcriptAnnotationFlags\": null, \"transcriptFlags\": null, \"cdnaPosition\": null, \"cdsPosition\": null, \"codon\": null, \"proteinVariantAnnotation\": null, \"sequenceOntologyTerms\": [{\"accession\": \"SO:0001566\", \"name\": \"regulatory_region_variant\"}]}, {\"geneName\": \"SSTR1\", \"ensemblGeneId\": \"ENSG00000139874\", \"ensemblTranscriptId\": \"ENST00000267377\", \"geneId\": \"ENSG00000139874\", \"transcriptId\": \"ENST00000267377\", \"strand\": \"+\", \"biotype\": \"protein_coding\", \"source\": \"ensembl\", \"exonOverlap\": [{\"number\": \"3/3\", \"percentage\": -1.0}], \"transcriptAnnotationFlags\": [\"CCDS\", \"basic\"], \"transcriptFlags\": [\"CCDS\", \"basic\"], \"cdnaPosition\": 1786, \"cdsPosition\": 1169, \"codon\": \"acG/acG\", \"proteinVariantAnnotation\": {\"uniprotAccession\": null, \"uniprotName\": null, \"position\": 390, \"reference\": \"THR\", \"alternate\": \"THR\", \"uniprotVariantId\": null, \"functionalDescription\": null, \"substitutionScores\": null, \"keywords\": null, \"features\": null}, \"sequenceOntologyTerms\": [{\"accession\": \"SO:0001587\", \"name\": \"stop_gained\"}, {\"accession\": \"SO:0001821\", \"name\": \"inframe_insertion\"}]}]",
                consequenceTypeResult.getResults(), ConsequenceType.class);

        consequenceTypeResult =
                variantAnnotationCalculator.getAllConsequenceTypesByVariant(new Variant("20", 44485953, "-", "ATCT"),
                        new QueryOptions());  // should return ENSG00000101473 ENST00000217455 -       initiator_codon_variant
        assertObjectListEquals("[{\"geneName\": \"ACOT8\", \"ensemblGeneId\": \"ENSG00000101473\", \"ensemblTranscriptId\": \"ENST00000481938\", \"geneId\": \"ENSG00000101473\", \"transcriptId\": \"ENST00000481938\", \"strand\": \"-\", \"biotype\": \"nonsense_mediated_decay\", \"source\": \"ensembl\", \"exonOverlap\": [{\"number\": \"1/4\", \"percentage\": -1.0}], \"transcriptAnnotationFlags\": null, \"transcriptFlags\": null, \"cdnaPosition\": 92, \"cdsPosition\": 2, \"codon\": \"atG/atA\", \"proteinVariantAnnotation\": {\"uniprotAccession\": null, \"uniprotName\": null, \"position\": 1, \"reference\": \"MET\", \"alternate\": \"ILE\", \"uniprotVariantId\": null, \"functionalDescription\": null, \"substitutionScores\": null, \"keywords\": null, \"features\": null}, \"sequenceOntologyTerms\": [{\"accession\": \"SO:0001589\", \"name\": \"frameshift_variant\"}, {\"accession\": \"SO:0002012\", \"name\": \"start_lost\"}, {\"accession\": \"SO:0001621\", \"name\": \"NMD_transcript_variant\"}]}, {\"geneName\": \"ACOT8\", \"ensemblGeneId\": \"ENSG00000101473\", \"ensemblTranscriptId\": \"ENST00000493118\", \"geneId\": \"ENSG00000101473\", \"transcriptId\": \"ENST00000493118\", \"strand\": \"-\", \"biotype\": \"retained_intron\", \"source\": \"ensembl\", \"exonOverlap\": [{\"number\": \"1/3\", \"percentage\": -1.0}], \"transcriptAnnotationFlags\": null, \"transcriptFlags\": null, \"cdnaPosition\": 58, \"cdsPosition\": null, \"codon\": null, \"proteinVariantAnnotation\": null, \"sequenceOntologyTerms\": [{\"accession\": \"SO:0001792\", \"name\": \"non_coding_transcript_exon_variant\"}]}, {\"geneName\": \"ACOT8\", \"ensemblGeneId\": \"ENSG00000101473\", \"ensemblTranscriptId\": \"ENST00000483141\", \"geneId\": \"ENSG00000101473\", \"transcriptId\": \"ENST00000483141\", \"strand\": \"-\", \"biotype\": \"nonsense_mediated_decay\", \"source\": \"ensembl\", \"exonOverlap\": [{\"number\": \"1/4\", \"percentage\": -1.0}], \"transcriptAnnotationFlags\": null, \"transcriptFlags\": null, \"cdnaPosition\": 56, \"cdsPosition\": 2, \"codon\": \"atG/atA\", \"proteinVariantAnnotation\": {\"uniprotAccession\": null, \"uniprotName\": null, \"position\": 1, \"reference\": \"MET\", \"alternate\": \"ILE\", \"uniprotVariantId\": null, \"functionalDescription\": null, \"substitutionScores\": null, \"keywords\": null, \"features\": null}, \"sequenceOntologyTerms\": [{\"accession\": \"SO:0001589\", \"name\": \"frameshift_variant\"}, {\"accession\": \"SO:0002012\", \"name\": \"start_lost\"}, {\"accession\": \"SO:0001621\", \"name\": \"NMD_transcript_variant\"}]}, {\"geneName\": \"ACOT8\", \"ensemblGeneId\": \"ENSG00000101473\", \"ensemblTranscriptId\": \"ENST00000488679\", \"geneId\": \"ENSG00000101473\", \"transcriptId\": \"ENST00000488679\", \"strand\": \"-\", \"biotype\": \"nonsense_mediated_decay\", \"source\": \"ensembl\", \"exonOverlap\": [{\"number\": \"1/5\", \"percentage\": -1.0}], \"transcriptAnnotationFlags\": null, \"transcriptFlags\": null, \"cdnaPosition\": 89, \"cdsPosition\": 2, \"codon\": \"atG/atA\", \"proteinVariantAnnotation\": {\"uniprotAccession\": null, \"uniprotName\": null, \"position\": 1, \"reference\": \"MET\", \"alternate\": \"ILE\", \"uniprotVariantId\": null, \"functionalDescription\": null, \"substitutionScores\": null, \"keywords\": null, \"features\": null}, \"sequenceOntologyTerms\": [{\"accession\": \"SO:0001589\", \"name\": \"frameshift_variant\"}, {\"accession\": \"SO:0002012\", \"name\": \"start_lost\"}, {\"accession\": \"SO:0001621\", \"name\": \"NMD_transcript_variant\"}]}, {\"geneName\": \"ACOT8\", \"ensemblGeneId\": \"ENSG00000101473\", \"ensemblTranscriptId\": \"ENST00000217455\", \"geneId\": \"ENSG00000101473\", \"transcriptId\": \"ENST00000217455\", \"strand\": \"-\", \"biotype\": \"protein_coding\", \"source\": \"ensembl\", \"exonOverlap\": [{\"number\": \"1/6\", \"percentage\": -1.0}], \"transcriptAnnotationFlags\": [\"CCDS\", \"basic\"], \"transcriptFlags\": [\"CCDS\", \"basic\"], \"cdnaPosition\": 93, \"cdsPosition\": 2, \"codon\": \"atG/atA\", \"proteinVariantAnnotation\": {\"uniprotAccession\": null, \"uniprotName\": null, \"position\": 1, \"reference\": \"MET\", \"alternate\": \"ILE\", \"uniprotVariantId\": null, \"functionalDescription\": null, \"substitutionScores\": null, \"keywords\": null, \"features\": null}, \"sequenceOntologyTerms\": [{\"accession\": \"SO:0001589\", \"name\": \"frameshift_variant\"}, {\"accession\": \"SO:0002012\", \"name\": \"start_lost\"}]}, {\"geneName\": \"ACOT8\", \"ensemblGeneId\": \"ENSG00000101473\", \"ensemblTranscriptId\": \"ENST00000461272\", \"geneId\": \"ENSG00000101473\", \"transcriptId\": \"ENST00000461272\", \"strand\": \"-\", \"biotype\": \"nonsense_mediated_decay\", \"source\": \"ensembl\", \"exonOverlap\": [{\"number\": \"1/6\", \"percentage\": -1.0}], \"transcriptAnnotationFlags\": null, \"transcriptFlags\": null, \"cdnaPosition\": 76, \"cdsPosition\": 2, \"codon\": \"atG/atA\", \"proteinVariantAnnotation\": {\"uniprotAccession\": null, \"uniprotName\": null, \"position\": 1, \"reference\": \"MET\", \"alternate\": \"ILE\", \"uniprotVariantId\": null, \"functionalDescription\": null, \"substitutionScores\": null, \"keywords\": null, \"features\": null}, \"sequenceOntologyTerms\": [{\"accession\": \"SO:0001589\", \"name\": \"frameshift_variant\"}, {\"accession\": \"SO:0002012\", \"name\": \"start_lost\"}, {\"accession\": \"SO:0001621\", \"name\": \"NMD_transcript_variant\"}]}, {\"geneName\": \"ACOT8\", \"ensemblGeneId\": \"ENSG00000101473\", \"ensemblTranscriptId\": \"ENST00000426915\", \"geneId\": \"ENSG00000101473\", \"transcriptId\": \"ENST00000426915\", \"strand\": \"-\", \"biotype\": \"protein_coding\", \"source\": \"ensembl\", \"exonOverlap\": null, \"transcriptAnnotationFlags\": [\"cds_start_NF\", \"mRNA_start_NF\"], \"transcriptFlags\": [\"cds_start_NF\", \"mRNA_start_NF\"], \"cdnaPosition\": null, \"cdsPosition\": null, \"codon\": null, \"proteinVariantAnnotation\": null, \"sequenceOntologyTerms\": [{\"accession\": \"SO:0001636\", \"name\": \"2KB_upstream_variant\"}]}, {\"geneName\": \"ACOT8\", \"ensemblGeneId\": \"ENSG00000101473\", \"ensemblTranscriptId\": \"ENST00000487205\", \"geneId\": \"ENSG00000101473\", \"transcriptId\": \"ENST00000487205\", \"strand\": \"-\", \"biotype\": \"protein_coding\", \"source\": \"ensembl\", \"exonOverlap\": null, \"transcriptAnnotationFlags\": [\"cds_start_NF\", \"mRNA_start_NF\"], \"transcriptFlags\": [\"cds_start_NF\", \"mRNA_start_NF\"], \"cdnaPosition\": null, \"cdsPosition\": null, \"codon\": null, \"proteinVariantAnnotation\": null, \"sequenceOntologyTerms\": [{\"accession\": \"SO:0001631\", \"name\": \"upstream_gene_variant\"}]}, {\"geneName\": null, \"ensemblGeneId\": null, \"ensemblTranscriptId\": null, \"geneId\": null, \"transcriptId\": null, \"strand\": null, \"biotype\": null, \"source\": null, \"exonOverlap\": null, \"transcriptAnnotationFlags\": null, \"transcriptFlags\": null, \"cdnaPosition\": null, \"cdsPosition\": null, \"codon\": null, \"proteinVariantAnnotation\": null, \"sequenceOntologyTerms\": [{\"accession\": \"SO:0001566\", \"name\": \"regulatory_region_variant\"}]}, {\"geneName\": \"ZSWIM3\", \"ensemblGeneId\": \"ENSG00000132801\", \"ensemblTranscriptId\": \"ENST00000454862\", \"geneId\": \"ENSG00000132801\", \"transcriptId\": \"ENST00000454862\", \"strand\": \"+\", \"biotype\": \"protein_coding\", \"source\": \"ensembl\", \"exonOverlap\": null, \"transcriptAnnotationFlags\": [\"basic\"], \"transcriptFlags\": [\"basic\"], \"cdnaPosition\": null, \"cdsPosition\": null, \"codon\": null, \"proteinVariantAnnotation\": null, \"sequenceOntologyTerms\": [{\"accession\": \"SO:0001636\", \"name\": \"2KB_upstream_variant\"}]}, {\"geneName\": null, \"ensemblGeneId\": null, \"ensemblTranscriptId\": null, \"geneId\": null, \"transcriptId\": null, \"strand\": null, \"biotype\": null, \"source\": null, \"exonOverlap\": null, \"transcriptAnnotationFlags\": null, \"transcriptFlags\": null, \"cdnaPosition\": null, \"cdsPosition\": null, \"codon\": null, \"proteinVariantAnnotation\": null, \"sequenceOntologyTerms\": [{\"accession\": \"SO:0001782\", \"name\": \"TF_binding_site_variant\"}]}, {\"geneName\": \"ZSWIM3\", \"ensemblGeneId\": \"ENSG00000132801\", \"ensemblTranscriptId\": \"ENST00000255152\", \"geneId\": \"ENSG00000132801\", \"transcriptId\": \"ENST00000255152\", \"strand\": \"+\", \"biotype\": \"protein_coding\", \"source\": \"ensembl\", \"exonOverlap\": null, \"transcriptAnnotationFlags\": [\"CCDS\", \"basic\"], \"transcriptFlags\": [\"CCDS\", \"basic\"], \"cdnaPosition\": null, \"cdsPosition\": null, \"codon\": null, \"proteinVariantAnnotation\": null, \"sequenceOntologyTerms\": [{\"accession\": \"SO:0001636\", \"name\": \"2KB_upstream_variant\"}]}, {\"geneName\": \"ACOT8\", \"ensemblGeneId\": \"ENSG00000101473\", \"ensemblTranscriptId\": \"ENST00000457981\", \"geneId\": \"ENSG00000101473\", \"transcriptId\": \"ENST00000457981\", \"strand\": \"-\", \"biotype\": \"protein_coding\", \"source\": \"ensembl\", \"exonOverlap\": null, \"transcriptAnnotationFlags\": [\"cds_start_NF\", \"mRNA_start_NF\"], \"transcriptFlags\": [\"cds_start_NF\", \"mRNA_start_NF\"], \"cdnaPosition\": null, \"cdsPosition\": null, \"codon\": null, \"proteinVariantAnnotation\": null, \"sequenceOntologyTerms\": [{\"accession\": \"SO:0001636\", \"name\": \"2KB_upstream_variant\"}]}, {\"geneName\": \"ACOT8\", \"ensemblGeneId\": \"ENSG00000101473\", \"ensemblTranscriptId\": \"ENST00000486165\", \"geneId\": \"ENSG00000101473\", \"transcriptId\": \"ENST00000486165\", \"strand\": \"-\", \"biotype\": \"nonsense_mediated_decay\", \"source\": \"ensembl\", \"exonOverlap\": [{\"number\": \"1/5\", \"percentage\": -1.0}], \"transcriptAnnotationFlags\": null, \"transcriptFlags\": null, \"cdnaPosition\": 58, \"cdsPosition\": 2, \"codon\": \"atG/atA\", \"proteinVariantAnnotation\": {\"uniprotAccession\": null, \"uniprotName\": null, \"position\": 1, \"reference\": \"MET\", \"alternate\": \"ILE\", \"uniprotVariantId\": null, \"functionalDescription\": null, \"substitutionScores\": null, \"keywords\": null, \"features\": null}, \"sequenceOntologyTerms\": [{\"accession\": \"SO:0001589\", \"name\": \"frameshift_variant\"}, {\"accession\": \"SO:0002012\", \"name\": \"start_lost\"}, {\"accession\": \"SO:0001621\", \"name\": \"NMD_transcript_variant\"}]}, {\"geneName\": \"ACOT8\", \"ensemblGeneId\": \"ENSG00000101473\", \"ensemblTranscriptId\": \"ENST00000484783\", \"geneId\": \"ENSG00000101473\", \"transcriptId\": \"ENST00000484783\", \"strand\": \"-\", \"biotype\": \"retained_intron\", \"source\": \"ensembl\", \"exonOverlap\": [{\"number\": \"1/4\", \"percentage\": -1.0}], \"transcriptAnnotationFlags\": null, \"transcriptFlags\": null, \"cdnaPosition\": 84, \"cdsPosition\": null, \"codon\": null, \"proteinVariantAnnotation\": null, \"sequenceOntologyTerms\": [{\"accession\": \"SO:0001792\", \"name\": \"non_coding_transcript_exon_variant\"}]}]",
                consequenceTypeResult.getResults(), ConsequenceType.class);

        consequenceTypeResult =
                variantAnnotationCalculator.getAllConsequenceTypesByVariant(new Variant("15", 78224189, "-", "C"),
                        new QueryOptions());  // should return ENSG00000101473 ENST00000217455 -       initiator_codon_variant
        assertObjectListEquals("[{\"geneName\": \"RP11-114H24.2\", \"ensemblGeneId\": \"ENSG00000260776\", \"ensemblTranscriptId\": \"ENST00000567226\", \"geneId\": \"ENSG00000260776\", \"transcriptId\": \"ENST00000567226\", \"strand\": \"-\", \"biotype\": \"processed_transcript\", \"source\": \"ensembl\", \"exonOverlap\": null, \"transcriptAnnotationFlags\": [\"basic\"], \"transcriptFlags\": [\"basic\"], \"cdnaPosition\": null, \"cdsPosition\": null, \"codon\": null, \"proteinVariantAnnotation\": null, \"sequenceOntologyTerms\": [{\"accession\": \"SO:0001631\", \"name\": \"upstream_gene_variant\"}]}, {\"geneName\": null, \"ensemblGeneId\": null, \"ensemblTranscriptId\": null, \"geneId\": null, \"transcriptId\": null, \"strand\": null, \"biotype\": null, \"source\": null, \"exonOverlap\": null, \"transcriptAnnotationFlags\": null, \"transcriptFlags\": null, \"cdnaPosition\": null, \"cdsPosition\": null, \"codon\": null, \"proteinVariantAnnotation\": null, \"sequenceOntologyTerms\": [{\"accession\": \"SO:0001566\", \"name\": \"regulatory_region_variant\"}]}]",
                consequenceTypeResult.getResults(), ConsequenceType.class);

        consequenceTypeResult =
                variantAnnotationCalculator.getAllConsequenceTypesByVariant(new Variant("13", 52718051, "-", "T"),
                        new QueryOptions());
        assertObjectListEquals("[{\"geneName\": \"NEK3\", \"ensemblGeneId\": \"ENSG00000136098\", \"ensemblTranscriptId\": \"ENST00000552973\", \"geneId\": \"ENSG00000136098\", \"transcriptId\": \"ENST00000552973\", \"strand\": \"-\", \"biotype\": \"retained_intron\", \"source\": \"ensembl\", \"exonOverlap\": null, \"transcriptAnnotationFlags\": null, \"transcriptFlags\": null, \"cdnaPosition\": null, \"cdsPosition\": null, \"codon\": null, \"proteinVariantAnnotation\": null, \"sequenceOntologyTerms\": [{\"accession\": \"SO:0001632\", \"name\": \"downstream_gene_variant\"}]}, {\"geneName\": \"NEK3\", \"ensemblGeneId\": \"ENSG00000136098\", \"ensemblTranscriptId\": \"ENST00000548127\", \"geneId\": \"ENSG00000136098\", \"transcriptId\": \"ENST00000548127\", \"strand\": \"-\", \"biotype\": \"nonsense_mediated_decay\", \"source\": \"ensembl\", \"exonOverlap\": [{\"number\": \"10/16\", \"percentage\": -1.0}], \"transcriptAnnotationFlags\": null, \"transcriptFlags\": null, \"cdnaPosition\": 1252, \"cdsPosition\": 876, \"codon\": \"CAA/ACA\", \"proteinVariantAnnotation\": {\"uniprotAccession\": null, \"uniprotName\": null, \"position\": 292, \"reference\": \"GLN\", \"alternate\": \"THR\", \"uniprotVariantId\": null, \"functionalDescription\": null, \"substitutionScores\": null, \"keywords\": null, \"features\": null}, \"sequenceOntologyTerms\": [{\"accession\": \"SO:0001630\", \"name\": \"splice_region_variant\"}, {\"accession\": \"SO:0001589\", \"name\": \"frameshift_variant\"}, {\"accession\": \"SO:0001621\", \"name\": \"NMD_transcript_variant\"}]}, {\"geneName\": \"NEK3\", \"ensemblGeneId\": \"ENSG00000136098\", \"ensemblTranscriptId\": \"ENST00000551355\", \"geneId\": \"ENSG00000136098\", \"transcriptId\": \"ENST00000551355\", \"strand\": \"-\", \"biotype\": \"nonsense_mediated_decay\", \"source\": \"ensembl\", \"exonOverlap\": null, \"transcriptAnnotationFlags\": null, \"transcriptFlags\": null, \"cdnaPosition\": null, \"cdsPosition\": null, \"codon\": null, \"proteinVariantAnnotation\": null, \"sequenceOntologyTerms\": [{\"accession\": \"SO:0002083\", \"name\": \"2KB_downstream_variant\"}]}, {\"geneName\": \"NEK3\", \"ensemblGeneId\": \"ENSG00000136098\", \"ensemblTranscriptId\": \"ENST00000258597\", \"geneId\": \"ENSG00000136098\", \"transcriptId\": \"ENST00000258597\", \"strand\": \"-\", \"biotype\": \"nonsense_mediated_decay\", \"source\": \"ensembl\", \"exonOverlap\": [{\"number\": \"10/16\", \"percentage\": -1.0}], \"transcriptAnnotationFlags\": null, \"transcriptFlags\": null, \"cdnaPosition\": 951, \"cdsPosition\": 876, \"codon\": \"CAA/ACA\", \"proteinVariantAnnotation\": {\"uniprotAccession\": null, \"uniprotName\": null, \"position\": 292, \"reference\": \"GLN\", \"alternate\": \"THR\", \"uniprotVariantId\": null, \"functionalDescription\": null, \"substitutionScores\": null, \"keywords\": null, \"features\": null}, \"sequenceOntologyTerms\": [{\"accession\": \"SO:0001630\", \"name\": \"splice_region_variant\"}, {\"accession\": \"SO:0001589\", \"name\": \"frameshift_variant\"}, {\"accession\": \"SO:0001621\", \"name\": \"NMD_transcript_variant\"}]}, {\"geneName\": \"NEK3\", \"ensemblGeneId\": \"ENSG00000136098\", \"ensemblTranscriptId\": \"ENST00000339406\", \"geneId\": \"ENSG00000136098\", \"transcriptId\": \"ENST00000339406\", \"strand\": \"-\", \"biotype\": \"protein_coding\", \"source\": \"ensembl\", \"exonOverlap\": [{\"number\": \"10/16\", \"percentage\": -1.0}], \"transcriptAnnotationFlags\": [\"basic\"], \"transcriptFlags\": [\"basic\"], \"cdnaPosition\": 1252, \"cdsPosition\": 876, \"codon\": \"GCA/AGC\", \"proteinVariantAnnotation\": {\"uniprotAccession\": null, \"uniprotName\": null, \"position\": 292, \"reference\": \"ALA\", \"alternate\": \"SER\", \"uniprotVariantId\": null, \"functionalDescription\": null, \"substitutionScores\": null, \"keywords\": null, \"features\": null}, \"sequenceOntologyTerms\": [{\"accession\": \"SO:0001630\", \"name\": \"splice_region_variant\"}, {\"accession\": \"SO:0001589\", \"name\": \"frameshift_variant\"}]}, {\"geneName\": \"NEK3\", \"ensemblGeneId\": \"ENSG00000136098\", \"ensemblTranscriptId\": \"ENST00000452082\", \"geneId\": \"ENSG00000136098\", \"transcriptId\": \"ENST00000452082\", \"strand\": \"-\", \"biotype\": \"protein_coding\", \"source\": \"ensembl\", \"exonOverlap\": [{\"number\": \"9/14\", \"percentage\": -1.0}], \"transcriptAnnotationFlags\": [\"basic\"], \"transcriptFlags\": [\"basic\"], \"cdnaPosition\": 2170, \"cdsPosition\": 939, \"codon\": \"CAA/ACA\", \"proteinVariantAnnotation\": {\"uniprotAccession\": null, \"uniprotName\": null, \"position\": 313, \"reference\": \"GLN\", \"alternate\": \"THR\", \"uniprotVariantId\": null, \"functionalDescription\": null, \"substitutionScores\": null, \"keywords\": null, \"features\": null}, \"sequenceOntologyTerms\": [{\"accession\": \"SO:0001630\", \"name\": \"splice_region_variant\"}, {\"accession\": \"SO:0001589\", \"name\": \"frameshift_variant\"}]}, {\"geneName\": null, \"ensemblGeneId\": null, \"ensemblTranscriptId\": null, \"geneId\": null, \"transcriptId\": null, \"strand\": null, \"biotype\": null, \"source\": null, \"exonOverlap\": null, \"transcriptAnnotationFlags\": null, \"transcriptFlags\": null, \"cdnaPosition\": null, \"cdsPosition\": null, \"codon\": null, \"proteinVariantAnnotation\": null, \"sequenceOntologyTerms\": [{\"accession\": \"SO:0001566\", \"name\": \"regulatory_region_variant\"}]}, {\"geneName\": \"NEK3\", \"ensemblGeneId\": \"ENSG00000136098\", \"ensemblTranscriptId\": \"ENST00000400357\", \"geneId\": \"ENSG00000136098\", \"transcriptId\": \"ENST00000400357\", \"strand\": \"-\", \"biotype\": \"protein_coding\", \"source\": \"ensembl\", \"exonOverlap\": [{\"number\": \"9/14\", \"percentage\": -1.0}], \"transcriptAnnotationFlags\": [\"CCDS\", \"basic\"], \"transcriptFlags\": [\"CCDS\", \"basic\"], \"cdnaPosition\": 2170, \"cdsPosition\": 876, \"codon\": \"CAA/ACA\", \"proteinVariantAnnotation\": {\"uniprotAccession\": null, \"uniprotName\": null, \"position\": 292, \"reference\": \"GLN\", \"alternate\": \"THR\", \"uniprotVariantId\": null, \"functionalDescription\": null, \"substitutionScores\": null, \"keywords\": null, \"features\": null}, \"sequenceOntologyTerms\": [{\"accession\": \"SO:0001630\", \"name\": \"splice_region_variant\"}, {\"accession\": \"SO:0001589\", \"name\": \"frameshift_variant\"}]}, {\"geneName\": \"NEK3\", \"ensemblGeneId\": \"ENSG00000136098\", \"ensemblTranscriptId\": \"ENST00000378101\", \"geneId\": \"ENSG00000136098\", \"transcriptId\": \"ENST00000378101\", \"strand\": \"-\", \"biotype\": \"protein_coding\", \"source\": \"ensembl\", \"exonOverlap\": [{\"number\": \"10/16\", \"percentage\": -1.0}], \"transcriptAnnotationFlags\": [\"basic\"], \"transcriptFlags\": [\"basic\"], \"cdnaPosition\": 1111, \"cdsPosition\": 876, \"codon\": \"GCA/AGC\", \"proteinVariantAnnotation\": {\"uniprotAccession\": null, \"uniprotName\": null, \"position\": 292, \"reference\": \"ALA\", \"alternate\": \"SER\", \"uniprotVariantId\": null, \"functionalDescription\": null, \"substitutionScores\": null, \"keywords\": null, \"features\": null}, \"sequenceOntologyTerms\": [{\"accession\": \"SO:0001630\", \"name\": \"splice_region_variant\"}, {\"accession\": \"SO:0001589\", \"name\": \"frameshift_variant\"}]}, {\"geneName\": \"NEK3\", \"ensemblGeneId\": \"ENSG00000136098\", \"ensemblTranscriptId\": \"ENST00000547820\", \"geneId\": \"ENSG00000136098\", \"transcriptId\": \"ENST00000547820\", \"strand\": \"-\", \"biotype\": \"nonsense_mediated_decay\", \"source\": \"ensembl\", \"exonOverlap\": [{\"number\": \"1/6\", \"percentage\": -1.0}], \"transcriptAnnotationFlags\": [\"cds_start_NF\", \"mRNA_start_NF\"], \"transcriptFlags\": [\"cds_start_NF\", \"mRNA_start_NF\"], \"cdnaPosition\": 65, \"cdsPosition\": 66, \"codon\": \"CAA/ACA\", \"proteinVariantAnnotation\": {\"uniprotAccession\": null, \"uniprotName\": null, \"position\": 22, \"reference\": \"GLN\", \"alternate\": \"THR\", \"uniprotVariantId\": null, \"functionalDescription\": null, \"substitutionScores\": null, \"keywords\": null, \"features\": null}, \"sequenceOntologyTerms\": [{\"accession\": \"SO:0001630\", \"name\": \"splice_region_variant\"}, {\"accession\": \"SO:0001589\", \"name\": \"frameshift_variant\"}, {\"accession\": \"SO:0001621\", \"name\": \"NMD_transcript_variant\"}]}]",
                consequenceTypeResult.getResults(), ConsequenceType.class);

        consequenceTypeResult =
                variantAnnotationCalculator.getAllConsequenceTypesByVariant(new Variant("13", 32893271, "A", "G"),
                        new QueryOptions());  // should set functional description "In BC and ovarian cancer; unknown pathological significance; dbSNP:rs4987046" for ENST00000380152
        assertObjectListEquals("[{\"geneName\": \"BRCA2\", \"ensemblGeneId\": \"ENSG00000139618\", \"ensemblTranscriptId\": \"ENST00000530893\", \"geneId\": \"ENSG00000139618\", \"transcriptId\": \"ENST00000530893\", \"strand\": \"+\", \"biotype\": \"protein_coding\", \"source\": \"ensembl\", \"exonOverlap\": [{\"number\": \"3/10\", \"percentage\": 0.40160644}], \"transcriptAnnotationFlags\": [\"mRNA_end_NF\", \"cds_end_NF\"], \"transcriptFlags\": [\"mRNA_end_NF\", \"cds_end_NF\"], \"cdnaPosition\": 323, \"cdsPosition\": null, \"codon\": null, \"proteinVariantAnnotation\": null, \"sequenceOntologyTerms\": [{\"accession\": \"SO:0001623\", \"name\": \"5_prime_UTR_variant\"}]}, {\"geneName\": \"BRCA2\", \"ensemblGeneId\": \"ENSG00000139618\", \"ensemblTranscriptId\": \"ENST00000544455\", \"geneId\": \"ENSG00000139618\", \"transcriptId\": \"ENST00000544455\", \"strand\": \"+\", \"biotype\": \"protein_coding\", \"source\": \"ensembl\", \"exonOverlap\": [{\"number\": \"3/28\", \"percentage\": 0.40160644}], \"transcriptAnnotationFlags\": [\"CCDS\", \"basic\"], \"transcriptFlags\": [\"CCDS\", \"basic\"], \"cdnaPosition\": 352, \"cdsPosition\": 125, \"codon\": \"tAt/tGt\", \"proteinVariantAnnotation\": {\"uniprotAccession\": \"P51587\", \"uniprotName\": null, \"position\": 42, \"reference\": \"TYR\", \"alternate\": \"CYS\", \"uniprotVariantId\": \"VAR_020705\", \"functionalDescription\": \"In BC and ovarian cancer; unknown pathological significance; dbSNP:rs4987046.\", \"substitutionScores\": [{\"score\": 0.11, \"source\": \"sift\", \"description\": \"tolerated\"}, {\"score\": 0.032, \"source\": \"polyphen\", \"description\": \"benign\"}, {\"score\": 0.987, \"source\": \"revel\", \"description\": \"\"}], \"keywords\": [\"3D-structure\", \"Cell cycle\", \"Complete proteome\", \"Cytoplasm\", \"Cytoskeleton\", \"Disease mutation\", \"DNA damage\", \"DNA recombination\", \"DNA repair\", \"DNA-binding\", \"Fanconi anemia\", \"Nucleus\", \"Phosphoprotein\", \"Polymorphism\", \"Reference proteome\", \"Repeat\", \"Tumor suppressor\", \"Ubl conjugation\"], \"features\": [{\"id\": \"IPR015525\", \"start\": 1, \"end\": 3418, \"type\": \"chain\", \"description\": \"Breast cancer type 2 susceptibility protein\"}, {\"id\": \"IPR015525\", \"start\": 2, \"end\": 1709, \"type\": null, \"description\": \"Breast cancer type 2 susceptibility protein\"}]}, \"sequenceOntologyTerms\": [{\"accession\": \"SO:0001583\", \"name\": \"missense_variant\"}]}, {\"geneName\": \"BRCA2\", \"ensemblGeneId\": \"ENSG00000139618\", \"ensemblTranscriptId\": \"ENST00000380152\", \"geneId\": \"ENSG00000139618\", \"transcriptId\": \"ENST00000380152\", \"strand\": \"+\", \"biotype\": \"protein_coding\", \"source\": \"ensembl\", \"exonOverlap\": [{\"number\": \"3/27\", \"percentage\": 0.40160644}], \"transcriptAnnotationFlags\": [\"CCDS\", \"basic\"], \"transcriptFlags\": [\"CCDS\", \"basic\"], \"cdnaPosition\": 358, \"cdsPosition\": 125, \"codon\": \"tAt/tGt\", \"proteinVariantAnnotation\": {\"uniprotAccession\": \"P51587\", \"uniprotName\": null, \"position\": 42, \"reference\": \"TYR\", \"alternate\": \"CYS\", \"uniprotVariantId\": \"VAR_020705\", \"functionalDescription\": \"In BC and ovarian cancer; unknown pathological significance; dbSNP:rs4987046.\", \"substitutionScores\": [{\"score\": 0.11, \"source\": \"sift\", \"description\": \"tolerated\"}, {\"score\": 0.032, \"source\": \"polyphen\", \"description\": \"benign\"}, {\"score\": 0.987, \"source\": \"revel\", \"description\": \"\"}], \"keywords\": [\"3D-structure\", \"Cell cycle\", \"Complete proteome\", \"Cytoplasm\", \"Cytoskeleton\", \"Disease mutation\", \"DNA damage\", \"DNA recombination\", \"DNA repair\", \"DNA-binding\", \"Fanconi anemia\", \"Nucleus\", \"Phosphoprotein\", \"Polymorphism\", \"Reference proteome\", \"Repeat\", \"Tumor suppressor\", \"Ubl conjugation\"], \"features\": [{\"id\": \"IPR015525\", \"start\": 1, \"end\": 3418, \"type\": \"chain\", \"description\": \"Breast cancer type 2 susceptibility protein\"}, {\"id\": \"IPR015525\", \"start\": 2, \"end\": 1709, \"type\": null, \"description\": \"Breast cancer type 2 susceptibility protein\"}]}, \"sequenceOntologyTerms\": [{\"accession\": \"SO:0001583\", \"name\": \"missense_variant\"}]}, {\"geneName\": null, \"ensemblGeneId\": null, \"ensemblTranscriptId\": null, \"geneId\": null, \"transcriptId\": null, \"strand\": null, \"biotype\": null, \"source\": null, \"exonOverlap\": null, \"transcriptAnnotationFlags\": null, \"transcriptFlags\": null, \"cdnaPosition\": null, \"cdsPosition\": null, \"codon\": null, \"proteinVariantAnnotation\": null, \"sequenceOntologyTerms\": [{\"accession\": \"SO:0001566\", \"name\": \"regulatory_region_variant\"}]}, {\"geneName\": \"ZAR1L\", \"ensemblGeneId\": \"ENSG00000189167\", \"ensemblTranscriptId\": \"ENST00000533490\", \"geneId\": \"ENSG00000189167\", \"transcriptId\": \"ENST00000533490\", \"strand\": \"-\", \"biotype\": \"protein_coding\", \"source\": \"ensembl\", \"exonOverlap\": null, \"transcriptAnnotationFlags\": [\"CCDS\", \"basic\"], \"transcriptFlags\": [\"CCDS\", \"basic\"], \"cdnaPosition\": null, \"cdsPosition\": null, \"codon\": null, \"proteinVariantAnnotation\": null, \"sequenceOntologyTerms\": [{\"accession\": \"SO:0001631\", \"name\": \"upstream_gene_variant\"}]}]",
                consequenceTypeResult.getResults(), ConsequenceType.class);

        consequenceTypeResult =
                variantAnnotationCalculator.getAllConsequenceTypesByVariant(new Variant("19", 45411941, "T", "C"),
                        new QueryOptions());
        assertObjectListEquals("[{\"geneName\": \"APOE\", \"ensemblGeneId\": \"ENSG00000130203\", \"ensemblTranscriptId\": \"ENST00000425718\", \"geneId\": \"ENSG00000130203\", \"transcriptId\": \"ENST00000425718\", \"strand\": \"+\", \"biotype\": \"protein_coding\", \"source\": \"ensembl\", \"exonOverlap\": [{\"number\": \"3/3\", \"percentage\": 0.23696682}], \"transcriptAnnotationFlags\": [\"mRNA_end_NF\", \"cds_end_NF\"], \"transcriptFlags\": [\"mRNA_end_NF\", \"cds_end_NF\"], \"cdnaPosition\": 653, \"cdsPosition\": 388, \"codon\": \"Tgc/Cgc\", \"proteinVariantAnnotation\": {\"uniprotAccession\": null, \"uniprotName\": null, \"position\": 130, \"reference\": \"CYS\", \"alternate\": \"ARG\", \"uniprotVariantId\": null, \"functionalDescription\": null, \"substitutionScores\": [{\"score\": 1.0, \"source\": \"sift\", \"description\": \"tolerated\"}, {\"score\": 0.0, \"source\": \"polyphen\", \"description\": \"benign\"}], \"keywords\": null, \"features\": null}, \"sequenceOntologyTerms\": [{\"accession\": \"SO:0001583\", \"name\": \"missense_variant\"}]}, {\"geneName\": \"APOE\", \"ensemblGeneId\": \"ENSG00000130203\", \"ensemblTranscriptId\": \"ENST00000252486\", \"geneId\": \"ENSG00000130203\", \"transcriptId\": \"ENST00000252486\", \"strand\": \"+\", \"biotype\": \"protein_coding\", \"source\": \"ensembl\", \"exonOverlap\": [{\"number\": \"4/4\", \"percentage\": 0.11614402}], \"transcriptAnnotationFlags\": [\"CCDS\", \"basic\"], \"transcriptFlags\": [\"CCDS\", \"basic\"], \"cdnaPosition\": 499, \"cdsPosition\": 388, \"codon\": \"Tgc/Cgc\", \"proteinVariantAnnotation\": {\"uniprotAccession\": \"P02649\", \"uniprotName\": null, \"position\": 130, \"reference\": \"CYS\", \"alternate\": \"ARG\", \"uniprotVariantId\": \"VAR_000652\", \"functionalDescription\": \"In HLPP3; form E3**, form E4, form E4/3 and some forms E5-type; only form E3** is disease-linked; dbSNP:rs429358.\", \"substitutionScores\": [{\"score\": 1.0, \"source\": \"sift\", \"description\": \"tolerated\"}, {\"score\": 0.0, \"source\": \"polyphen\", \"description\": \"benign\"}], \"keywords\": [\"3D-structure\", \"Alzheimer disease\", \"Amyloidosis\", \"Cholesterol metabolism\", \"Chylomicron\", \"Complete proteome\", \"Direct protein sequencing\", \"Disease mutation\", \"Glycation\", \"Glycoprotein\", \"HDL\", \"Heparin-binding\", \"Hyperlipidemia\", \"Lipid metabolism\", \"Lipid transport\", \"Neurodegeneration\", \"Oxidation\", \"Phosphoprotein\", \"Polymorphism\", \"Reference proteome\", \"Repeat\", \"Secreted\", \"Signal\", \"Steroid metabolism\", \"Sterol metabolism\", \"Transport\", \"VLDL\"], \"features\": [{\"id\": null, \"start\": 80, \"end\": 255, \"type\": \"region of interest\", \"description\": \"8 X 22 AA approximate tandem repeats\"}, {\"id\": null, \"start\": 106, \"end\": 141, \"type\": \"helix\", \"description\": null}, {\"id\": null, \"start\": 124, \"end\": 145, \"type\": \"repeat\", \"description\": \"3\"}, {\"id\": \"IPR000074\", \"start\": 81, \"end\": 292, \"type\": null, \"description\": \"Apolipoprotein A/E\"}, {\"id\": \"PRO_0000001987\", \"start\": 19, \"end\": 317, \"type\": \"chain\", \"description\": \"Apolipoprotein E\"}]}, \"sequenceOntologyTerms\": [{\"accession\": \"SO:0001583\", \"name\": \"missense_variant\"}]}, {\"geneName\": \"APOE\", \"ensemblGeneId\": \"ENSG00000130203\", \"ensemblTranscriptId\": \"ENST00000446996\", \"geneId\": \"ENSG00000130203\", \"transcriptId\": \"ENST00000446996\", \"strand\": \"+\", \"biotype\": \"protein_coding\", \"source\": \"ensembl\", \"exonOverlap\": [{\"number\": \"4/4\", \"percentage\": 0.24271844}], \"transcriptAnnotationFlags\": [\"mRNA_end_NF\", \"cds_end_NF\"], \"transcriptFlags\": [\"mRNA_end_NF\", \"cds_end_NF\"], \"cdnaPosition\": 477, \"cdsPosition\": 388, \"codon\": \"Tgc/Cgc\", \"proteinVariantAnnotation\": {\"uniprotAccession\": null, \"uniprotName\": null, \"position\": 130, \"reference\": \"CYS\", \"alternate\": \"ARG\", \"uniprotVariantId\": null, \"functionalDescription\": null, \"substitutionScores\": [{\"score\": 1.0, \"source\": \"sift\", \"description\": \"tolerated\"}, {\"score\": 0.0, \"source\": \"polyphen\", \"description\": \"benign\"}], \"keywords\": null, \"features\": null}, \"sequenceOntologyTerms\": [{\"accession\": \"SO:0001583\", \"name\": \"missense_variant\"}]}, {\"geneName\": \"TOMM40\", \"ensemblGeneId\": \"ENSG00000130204\", \"ensemblTranscriptId\": \"ENST00000252487\", \"geneId\": \"ENSG00000130204\", \"transcriptId\": \"ENST00000252487\", \"strand\": \"+\", \"biotype\": \"protein_coding\", \"source\": \"ensembl\", \"exonOverlap\": null, \"transcriptAnnotationFlags\": [\"CCDS\", \"basic\"], \"transcriptFlags\": [\"CCDS\", \"basic\"], \"cdnaPosition\": null, \"cdsPosition\": null, \"codon\": null, \"proteinVariantAnnotation\": null, \"sequenceOntologyTerms\": [{\"accession\": \"SO:0001632\", \"name\": \"downstream_gene_variant\"}]}, {\"geneName\": \"APOE\", \"ensemblGeneId\": \"ENSG00000130203\", \"ensemblTranscriptId\": \"ENST00000485628\", \"geneId\": \"ENSG00000130203\", \"transcriptId\": \"ENST00000485628\", \"strand\": \"+\", \"biotype\": \"retained_intron\", \"source\": \"ensembl\", \"exonOverlap\": null, \"transcriptAnnotationFlags\": null, \"transcriptFlags\": null, \"cdnaPosition\": null, \"cdsPosition\": null, \"codon\": null, \"proteinVariantAnnotation\": null, \"sequenceOntologyTerms\": [{\"accession\": \"SO:0002083\", \"name\": \"2KB_downstream_variant\"}]}, {\"geneName\": \"APOE\", \"ensemblGeneId\": \"ENSG00000130203\", \"ensemblTranscriptId\": \"ENST00000434152\", \"geneId\": \"ENSG00000130203\", \"transcriptId\": \"ENST00000434152\", \"strand\": \"+\", \"biotype\": \"protein_coding\", \"source\": \"ensembl\", \"exonOverlap\": [{\"number\": \"4/4\", \"percentage\": 0.20283976}], \"transcriptAnnotationFlags\": [\"mRNA_end_NF\", \"cds_end_NF\"], \"transcriptFlags\": [\"mRNA_end_NF\", \"cds_end_NF\"], \"cdnaPosition\": 523, \"cdsPosition\": 466, \"codon\": \"Tgc/Cgc\", \"proteinVariantAnnotation\": {\"uniprotAccession\": null, \"uniprotName\": null, \"position\": 156, \"reference\": \"CYS\", \"alternate\": \"ARG\", \"uniprotVariantId\": null, \"functionalDescription\": null, \"substitutionScores\": [{\"score\": 0.91, \"source\": \"sift\", \"description\": \"tolerated\"}, {\"score\": 0.0, \"source\": \"polyphen\", \"description\": \"benign\"}], \"keywords\": null, \"features\": null}, \"sequenceOntologyTerms\": [{\"accession\": \"SO:0001583\", \"name\": \"missense_variant\"}]}, {\"geneName\": null, \"ensemblGeneId\": null, \"ensemblTranscriptId\": null, \"geneId\": null, \"transcriptId\": null, \"strand\": null, \"biotype\": null, \"source\": null, \"exonOverlap\": null, \"transcriptAnnotationFlags\": null, \"transcriptFlags\": null, \"cdnaPosition\": null, \"cdsPosition\": null, \"codon\": null, \"proteinVariantAnnotation\": null, \"sequenceOntologyTerms\": [{\"accession\": \"SO:0001566\", \"name\": \"regulatory_region_variant\"}]}, {\"geneName\": \"TOMM40\", \"ensemblGeneId\": \"ENSG00000130204\", \"ensemblTranscriptId\": \"ENST00000592434\", \"geneId\": \"ENSG00000130204\", \"transcriptId\": \"ENST00000592434\", \"strand\": \"+\", \"biotype\": \"protein_coding\", \"source\": \"ensembl\", \"exonOverlap\": null, \"transcriptAnnotationFlags\": [\"basic\"], \"transcriptFlags\": [\"basic\"], \"cdnaPosition\": null, \"cdsPosition\": null, \"codon\": null, \"proteinVariantAnnotation\": null, \"sequenceOntologyTerms\": [{\"accession\": \"SO:0001632\", \"name\": \"downstream_gene_variant\"}]}]",
                consequenceTypeResult.getResults(), ConsequenceType.class);

        consequenceTypeResult =
                variantAnnotationCalculator.getAllConsequenceTypesByVariant(new Variant("17", 52, "C", "A"),
                        new QueryOptions());
        assertObjectListEquals("[{\"geneName\": \"AC108004.5\", \"ensemblGeneId\": \"ENSG00000273288\", \"ensemblTranscriptId\": \"ENST00000583926\", \"geneId\": \"ENSG00000273288\", \"transcriptId\": \"ENST00000583926\", \"strand\": \"-\", \"biotype\": \"miRNA\", \"source\": \"ensembl\", \"exonOverlap\": null, \"transcriptAnnotationFlags\": [\"basic\"], \"transcriptFlags\": [\"basic\"], \"cdnaPosition\": null, \"cdsPosition\": null, \"codon\": null, \"proteinVariantAnnotation\": null, \"sequenceOntologyTerms\": [{\"accession\": \"SO:0001632\", \"name\": \"downstream_gene_variant\"}]}, {\"geneName\": null, \"ensemblGeneId\": null, \"ensemblTranscriptId\": null, \"geneId\": null, \"transcriptId\": null, \"strand\": null, \"biotype\": null, \"source\": null, \"exonOverlap\": null, \"transcriptAnnotationFlags\": null, \"transcriptFlags\": null, \"cdnaPosition\": null, \"cdsPosition\": null, \"codon\": null, \"proteinVariantAnnotation\": null, \"sequenceOntologyTerms\": [{\"accession\": \"SO:0001566\", \"name\": \"regulatory_region_variant\"}]}]",
                consequenceTypeResult.getResults(), ConsequenceType.class);

////        CellBaseDataResult CellBaseDataResult = variantAnnotationCalculator.getAllConsequenceTypesByVariant(new Variant("19", 45411941, "T", "C"), new QueryOptions());  // should return intergenic_variant
////        variantAnnotationCalculator.getAllConsequenceTypesByVariant(new Variant("10", 6638139, "A", "T"), new QueryOptions());  // should return intergenic_variant
////        variantAnnotationCalculator.getAllConsequenceTypesByVariant(new Variant("10", 108309064, StringUtils.repeat("N",2252), "-"), new QueryOptions());  // should return ENSG00000215002 ENST00000399415 -       transcript_ablation
////        variantAnnotationCalculator.getAllConsequenceTypesByVariant(new Variant("10", 124814698, StringUtils.repeat("N",1048), "-"), new QueryOptions());  // should return ENSG00000215002 ENST00000399415 -       transcript_ablation
////        variantAnnotationCalculator.getAllConsequenceTypesByVariantOld(new Variant("10", 327947, "A", "-"), new QueryOptions());  // should return
////        variantAnnotationCalculator.getAllConsequenceTypesByVariantOld(new Variant("10", 327947, "A", "-"), new QueryOptions());  // should return
////        variantAnnotationCalculator.getAllConsequenceTypesByVariant(new Variant("10", 327947, "A", "-"), new QueryOptions());  // should return
////        variantAnnotationCalculator.getAllConsequenceTypesByVariant(new Variant("10", 101786, "A", "-"), new QueryOptions());  // should return ENSG00000173876 ENST00000413237 -       intron_variant
////        variantAnnotationCalculator.getAllConsequenceTypesByVariant(new Variant("10", 10103931, "A", "-"), new QueryOptions());  // should return ENSG00000224788 ENST00000429539 -       intron_variant
////        variantAnnotationCalculator.getAllConsequenceTypesByVariant(new Variant("10", 10005684, "-", "AT"), new QueryOptions());  // should return intergenic_variant
////        variantAnnotationCalculator.getAllConsequenceTypesByVariant(new Variant("10", 696869, "C", "-"), new QueryOptions());  // should not return NPE
////        variantAnnotationCalculator.getAllConsequenceTypesByVariantOld(new Variant("10", 52365874, "G", "A"), new QueryOptions());  // should not return 10      133761141       A       ENSG00000175470 ENST00000422256 -       missense_variant
////        variantAnnotationCalculator.getAllConsequenceTypesByVariant(new Variant("10", 133761141, "G", "A"), new QueryOptions());  // should not return 10      133761141       A       ENSG00000175470 ENST00000422256 -       missense_variant
////        variantAnnotationCalculator.getAllConsequenceTypesByVariant(new Variant("10", 12172775, "G", "A"), new QueryOptions());  // should return 10      12172775        A       ENSG00000265653 ENST00000584402 -       non_coding_transcript_exon_variant
////        variantAnnotationCalculator.getAllConsequenceTypesByVariant(new Variant("10", 10993859, "G", "C"), new QueryOptions());  // should return 10      10993859        C       ENSG00000229240 ENST00000598573 -       splice_region_variant
////          variantAnnotationCalculator.getAllConsequenceTypesByVariant(new Variant("10", 323246, "T", "C"), new QueryOptions());  // should not return NPE
////        variantAnnotationCalculator.getAllConsequenceTypesByVariantOld(new Variant("10", 323246, "T", "C"), new QueryOptions());  // should not return NPE
////        variantAnnotationCalculator.getAllConsequenceTypesByVariant(new Variant("10", 295047, "T", "G"), new QueryOptions());  // should return NPE
////        variantAnnotationCalculator.getAllConsequenceTypesByVariantOld(new Variant("10", 295047, "T", "G"), new QueryOptions());  // should return NPE
////        variantAnnotationCalculator.getAllConsequenceTypesByVariant(new Variant("10", 172663, "G", "A"), new QueryOptions());  // should return intergenic_variant
////        variantAnnotationCalculator.getAllConsequenceTypesByVariant(new Variant("2", 114340663, "GCTGGGCATCCT", "-"), new QueryOptions());  // should not return null
////        variantAnnotationCalculator.getAllConsequenceTypesByVariant(new Variant("2", 114340663, "GCTGGGCATCCT", "ACTGGGCATCCT"), new QueryOptions());  // should not return null
////        variantAnnotationCalculator.getAllConsequenceTypesByVariant(new Variant("1", 220603289, "-", "GTGT"), new QueryOptions());  // should not return null
////        variantAnnotationCalculator.getAllConsequenceTypesByVariant(new Variant("1", 220603347, "CCTAGTA", "ACTACTA"), new QueryOptions());  // last triplet of the transcript (- strand) and last codifying codon of the transcript, should not return null
////        variantAnnotationCalculator.getAllConsequenceTypesByVariant(new Variant("1", 16555369, "-", "TG"), new QueryOptions());  // last triplet of the transcript (- strand) and last codifying codon of the transcript, should not return null
////        variantAnnotationCalculator.getAllConsequenceTypesByVariant(new Variant("1", 16555369, "T", "-"), new QueryOptions());  // last triplet of the transcript (- strand) and last codifying codon of the transcript, should not return null
////        variantAnnotationCalculator.getAllConsequenceTypesByVariant(new Variant("1", 70008, "-", "TG"), new QueryOptions());  // should
////        variantAnnotationCalculator.getAllConsequenceTypesByVariant(new Variant("1", 167385325, "A", "-"), new QueryOptions());  // should
////        variantAnnotationCalculator.getAllConsequenceTypesByVariant(new Variant("22", 16287365, "C", "T"), new QueryOptions());  // should
////        variantAnnotationCalculator.getAllConsequenceTypesByVariant(new Variant("19", 45411941, "T", "C"), new QueryOptions());  // should
////        variantAnnotationCalculator.getAllConsequenceTypesByVariant(new Variant("5", 150407694, "G", "A"), new QueryOptions());  // should
////        variantAnnotationCalculator.getAllConsequenceTypesByVariant(new Variant("19", 20047783, "AAAAAA", "-"), new QueryOptions());  // should
////        variantAnnotationCalculator.getAllConsequenceTypesByVariant(new Variant("13", 28942717, "NNN", "-"), new QueryOptions());  // should return ENST00000541932 stop_retained
////        variantAnnotationCalculator.getAllConsequenceTypesByVariant(new Variant("13", 45411941, "T", "C"), new QueryOptions());  // should
////        variantAnnotationCalculator.getAllConsequenceTypesByVariant(new Variant("9", 107366952, StringUtils.repeat("N",12577), "A"), new QueryOptions());  // should
////        variantAnnotationCalculator.getAllConsequenceTypesByVariant(new Variant("7", 23775220, "T", "A"), new QueryOptions());  // should
////        variantAnnotationCalculator.getAllConsequenceTypesByVariant(new Variant("5", 150407694, "G", "A"), new QueryOptions());  // should
////        variantAnnotationCalculator.getAllConsequenceTypesByVariant(new Variant("5", 150407693, "T", "G"), new QueryOptions());  // should
////        variantAnnotationCalculator.getAllConsequenceTypesByVariant(new Variant("4", 48896023, "G", "C"), new QueryOptions());  // should
////        variantAnnotationCalculator.getAllConsequenceTypesByVariant(new Variant("1", 12837706, "-", "CC"), new QueryOptions());  // should not return null
////        variantAnnotationCalculator.getAllConsequenceTypesByVariant(new Variant("19", 20047783, "-", "AAAAAA"), new QueryOptions());  // should return stop_gained
////        variantAnnotationCalculator.getAllConsequenceTypesByVariant(new Variant("1", 115828861, "C", "G"), new QueryOptions());  // should return
////        variantAnnotationCalculator.getAllConsequenceTypesByVariant(new Variant("16", 32859177, "C", "T"), new QueryOptions());  // should return stop_lost
////        variantAnnotationCalculator.getAllConsequenceTypesByVariant(new Variant("10", 13481174, "NN", "-"), new QueryOptions());  // should return stop_lost
////        variantAnnotationCalculator.getAllConsequenceTypesByVariant(new Variant("1", 153600596, "-", "C"), new QueryOptions());  // should
////        variantAnnotationCalculator.getAllConsequenceTypesByVariant(new Variant("1", 10041199, "A", "T"), new QueryOptions());  // should
////        variantAnnotationCalculator.getAllConsequenceTypesByVariant(new Variant("1", 102269845, "C", "A"), new QueryOptions());  // should
////        variantAnnotationCalculator.getAllConsequenceTypesByVariant(new Variant("7", 158384306, "TGTG", "-"), new QueryOptions());  // should not return null
////        variantAnnotationCalculator.getAllConsequenceTypesByVariant(new Variant("11", 118898436, "N", "-"), new QueryOptions());  // should return intergenic_variant
////        variantAnnotationCalculator.getAllConsequenceTypesByVariant(new Variant("10", 6638139, "-", "T"), new QueryOptions());  // should return intergenic_variant
////        variantAnnotationCalculator.getAllConsequenceTypesByVariant(new Variant("10", 70612070, StringUtils.repeat("N",11725), "-"), new QueryOptions());  // should not return null
////        variantAnnotationCalculator.getAllConsequenceTypesByVariant(new Variant("22", 36587846, "-", "CT"), new QueryOptions());  // should not return null
////        variantAnnotationCalculator.getAllConsequenceTypesByVariant(new Variant("13", 52718051, "-", "T"), new QueryOptions());  // should not return null
////        variantAnnotationCalculator.getAllConsequenceTypesByVariant(new Variant("10", 115412783, "-", "C"), new QueryOptions());  // should not return null
////        variantAnnotationCalculator.getAllConsequenceTypesByVariant(new Variant("10", 27793991, StringUtils.repeat("N",1907), "-"), new QueryOptions());  // should not return null
////        variantAnnotationCalculator.getAllConsequenceTypesByVariant(new Variant("10", 27436462, StringUtils.repeat("N",2), "-"), new QueryOptions());  // should not return intergenic_variant
////        variantAnnotationCalculator.getAllConsequenceTypesByVariant(new Variant("10", 6638139, "A", "T"), new QueryOptions());  // should not return intergenic_variant
////        variantAnnotationCalculator.getAllConsequenceTypesByVariant(new Variant("1", 3745870, "C", "T"), new QueryOptions());  // should not return null
////          variantAnnotationCalculator.getAllConsequenceTypesByVariant(new Variant("1", 35656173, "C", "A"), new QueryOptions());  // should return initiator_codon_variant
////          variantAnnotationCalculator.getAllConsequenceTypesByVariant(new Variant("1", 28071285, "C", "G"), new QueryOptions());  // should return initiator_codon_variant
////          variantAnnotationCalculator.getAllConsequenceTypesByVariant(new Variant("1", 35656173, "C", "A"), new QueryOptions());  // should return synonymous_variant
////          variantAnnotationCalculator.getAllConsequenceTypesByVariant(new Variant("22", 22274249, "-", "AGGAG"), new QueryOptions());  // should return downstream_variant
////          variantAnnotationCalculator.getAllConsequenceTypesByVariant(new Variant("22", 51042514, "-", "G"), new QueryOptions());  // should return downstream_variant
////          variantAnnotationCalculator.getAllConsequenceTypesByVariant(new Variant("22", 36587846, "-", "CT"), new QueryOptions());  // should
////          variantAnnotationCalculator.getAllConsequenceTypesByVariant(new Variant("22", 42537628, "T", "C"), new QueryOptions());  // should return downstream_variant
////          variantAnnotationCalculator.getAllConsequenceTypesByVariant(new Variant("22", 27283340, "-", "C"), new QueryOptions());  // should return splice_region_variant
////          variantAnnotationCalculator.getAllConsequenceTypesByVariant(new Variant("22", 31478142, "-", "G"), new QueryOptions());  // should return downstream_variant
////          variantAnnotationCalculator.getAllConsequenceTypesByVariant(new Variant("22", 29684676, "G", "A"), new QueryOptions());  // should return downstream_variant
////          variantAnnotationCalculator.getAllConsequenceTypesByVariant(new Variant("22", 40806293, "-", "TGTG"), new QueryOptions());  // should return downstream_variant
////          variantAnnotationCalculator.getAllConsequenceTypesByVariant(new Variant("22", 39426437, StringUtils.repeat("N",20092), "-"), new QueryOptions());  // ¿should return 3_prime_UTR_variant? No if ENSEMBLs gtf was used
////          variantAnnotationCalculator.getAllConsequenceTypesByVariant(new Variant("22", 38069602, StringUtils.repeat("N",5799), "-"), new QueryOptions());  // should return 3_prime_UTR_variant
////          variantAnnotationCalculator.getAllConsequenceTypesByVariant(new Variant("22", 17054103, "A", "G"), new QueryOptions());  // should NOT return non_coding_transcript_exon_variant
////          variantAnnotationCalculator.getAllConsequenceTypesByVariant(new Variant("22", 35661560, "A", "G"), new QueryOptions());  // should return synonymous_variant
////          variantAnnotationCalculator.getAllConsequenceTypesByVariant(new Variant("22", 31368158, StringUtils.repeat("N",4), "-"), new QueryOptions());  // should return donor_variant, intron_variant
////          variantAnnotationCalculator.getAllConsequenceTypesByVariant(new Variant("22", 36587124, "-", "TA"), new QueryOptions());  // should return stop_retained_variant
////          variantAnnotationCalculator.getAllConsequenceTypesByVariant(new Variant("22", 30824659, "-", "A"), new QueryOptions());  // should return stop_retained_variant
////          variantAnnotationCalculator.getAllConsequenceTypesByVariant(new Variant("22", 26951215, "T", "C"), new QueryOptions());  // should NOT return null pointer exception
////          variantAnnotationCalculator.getAllConsequenceTypesByVariant(new Variant("22", 17602839, "G", "A"), new QueryOptions());  // should NOT return null pointer exception
////          variantAnnotationCalculator.getAllConsequenceTypesByVariant(new Variant("22", 20891503, "-", "CCTC"), new QueryOptions());  // should return missense_variant
////          variantAnnotationCalculator.getAllConsequenceTypesByVariant(new Variant("22", 21991357, "T", "C"), new QueryOptions());  // should return missense_variant
////          variantAnnotationCalculator.getAllConsequenceTypesByVariant(new Variant("22", 24717655, "C", "T"), new QueryOptions());  // should return missense_variant
////          variantAnnotationCalculator.getAllConsequenceTypesByVariant(new Variant("22", 24314402, StringUtils.repeat("N",19399), "-"), new QueryOptions());  // should return 3prime_UTR_variant
////          variantAnnotationCalculator.getAllConsequenceTypesByVariant(new Variant("22", 22007661, "G", "A"), new QueryOptions());  // should
////          variantAnnotationCalculator.getAllConsequenceTypesByVariant(new Variant("22", 23476261, "G", "A"), new QueryOptions());  // should
////          variantAnnotationCalculator.getAllConsequenceTypesByVariant(new Variant("22", 22517056, StringUtils.repeat("N",82585), "-"), new QueryOptions());  // should return 3prime_UTR_variant
////          variantAnnotationCalculator.getAllConsequenceTypesByVariant(new Variant("22", 21388510, "A", "T"), new QueryOptions());  // should NOT return mature_miRNA_variant but non_coding_transcript_variant,non_coding_transcript_exon_variant
////          variantAnnotationCalculator.getAllConsequenceTypesByVariant(new Variant("22", 22007634, "G", "A"), new QueryOptions());  // should NOT return mature_miRNA_variant but non_coding_transcript_variant,non_coding_transcript_exon_variant
////          variantAnnotationCalculator.getAllConsequenceTypesByVariant(new Variant("22", 20891502, "-", "CCTC"), new QueryOptions());  // should return splice_region_variant
////          variantAnnotationCalculator.getAllConsequenceTypesByVariant(new Variant("22", 18387495, "G", "A"), new QueryOptions());  // should NOT return incomplete_teminator_codon_variant
////          variantAnnotationCalculator.getAllConsequenceTypesByVariant(new Variant("22", 19258045, StringUtils.repeat("N",27376), "-"), new QueryOptions());  // should return initiator_codon_variant
////          variantAnnotationCalculator.getAllConsequenceTypesByVariant(new Variant("22", 18293502, "T", "C"), new QueryOptions());  // should return initiator_codon_variant
////          variantAnnotationCalculator.getAllConsequenceTypesByVariant(new Variant("22", 18620375, StringUtils.repeat("N",9436), "-"), new QueryOptions());  // should return transcript_ablation
////          variantAnnotationCalculator.getAllConsequenceTypesByVariant(new Variant("22", 18997219, StringUtils.repeat("N",12521), "-"), new QueryOptions());  // should return transcript_ablation
////          variantAnnotationCalculator.getAllConsequenceTypesByVariant(new Variant("22", 17449263, "G", "A"), new QueryOptions());  // should return
////          variantAnnotationCalculator.getAllConsequenceTypesByVariant(new Variant("22", 21982892, "C", "T"), new QueryOptions());  // should return a result
////          variantAnnotationCalculator.getAllConsequenceTypesByVariant(new Variant("22", 16676212, "C", "T"), new QueryOptions());  // should include downstream_variant
////          variantAnnotationCalculator.getAllConsequenceTypesByVariant(new Variant("22", 22022872, "T", "C"), new QueryOptions());  // should not raise an error
////          variantAnnotationCalculator.getAllConsequenceTypesByVariant(new Variant("2", 179633644, "G", "C"), new QueryOptions());  // should include
////          variantAnnotationCalculator.getAllConsequenceTypesByVariant(new Variant("22", 16123409, "-", "A"), new QueryOptions());  // should include
////          variantAnnotationCalculator.getAllConsequenceTypesByVariant(new Variant("22", 51234118, "C", "G"), new QueryOptions());  // should include upstream_variant
////          variantAnnotationCalculator.getAllConsequenceTypesByVariant(new Variant("1", 155159745, "G", "A"), new QueryOptions());  // should not raise error
////          variantAnnotationCalculator.getAllConsequenceTypesByVariant(new Variant("2", 179621477, "C", "T"), new QueryOptions());  // should not raise error
////          variantAnnotationCalculator.getAllConsequenceTypesByVariant(new Variant("22", 20918922, "C", "T"), new QueryOptions());  // should not raise java.lang.StringIndexOutOfBoundsException
////          variantAnnotationCalculator.getAllConsequenceTypesByVariant(new Variant("22", 18628756, "A", "T"), new QueryOptions());  // should not raise java.lang.NumberFormatException
////          variantAnnotationCalculator.getAllConsequenceTypesByVariant(new Variant("22", 17488995, "G", "A"), new QueryOptions());  // should not raise java.lang.NumberFormatException
////          variantAnnotationCalculator.getAllConsequenceTypesByVariant(new Variant("22", 17280889, "G", "A"), new QueryOptions());  // should not raise java.lang.NumberFormatException
////          variantAnnotationCalculator.getAllConsequenceTypesByVariant(new Variant("22", 16449075, "G", "A"), new QueryOptions());  // should not raise null exception
////          variantAnnotationCalculator.getAllConsequenceTypesByVariant(new Variant("22", 16287784, "C", "T"), new QueryOptions());  // should not raise null exception
////          variantAnnotationCalculator.getAllConsequenceTypesByVariant(new Variant("22", 16287365, "C", "T"), new QueryOptions());  // should not raise null exception
////          variantAnnotationCalculator.getAllConsequenceTypesByVariant(new Variant("22", 17468875, "C", "A"), new QueryOptions());  // missense_variant
////        variantAnnotationCalculator.getAllConsequenceTypesByVariant(new Variant("22", 17451081, "C", "T"), new QueryOptions());  // should not include stop_reained_variant
////        variantAnnotationCalculator.getAllConsequenceTypesByVariant(new Variant("22", 17468875, "C", "T"), new QueryOptions());  // synonymous_variant
////        variantAnnotationCalculator.getAllConsequenceTypesByVariant(new Variant("22", 17449263, "G", "A"), new QueryOptions());  // should not include stop_reained_variant
////        variantAnnotationCalculator.getAllConsequenceTypesByVariant(new Variant("22", 17449238, "T", "C"), new QueryOptions());  // should not include stop_codon
////        variantAnnotationCalculator.getAllConsequenceTypesByVariant(new Variant("22", 17071673, "A", "G"), new QueryOptions());  // 3_prime_UTR_variant
////        variantAnnotationCalculator.getAllConsequenceTypesByVariant(new Variant("22", 16151191, "G", "-"), new QueryOptions());
////        variantAnnotationCalculator.getAllConsequenceTypesByVariant(new Variant("22", 16340551, "A", "G"), new QueryOptions());
////        variantAnnotationCalculator.getAllConsequenceTypesByVariant(new Variant("22", 17039749, "C", "A"), new QueryOptions());
////        variantAnnotationCalculator.getAllConsequenceTypesByVariant(new Variant("22", 16287365, "C", "T"), new QueryOptions());
////        variantAnnotationCalculator.getAllConsequenceTypesByVariant(new Variant("22", 16101010, "TTA", "-"), new QueryOptions());
////        variantAnnotationCalculator.getAllConsequenceTypesByVariant(new Variant("22", 16062270, "G", "T"), new QueryOptions());
////        variantAnnotationCalculator.getAllConsequenceTypesByVariant(new Variant("22", 20918922, "C", "T"), new QueryOptions());
////        variantAnnotationCalculator.getAllConsequenceTypesByVariant(new Variant("22", 17668822, "TCTCTACTAAAAATACAAAAAATTAGCCAGGCGTGGTGGCAGGTGCCTGTAGTACCAGCTACTTGGAAGGCTGAGGCAGGAGACTCTCTTGAACCTGGGAAGCCGAGGTTGCAGTGAGCTGGGCGACAGAGGGAGACTCCGTAAAAAAAAGAAAAAAAAAGAAGAAGAAGAAAAGAAAACAGGAAGGAAAGAAGAAAGAGAAACTAGAAATAATACATGTAAAGTGGCTGATTCTATTATCCTTGTTATTCCTTCTCCATGGGGCTGTTGTCAGGATTAAGTGAGATAGAGCACAGGAAAGGGCTCTGGAAACGCCTGTAGGCTCTAACCCTGAGGCATGGGCCTGTGGCCAGGAGCTCTCCCATTGACCACCTCCGCTGCCTCTGCTCGCATCCCGCAGGCTCACCTGTTTCTCCGGCGTGGAAGAAGTAAGGCAGCTTAACGCCATCCTTGGCGGGGATCATCAGAGCTTCCTTGTAGTCATGCAAGGAGTGGCCAGTGTCCTCATGCCCCACCTGCAGGACAGAGAGGGACAGGGAGGTGTCTGCAGGGCGCATGCCTCACTTGCTGATGGCGCGCCCTGGAGCCTGTGCACACCCTTCCTTGTACCCTGCCACCACTGCCGGGACCTTTGTCACACAGCCTTTTAAGAATGACCAGGAGCAGGCCAGGCGTGGTGGCTCACACCTGTAATCCCAGCACTTTGGGAGGCCGAGGCAGGCAGATCACGAAGTCAGGAGATCGAGACCATCCTGGCTAACACAGTGAAACCCCA", "-"), new QueryOptions());
////        variantAnnotationCalculator.getAllConsequenceTypesByVariant(new Variant("22", 17668818, "C", "A"), new QueryOptions());
////        variantAnnotationCalculator.getAllConsequenceTypesByVariant(new Variant("8", 408515, "GAA", ""), new QueryOptions());
////        variantAnnotationCalculator.getAllConsequenceTypesByVariant(new Variant("3", 367747, "C", "T"), new QueryOptions());
////        variantAnnotationCalculator.getAllConsequenceTypesByVariant(new Variant("9", 214512, "C", "A"), new QueryOptions());
////        variantAnnotationCalculator.getAllConsequenceTypesByVariant(new Variant("14", 19108198, "-", "GGTCTAGCATG"), new QueryOptions());
////        variantAnnotationCalculator.getAllConsequenceTypesByVariant(new Variant("3L", 22024723, "G", "T"), new QueryOptions());
////        variantAnnotationCalculator.getAllConsequenceTypesByVariant(new Variant("2L", 37541199, "G", "A"), new QueryOptions());
//
////
////        // Use local gene collection to test these
////        variantAnnotationCalculator.getAllConsequenceTypesByVariant(new Variant("1", 5, "GGTCTAGCATG", "-"), new QueryOptions());
////        variantAnnotationCalculator.getAllConsequenceTypesByVariant(new Variant("1", 1, "G", "A"), new QueryOptions());
////        variantAnnotationCalculator.getAllConsequenceTypesByVariant(new Variant("1", 5, "GGTCTAGCATGTTACATGAAG", "-"), new QueryOptions());
////        variantAnnotationCalculator.getAllConsequenceTypesByVariant(new Variant("1", 15, "GTTACATGAAG", "-"), new QueryOptions());
////        variantAnnotationCalculator.getAllConsequenceTypesByVariant(new Variant("1", 21, "T", "A"), new QueryOptions());
////        variantAnnotationCalculator.getAllConsequenceTypesByVariant(new Variant("1", 34, "-", "AAAT"), new QueryOptions());
////        variantAnnotationCalculator.getAllConsequenceTypesByVariant(new Variant("1", 42, "G", "A"), new QueryOptions());
////        variantAnnotationCalculator.getAllConsequenceTypesByVariant(new Variant("1", 75, "T", "A"), new QueryOptions());
////        variantAnnotationCalculator.getAllConsequenceTypesByVariant(new Variant("1", 75, "TCTAAGGCCTC", "-"), new QueryOptions());
////        variantAnnotationCalculator.getAllConsequenceTypesByVariant(new Variant("1", 25, "GATAGTTCCTA", "-"), new QueryOptions());
////        variantAnnotationCalculator.getAllConsequenceTypesByVariant(new Variant("1", 45, "GATAGGGTAC", "-"), new QueryOptions());
//
//
////        try {
////            br = new BufferedReader(new InputStreamReader(Files.newInputStream(Paths.get("/tmp/22.wgs.integrated_phase1_v3.20101123.snps_indels_sv.sites.vcf"))));
////        } catch (IOException e) {
////            e.printStackTrace();
////        }
//
        /**
         * Calculates annotation for vcf file variants, loads vep annotations, compares batches and writes results
         */
//        String DIROUT = "/tmp/";
////        String DIROUT = "/homes/fjlopez/tmp/";
//        List<String> VCFS = new ArrayList<>();
//////        VCFS.add("/tmp/test.vcf");
//        VCFS.add("/media/shared/tmp/ALL.chr22.integrated_phase1_v3.20101123.snps_indels_svs.genotypes_accessioned.vcf");
//////        VCFS.add("/nfs/production2/eva/release-2015-pag/1000g-phase1/vcf_accessioned/ALL.chr10.integrated_phase1_v3.20101123.snps_indels_svs.genotypes_accessioned.vcf");
//////        VCFS.add("/nfs/production2/eva/release-2015-pag/1000g-phase1/vcf_accessioned/ALL.chr11.integrated_phase1_v3.20101123.snps_indels_svs.genotypes_accessioned.vcf");
//////        VCFS.add("/nfs/production2/eva/release-2015-pag/1000g-phase1/vcf_accessioned/ALL.chr12.integrated_phase1_v3.20101123.snps_indels_svs.genotypes_accessioned.vcf");
//////        VCFS.add("/nfs/production2/eva/release-2015-pag/1000g-phase1/vcf_accessioned/ALL.chr13.integrated_phase1_v3.20101123.snps_indels_svs.genotypes_accessioned.vcf");
//////        VCFS.add("/nfs/production2/eva/release-2015-pag/1000g-phase1/vcf_accessioned/ALL.chr14.integrated_phase1_v3.20101123.snps_indels_svs.genotypes_accessioned.vcf");
//////        VCFS.add("/nfs/production2/eva/release-2015-pag/1000g-phase1/vcf_accessioned/ALL.chr15.integrated_phase1_v3.20101123.snps_indels_svs.genotypes_accessioned.vcf");
//////        VCFS.add("/nfs/production2/eva/release-2015-pag/1000g-phase1/vcf_accessioned/ALL.chr16.integrated_phase1_v3.20101123.snps_indels_svs.genotypes_accessioned.vcf");
//////        VCFS.add("/nfs/production2/eva/release-2015-pag/1000g-phase1/vcf_accessioned/ALL.chr17.integrated_phase1_v3.20101123.snps_indels_svs.genotypes_accessioned.vcf");
//////        VCFS.add("/nfs/production2/eva/release-2015-pag/1000g-phase1/vcf_accessioned/ALL.chr18.integrated_phase1_v3.20101123.snps_indels_svs.genotypes_accessioned.vcf");
//////        VCFS.add("/nfs/production2/eva/release-2015-pag/1000g-phase1/vcf_accessioned/ALL.chr19.integrated_phase1_v3.20101123.snps_indels_svs.genotypes_accessioned.vcf");
//////        VCFS.add("/nfs/production2/eva/release-2015-pag/1000g-phase1/vcf_accessioned/ALL.chr1.integrated_phase1_v3.20101123.snps_indels_svs.genotypes_accessioned.vcf");
//////        VCFS.add("/nfs/production2/eva/release-2015-pag/1000g-phase1/vcf_accessioned/ALL.chr20.integrated_phase1_v3.20101123.snps_indels_svs.genotypes_accessioned.vcf");
//////        VCFS.add("/nfs/production2/eva/release-2015-pag/1000g-phase1/vcf_accessioned/ALL.chr21.integrated_phase1_v3.20101123.snps_indels_svs.genotypes_accessioned.vcf");
//////        VCFS.add("/nfs/production2/eva/release-2015-pag/1000g-phase1/vcf_accessioned/ALL.chr22.integrated_phase1_v3.20101123.snps_indels_svs.genotypes_accessioned.vcf");
//////        VCFS.add("/nfs/production2/eva/release-2015-pag/1000g-phase1/vcf_accessioned/ALL.chr2.integrated_phase1_v3.20101123.snps_indels_svs.genotypes_accessioned.vcf");
//////        VCFS.add("/nfs/production2/eva/release-2015-pag/1000g-phase1/vcf_accessioned/ALL.chr3.integrated_phase1_v3.20101123.snps_indels_svs.genotypes_accessioned.vcf");
//////        VCFS.add("/nfs/production2/eva/release-2015-pag/1000g-phase1/vcf_accessioned/ALL.chr4.integrated_phase1_v3.20101123.snps_indels_svs.genotypes_accessioned.vcf");
//////        VCFS.add("/nfs/production2/eva/release-2015-pag/1000g-phase1/vcf_accessioned/ALL.chr5.integrated_phase1_v3.20101123.snps_indels_svs.genotypes_accessioned.vcf");
//////        VCFS.add("/nfs/production2/eva/release-2015-pag/1000g-phase1/vcf_accessioned/ALL.chr6.integrated_phase1_v3.20101123.snps_indels_svs.genotypes_accessioned.vcf");
//////        VCFS.add("/nfs/production2/eva/release-2015-pag/1000g-phase1/vcf_accessioned/ALL.chr7.integrated_phase1_v3.20101123.snps_indels_svs.genotypes_accessioned.vcf");
//////        VCFS.add("/nfs/production2/eva/release-2015-pag/1000g-phase1/vcf_accessioned/ALL.chr8.integrated_phase1_v3.20101123.snps_indels_svs.genotypes_accessioned.vcf");
//////        VCFS.add("/nfs/production2/eva/release-2015-pag/1000g-phase1/vcf_accessioned/ALL.chr9.integrated_phase1_v3.20101123.snps_indels_svs.genotypes_accessioned.vcf");
//////        VCFS.add("/nfs/production2/eva/release-2015-pag/1000g-phase1/vcf_accessioned/ALL.chrX.integrated_phase1_v3.20101123.snps_indels_svs.genotypes_accessioned.vcf");
////
//        List<String> VEPFILENAMES = new ArrayList<>();
//////        VEPFILENAMES.add("/tmp/test.txt");
//        VEPFILENAMES.add("/media/shared/tmp/ALL.chr22.integrated_phase1_v3.20101123.snps_indels_svs.genotypes_accessioned_VEPprocessed.txt");
//////        VEPFILENAMES.add("/nfs/production2/eva/VEP/Old/eva_output_by_study/release-2015-pag/Complete/1000g-phase1/vcf_accessioned/ALL.chr10.integrated_phase1_v3.20101123.snps_indels_svs.genotypes_accessioned_VEPprocessed.txt");
//////        VEPFILENAMES.add("/nfs/production2/eva/VEP/Old/eva_output_by_study/release-2015-pag/Complete/1000g-phase1/vcf_accessioned/ALL.chr11.integrated_phase1_v3.20101123.snps_indels_svs.genotypes_accessioned_VEPprocessed.txt");
//////        VEPFILENAMES.add("/nfs/production2/eva/VEP/Old/eva_output_by_study/release-2015-pag/Complete/1000g-phase1/vcf_accessioned/ALL.chr12.integrated_phase1_v3.20101123.snps_indels_svs.genotypes_accessioned_VEPprocessed.txt");
//////        VEPFILENAMES.add("/nfs/production2/eva/VEP/Old/eva_output_by_study/release-2015-pag/Complete/1000g-phase1/vcf_accessioned/ALL.chr13.integrated_phase1_v3.20101123.snps_indels_svs.genotypes_accessioned_VEPprocessed.txt");
//////        VEPFILENAMES.add("/nfs/production2/eva/VEP/Old/eva_output_by_study/release-2015-pag/Complete/1000g-phase1/vcf_accessioned/ALL.chr14.integrated_phase1_v3.20101123.snps_indels_svs.genotypes_accessioned_VEPprocessed.txt");
//////        VEPFILENAMES.add("/nfs/production2/eva/VEP/Old/eva_output_by_study/release-2015-pag/Complete/1000g-phase1/vcf_accessioned/ALL.chr15.integrated_phase1_v3.20101123.snps_indels_svs.genotypes_accessioned_VEPprocessed.txt");
//////        VEPFILENAMES.add("/nfs/production2/eva/VEP/Old/eva_output_by_study/release-2015-pag/Complete/1000g-phase1/vcf_accessioned/ALL.chr16.integrated_phase1_v3.20101123.snps_indels_svs.genotypes_accessioned_VEPprocessed.txt");
//////        VEPFILENAMES.add("/nfs/production2/eva/VEP/Old/eva_output_by_study/release-2015-pag/Complete/1000g-phase1/vcf_accessioned/ALL.chr17.integrated_phase1_v3.20101123.snps_indels_svs.genotypes_accessioned_VEPprocessed.txt");
//////        VEPFILENAMES.add("/nfs/production2/eva/VEP/Old/eva_output_by_study/release-2015-pag/Complete/1000g-phase1/vcf_accessioned/ALL.chr18.integrated_phase1_v3.20101123.snps_indels_svs.genotypes_accessioned_VEPprocessed.txt");
//////        VEPFILENAMES.add("/nfs/production2/eva/VEP/Old/eva_output_by_study/release-2015-pag/Complete/1000g-phase1/vcf_accessioned/ALL.chr19.integrated_phase1_v3.20101123.snps_indels_svs.genotypes_accessioned_VEPprocessed.txt");
//////        VEPFILENAMES.add("/nfs/production2/eva/VEP/Old/eva_output_by_study/release-2015-pag/Complete/1000g-phase1/vcf_accessioned/ALL.chr1.integrated_phase1_v3.20101123.snps_indels_svs.genotypes_accessioned_VEPprocessed.txt");
//////        VEPFILENAMES.add("/nfs/production2/eva/VEP/Old/eva_output_by_study/release-2015-pag/Complete/1000g-phase1/vcf_accessioned/ALL.chr20.integrated_phase1_v3.20101123.snps_indels_svs.genotypes_accessioned_VEPprocessed.txt");
//////        VEPFILENAMES.add("/nfs/production2/eva/VEP/Old/eva_output_by_study/release-2015-pag/Complete/1000g-phase1/vcf_accessioned/ALL.chr21.integrated_phase1_v3.20101123.snps_indels_svs.genotypes_accessioned_VEPprocessed.txt");
//////        VEPFILENAMES.add("/nfs/production2/eva/VEP/Old/eva_output_by_study/release-2015-pag/Complete/1000g-phase1/vcf_accessioned/ALL.chr22.integrated_phase1_v3.20101123.snps_indels_svs.genotypes_accessioned_VEPprocessed.txt");
//////        VEPFILENAMES.add("/nfs/production2/eva/VEP/Old/eva_output_by_study/release-2015-pag/Complete/1000g-phase1/vcf_accessioned/ALL.chr2.integrated_phase1_v3.20101123.snps_indels_svs.genotypes_accessioned_VEPprocessed.txt");
//////        VEPFILENAMES.add("/nfs/production2/eva/VEP/Old/eva_output_by_study/release-2015-pag/Complete/1000g-phase1/vcf_accessioned/ALL.chr3.integrated_phase1_v3.20101123.snps_indels_svs.genotypes_accessioned_VEPprocessed.txt");
//////        VEPFILENAMES.add("/nfs/production2/eva/VEP/Old/eva_output_by_study/release-2015-pag/Complete/1000g-phase1/vcf_accessioned/ALL.chr4.integrated_phase1_v3.20101123.snps_indels_svs.genotypes_accessioned_VEPprocessed.txt");
//////        VEPFILENAMES.add("/nfs/production2/eva/VEP/Old/eva_output_by_study/release-2015-pag/Complete/1000g-phase1/vcf_accessioned/ALL.chr5.integrated_phase1_v3.20101123.snps_indels_svs.genotypes_accessioned_VEPprocessed.txt");
//////        VEPFILENAMES.add("/nfs/production2/eva/VEP/Old/eva_output_by_study/release-2015-pag/Complete/1000g-phase1/vcf_accessioned/ALL.chr6.integrated_phase1_v3.20101123.snps_indels_svs.genotypes_accessioned_VEPprocessed.txt");
//////        VEPFILENAMES.add("/nfs/production2/eva/VEP/Old/eva_output_by_study/release-2015-pag/Complete/1000g-phase1/vcf_accessioned/ALL.chr7.integrated_phase1_v3.20101123.snps_indels_svs.genotypes_accessioned_VEPprocessed.txt");
//////        VEPFILENAMES.add("/nfs/production2/eva/VEP/Old/eva_output_by_study/release-2015-pag/Complete/1000g-phase1/vcf_accessioned/ALL.chr8.integrated_phase1_v3.20101123.snps_indels_svs.genotypes_accessioned_VEPprocessed.txt");
//////        VEPFILENAMES.add("/nfs/production2/eva/VEP/Old/eva_output_by_study/release-2015-pag/Complete/1000g-phase1/vcf_accessioned/ALL.chr9.integrated_phase1_v3.20101123.snps_indels_svs.genotypes_accessioned_VEPprocessed.txt");
//////        VEPFILENAMES.add("/nfs/production2/eva/VEP/Old/eva_output_by_study/release-2015-pag/Complete/1000g-phase1/vcf_accessioned/ALL.chrX.integrated_phase1_v3.20101123.snps_indels_svs.genotypes_accessioned_VEPprocessed.txt");
////
////
////
//        Set<AnnotationComparisonObject> uvaAnnotationSet = new HashSet<>();
//        Set<AnnotationComparisonObject> vepAnnotationSet = new HashSet<>();
//        int vepFileIndex = 0;
//        int nNonRegulatoryAnnotations = 0;
//        int nVariants = 0;
//        for (String vcfFilename : VCFS) {
//            System.out.println("Processing "+vcfFilename+" lines...");
//            VcfRawReader vcfReader = new VcfRawReader(vcfFilename);
//            File file = new File(VEPFILENAMES.get(vepFileIndex));
//            RandomAccessFile raf = new RandomAccessFile(file, "r");
//            if (vcfReader.open()) {
//                vcfReader.pre();
//                skipVepFileHeader(raf);
//                int nLines = countLines(vcfFilename);
//                int nReadVariants;
//                int lineCounter=0;
//                do {
//                    nReadVariants = getVcfAnnotationBatch(vcfReader, variantAnnotationCalculator, uvaAnnotationSet);
//                    nNonRegulatoryAnnotations += getVepAnnotationBatch(raf, nReadVariants, vepAnnotationSet);
//                    nVariants += nReadVariants;
//                    compareAndWrite(uvaAnnotationSet, vepAnnotationSet, lineCounter, nLines, nNonRegulatoryAnnotations,
//                            nVariants, DIROUT);
//                    lineCounter += nReadVariants;
//                    System.out.print(lineCounter+"/"+nLines+" - non-regulatory annotations: "+nNonRegulatoryAnnotations+"\r");
//                } while (nReadVariants > 0);
//                vcfReader.post();
//                vcfReader.close();
//                raf.close();
//            }
//            vepFileIndex++;
//        }
    }

    private <T> void assertObjectListEquals(String expectedConsequenceTypeJson, List<T> actualList,
                                            Class<T> clazz) throws IOException {
        ObjectReader reader = jsonObjectMapper
                .readerFor(jsonObjectMapper.getTypeFactory().constructParametrizedType(List.class, null, clazz));

        Collection<? extends T> expectedList = reader.readValue(expectedConsequenceTypeJson);
        if (ConsequenceType.class.equals(clazz)) {
            sortProteinFeatureList((Collection<ConsequenceType>) expectedList);
            sortProteinFeatureList((Collection<ConsequenceType>) actualList);
        }

        Set<T> actual = new HashSet<>(actualList);
        Set<T> expected = new HashSet<>(expectedList);
        assertEquals(expected.size(), actualList.size());

        assertEquals(expected, actual);
    }

    private void sortProteinFeatureList(Collection<ConsequenceType> consequenceTypeSet) {
        for (ConsequenceType consequenceType : consequenceTypeSet) {
            if (consequenceType.getProteinVariantAnnotation() != null
                    && consequenceType.getProteinVariantAnnotation().getFeatures() != null) {
                Collections.sort(consequenceType.getProteinVariantAnnotation().getFeatures());
            }
        }
    }

    @Test
    public void testSpliceAnnotation() throws Exception {
        QueryOptions queryOptions = new QueryOptions("useCache", false);
        queryOptions.put("include", "splice");

        Variant variant = new Variant("1", 1212942, "G", "");
        CellBaseDataResult<VariantAnnotation> cellBaseDataResult = variantAnnotationCalculator
                .getAnnotationByVariant(variant, queryOptions);
        assertEquals(1, cellBaseDataResult.getNumMatches());
    }

}<|MERGE_RESOLUTION|>--- conflicted
+++ resolved
@@ -513,28 +513,16 @@
                 variantAnnotationCalculator.getAllConsequenceTypesByVariant(variant, queryOptions);
         assertEquals(2, consequenceTypeResult.getNumResults());
         assertThat(consequenceTypeResult.getResults(),
-<<<<<<< HEAD
-                CoreMatchers.hasItems(new ConsequenceType("ENSG00000237613", "FAM138A",
-                                "ENSG00000237613", "ENST00000417324",
-                                "ENST00000417324", "-", "lincRNA", "ensembl", null,
-                        Arrays.asList("basic"), null,null, null,
-=======
                 CoreMatchers.hasItems(new ConsequenceType("FAM138A", "ENSG00000237613",
                         "ENST00000417324", "ENSG00000237613",
                                 "ENST00000417324", "-", "lincRNA", "ensembl", null, null,
-                        Arrays.asList("basic"), Arrays.asList("basic"),null, null, null,
->>>>>>> 7c486338
+                        Arrays.asList("basic"), null, null, null,
                         null, Arrays.asList(new SequenceOntologyTerm("SO:0001889",
                         "transcript_amplification"))),
                         new ConsequenceType("FAM138A", "ENSG00000237613",
                                 "ENST00000461467", "ENSG00000237613",
-<<<<<<< HEAD
-                                "ENST00000461467", "-", "lincRNA", "ensembl", null,
+                                "ENST00000461467", "-", "lincRNA", "ensembl", null, null,
                                 null, null, null,
-=======
-                                "ENST00000461467", "-", "lincRNA", "ensembl", null, null,
-                                null, null, null, null,
->>>>>>> 7c486338
                                 null, null, Arrays.asList(new SequenceOntologyTerm("SO:0001889",
                                 "transcript_amplification")))));
 
@@ -570,24 +558,14 @@
         assertThat(consequenceTypeResult.getResults(),
                 CoreMatchers.hasItems(new ConsequenceType("FAM138A", "ENSG00000237613",
                         "ENST00000417324", "ENSG00000237613",
-<<<<<<< HEAD
-                                "ENST00000417324", "-", "lincRNA", "ensembl", null,
+                                "ENST00000417324", "-", "lincRNA", "ensembl", null, null,
                         Arrays.asList("basic"), null, null, null,
-=======
-                                "ENST00000417324", "-", "lincRNA", "ensembl", null, null,
-                        Arrays.asList("basic"), Arrays.asList("basic"),null, null, null,
->>>>>>> 7c486338
                         null, Arrays.asList(new SequenceOntologyTerm("SO:0001893",
                         "transcript_ablation"))),
                         new ConsequenceType("FAM138A", "ENSG00000237613",
                                 "ENST00000461467", "ENSG00000237613",
-<<<<<<< HEAD
-                                "ENST00000461467", "-", "lincRNA", "ensembl", null,
+                                "ENST00000461467", "-", "lincRNA", "ensembl", null, null,
                                 null, null, null,
-=======
-                                "ENST00000461467", "-", "lincRNA", "ensembl", null, null,
-                                null, null, null, null,
->>>>>>> 7c486338
                                 null, null, Arrays.asList(new SequenceOntologyTerm("SO:0001893",
                                 "transcript_ablation")))));
 
