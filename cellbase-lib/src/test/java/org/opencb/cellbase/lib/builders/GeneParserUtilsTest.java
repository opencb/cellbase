/*
 * Copyright 2015-2020 OpenCB
 *
 * Licensed under the Apache License, Version 2.0 (the "License");
 * you may not use this file except in compliance with the License.
 * You may obtain a copy of the License at
 *
 *     http://www.apache.org/licenses/LICENSE-2.0
 *
 * Unless required by applicable law or agreed to in writing, software
 * distributed under the License is distributed on an "AS IS" BASIS,
 * WITHOUT WARRANTIES OR CONDITIONS OF ANY KIND, either express or implied.
 * See the License for the specific language governing permissions and
 * limitations under the License.
 */

package org.opencb.cellbase.lib.builders;


import org.junit.Test;
import org.opencb.biodata.formats.feature.gff.Gff2;
import org.opencb.biodata.models.core.Constraint;

import org.opencb.biodata.models.core.Xref;
import org.opencb.biodata.models.variant.avro.Expression;
import org.opencb.biodata.models.variant.avro.ExpressionCall;
import org.opencb.biodata.models.variant.avro.GeneDrugInteraction;
import org.opencb.biodata.models.variant.avro.GeneTraitAssociation;


import java.io.IOException;
import java.nio.file.Path;
import java.nio.file.Paths;
import java.util.*;


import static org.junit.Assert.assertEquals;
import static org.junit.jupiter.api.Assertions.assertTrue;


public class GeneParserUtilsTest {

    @Test
    public void testGetTfbsMap() throws Exception {
        final String SEQUENCE_NAME = "chr10";
        final String SOURCE = "RegulatoryBuild TFBS Motifs v13.0";
        final String FEATURE = "TF_binding_site";

        Path tfbsFile = Paths.get(getClass().getResource("/gene/MotifFeatures.gff.gz").getFile());
        Map<String, SortedSet<Gff2>> tfbsMap = GeneParserUtils.getTfbsMap(tfbsFile);
        assertEquals(1, tfbsMap.size());
        SortedSet<Gff2> features = tfbsMap.get("10");
        assertEquals(2, features.size());

        Gff2 expectedFeature1 = new Gff2(SEQUENCE_NAME, SOURCE, FEATURE, 10365, 10384, "5.864", "-", ".", "Name=PPARG::RXRA:MA0065.1");
        Gff2 expectedFeature2 = new Gff2(SEQUENCE_NAME, SOURCE, FEATURE, 10442, 10456, "10.405", "-", ".", "Name=Tr4:MA0504.1");

        Iterator<Gff2> iter = features.iterator();
        Gff2 actualFeature1 = iter.next();
        Gff2 actualFeature2 = iter.next();

        assertEquals(expectedFeature1.toString(), actualFeature1.toString());
        assertEquals(expectedFeature2.toString(), actualFeature2.toString());
    }

    @Test
    public void testGetXrefMap() throws IOException {
        // TODO test xref file too. but I don't know what it looks like.

        Path idmappingFile = Paths.get(getClass().getResource("/idmapping_selected.tab.gz").getFile());
        Map<String, ArrayList<Xref>> xrefMap = GeneParserUtils.getXrefMap(null, idmappingFile);
        assertEquals(2, xrefMap.size());

        assertTrue(xrefMap.containsKey("ENST00000372839"));
        assertTrue(xrefMap.containsKey("ENST00000353703"));
        assertEquals(xrefMap.get("ENST00000372839"), xrefMap.get("ENST00000353703"));

        ArrayList<Xref> xrefs = xrefMap.get("ENST00000372839");
        Iterator<Xref> iter = xrefs.iterator();
        Xref actualXref1 = iter.next();
        Xref actualXref2 = iter.next();

        assertEquals("UniProtKB ACC", actualXref1.getDbDisplayName());
        assertEquals("uniprotkb_acc", actualXref1.getDbName());
        assertEquals("", actualXref1.getDescription());
        assertEquals("P31946", actualXref1.getId());

        assertEquals("UniProtKB ID", actualXref2.getDbDisplayName());
        assertEquals("uniprotkb_id", actualXref2.getDbName());
        assertEquals("", actualXref2.getDescription());
        assertEquals("1433B_HUMAN", actualXref2.getId());
    }

    @Test
    public void testGetGeneDrugMap() throws IOException {
<<<<<<< HEAD
        Path geneDrugFile = Paths.get(getClass().getResource("/gene/dgidb.tsv").getFile());
=======
        Path geneDrugFile = Paths.get(getClass().getResource("/dgidb.tsv").getFile());
>>>>>>> 745ec74f
        Map<String, List<GeneDrugInteraction>> geneDrugMap = GeneParserUtils.getGeneDrugMap(geneDrugFile);
        assertEquals(1, geneDrugMap.size());
        assertTrue(geneDrugMap.containsKey("CDK7"));
        List<GeneDrugInteraction> interactions = geneDrugMap.get("CDK7");
        assertEquals(1, interactions.size());
        Iterator<GeneDrugInteraction> iter = interactions.iterator();
        GeneDrugInteraction actionInteraction = iter.next();
        assertEquals("inhibitor", actionInteraction.getDrugName());
        assertEquals("CDK7", actionInteraction.getGeneName());
        assertEquals("dgidb", actionInteraction.getSource());
        assertEquals("1022", actionInteraction.getStudyType());
        assertEquals("CancerCommons", actionInteraction.getType());
    }

    @Test
    public void testGetGeneExpressionMap() throws IOException {
<<<<<<< HEAD
        Path geneExpressionFile = Paths.get(getClass().getResource("/gene/allgenes_updown_in_organism_part.tab.gz").getFile());
=======
        Path geneExpressionFile = Paths.get(getClass().getResource("/allgenes_updown_in_organism_part.tab.gz").getFile());
>>>>>>> 745ec74f
        Map<String, List<Expression>> geneExpressionMap = GeneParserUtils.getGeneExpressionMap("Arabidopsis thaliana", geneExpressionFile);
        assertEquals(2, geneExpressionMap.size());
        assertTrue(geneExpressionMap.containsKey("AT4G08410"));

        List<Expression> results = geneExpressionMap.get("AT4G08410");
        assertEquals(1, results.size());
        Iterator<Expression> iter = results.iterator();
        Expression expression = iter.next();
        assertEquals("organism_part", expression.getExperimentalFactor());
        assertEquals("AT4G08410", expression.getGeneName());
        assertEquals("E-GEOD-16722", expression.getExperimentId());
        assertEquals("shoot", expression.getFactorValue());
        assertEquals("A-AFFY-2", expression.getTechnologyPlatform());
        assertEquals(ExpressionCall.DOWN, expression.getExpression());
        assertEquals(1.2705652E-10, expression.getPvalue(), 0.001);
    }

    @Test
    public void testGetGeneDiseaseAssociationMap() throws IOException {
<<<<<<< HEAD
        Path hpoFilePath = Paths.get(getClass().getResource("/gene/ALL_SOURCES_ALL_FREQUENCIES_diseases_to_genes_to_phenotypes.txt").getFile());
//        Path disgenetFilePath = Paths.get(getClass().getResource("/all_gene_disease_associations.tsv.gz").getFile());

        Map<String, List<GeneTraitAssociation>> geneDiseaseAssociationMap = GeneParserUtils.getGeneDiseaseAssociationMap(hpoFilePath, null);

        assertEquals(1, geneDiseaseAssociationMap.size());
=======
        Path hpoFilePath = Paths.get(getClass().getResource("/ALL_SOURCES_ALL_FREQUENCIES_diseases_to_genes_to_phenotypes.txt").getFile());
        Path disgenetFilePath = Paths.get(getClass().getResource("/all_gene_disease_associations.tsv.gz").getFile());

        Map<String, List<GeneTraitAssociation>> geneDiseaseAssociationMap = GeneParserUtils.getGeneDiseaseAssociationMap(hpoFilePath, disgenetFilePath);

        assertEquals(3, geneDiseaseAssociationMap.size());
>>>>>>> 745ec74f
        assertTrue(geneDiseaseAssociationMap.containsKey("LIPA"));

        List<GeneTraitAssociation> results = geneDiseaseAssociationMap.get("LIPA");
        assertEquals(1, results.size());
        Iterator<GeneTraitAssociation> iter = results.iterator();
        GeneTraitAssociation geneTraitAssociation = iter.next();
        assertEquals("HP:0002092", geneTraitAssociation.getHpo());
        assertEquals("OMIM:278000", geneTraitAssociation.getId());
        assertEquals("Pulmonary arterial hypertension", geneTraitAssociation.getName());
        assertEquals(1, geneTraitAssociation.getNumberOfPubmeds(), 1);
        assertEquals(0, geneTraitAssociation.getScore(), 0.001);
        assertEquals("hpo", geneTraitAssociation.getSource());
<<<<<<< HEAD
=======

        results = geneDiseaseAssociationMap.get("A1BG");
        iter = results.iterator();
        assertEquals(6, results.size());
        geneTraitAssociation = iter.next();
        assertEquals("C0001418", geneTraitAssociation.getId());
        assertEquals("Adenocarcinoma", geneTraitAssociation.getName());
        assertEquals("disgenet", geneTraitAssociation.getSource());
        assertEquals(1, geneTraitAssociation.getNumberOfPubmeds(), 1);
        assertEquals(0.009999999776482582, geneTraitAssociation.getScore(), 0.001);
>>>>>>> 745ec74f
    }

    @Test
    public void testGetConstraints() throws Exception {
        Path gnmoadFile = Paths.get(getClass().getResource("/gene/gnomad.v2.1.1.lof_metrics.by_transcript.txt.gz").getFile());
        Map<String, List<Constraint>> constraints = GeneParserUtils.getConstraints(gnmoadFile);

        Constraint constraint1 = new Constraint("gnomAD", "pLoF", "oe_mis", 1.0187);
        Constraint constraint2 = new Constraint("gnomAD", "pLoF", "oe_syn", 1.0252);
        Constraint constraint3 = new Constraint("gnomAD", "pLoF", "oe_lof", 0.73739);
        List<Constraint> expected = new ArrayList<>();
        expected.add(constraint1);
        expected.add(constraint2);
        expected.add(constraint3);

        List<Constraint> transcriptConstraints = constraints.get("ENST00000600966");
        assertEquals(3, transcriptConstraints.size());
        assertEquals(expected, transcriptConstraints);

        constraint1 = new Constraint("gnomAD", "pLoF", "oe_mis", 1.0141);
        constraint2 = new Constraint("gnomAD", "pLoF", "oe_syn", 1.0299);
        constraint3 = new Constraint("gnomAD", "pLoF", "oe_lof", 0.78457);
        Constraint constraint4 = new Constraint("gnomAD", "pLoF", "exac_pLI", 9.0649E-5);
        Constraint constraint5 = new Constraint("gnomAD", "pLoF", "exac_oe_lof", 0.65033);
        expected = new ArrayList<>();
        expected.add(constraint1);
        expected.add(constraint2);
        expected.add(constraint3);
        expected.add(constraint4);
        expected.add(constraint5);

        transcriptConstraints = constraints.get("ENST00000263100");
        assertEquals(5, transcriptConstraints.size());
        assertEquals(expected, transcriptConstraints);

        List<Constraint> geneConstraints = constraints.get("ENSG00000121410");
        assertEquals(5, geneConstraints.size());
        assertEquals(expected, geneConstraints);
    }
}<|MERGE_RESOLUTION|>--- conflicted
+++ resolved
@@ -93,11 +93,7 @@
 
     @Test
     public void testGetGeneDrugMap() throws IOException {
-<<<<<<< HEAD
         Path geneDrugFile = Paths.get(getClass().getResource("/gene/dgidb.tsv").getFile());
-=======
-        Path geneDrugFile = Paths.get(getClass().getResource("/dgidb.tsv").getFile());
->>>>>>> 745ec74f
         Map<String, List<GeneDrugInteraction>> geneDrugMap = GeneParserUtils.getGeneDrugMap(geneDrugFile);
         assertEquals(1, geneDrugMap.size());
         assertTrue(geneDrugMap.containsKey("CDK7"));
@@ -114,11 +110,7 @@
 
     @Test
     public void testGetGeneExpressionMap() throws IOException {
-<<<<<<< HEAD
         Path geneExpressionFile = Paths.get(getClass().getResource("/gene/allgenes_updown_in_organism_part.tab.gz").getFile());
-=======
-        Path geneExpressionFile = Paths.get(getClass().getResource("/allgenes_updown_in_organism_part.tab.gz").getFile());
->>>>>>> 745ec74f
         Map<String, List<Expression>> geneExpressionMap = GeneParserUtils.getGeneExpressionMap("Arabidopsis thaliana", geneExpressionFile);
         assertEquals(2, geneExpressionMap.size());
         assertTrue(geneExpressionMap.containsKey("AT4G08410"));
@@ -138,21 +130,12 @@
 
     @Test
     public void testGetGeneDiseaseAssociationMap() throws IOException {
-<<<<<<< HEAD
+
         Path hpoFilePath = Paths.get(getClass().getResource("/gene/ALL_SOURCES_ALL_FREQUENCIES_diseases_to_genes_to_phenotypes.txt").getFile());
-//        Path disgenetFilePath = Paths.get(getClass().getResource("/all_gene_disease_associations.tsv.gz").getFile());
-
-        Map<String, List<GeneTraitAssociation>> geneDiseaseAssociationMap = GeneParserUtils.getGeneDiseaseAssociationMap(hpoFilePath, null);
-
-        assertEquals(1, geneDiseaseAssociationMap.size());
-=======
-        Path hpoFilePath = Paths.get(getClass().getResource("/ALL_SOURCES_ALL_FREQUENCIES_diseases_to_genes_to_phenotypes.txt").getFile());
         Path disgenetFilePath = Paths.get(getClass().getResource("/all_gene_disease_associations.tsv.gz").getFile());
-
         Map<String, List<GeneTraitAssociation>> geneDiseaseAssociationMap = GeneParserUtils.getGeneDiseaseAssociationMap(hpoFilePath, disgenetFilePath);
 
         assertEquals(3, geneDiseaseAssociationMap.size());
->>>>>>> 745ec74f
         assertTrue(geneDiseaseAssociationMap.containsKey("LIPA"));
 
         List<GeneTraitAssociation> results = geneDiseaseAssociationMap.get("LIPA");
@@ -165,8 +148,6 @@
         assertEquals(1, geneTraitAssociation.getNumberOfPubmeds(), 1);
         assertEquals(0, geneTraitAssociation.getScore(), 0.001);
         assertEquals("hpo", geneTraitAssociation.getSource());
-<<<<<<< HEAD
-=======
 
         results = geneDiseaseAssociationMap.get("A1BG");
         iter = results.iterator();
@@ -177,7 +158,6 @@
         assertEquals("disgenet", geneTraitAssociation.getSource());
         assertEquals(1, geneTraitAssociation.getNumberOfPubmeds(), 1);
         assertEquals(0.009999999776482582, geneTraitAssociation.getScore(), 0.001);
->>>>>>> 745ec74f
     }
 
     @Test
