/*
 * Copyright 2015-2020 OpenCB
 *
 * Licensed under the Apache License, Version 2.0 (the "License");
 * you may not use this file except in compliance with the License.
 * You may obtain a copy of the License at
 *
 *     http://www.apache.org/licenses/LICENSE-2.0
 *
 * Unless required by applicable law or agreed to in writing, software
 * distributed under the License is distributed on an "AS IS" BASIS,
 * WITHOUT WARRANTIES OR CONDITIONS OF ANY KIND, either express or implied.
 * See the License for the specific language governing permissions and
 * limitations under the License.
 */

package org.opencb.cellbase.lib.impl.core;

import org.junit.jupiter.api.Test;
import org.junit.jupiter.api.TestInstance;
import org.opencb.cellbase.lib.GenericMongoDBAdaptorTest;
import org.opencb.cellbase.lib.db.MongoDBManager;

import java.security.InvalidParameterException;

import static org.junit.jupiter.api.Assertions.*;
import static org.opencb.cellbase.lib.db.MongoDBManager.DBNAME_SEPARATOR;

@TestInstance(TestInstance.Lifecycle.PER_CLASS)
public class MongoDBAdaptorFactoryTest extends GenericMongoDBAdaptorTest {

    private MongoDBManager mongoDBManager;

    public MongoDBAdaptorFactoryTest() {
        super();
        this.mongoDBManager = new MongoDBManager(cellBaseConfiguration);
    }

    @Test
    public void testGetDatabaseName() {
        String auxVersion = cellBaseConfiguration.getVersion().replace(".", DBNAME_SEPARATOR).replace("-", DBNAME_SEPARATOR);
        String[] split = auxVersion.split(DBNAME_SEPARATOR);
        String version = split[0];
        if (split.length > 1) {
            version += (DBNAME_SEPARATOR + split[1]);
        }

        // provide assembly
<<<<<<< HEAD
        String databaseName = mongoDBManager.getDatabaseName("speciesName", "assemblyName");
        assertEquals("cellbase_speciesname_assemblyname_v5", databaseName);
=======
        String databaseName = mongoDBManager.getDatabaseName("speciesName", "assemblyName", cellBaseConfiguration.getVersion());
        assertEquals("cellbase_speciesname_assemblyname_" + version, databaseName);
>>>>>>> 81276f6c

        // don't provide assembly
        InvalidParameterException thrown =
                assertThrows(InvalidParameterException.class,
                        () -> mongoDBManager.getDatabaseName("speciesName", null, cellBaseConfiguration.getVersion()),
                        "Expected getDatabaseName() to throw an exception, but it didn't");
        assertTrue(thrown.getMessage().contains("Species and assembly are required"));

        // handle special characters
<<<<<<< HEAD
        databaseName = mongoDBManager.getDatabaseName("speciesName", "my_funny.assembly--name");
        assertEquals("cellbase_speciesname_myfunnyassemblyname_v5", databaseName);
=======
        databaseName = mongoDBManager.getDatabaseName("speciesName", "my_funny.assembly--name", cellBaseConfiguration.getVersion());
        assertEquals("cellbase_speciesname_myfunnyassemblyname_" + version, databaseName);
>>>>>>> 81276f6c
    }
}<|MERGE_RESOLUTION|>--- conflicted
+++ resolved
@@ -46,13 +46,8 @@
         }
 
         // provide assembly
-<<<<<<< HEAD
-        String databaseName = mongoDBManager.getDatabaseName("speciesName", "assemblyName");
-        assertEquals("cellbase_speciesname_assemblyname_v5", databaseName);
-=======
         String databaseName = mongoDBManager.getDatabaseName("speciesName", "assemblyName", cellBaseConfiguration.getVersion());
         assertEquals("cellbase_speciesname_assemblyname_" + version, databaseName);
->>>>>>> 81276f6c
 
         // don't provide assembly
         InvalidParameterException thrown =
@@ -62,12 +57,7 @@
         assertTrue(thrown.getMessage().contains("Species and assembly are required"));
 
         // handle special characters
-<<<<<<< HEAD
-        databaseName = mongoDBManager.getDatabaseName("speciesName", "my_funny.assembly--name");
-        assertEquals("cellbase_speciesname_myfunnyassemblyname_v5", databaseName);
-=======
         databaseName = mongoDBManager.getDatabaseName("speciesName", "my_funny.assembly--name", cellBaseConfiguration.getVersion());
         assertEquals("cellbase_speciesname_myfunnyassemblyname_" + version, databaseName);
->>>>>>> 81276f6c
     }
 }