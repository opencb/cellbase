--- conflicted
+++ resolved
@@ -22,30 +22,21 @@
 import org.opencb.biodata.models.core.Gene;
 import org.opencb.biodata.models.core.Region;
 import org.opencb.biodata.models.variant.Variant;
-<<<<<<< HEAD
+
 import org.opencb.cellbase.core.api.queries.GeneQuery;
 import org.opencb.cellbase.core.api.queries.QueryException;
+import org.opencb.cellbase.core.result.CellBaseDataResult;
 import org.opencb.cellbase.lib.GenericMongoDBAdaptorTest;
 import org.opencb.cellbase.lib.managers.GeneManager;
 import org.opencb.cellbase.lib.variant.annotation.hgvs.HgvsCalculator;
-=======
-import org.opencb.cellbase.core.api.GeneDBAdaptor;
-import org.opencb.cellbase.core.variant.annotation.hgvs.HgvsCalculator;
-import org.opencb.cellbase.lib.GenericMongoDBAdaptorTest;
-import org.opencb.commons.datastore.core.QueryOptions;
-
 import static org.junit.jupiter.api.Assertions.assertEquals;
-
->>>>>>> d62e258d
-
 import java.io.IOException;
 import java.nio.file.Path;
 import java.nio.file.Paths;
-import java.util.Arrays;
+import java.util.Collections;
 import java.util.List;
 
 import static org.hamcrest.MatcherAssert.assertThat;
-import static org.junit.jupiter.api.Assertions.assertEquals;
 
 /**
  * Created by fjlopez on 14/02/17.
@@ -717,37 +708,27 @@
 
     }
 
-<<<<<<< HEAD
+//<<<<<<< HEAD
+//    private List<String> getVariantHgvs(Variant variant) throws QueryException, IllegalAccessException {
+//        GeneQuery geneQuery = new GeneQuery();
+//        Region region = new Region(variant.getChromosome(), variant.getStart(), variant.getEnd());
+//        geneQuery.setRegions(Arrays.asList(region));
+//        geneQuery.setIncludes(Arrays.asList("name,id,transcripts.id,"
+//                + "transcripts.strand,transcripts.name,transcripts.start,transcripts.end,"
+//                + "transcripts.genomicCodingStart,transcripts.genomicCodingEnd,transcripts.cdnaCodingStart,"
+//                + "transcripts.cdnaCodingEnd,transcripts.exons.start,"
+//                + "transcripts.exons.genomicCodingStart,transcripts.exons.genomicCodingEnd,"
+//                + "transcripts.exons.cdsStart,transcripts.exons.cdsEnd,"
+//                + "transcripts.exons.end"));
+//        List<Gene> geneList = geneManager.search(geneQuery).getResults();
+//=======
+
     private List<String> getVariantHgvs(Variant variant) throws QueryException, IllegalAccessException {
-        GeneQuery geneQuery = new GeneQuery();
+        GeneQuery query = new GeneQuery();
         Region region = new Region(variant.getChromosome(), variant.getStart(), variant.getEnd());
-        geneQuery.setRegions(Arrays.asList(region));
-        geneQuery.setIncludes(Arrays.asList("name,id,transcripts.id,"
-                + "transcripts.strand,transcripts.name,transcripts.start,transcripts.end,"
-                + "transcripts.genomicCodingStart,transcripts.genomicCodingEnd,transcripts.cdnaCodingStart,"
-                + "transcripts.cdnaCodingEnd,transcripts.exons.start,"
-                + "transcripts.exons.genomicCodingStart,transcripts.exons.genomicCodingEnd,"
-                + "transcripts.exons.cdsStart,transcripts.exons.cdsEnd,"
-                + "transcripts.exons.end"));
-        List<Gene> geneList = geneManager.search(geneQuery).getResults();
-=======
-    private List<String> getVariantHgvs(Variant variant) {
-
-        List<Gene> geneList = geneDBAdaptor
-                .getByRegion(new Region(variant.getChromosome(), variant.getStart(),
-                        variant.getEnd()), new QueryOptions("include",
-                        "name,id,transcripts.id,transcripts.proteinID,"
-                        + "transcripts.annotationFlags,"
-                        + "transcripts.strand,transcripts.name,transcripts.start,transcripts.end,"
-                        + "transcripts.cDnaSequence,transcripts.proteinSequence,"
-                        + "transcripts.genomicCodingStart,transcripts.genomicCodingEnd,transcripts.cdnaCodingStart,"
-                        + "transcripts.exons.phase,"
-                        + "transcripts.cdnaCodingEnd,transcripts.exons.start,"
-                        + "transcripts.exons.genomicCodingStart,transcripts.exons.genomicCodingEnd,"
-                        + "transcripts.exons.cdsStart,transcripts.exons.cdsEnd,"
-                        + "transcripts.exons.end")).getResults();
->>>>>>> d62e258d
-
+        query.setRegions(Collections.singletonList(region));
+        CellBaseDataResult<Gene> results = geneManager.search(query);
+        List<Gene> geneList = results.getResults();
         return hgvsCalculator.run(variant, geneList);
     }
 
