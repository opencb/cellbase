--- conflicted
+++ resolved
@@ -21,15 +21,9 @@
 import com.fasterxml.jackson.databind.ObjectMapper;
 import org.bson.Document;
 import org.hamcrest.CoreMatchers;
-<<<<<<< HEAD
-
 import org.junit.jupiter.api.Test;
-=======
-import org.junit.Before;
-import org.junit.Test;
 import org.mortbay.util.ajax.JSON;
 import org.opencb.biodata.models.core.Gene;
->>>>>>> bf5d8cd8
 import org.opencb.biodata.models.core.Region;
 import org.opencb.biodata.models.variant.Variant;
 import org.opencb.biodata.models.variant.VariantBuilder;
@@ -39,15 +33,13 @@
 import org.opencb.commons.datastore.core.QueryOptions;
 import org.opencb.cellbase.core.result.CellBaseDataResult;
 
-<<<<<<< HEAD
 import java.io.IOException;
-=======
 import java.io.*;
 import java.lang.reflect.InvocationTargetException;
 import java.net.URISyntaxException;
->>>>>>> bf5d8cd8
 import java.nio.file.Path;
 import java.nio.file.Paths;
+import java.util.ArrayList;
 import java.util.Arrays;
 import java.util.Collections;
 import java.util.List;
@@ -515,14 +507,14 @@
 
         ClinicalDBAdaptor clinicalDBAdaptor = dbAdaptorFactory.getClinicalDBAdaptor("hsapiens", "GRCh37");
 
-        List<QueryResult<Variant>> queryResultList = clinicalDBAdaptor.getByVariant(
+        List<CellBaseDataResult<Variant>> queryResultList = clinicalDBAdaptor.getByVariant(
                 Collections.singletonList(new Variant("2:170361068:G:C")),
                 loadGeneList(),
                 new QueryOptions(ClinicalDBAdaptor.QueryParams.CHECK_AMINO_ACID_CHANGE.key(), true));
 
 
         assertEquals(1, queryResultList.size());
-        QueryResult<Variant> queryResult = queryResultList.get(0);
+        CellBaseDataResult<Variant> queryResult = queryResultList.get(0);
         assertEquals(1, queryResult.getNumResults());
         assertTrue(containsAccession(queryResult, "COSM4624460"));
 
