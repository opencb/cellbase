/*
 * Copyright 2015 OpenCB
 *
 * Licensed under the Apache License, Version 2.0 (the "License");
 * you may not use this file except in compliance with the License.
 * You may obtain a copy of the License at
 *
 *     http://www.apache.org/licenses/LICENSE-2.0
 *
 * Unless required by applicable law or agreed to in writing, software
 * distributed under the License is distributed on an "AS IS" BASIS,
 * WITHOUT WARRANTIES OR CONDITIONS OF ANY KIND, either express or implied.
 * See the License for the specific language governing permissions and
 * limitations under the License.
 */

package org.opencb.cellbase.lib.db;

import com.fasterxml.jackson.annotation.JsonInclude;
import com.fasterxml.jackson.databind.MapperFeature;
import com.fasterxml.jackson.databind.ObjectMapper;
import com.mongodb.util.JSON;
import org.apache.commons.lang3.StringUtils;
import org.hamcrest.CoreMatchers;
import org.junit.Before;
import org.junit.Test;
import org.opencb.biodata.formats.variant.vcf4.VcfRecord;
import org.opencb.biodata.formats.variant.vcf4.io.VcfRawReader;
import org.opencb.biodata.models.variant.Variant;
import org.opencb.biodata.models.variant.avro.*;
import org.opencb.biodata.models.variant.avro.ConsequenceType;
import org.opencb.biodata.models.variant.avro.Repeat;
import org.opencb.biodata.models.variant.avro.SequenceOntologyTerm;
import org.opencb.biodata.models.variant.avro.VariantAnnotation;
import org.opencb.cellbase.core.config.CellBaseConfiguration;
import org.opencb.cellbase.core.variant.annotation.VariantAnnotationCalculator;
import org.opencb.cellbase.lib.impl.MongoDBAdaptorFactory;
import org.opencb.commons.datastore.core.QueryOptions;
import org.opencb.commons.datastore.core.QueryResult;

import java.io.*;
import java.net.URISyntaxException;
import java.nio.charset.Charset;
import java.nio.file.Files;
import java.nio.file.Paths;
import java.util.*;
import java.util.stream.Collectors;
import java.util.zip.GZIPInputStream;

import static org.junit.Assert.assertEquals;
import static org.junit.Assert.assertNull;
import static org.junit.Assert.assertThat;


public class VariantAnnotationCalculatorTest {

    ObjectMapper jsonObjectMapper;
    VariantAnnotationCalculator variantAnnotationCalculator;
    private VariantAnnotationCalculator variantAnnotationCalculatorGrch38;

    @Before
    public void setUp() {
        jsonObjectMapper = new ObjectMapper();
        jsonObjectMapper.configure(MapperFeature.REQUIRE_SETTERS_FOR_GETTERS, true);
        jsonObjectMapper.setSerializationInclusion(JsonInclude.Include.NON_NULL);

        CellBaseConfiguration cellBaseConfiguration = new CellBaseConfiguration();
        try {
            cellBaseConfiguration = CellBaseConfiguration
                    .load(CellBaseConfiguration.class.getClassLoader().getResourceAsStream("configuration.json"));
        } catch (IOException e) {
            e.printStackTrace();
        }
        MongoDBAdaptorFactory dbAdaptorFactory = new MongoDBAdaptorFactory(cellBaseConfiguration);
        variantAnnotationCalculator = new VariantAnnotationCalculator("hsapiens", "GRCh37", dbAdaptorFactory);
        variantAnnotationCalculatorGrch38 = new VariantAnnotationCalculator("hsapiens", "GRCh38", dbAdaptorFactory);


    }

    @Test
    public void testGetAnnotationByVariantList() throws Exception {

        BufferedReader reader = new BufferedReader(new InputStreamReader(new GZIPInputStream(new FileInputStream(getClass().getResource("/variant-annotation-test.json.gz").getFile()))));
        String[] variantArray = {"1:1006266-1019663:<DEL>, 2:114210741:TGATGCT:AGATGGC", "1:40768842:C:G", "2:114340663:GCTGGGCATCC:ACTGGGCATCC",
                "19:45411941:T:C", "1:819287-820859:<CN12>"};
        String line = reader.readLine();
        QueryOptions queryOptions = new QueryOptions("normalize", false);
        queryOptions.put("phased", true);
        queryOptions.put("useCache", false);
        int i = 0;
        while (line !=null ) {
            assertVariantAnnotationQueryResultEquals(variantAnnotationCalculatorGrch38
                            .getAnnotationByVariantList((Variant.parseVariants(variantArray[i])), queryOptions),
                    jsonObjectMapper.convertValue(JSON.parse(line),
                            List.class));
            line = reader.readLine();
            i++;
        }



////        http://wwwdev.ebi.ac.uk/cellbase/webservices/rest/v3/hsapiens/genomic/variant/2:114340663:GCTGGGCATCCT:ACTGGGCATCCT/full_annotation

//        variantAnnotationList.add((VariantAnnotation) ((List) variantAnnotationCalculator.getAnnotationByVariantList(Variant.parseVariants("22:16275272:C:T")  // Should not raise NPE
//                , new QueryOptions()).get(0).getResult()).get(0));  // should not return NPE
//        variantAnnotationList.add((VariantAnnotation) ((List) variantAnnotationCalculator.getAnnotationByVariantList(Variant.parseVariants("22:16050654:A:<CN0>")  // Should not raise NPE
//                , new QueryOptions()).get(0).getResult()).get(0));  // should not return NPE
//        variantAnnotationList.add((VariantAnnotation) ((List) variantAnnotationCalculator.getAnnotationByVariantList(Variant.parseVariants("MT:7443:A:G")  // Should not raise NPE
//                , new QueryOptions()).get(0).getResult()).get(0));  // should not return NPE
//        variantAnnotationList.add((VariantAnnotatio<n) ((List) variantAnnotationCalculator.getAnnotationByVariantList(Variant.parseVariants("2:48025849:CGCCAAATAAA:CCACAAATAAA")  // Should return drug interactions
//                , new QueryOptions()).get(0).getResult()).get(0));  // should not return NPE
//        variantAnnotationList.add((VariantAnnotation) ((List) variantAnnotationCalculator.getAnnotationByVariantList(Variant.parseVariants("2:48025849:CGCCAAATAAA:CTGTTTATAAA")  // Should return drug interactions
//                , new QueryOptions()).get(0).getResult()).get(0));  // should not return NPE
//        variantAnnotationList.add((VariantAnnotation) ((List) variantAnnotationCalculator.getAnnotationByVariantList(Variant.parseVariants("2:114340663:GCTGGGTATT:ACTGGGCATCCT")  // Should return drug interactions
//                , new QueryOptions()).get(0).getResult()).get(0));  // should not return NPE
//        variantAnnotationList.add((VariantAnnotation) ((List) variantAnnotationCalculator.getAnnotationByVariantList(Variant.parseVariants("10:61482087:G:C")  // Should not fail
//                , new QueryOptions()).get(0).getResult()).get(0));
//        variantAnnotationList.add((VariantAnnotation) ((List) variantAnnotationCalculator.getAnnotationByVariantList(Variant.parseVariants("10:56370672:A:C")  // Should not fail
//                , new QueryOptions()).get(0).getResult()).get(0));
//        variantAnnotationList.add((VariantAnnotation) ((List) variantAnnotationCalculator.getAnnotationByVariantList(Variant.parseVariants("10:102672886:C:A")  // Should not fail
//                , new QueryOptions()).get(0).getResult()).get(0));
//        variantAnnotationList.add((VariantAnnotation) ((List) variantAnnotationCalculator.getAnnotationByVariantList(Variant.parseVariants("10:108338984:C:T")  // Should not fail
//                , new QueryOptions()).get(0).getResult()).get(0));
//        variantAnnotationList.add((VariantAnnotation) ((List) variantAnnotationCalculator.getAnnotationByVariantList(Variant.parseVariants("1:144854598:C:T")  // Should return cadd values
//                , new QueryOptions()).get(0).getResult()).get(0));
//        variantAnnotationList.add((VariantAnnotation) ((List) variantAnnotationCalculator.getAnnotationByVariantList(Variant.parseVariants("1:69100:G:T")  // Should return cadd values
//                , new QueryOptions()).get(0).getResult()).get(0));
//        variantAnnotationList.add((VariantAnnotation) ((List) variantAnnotationCalculator.getAnnotationByVariantList(Variant.parseVariants("10:14981854:G:A")  // Should return cadd values
//                , new QueryOptions()).get(0).getResult()).get(0));
//        variantAnnotationList.add((VariantAnnotation) ((List) variantAnnotationCalculator.getAnnotationByVariantList(Variant.parseVariants("1:249240621:G:T")  // Should return cadd values
//                , new QueryOptions()).get(0).getResult()).get(0));
//        variantAnnotationList.add((VariantAnnotation) ((List) variantAnnotationCalculator.getAnnotationByVariantList(Variant.parseVariants("6:160990451:C:G")  // Should return drug interactions
//                , new QueryOptions()).get(0).getResult()).get(0));  // should not return NPE
//        variantAnnotationList.add((VariantAnnotation) ((List) variantAnnotationCalculator.getAnnotationByVariantList(Variant.parseVariants("22:16051722:TA:T")  // Should return drug interactions
//                , new QueryOptions()).get(0).getResult()).get(0));  // should not return NPE
//        variantAnnotationList.add((VariantAnnotation) ((List) variantAnnotationCalculator.getAnnotationByVariantList(Collections.singletonList(new Variant("1", 948813, "G", "C"))  // Should return drug interactions
//                , new QueryOptions()).get(0).getResult()).get(0));
//        variantAnnotationList.add((VariantAnnotation) ((List) variantAnnotationCalculator.getAnnotationByVariantList(Collections.singletonList(new Variant("1", 167385325, "A", "-"))  // Should not return null
//                , new QueryOptions()).get(0).getResult()).get(0));
//        variantAnnotationList.add((VariantAnnotation) ((List) variantAnnotationCalculator.getAnnotationByVariantList(Collections.singletonList(new Variant("1", 220603289, "-", "GTGT"))  // Should not return null
//                , new QueryOptions()).get(0).getResult()).get(0));
//        variantAnnotationList.add((VariantAnnotation) ((List) variantAnnotationCalculator.getAnnotationByVariantList(Collections.singletonList(new Variant("19", 45411941, "T", "C"))  // Should return any result
//                , new QueryOptions()).get(0).getResult()).get(0));
//        variantAnnotationList.add((VariantAnnotation) ((List) variantAnnotationCalculator.getAnnotationByVariantList(Collections.singletonList(new Variant("22", 16050612, "C", "G"))  // Should return any result
//                , new QueryOptions()).get(0).getResult()).get(0));
//        variantAnnotationList.add((VariantAnnotation) ((List) variantAnnotationCalculator.getAnnotationByVariantList(Collections.singletonList(new Variant("13", 45411941, "T", "C"))  // Should return any result
//                , new QueryOptions()).get(0).getResult()).get(0));
//        variantAnnotationList.add((VariantAnnotation) ((List) variantAnnotationCalculator.getAnnotationByVariantList(Collections.singletonList(new Variant("21", 18992155, "T", "C"))  // Should return any result
//                , new QueryOptions()).get(0).getResult()).get(0));
//        variantAnnotationList.add((VariantAnnotation) ((List) variantAnnotationCalculator.getAnnotationByVariantList(Collections.singletonList(new Variant("2", 130498751, "A", "G"))  // Should return any result
//                , new QueryOptions()).get(0).getResult()).get(0));
//        variantAnnotationList.add((VariantAnnotation) ((List) variantAnnotationCalculator.getAnnotationByVariantList(Collections.singletonList(new Variant("19", 45411941, "T", "C"))  // Should return any result
//                , new QueryOptions()).get(0).getResult()).get(0));
//        variantAnnotationCalculator.getAnnotationByVariantList(Collections.singletonList(new Variant("22", 21982892, "C", "T"))  // Should return any result
//                , new QueryOptions());
//        variantAnnotationCalculator.getAnnotationByVariantList(Collections.singletonList(new Variant("22", 21982892, "C", "G"))  // Should return any result
//                , new QueryOptions());
//        variantAnnotationCalculator.getAnnotationByVariantList(Collections.singletonList(new Variant("10", 78444456, "G", "T"))  // Should include population frequencies
//                , new QueryOptions());
//        variantAnnotationCalculator.getAnnotationByVariantList(Collections.singletonList(new Variant("22", 22022872, "T", "C"))  // Should not raise java.lang.NullPointerException
//                , new QueryOptions());
//        variantAnnotationCalculator.getAnnotationByVariantList(Collections.singletonList(new Variant("22", 16123409, "-", "A"))
//                , new QueryOptions());

//        VepFormatWriter vepFormatWriter = new VepFormatWriter("/tmp/test.vep");
//        vepFormatWriter.open();
//        vepFormatWriter.pre();
//        vepFormatWriter.write(variantAnnotationList);
//        vepFormatWriter.post();
//        vepFormatWriter.close();



    }

    @Test
    public void testHgvsAnnotation() throws Exception {
        QueryOptions queryOptions = new QueryOptions("useCache", false);
        queryOptions.put("include", "hgvs");
        QueryResult<VariantAnnotation> queryResult = variantAnnotationCalculator
                .getAnnotationByVariant(new Variant("19:45411941:T:C"), queryOptions);
        assertEquals(1, queryResult.getNumTotalResults());
        assertEquals(4, queryResult.getResult().get(0).getHgvs().size());
        assertEquals(new HashSet<>(Arrays.asList("ENST00000252486(ENSG00000130203):c.388T>C",
                "ENST00000446996(ENSG00000130203):c.388T>C", "ENST00000434152(ENSG00000130203):c.466T>C",
                "ENST00000425718(ENSG00000130203):c.388T>C")), new HashSet<String>(queryResult.getResult().get(0).getHgvs()));
    }

    @Test
    public void testCytobandAnnotation() throws Exception {

        QueryOptions queryOptions = new QueryOptions("useCache", false);
        queryOptions.put("include", "cytoband");
        QueryResult<VariantAnnotation> queryResult = variantAnnotationCalculator
                .getAnnotationByVariant(new Variant("19:37800050-37801000:<CN3>"), queryOptions);
        assertEquals(1, queryResult.getNumTotalResults());
        assertEquals(2, queryResult.getResult().get(0).getCytoband().size());
        assertEquals(queryResult.getResult().get(0).getCytoband().stream().collect(Collectors.toSet()),
                new HashSet<Cytoband>(Arrays.asList(
                        new Cytoband("gpos25", "q13.12", 35100001,37800000),
                        new Cytoband("gneg", "q13.13", 37800001,38200000))));

        List<QueryResult<VariantAnnotation>> queryResultList = variantAnnotationCalculator
                .getAnnotationByVariantList(Arrays.asList(new Variant("19:37800050-42910001:<CN3>"),
                        new Variant("18:63902001:T:A"),
                        new Variant("6:148500101-148500201:<DEL>")), queryOptions);
        assertEquals(3, queryResultList.size());
        assertEquals(1, queryResultList.get(0).getNumTotalResults());
        assertEquals(3, queryResultList.get(0).getResult().get(0).getCytoband().size());
        assertEquals(queryResultList.get(0).getResult().get(0).getCytoband().stream().collect(Collectors.toSet()),
                new HashSet<Cytoband>(Arrays.asList(
                        new Cytoband("gpos25", "q13.12", 35100001,37800000),
                        new Cytoband("gneg", "q13.13", 37800001,38200000),
                        new Cytoband("gneg", "q13.31", 42900001,44700000))));

        assertEquals(1, queryResultList.get(1).getNumTotalResults());
        assertEquals(1, queryResultList.get(1).getResult().get(0).getCytoband().size());
        assertEquals(queryResultList.get(1).getResult().get(0).getCytoband().get(0),
                        new Cytoband("gpos100", "q22.1", 63900001,69100000));

        assertEquals(1, queryResultList.get(2).getNumTotalResults());
        assertEquals(1, queryResultList.get(2).getResult().get(0).getCytoband().size());
        assertEquals(queryResultList.get(2).getResult().get(0).getCytoband().get(0),
                new Cytoband("gneg", "q25.1", 148500001,152100000));

    }

    @Test
    public void testDGVAnnotation() throws Exception {
        QueryOptions queryOptions = new QueryOptions("useCache", false);
        queryOptions.put("include", "variation");
        Variant variant = new Variant("1:10161-10291:<DEL>");
        StructuralVariation structuralVariation = new StructuralVariation(10161 - 10, 10161 + 50,
                10291 - 100, 10291 + 10, 0, null, null,
                null);
        variant.setSv(structuralVariation);
        QueryResult<VariantAnnotation> queryResult = variantAnnotationCalculator
                .getAnnotationByVariant(variant, queryOptions);
        assertEquals(1, queryResult.getNumTotalResults());
        assertEquals("nsv958854", queryResult.getResult().get(0).getId());

        variant = new Variant("1:10401-127130:<CN10>");
        structuralVariation = new StructuralVariation(10401, 10401, 127130,
                127130, 0, null, null,
                StructuralVariantType.COPY_NUMBER_GAIN);
        variant.setSv(structuralVariation);
        queryResult = variantAnnotationCalculator.getAnnotationByVariant(variant, queryOptions);
        assertEquals(1, queryResult.getNumTotalResults());
        assertEquals("nsv7879", queryResult.getResult().get(0).getId());

        queryOptions.put("imprecise", false);
        variant = new Variant("1:10401-127130:<CN10>");
        structuralVariation = new StructuralVariation(10401, 10401, 127130,
                127130, 0, null, null,
                StructuralVariantType.COPY_NUMBER_GAIN);
        variant.setSv(structuralVariation);
        queryResult = variantAnnotationCalculator.getAnnotationByVariant(variant, queryOptions);
        assertEquals(1, queryResult.getNumTotalResults());
        assertNull(queryResult.getResult().get(0).getId());
    }

    @Test
    public void testRepeatAnnotation() throws Exception {
        QueryOptions queryOptions = new QueryOptions("useCache", false);
        queryOptions.put("include", "repeats");

        Variant variant = new Variant("19:78787-78807:<CN4>");
        StructuralVariation structuralVariation = new StructuralVariation(78787, 78787,
<<<<<<< HEAD
                78807, 78807, 0, null, null, null);
        queryOptions.put("svExtraPadding", 150);
=======
                78807, 78807, 0, null);
        queryOptions.put("cnvExtraPadding", 150);
>>>>>>> 9cff4ffd
        variant.setSv(structuralVariation);
        QueryResult<VariantAnnotation> queryResult = variantAnnotationCalculatorGrch38
                .getAnnotationByVariant(variant, queryOptions);
        assertEquals(1, queryResult.getNumTotalResults());
        assertEquals(9, queryResult.getResult().get(0).getRepeat().size());
        assertThat(queryResult.getResult().get(0).getRepeat(),
                CoreMatchers.hasItems(new Repeat("21279", "19", 60000, 78757, null,
                        2f, 0.989968f, 0f, null, "genomicSuperDup")));

        queryOptions.remove("cnvExtraPadding");
        queryResult = variantAnnotationCalculatorGrch38
                .getAnnotationByVariant(variant, queryOptions);
        assertEquals(1, queryResult.getNumTotalResults());
        assertEquals(6, queryResult.getResult().get(0).getRepeat().size());
        assertThat(queryResult.getResult().get(0).getRepeat(),
                CoreMatchers.not(CoreMatchers.hasItems(new Repeat("21279", "19", 60000,
                        78757, null, 2f, 0.989968f, 0f, null,
                        "genomicSuperDup"))));

        variant = new Variant("19:78787-78807:<DEL>");
        structuralVariation = new StructuralVariation(78787, 78787,
                78807, 78807, 0, null);
        queryOptions.put("svExtraPadding", 150);
        variant.setSv(structuralVariation);
        queryResult = variantAnnotationCalculatorGrch38
                .getAnnotationByVariant(variant, queryOptions);
        assertEquals(1, queryResult.getNumTotalResults());
        assertEquals(9, queryResult.getResult().get(0).getRepeat().size());
        assertThat(queryResult.getResult().get(0).getRepeat(),
                CoreMatchers.hasItems(new Repeat("21279", "19", 60000, 78757, null,
                        2f, 0.989968f, 0f, null, "genomicSuperDup")));

        queryOptions.remove("svExtraPadding");
        queryResult = variantAnnotationCalculatorGrch38
                .getAnnotationByVariant(variant, queryOptions);
        assertEquals(1, queryResult.getNumTotalResults());
        assertEquals(6, queryResult.getResult().get(0).getRepeat().size());
        assertThat(queryResult.getResult().get(0).getRepeat(),
                CoreMatchers.not(CoreMatchers.hasItems(new Repeat("21279", "19", 60000,
                        78757, null, 2f, 0.989968f, 0f, null,
                        "genomicSuperDup"))));

        variant = new Variant("1:1823634-1823770:<DEL>");
        structuralVariation = new StructuralVariation(1823634 - 10, 1823634 + 50,
                1823770 - 20, 1823770 + 10, 0, null, null,
                null);
        variant.setSv(structuralVariation);
        queryOptions.put("imprecise", false);
        queryResult = variantAnnotationCalculatorGrch38
                .getAnnotationByVariant(variant, queryOptions);
        assertEquals(1, queryResult.getNumTotalResults());
        assertNull(queryResult.getResult().get(0).getRepeat());

        variant = new Variant("1:1823634-1823770:<DEL>");
        structuralVariation = new StructuralVariation(1823634 - 10, 1823634 + 50,
                1823770 - 20, 1823770 + 10, 0, null, null,
                null);
        variant.setSv(structuralVariation);
        queryOptions.remove("imprecise");
        queryResult = variantAnnotationCalculatorGrch38
                .getAnnotationByVariant(variant, queryOptions);
        assertEquals(1, queryResult.getNumTotalResults());
        assertEquals(1, queryResult.getResult().get(0).getRepeat().size());
        assertEquals(queryResult.getResult().get(0).getRepeat().stream().collect(Collectors.toSet()),
                new HashSet<Repeat>(Arrays.asList(
                        new Repeat(null, "1", 1823664, 1823686, null, null,
                                null, null, null, "windowMasker"))));

        queryResult = variantAnnotationCalculatorGrch38
                .getAnnotationByVariant(new Variant("1:1823702:T:C"), queryOptions);
        assertEquals(1, queryResult.getNumTotalResults());
        assertEquals(1, queryResult.getResult().get(0).getRepeat().size());
        assertEquals(queryResult.getResult().get(0).getRepeat().stream().collect(Collectors.toSet()),
                new HashSet<Repeat>(Arrays.asList(
                        new Repeat(null, "1", 1823699, 1823720, null, null,
                                null, null, null, "windowMasker"))));

        queryOptions.put("imprecise", false);
        queryResult = variantAnnotationCalculatorGrch38
                .getAnnotationByVariant(new Variant("1:1801242-1823252:<CN3>"), queryOptions);
        assertEquals(1, queryResult.getNumTotalResults());
        assertEquals(3, queryResult.getResult().get(0).getRepeat().size());
        assertEquals(queryResult.getResult().get(0).getRepeat().stream().collect(Collectors.toSet()),
                new HashSet<Repeat>(Arrays.asList(
                        new Repeat(null, "1", 1823242, 1823267, 1, Float.valueOf(25),
                                Float.valueOf(1), Float.valueOf(50), "A", "trf"),
                        new Repeat(null, "1", 1822940, 1823278, null, null,
                                null, null, null, "windowMasker"),
                        new Repeat(null, "1", 1801025, 1801354, null, null,
                                null, null, null, "windowMasker"))));

        queryOptions.remove("imprecise");
        queryResult = variantAnnotationCalculatorGrch38
                .getAnnotationByVariant(new Variant("1:1801242-1823252:<CN3>"), queryOptions);
        assertEquals(1, queryResult.getNumTotalResults());
        assertEquals(3, queryResult.getResult().get(0).getRepeat().size());
        assertEquals(queryResult.getResult().get(0).getRepeat().stream().collect(Collectors.toSet()),
                new HashSet<Repeat>(Arrays.asList(
                        new Repeat(null, "1", 1801025, 1801354, null, null,
                                null, null, null, "windowMasker"),
                        new Repeat(null, "1", 1823242, 1823267, 1, 25f,
                                1f, 50f, "A", "trf"),
                        new Repeat(null, "1", 1822940, 1823278, null, null,
                                null, null, null, "windowMasker"))));
//        assertEquals(queryResult.getResult().get(0).getRepeat().stream().collect(Collectors.toSet()),
//                new HashSet<Repeat>(Arrays.asList(
//                        new Repeat(null, "1", 1823242, 1823267, 1, Float.valueOf(25),
//                                Float.valueOf(1), Float.valueOf(50), "A", "trf"),
//                        new Repeat(null, "1", 1800743, 1800796, null, null,
//                                null, null, null, "windowMasker"),
//                        new Repeat(null, "1", 1800810, 1800854, null, null,
//                                null, null, null, "windowMasker"),
//                        new Repeat(null, "1", 1801025, 1801354, null, null,
//                                null, null, null, "windowMasker"),
//                        new Repeat(null, "1", 1801634, 1801700, null, null,
//                                null, null, null, "windowMasker"),
//                        new Repeat(null, "1", 1801704, 1801750, null, null,
//                                null, null, null, "windowMasker"),
//                        new Repeat(null, "1", 1822767, 1822794, null, null,
//                                null, null, null, "windowMasker"),
//                        new Repeat(null, "1", 1822871, 1822904, null, null,
//                                null, null, null, "windowMasker"),
//                        new Repeat(null, "1", 1822940, 1823278, null, null,
//                                null, null, null, "windowMasker"),
//                        new Repeat(null, "1", 1823332, 1823339, null, null,
//                                null, null, null, "windowMasker"),
//                        new Repeat(null, "1", 1823351, 1823397, null, null,
//                                null, null, null, "windowMasker"),
//                        new Repeat(null, "1", 1823460, 1823512, null, null,
//                                null, null, null, "windowMasker"),
//                        new Repeat(null, "1", 1823577, 1823603, null, null,
//                                null, null, null, "windowMasker"),
//                        new Repeat(null, "1", 1823664, 1823686, null, null,
//                                null, null, null, "windowMasker"),
//                        new Repeat(null, "1", 1823699, 1823720, null, null,
//                                null, null, null, "windowMasker"))));

    }

    private void assertVariantAnnotationQueryResultEquals(List<QueryResult<VariantAnnotation>> actualQueryResultList,
                                                          List expectedObjectList) {
        assertEquals(actualQueryResultList.size(), expectedObjectList.size());
        for (int i = 0; i < actualQueryResultList.size(); i++) {
            VariantAnnotation expected = jsonObjectMapper.convertValue(((List) ((Map) expectedObjectList.get(i)).get("result")).get(0),
                    VariantAnnotation.class);
            VariantAnnotation actual = actualQueryResultList.get(i).getResult().get(0);
            assertEquals(expected, actual);
        }
    }

    private int countLines(String fileName) throws IOException {
        System.out.println("Counting lines...");
        BufferedReader reader = new BufferedReader(new FileReader(fileName));
        int lines = 0;
        while (reader.readLine() != null) lines++;
        reader.close();

        return lines;
    }

    public class ConsequenceTypeComparator implements Comparator<ConsequenceType> {
        public int compare(ConsequenceType consequenceType1, ConsequenceType consequenceType2) {
            String geneId1 = consequenceType1.getEnsemblGeneId()==null?"":consequenceType1.getEnsemblGeneId();
            String geneId2 = consequenceType2.getEnsemblGeneId()==null?"":consequenceType2.getEnsemblGeneId();

            int geneComparison = geneId1.compareTo(geneId2);
            if(geneComparison == 0 && !geneId1.equals("")) {
                return consequenceType1.getEnsemblTranscriptId().compareTo(consequenceType2.getEnsemblTranscriptId());
            } else {
                return geneComparison;
            }
        }
    }

    private class AnnotationComparisonObject {
        String chr;
        String pos;
        String alt;
        String ensemblGeneId;
        String ensemblTranscriptId;
        String biotype;
        String SOname;

        public AnnotationComparisonObject(String chr, String pos, String alt, String ensemblGeneId,
                                          String ensemblTranscriptId, String SOname) {
            this(chr, pos, alt, ensemblGeneId, ensemblTranscriptId, "-", SOname);
        }

        public AnnotationComparisonObject(String chr, String pos, String alt, String ensemblGeneId,
                                          String ensemblTranscriptId, String biotype, String SOname) {
            this.chr = chr;
            this.pos = pos;
            this.alt = alt;
            this.ensemblGeneId = ensemblGeneId;
            this.ensemblTranscriptId = ensemblTranscriptId;
            this.biotype = biotype;
            this.SOname = SOname;
        }

        public String getChr() {
            return chr;
        }

        public String getPos() {
            return pos;
        }

        public String getAlt() {
            return alt;
        }

        public String getEnsemblGeneId() {
            return ensemblGeneId;
        }

        public String getSOname() {
            return SOname;
        }

        public String getEnsemblTranscriptId() {
            return ensemblTranscriptId;
        }

        public void setEnsemblTranscriptId(String ensemblTranscriptId) {
            this.ensemblTranscriptId = ensemblTranscriptId;
        }

        public String getBiotype() {
            return biotype;
        }

        public void setBiotype(String biotype) {
            this.biotype = biotype;
        }

        @Override
        public boolean equals(Object o) {
            if (this == o) return true;
            if (!(o instanceof AnnotationComparisonObject)) return false;

            AnnotationComparisonObject that = (AnnotationComparisonObject) o;

            if (SOname != null ? !SOname.equals(that.SOname) : that.SOname != null) return false;
            if (alt != null ? !alt.equals(that.alt) : that.alt != null) return false;
            if (chr != null ? !chr.equals(that.chr) : that.chr != null) return false;
            if (ensemblGeneId != null ? !ensemblGeneId.equals(that.ensemblGeneId) : that.ensemblGeneId != null)
                return false;
            if (ensemblTranscriptId != null ? !ensemblTranscriptId.equals(that.ensemblTranscriptId) : that.ensemblTranscriptId != null)
                return false;
            if (pos != null ? !pos.equals(that.pos) : that.pos != null) return false;

            return true;
        }

        @Override
        public int hashCode() {
            int result = chr != null ? chr.hashCode() : 0;
            result = 31 * result + (pos != null ? pos.hashCode() : 0);
            result = 31 * result + (alt != null ? alt.hashCode() : 0);
            result = 31 * result + (ensemblGeneId != null ? ensemblGeneId.hashCode() : 0);
            result = 31 * result + (ensemblTranscriptId != null ? ensemblTranscriptId.hashCode() : 0);
            result = 31 * result + (SOname != null ? SOname.hashCode() : 0);
            return result;
        }

        @Override
        public String toString() {
            return chr+"\t"+pos+"\t"+alt+"\t"+ensemblGeneId+"\t"+ensemblTranscriptId+"\t"+biotype+"\t"+SOname+"\n";
        }
    }

    public class AnnotationComparisonObjectComparator implements Comparator<AnnotationComparisonObject> {
        public int compare(AnnotationComparisonObject annotationComparisonObject1, AnnotationComparisonObject annotationComparisonObject2) {

            int chrComparison = annotationComparisonObject1.getChr().compareTo(annotationComparisonObject2.getChr());
            if(chrComparison == 0) {
                return annotationComparisonObject1.getPos().compareTo(annotationComparisonObject2.getPos());
            } else {
                return chrComparison;
            }
        }

    }

    @Test
    public void testGetAllConsequenceTypesByVariant() throws IOException, URISyntaxException {

        QueryResult<ConsequenceType> consequenceTypeResult =
            variantAnnotationCalculator.getAllConsequenceTypesByVariant(new Variant("22:16084114-16084134:<CNV>"),
                    new QueryOptions("normalize", false));
        assertObjectListEquals("[{\"geneName\":\"GPI\",\"ensemblGeneId\":\"ENSG00000105220\",\"ensemblTranscriptId\":\"ENST00000587521\",\"strand\":\"+\",\"biotype\":\"protein_coding\",\"exonNumber\":4,\"transcriptAnnotationFlags\":[\"mRNA_end_NF\",\"cds_end_NF\"],\"cdnaPosition\":554,\"cdsPosition\":327,\"codon\":\"gaC/gaT\",\"proteinVariantAnnotation\":{\"position\":109,\"reference\":\"ASP\",\"alternate\":\"ASP\"},\"sequenceOntologyTerms\":[{\"accession\":\"SO:0001589\",\"name\":\"frameshift_variant\"}]},{\"geneName\":\"GPI\",\"ensemblGeneId\":\"ENSG00000105220\",\"ensemblTranscriptId\":\"ENST00000587384\",\"strand\":\"+\",\"biotype\":\"protein_coding\",\"exonNumber\":4,\"transcriptAnnotationFlags\":[\"mRNA_end_NF\",\"cds_end_NF\"],\"cdnaPosition\":737,\"cdsPosition\":327,\"codon\":\"gaC/gaT\",\"proteinVariantAnnotation\":{\"position\":109,\"reference\":\"ASP\",\"alternate\":\"ASP\"},\"sequenceOntologyTerms\":[{\"accession\":\"SO:0001630\",\"name\":\"splice_region_variant\"},{\"accession\":\"SO:0001589\",\"name\":\"frameshift_variant\"}]},{\"geneName\":\"GPI\",\"ensemblGeneId\":\"ENSG00000105220\",\"ensemblTranscriptId\":\"ENST00000592277\",\"strand\":\"+\",\"biotype\":\"protein_coding\",\"exonNumber\":4,\"transcriptAnnotationFlags\":[\"mRNA_end_NF\",\"cds_end_NF\"],\"cdnaPosition\":504,\"cdsPosition\":327,\"codon\":\"gaC/gaT\",\"proteinVariantAnnotation\":{\"position\":109,\"reference\":\"ASP\",\"alternate\":\"ASP\"},\"sequenceOntologyTerms\":[{\"accession\":\"SO:0001630\",\"name\":\"splice_region_variant\"},{\"accession\":\"SO:0001589\",\"name\":\"frameshift_variant\"}]},{\"geneName\":\"GPI\",\"ensemblGeneId\":\"ENSG00000105220\",\"ensemblTranscriptId\":\"ENST00000415930\",\"strand\":\"+\",\"biotype\":\"protein_coding\",\"exonNumber\":3,\"transcriptAnnotationFlags\":[\"CCDS\",\"basic\"],\"cdnaPosition\":497,\"cdsPosition\":327,\"codon\":\"gaC/gaT\",\"proteinVariantAnnotation\":{\"position\":109,\"reference\":\"ASP\",\"alternate\":\"ASP\"},\"sequenceOntologyTerms\":[{\"accession\":\"SO:0001630\",\"name\":\"splice_region_variant\"},{\"accession\":\"SO:0001589\",\"name\":\"frameshift_variant\"}]},{\"geneName\":\"GPI\",\"ensemblGeneId\":\"ENSG00000105220\",\"ensemblTranscriptId\":\"ENST00000588991\",\"strand\":\"+\",\"biotype\":\"protein_coding\",\"exonNumber\":3,\"transcriptAnnotationFlags\":[\"cds_start_NF\",\"mRNA_start_NF\"],\"cdnaPosition\":255,\"cdsPosition\":255,\"codon\":\"gaC/gaT\",\"proteinVariantAnnotation\":{\"position\":85,\"reference\":\"ASP\",\"alternate\":\"ASP\"},\"sequenceOntologyTerms\":[{\"accession\":\"SO:0001630\",\"name\":\"splice_region_variant\"},{\"accession\":\"SO:0001589\",\"name\":\"frameshift_variant\"}]},{\"geneName\":\"GPI\",\"ensemblGeneId\":\"ENSG00000105220\",\"ensemblTranscriptId\":\"ENST00000592144\",\"strand\":\"+\",\"biotype\":\"nonsense_mediated_decay\",\"exonNumber\":3,\"transcriptAnnotationFlags\":[\"cds_start_NF\",\"mRNA_start_NF\"],\"cdnaPosition\":316,\"sequenceOntologyTerms\":[{\"accession\":\"SO:0001630\",\"name\":\"splice_region_variant\"},{\"accession\":\"SO:0001624\",\"name\":\"3_prime_UTR_variant\"},{\"accession\":\"SO:0001621\",\"name\":\"NMD_transcript_variant\"}]},{\"geneName\":\"GPI\",\"ensemblGeneId\":\"ENSG00000105220\",\"ensemblTranscriptId\":\"ENST00000589504\",\"strand\":\"+\",\"biotype\":\"retained_intron\",\"exonNumber\":3,\"cdnaPosition\":238,\"sequenceOntologyTerms\":[{\"accession\":\"SO:0001630\",\"name\":\"splice_region_variant\"},{\"accession\":\"SO:0001792\",\"name\":\"non_coding_transcript_exon_variant\"},{\"accession\":\"SO:0001619\",\"name\":\"non_coding_transcript_variant\"}]},{\"geneName\":\"GPI\",\"ensemblGeneId\":\"ENSG00000105220\",\"ensemblTranscriptId\":\"ENST00000590375\",\"strand\":\"+\",\"biotype\":\"protein_coding\",\"exonNumber\":3,\"transcriptAnnotationFlags\":[\"mRNA_end_NF\",\"cds_end_NF\"],\"cdnaPosition\":261,\"cdsPosition\":210,\"codon\":\"gaC/gaT\",\"proteinVariantAnnotation\":{\"position\":70,\"reference\":\"ASP\",\"alternate\":\"ASP\"},\"sequenceOntologyTerms\":[{\"accession\":\"SO:0001630\",\"name\":\"splice_region_variant\"},{\"accession\":\"SO:0001589\",\"name\":\"frameshift_variant\"}]},{\"geneName\":\"GPI\",\"ensemblGeneId\":\"ENSG00000105220\",\"ensemblTranscriptId\":\"ENST00000356487\",\"strand\":\"+\",\"biotype\":\"protein_coding\",\"exonNumber\":2,\"transcriptAnnotationFlags\":[\"CCDS\",\"basic\"],\"cdnaPosition\":451,\"cdsPosition\":210,\"codon\":\"gaC/gaT\",\"proteinVariantAnnotation\":{\"position\":70,\"reference\":\"ASP\",\"alternate\":\"ASP\"},\"sequenceOntologyTerms\":[{\"accession\":\"SO:0001630\",\"name\":\"splice_region_variant\"},{\"accession\":\"SO:0001589\",\"name\":\"frameshift_variant\"}]},{\"geneName\":\"GPI\",\"ensemblGeneId\":\"ENSG00000105220\",\"ensemblTranscriptId\":\"ENST00000589399\",\"strand\":\"+\",\"biotype\":\"protein_coding\",\"exonNumber\":2,\"transcriptAnnotationFlags\":[\"mRNA_end_NF\",\"cds_end_NF\"],\"cdnaPosition\":290,\"cdsPosition\":210,\"codon\":\"gaC/gaT\",\"proteinVariantAnnotation\":{\"position\":70,\"reference\":\"ASP\",\"alternate\":\"ASP\"},\"sequenceOntologyTerms\":[{\"accession\":\"SO:0001630\",\"name\":\"splice_region_variant\"},{\"accession\":\"SO:0001589\",\"name\":\"frameshift_variant\"}]},{\"geneName\":\"GPI\",\"ensemblGeneId\":\"ENSG00000105220\",\"ensemblTranscriptId\":\"ENST00000589640\",\"strand\":\"+\",\"biotype\":\"protein_coding\",\"exonNumber\":2,\"transcriptAnnotationFlags\":[\"mRNA_end_NF\",\"cds_end_NF\"],\"cdnaPosition\":281,\"cdsPosition\":210,\"codon\":\"gaC/gaT\",\"proteinVariantAnnotation\":{\"position\":70,\"reference\":\"ASP\",\"alternate\":\"ASP\"},\"sequenceOntologyTerms\":[{\"accession\":\"SO:0001630\",\"name\":\"splice_region_variant\"},{\"accession\":\"SO:0001589\",\"name\":\"frameshift_variant\"}]},{\"geneName\":\"GPI\",\"ensemblGeneId\":\"ENSG00000105220\",\"ensemblTranscriptId\":\"ENST00000591204\",\"strand\":\"+\",\"biotype\":\"protein_coding\",\"exonNumber\":2,\"transcriptAnnotationFlags\":[\"mRNA_end_NF\",\"cds_end_NF\"],\"cdnaPosition\":281,\"cdsPosition\":210,\"codon\":\"gaC/gaT\",\"proteinVariantAnnotation\":{\"position\":70,\"reference\":\"ASP\",\"alternate\":\"ASP\"},\"sequenceOntologyTerms\":[{\"accession\":\"SO:0001630\",\"name\":\"splice_region_variant\"},{\"accession\":\"SO:0001589\",\"name\":\"frameshift_variant\"}]},{\"geneName\":\"GPI\",\"ensemblGeneId\":\"ENSG00000105220\",\"ensemblTranscriptId\":\"ENST00000586425\",\"strand\":\"+\",\"biotype\":\"protein_coding\",\"exonNumber\":2,\"transcriptAnnotationFlags\":[\"basic\"],\"cdnaPosition\":235,\"cdsPosition\":210,\"codon\":\"gaC/gaT\",\"proteinVariantAnnotation\":{\"position\":70,\"reference\":\"ASP\",\"alternate\":\"ASP\"},\"sequenceOntologyTerms\":[{\"accession\":\"SO:0001630\",\"name\":\"splice_region_variant\"},{\"accession\":\"SO:0001589\",\"name\":\"frameshift_variant\"}]},{\"sequenceOntologyTerms\":[{\"accession\":\"SO:0001566\",\"name\":\"regulatory_region_variant\"}]}]",
                consequenceTypeResult.getResult(), ConsequenceType.class);

        consequenceTypeResult =
            variantAnnotationCalculator.getAllConsequenceTypesByVariant(new Variant("19", 33167329, "AC", "TT"),
                    new QueryOptions("normalize", false));
        assertObjectListEquals("[{\"geneName\":\"ANKRD27\",\"ensemblGeneId\":\"ENSG00000105186\",\"ensemblTranscriptId\":\"ENST00000306065\",\"strand\":\"-\",\"biotype\":\"protein_coding\",\"transcriptAnnotationFlags\":[\"CCDS\",\"basic\"],\"sequenceOntologyTerms\":[{\"accession\":\"SO:0001631\",\"name\":\"2KB_upstream_gene_variant\"}]},{\"geneName\":\"ANKRD27\",\"ensemblGeneId\":\"ENSG00000105186\",\"ensemblTranscriptId\":\"ENST00000587352\",\"strand\":\"-\",\"biotype\":\"protein_coding\",\"transcriptAnnotationFlags\":[\"basic\"],\"sequenceOntologyTerms\":[{\"accession\":\"SO:0001631\",\"name\":\"2KB_upstream_gene_variant\"}]},{\"geneName\":\"ANKRD27\",\"ensemblGeneId\":\"ENSG00000105186\",\"ensemblTranscriptId\":\"ENST00000586463\",\"strand\":\"-\",\"biotype\":\"protein_coding\",\"transcriptAnnotationFlags\":[\"mRNA_end_NF\",\"cds_end_NF\"],\"sequenceOntologyTerms\":[{\"accession\":\"SO:0001631\",\"name\":\"2KB_upstream_gene_variant\"}]},{\"geneName\":\"ANKRD27\",\"ensemblGeneId\":\"ENSG00000105186\",\"ensemblTranscriptId\":\"ENST00000588700\",\"strand\":\"-\",\"biotype\":\"nonsense_mediated_decay\",\"sequenceOntologyTerms\":[{\"accession\":\"SO:0001631\",\"name\":\"2KB_upstream_gene_variant\"}]},{\"geneName\":\"ANKRD27\",\"ensemblGeneId\":\"ENSG00000105186\",\"ensemblTranscriptId\":\"ENST00000586693\",\"strand\":\"-\",\"biotype\":\"protein_coding\",\"transcriptAnnotationFlags\":[\"mRNA_end_NF\",\"cds_end_NF\"],\"sequenceOntologyTerms\":[{\"accession\":\"SO:0001631\",\"name\":\"2KB_upstream_gene_variant\"}]},{\"geneName\":\"ANKRD27\",\"ensemblGeneId\":\"ENSG00000105186\",\"ensemblTranscriptId\":\"ENST00000590519\",\"strand\":\"-\",\"biotype\":\"protein_coding\",\"exonNumber\":1,\"transcriptAnnotationFlags\":[\"mRNA_end_NF\",\"cds_end_NF\"],\"cdnaPosition\":174,\"sequenceOntologyTerms\":[{\"accession\":\"SO:0001623\",\"name\":\"5_prime_UTR_variant\"}]},{\"geneName\":\"CTC-379B2.4\",\"ensemblGeneId\":\"ENSG00000267557\",\"ensemblTranscriptId\":\"ENST00000589127\",\"strand\":\"+\",\"biotype\":\"antisense\",\"transcriptAnnotationFlags\":[\"basic\"],\"sequenceOntologyTerms\":[{\"accession\":\"SO:0001632\",\"name\":\"downstream_gene_variant\"}]},{\"geneName\":\"RGS9BP\",\"ensemblGeneId\":\"ENSG00000186326\",\"ensemblTranscriptId\":\"ENST00000334176\",\"strand\":\"+\",\"biotype\":\"protein_coding\",\"exonNumber\":1,\"transcriptAnnotationFlags\":[\"CCDS\",\"basic\"],\"cdnaPosition\":1017,\"cdsPosition\":160,\"codon\":\"ACC/TTC\",\"proteinVariantAnnotation\":{\"position\":54,\"reference\":\"THR\",\"alternate\":\"PHE\"},\"sequenceOntologyTerms\":[{\"accession\":\"SO:0001650\",\"name\":\"inframe_variant\"}]},{\"sequenceOntologyTerms\":[{\"accession\":\"SO:0001566\",\"name\":\"regulatory_region_variant\"}]}]",
                consequenceTypeResult.getResult(), ConsequenceType.class);

        consequenceTypeResult =
            variantAnnotationCalculator.getAllConsequenceTypesByVariant(new Variant("19", 33321526, "TTAC", "CC"),
                    new QueryOptions("normalize", false));
        assertObjectListEquals("[{\"geneName\":\"TDRD12\",\"ensemblGeneId\":\"ENSG00000173809\",\"ensemblTranscriptId\":\"ENST00000564769\",\"strand\":\"+\",\"biotype\":\"nonsense_mediated_decay\",\"transcriptAnnotationFlags\":[\"cds_start_NF\",\"mRNA_start_NF\"],\"sequenceOntologyTerms\":[{\"accession\":\"SO:0001632\",\"name\":\"2KB_downstream_gene_variant\"}]},{\"geneName\":\"SLC7A9\",\"ensemblGeneId\":\"ENSG00000021488\",\"ensemblTranscriptId\":\"ENST00000590341\",\"strand\":\"-\",\"biotype\":\"protein_coding\",\"exonNumber\":13,\"transcriptAnnotationFlags\":[\"CCDS\",\"basic\"],\"cdnaPosition\":1638,\"cdsPosition\":1461,\"codon\":\"gaG/gaG\",\"proteinVariantAnnotation\":{\"position\":487,\"reference\":\"GLU\",\"alternate\":\"GLU\"},\"sequenceOntologyTerms\":[{\"accession\":\"SO:0001589\",\"name\":\"frameshift_variant\"},{\"accession\":\"SO:0001578\",\"name\":\"stop_lost\"}]},{\"geneName\":\"SLC7A9\",\"ensemblGeneId\":\"ENSG00000021488\",\"ensemblTranscriptId\":\"ENST00000590465\",\"strand\":\"-\",\"biotype\":\"nonsense_mediated_decay\",\"exonNumber\":9,\"cdnaPosition\":1890,\"sequenceOntologyTerms\":[{\"accession\":\"SO:0001624\",\"name\":\"3_prime_UTR_variant\"},{\"accession\":\"SO:0001621\",\"name\":\"NMD_transcript_variant\"}]},{\"geneName\":\"SLC7A9\",\"ensemblGeneId\":\"ENSG00000021488\",\"ensemblTranscriptId\":\"ENST00000023064\",\"strand\":\"-\",\"biotype\":\"protein_coding\",\"exonNumber\":13,\"transcriptAnnotationFlags\":[\"CCDS\",\"basic\"],\"cdnaPosition\":1653,\"cdsPosition\":1461,\"codon\":\"gaG/gaG\",\"proteinVariantAnnotation\":{\"position\":487,\"reference\":\"GLU\",\"alternate\":\"GLU\"},\"sequenceOntologyTerms\":[{\"accession\":\"SO:0001589\",\"name\":\"frameshift_variant\"},{\"accession\":\"SO:0001578\",\"name\":\"stop_lost\"}]},{\"geneName\":\"SLC7A9\",\"ensemblGeneId\":\"ENSG00000021488\",\"ensemblTranscriptId\":\"ENST00000592232\",\"strand\":\"-\",\"biotype\":\"nonsense_mediated_decay\",\"exonNumber\":8,\"cdnaPosition\":995,\"sequenceOntologyTerms\":[{\"accession\":\"SO:0001624\",\"name\":\"3_prime_UTR_variant\"},{\"accession\":\"SO:0001621\",\"name\":\"NMD_transcript_variant\"}]},{\"geneName\":\"SLC7A9\",\"ensemblGeneId\":\"ENSG00000021488\",\"ensemblTranscriptId\":\"ENST00000587772\",\"strand\":\"-\",\"biotype\":\"protein_coding\",\"exonNumber\":13,\"transcriptAnnotationFlags\":[\"CCDS\",\"basic\"],\"cdnaPosition\":1565,\"cdsPosition\":1461,\"codon\":\"gaG/gaG\",\"proteinVariantAnnotation\":{\"position\":487,\"reference\":\"GLU\",\"alternate\":\"GLU\"},\"sequenceOntologyTerms\":[{\"accession\":\"SO:0001589\",\"name\":\"frameshift_variant\"},{\"accession\":\"SO:0001578\",\"name\":\"stop_lost\"}]},{\"geneName\":\"CTD-2085J24.3\",\"ensemblGeneId\":\"ENSG00000267555\",\"ensemblTranscriptId\":\"ENST00000590069\",\"strand\":\"+\",\"biotype\":\"antisense\",\"transcriptAnnotationFlags\":[\"basic\"],\"sequenceOntologyTerms\":[{\"accession\":\"SO:0001631\",\"name\":\"2KB_upstream_gene_variant\"}]},{\"sequenceOntologyTerms\":[{\"accession\":\"SO:0001566\",\"name\":\"regulatory_region_variant\"}]}]",
                consequenceTypeResult.getResult(), ConsequenceType.class);

        consequenceTypeResult =
            variantAnnotationCalculator.getAllConsequenceTypesByVariant(new Variant("13", 32884828, "CAAT", "CTT"),
                    new QueryOptions("normalize", false));
        assertObjectListEquals("[{\"geneName\":\"ZAR1L\",\"ensemblGeneId\":\"ENSG00000189167\",\"ensemblTranscriptId\":\"ENST00000533490\",\"strand\":\"-\",\"biotype\":\"protein_coding\",\"exonNumber\":4,\"transcriptAnnotationFlags\":[\"CCDS\",\"basic\"],\"cdnaPosition\":1111,\"cdsPosition\":692,\"codon\":\"gAT/gAA\",\"proteinVariantAnnotation\":{\"position\":231,\"reference\":\"ASP\",\"alternate\":\"GLU\"},\"sequenceOntologyTerms\":[{\"accession\":\"SO:0001589\",\"name\":\"frameshift_variant\"}]},{\"geneName\":\"ZAR1L\",\"ensemblGeneId\":\"ENSG00000189167\",\"ensemblTranscriptId\":\"ENST00000345108\",\"strand\":\"-\",\"biotype\":\"protein_coding\",\"exonNumber\":2,\"transcriptAnnotationFlags\":[\"CCDS\",\"basic\"],\"cdnaPosition\":721,\"cdsPosition\":692,\"codon\":\"gAT/gAA\",\"proteinVariantAnnotation\":{\"position\":231,\"reference\":\"ASP\",\"alternate\":\"GLU\"},\"sequenceOntologyTerms\":[{\"accession\":\"SO:0001589\",\"name\":\"frameshift_variant\"}]},{\"geneName\":\"BRCA2\",\"ensemblGeneId\":\"ENSG00000139618\",\"ensemblTranscriptId\":\"ENST00000380152\",\"strand\":\"+\",\"biotype\":\"protein_coding\",\"transcriptAnnotationFlags\":[\"CCDS\",\"basic\"],\"sequenceOntologyTerms\":[{\"accession\":\"SO:0001631\",\"name\":\"upstream_gene_variant\"}]},{\"geneName\":\"BRCA2\",\"ensemblGeneId\":\"ENSG00000139618\",\"ensemblTranscriptId\":\"ENST00000544455\",\"strand\":\"+\",\"biotype\":\"protein_coding\",\"transcriptAnnotationFlags\":[\"CCDS\",\"basic\"],\"sequenceOntologyTerms\":[{\"accession\":\"SO:0001631\",\"name\":\"upstream_gene_variant\"}]},{\"geneName\":\"BRCA2\",\"ensemblGeneId\":\"ENSG00000139618\",\"ensemblTranscriptId\":\"ENST00000530893\",\"strand\":\"+\",\"biotype\":\"protein_coding\",\"transcriptAnnotationFlags\":[\"mRNA_end_NF\",\"cds_end_NF\"],\"sequenceOntologyTerms\":[{\"accession\":\"SO:0001631\",\"name\":\"upstream_gene_variant\"}]},{\"sequenceOntologyTerms\":[{\"accession\":\"SO:0001566\",\"name\":\"regulatory_region_variant\"}]}]",
                consequenceTypeResult.getResult(), ConsequenceType.class);

        consequenceTypeResult =
            variantAnnotationCalculator.getAllConsequenceTypesByVariant(new Variant("13", 32316471, "GA", "AG"),
                    new QueryOptions());
        assertObjectListEquals("[{\"geneName\":\"RXFP2\",\"ensemblGeneId\":\"ENSG00000133105\",\"ensemblTranscriptId\":\"ENST00000380314\",\"strand\":\"+\",\"biotype\":\"protein_coding\",\"transcriptAnnotationFlags\":[\"CCDS\",\"basic\"],\"sequenceOntologyTerms\":[{\"accession\":\"SO:0001627\",\"name\":\"intron_variant\"}]},{\"geneName\":\"RXFP2\",\"ensemblGeneId\":\"ENSG00000133105\",\"ensemblTranscriptId\":\"ENST00000298386\",\"strand\":\"+\",\"biotype\":\"protein_coding\",\"transcriptAnnotationFlags\":[\"CCDS\",\"basic\"],\"sequenceOntologyTerms\":[{\"accession\":\"SO:0001627\",\"name\":\"intron_variant\"}]},{\"sequenceOntologyTerms\":[{\"accession\":\"SO:0001566\",\"name\":\"regulatory_region_variant\"}]}]",
                consequenceTypeResult.getResult(), ConsequenceType.class);

        consequenceTypeResult =
            variantAnnotationCalculator.getAllConsequenceTypesByVariant(new Variant("13", 32316469, "TG", "AT"),
                    new QueryOptions());
        assertObjectListEquals("[{\"geneName\":\"RXFP2\",\"ensemblGeneId\":\"ENSG00000133105\",\"ensemblTranscriptId\":\"ENST00000380314\",\"strand\":\"+\",\"biotype\":\"protein_coding\",\"transcriptAnnotationFlags\":[\"CCDS\",\"basic\"],\"sequenceOntologyTerms\":[{\"accession\":\"SO:0001627\",\"name\":\"intron_variant\"}]},{\"geneName\":\"RXFP2\",\"ensemblGeneId\":\"ENSG00000133105\",\"ensemblTranscriptId\":\"ENST00000298386\",\"strand\":\"+\",\"biotype\":\"protein_coding\",\"transcriptAnnotationFlags\":[\"CCDS\",\"basic\"],\"sequenceOntologyTerms\":[{\"accession\":\"SO:0001627\",\"name\":\"intron_variant\"}]},{\"sequenceOntologyTerms\":[{\"accession\":\"SO:0001566\",\"name\":\"regulatory_region_variant\"}]}]",
                consequenceTypeResult.getResult(), ConsequenceType.class);

        consequenceTypeResult =
            variantAnnotationCalculator.getAllConsequenceTypesByVariant(new Variant("17", 43124094, "AT", "TC"),
                    new QueryOptions());
        assertObjectListEquals("[{\"geneName\":\"DCAKD\",\"ensemblGeneId\":\"ENSG00000172992\",\"ensemblTranscriptId\":\"ENST00000342350\",\"strand\":\"-\",\"biotype\":\"protein_coding\",\"transcriptAnnotationFlags\":[\"CCDS\",\"basic\"],\"sequenceOntologyTerms\":[{\"accession\":\"SO:0001627\",\"name\":\"intron_variant\"}]},{\"geneName\":\"DCAKD\",\"ensemblGeneId\":\"ENSG00000172992\",\"ensemblTranscriptId\":\"ENST00000588499\",\"strand\":\"-\",\"biotype\":\"protein_coding\",\"transcriptAnnotationFlags\":[\"CCDS\",\"basic\"],\"sequenceOntologyTerms\":[{\"accession\":\"SO:0001627\",\"name\":\"intron_variant\"}]},{\"geneName\":\"DCAKD\",\"ensemblGeneId\":\"ENSG00000172992\",\"ensemblTranscriptId\":\"ENST00000593094\",\"strand\":\"-\",\"biotype\":\"protein_coding\",\"transcriptAnnotationFlags\":[\"mRNA_end_NF\",\"cds_end_NF\"],\"sequenceOntologyTerms\":[{\"accession\":\"SO:0001627\",\"name\":\"intron_variant\"}]},{\"geneName\":\"DCAKD\",\"ensemblGeneId\":\"ENSG00000172992\",\"ensemblTranscriptId\":\"ENST00000588295\",\"strand\":\"-\",\"biotype\":\"processed_transcript\",\"sequenceOntologyTerms\":[{\"accession\":\"SO:0001619\",\"name\":\"non_coding_transcript_variant\"},{\"accession\":\"SO:0001627\",\"name\":\"intron_variant\"}]},{\"geneName\":\"DCAKD\",\"ensemblGeneId\":\"ENSG00000172992\",\"ensemblTranscriptId\":\"ENST00000310604\",\"strand\":\"-\",\"biotype\":\"protein_coding\",\"transcriptAnnotationFlags\":[\"basic\"],\"sequenceOntologyTerms\":[{\"accession\":\"SO:0001627\",\"name\":\"intron_variant\"}]},{\"geneName\":\"NMT1\",\"ensemblGeneId\":\"ENSG00000136448\",\"ensemblTranscriptId\":\"ENST00000592782\",\"strand\":\"+\",\"biotype\":\"protein_coding\",\"transcriptAnnotationFlags\":[\"CCDS\",\"basic\"],\"sequenceOntologyTerms\":[{\"accession\":\"SO:0001631\",\"name\":\"upstream_gene_variant\"}]},{\"sequenceOntologyTerms\":[{\"accession\":\"SO:0001566\",\"name\":\"regulatory_region_variant\"}]}]",
                consequenceTypeResult.getResult(), ConsequenceType.class);

        consequenceTypeResult =
            variantAnnotationCalculator.getAllConsequenceTypesByVariant(new Variant("MT", 12906, "C", "A"),
                    new QueryOptions());
        assertObjectListEquals("[{\"geneName\":\"MT-CO2\",\"ensemblGeneId\":\"ENSG00000198712\",\"ensemblTranscriptId\":\"ENST00000361739\",\"strand\":\"+\",\"biotype\":\"protein_coding\",\"transcriptAnnotationFlags\":[\"basic\"],\"sequenceOntologyTerms\":[{\"accession\":\"SO:0001632\",\"name\":\"downstream_gene_variant\"}]},{\"geneName\":\"MT-TK\",\"ensemblGeneId\":\"ENSG00000210156\",\"ensemblTranscriptId\":\"ENST00000387421\",\"strand\":\"+\",\"biotype\":\"Mt_tRNA\",\"transcriptAnnotationFlags\":[\"basic\"],\"sequenceOntologyTerms\":[{\"accession\":\"SO:0001632\",\"name\":\"downstream_gene_variant\"}]},{\"geneName\":\"MT-ATP8\",\"ensemblGeneId\":\"ENSG00000228253\",\"ensemblTranscriptId\":\"ENST00000361851\",\"strand\":\"+\",\"biotype\":\"protein_coding\",\"transcriptAnnotationFlags\":[\"basic\"],\"sequenceOntologyTerms\":[{\"accession\":\"SO:0001632\",\"name\":\"downstream_gene_variant\"}]},{\"geneName\":\"MT-ATP6\",\"ensemblGeneId\":\"ENSG00000198899\",\"ensemblTranscriptId\":\"ENST00000361899\",\"strand\":\"+\",\"biotype\":\"protein_coding\",\"transcriptAnnotationFlags\":[\"basic\"],\"sequenceOntologyTerms\":[{\"accession\":\"SO:0001632\",\"name\":\"downstream_gene_variant\"}]},{\"geneName\":\"MT-CO3\",\"ensemblGeneId\":\"ENSG00000198938\",\"ensemblTranscriptId\":\"ENST00000362079\",\"strand\":\"+\",\"biotype\":\"protein_coding\",\"transcriptAnnotationFlags\":[\"basic\"],\"sequenceOntologyTerms\":[{\"accession\":\"SO:0001632\",\"name\":\"downstream_gene_variant\"}]},{\"geneName\":\"MT-TG\",\"ensemblGeneId\":\"ENSG00000210164\",\"ensemblTranscriptId\":\"ENST00000387429\",\"strand\":\"+\",\"biotype\":\"Mt_tRNA\",\"transcriptAnnotationFlags\":[\"basic\"],\"sequenceOntologyTerms\":[{\"accession\":\"SO:0001632\",\"name\":\"downstream_gene_variant\"}]},{\"geneName\":\"MT-ND3\",\"ensemblGeneId\":\"ENSG00000198840\",\"ensemblTranscriptId\":\"ENST00000361227\",\"strand\":\"+\",\"biotype\":\"protein_coding\",\"transcriptAnnotationFlags\":[\"basic\"],\"sequenceOntologyTerms\":[{\"accession\":\"SO:0001632\",\"name\":\"downstream_gene_variant\"}]},{\"geneName\":\"MT-TR\",\"ensemblGeneId\":\"ENSG00000210174\",\"ensemblTranscriptId\":\"ENST00000387439\",\"strand\":\"+\",\"biotype\":\"Mt_tRNA\",\"transcriptAnnotationFlags\":[\"basic\"],\"sequenceOntologyTerms\":[{\"accession\":\"SO:0001632\",\"name\":\"downstream_gene_variant\"}]},{\"geneName\":\"MT-ND4L\",\"ensemblGeneId\":\"ENSG00000212907\",\"ensemblTranscriptId\":\"ENST00000361335\",\"strand\":\"+\",\"biotype\":\"protein_coding\",\"transcriptAnnotationFlags\":[\"basic\"],\"sequenceOntologyTerms\":[{\"accession\":\"SO:0001632\",\"name\":\"downstream_gene_variant\"}]},{\"geneName\":\"MT-ND4\",\"ensemblGeneId\":\"ENSG00000198886\",\"ensemblTranscriptId\":\"ENST00000361381\",\"strand\":\"+\",\"biotype\":\"protein_coding\",\"transcriptAnnotationFlags\":[\"basic\"],\"sequenceOntologyTerms\":[{\"accession\":\"SO:0001632\",\"name\":\"2KB_downstream_gene_variant\"}]},{\"geneName\":\"MT-TH\",\"ensemblGeneId\":\"ENSG00000210176\",\"ensemblTranscriptId\":\"ENST00000387441\",\"strand\":\"+\",\"biotype\":\"Mt_tRNA\",\"transcriptAnnotationFlags\":[\"basic\"],\"sequenceOntologyTerms\":[{\"accession\":\"SO:0001632\",\"name\":\"2KB_downstream_gene_variant\"}]},{\"geneName\":\"MT-TS2\",\"ensemblGeneId\":\"ENSG00000210184\",\"ensemblTranscriptId\":\"ENST00000387449\",\"strand\":\"+\",\"biotype\":\"Mt_tRNA\",\"transcriptAnnotationFlags\":[\"basic\"],\"sequenceOntologyTerms\":[{\"accession\":\"SO:0001632\",\"name\":\"2KB_downstream_gene_variant\"}]},{\"geneName\":\"MT-TL2\",\"ensemblGeneId\":\"ENSG00000210191\",\"ensemblTranscriptId\":\"ENST00000387456\",\"strand\":\"+\",\"biotype\":\"Mt_tRNA\",\"transcriptAnnotationFlags\":[\"basic\"],\"sequenceOntologyTerms\":[{\"accession\":\"SO:0001632\",\"name\":\"2KB_downstream_gene_variant\"}]},{\"geneName\":\"MT-ND5\",\"ensemblGeneId\":\"ENSG00000198786\",\"ensemblTranscriptId\":\"ENST00000361567\",\"strand\":\"+\",\"biotype\":\"protein_coding\",\"exonNumber\":1,\"transcriptAnnotationFlags\":[\"basic\"],\"cdnaPosition\":570,\"cdsPosition\":570,\"codon\":\"atC/atA\",\"proteinVariantAnnotation\":{\"uniprotAccession\":\"P03915\",\"position\":190,\"reference\":\"ILE\",\"alternate\":\"MET\",\"substitutionScores\":[{\"score\":0.31,\"source\":\"sift\",\"description\":\"tolerated\"},{\"score\":0.052,\"source\":\"polyphen\",\"description\":\"benign\"}],\"keywords\":[\"Complete proteome\",\"Disease mutation\",\"Electron transport\",\"Leber hereditary optic neuropathy\",\"Leigh syndrome\",\"MELAS syndrome\",\"Membrane\",\"Mitochondrion\",\"Mitochondrion inner membrane\",\"NAD\",\"Oxidoreductase\",\"Polymorphism\",\"Reference proteome\",\"Respiratory chain\",\"Transmembrane\",\"Transmembrane helix\",\"Transport\",\"Ubiquinone\"],\"features\":[{\"id\":\"IPR003945\",\"start\":8,\"end\":501,\"description\":\"NADH-plastoquinone oxidoreductase, chain 5\"},{\"id\":\"IPR001750\",\"start\":134,\"end\":418,\"description\":\"NADH:quinone oxidoreductase/Mrp antiporter, membrane subunit\"},{\"start\":171,\"end\":191,\"type\":\"transmembrane region\",\"description\":\"Helical\"},{\"id\":\"PRO_0000118101\",\"start\":1,\"end\":603,\"type\":\"chain\",\"description\":\"NADH-ubiquinone oxidoreductase chain 5\"}]},\"sequenceOntologyTerms\":[{\"accession\":\"SO:0001583\",\"name\":\"missense_variant\"}]},{\"geneName\":\"MT-ND6\",\"ensemblGeneId\":\"ENSG00000198695\",\"ensemblTranscriptId\":\"ENST00000361681\",\"strand\":\"-\",\"biotype\":\"protein_coding\",\"transcriptAnnotationFlags\":[\"basic\"],\"sequenceOntologyTerms\":[{\"accession\":\"SO:0001632\",\"name\":\"2KB_downstream_gene_variant\"}]},{\"geneName\":\"MT-TE\",\"ensemblGeneId\":\"ENSG00000210194\",\"ensemblTranscriptId\":\"ENST00000387459\",\"strand\":\"-\",\"biotype\":\"Mt_tRNA\",\"transcriptAnnotationFlags\":[\"basic\"],\"sequenceOntologyTerms\":[{\"accession\":\"SO:0001632\",\"name\":\"2KB_downstream_gene_variant\"}]},{\"geneName\":\"MT-CYB\",\"ensemblGeneId\":\"ENSG00000198727\",\"ensemblTranscriptId\":\"ENST00000361789\",\"strand\":\"+\",\"biotype\":\"protein_coding\",\"transcriptAnnotationFlags\":[\"basic\"],\"sequenceOntologyTerms\":[{\"accession\":\"SO:0001631\",\"name\":\"2KB_upstream_gene_variant\"}]},{\"geneName\":\"MT-TT\",\"ensemblGeneId\":\"ENSG00000210195\",\"ensemblTranscriptId\":\"ENST00000387460\",\"strand\":\"+\",\"biotype\":\"Mt_tRNA\",\"transcriptAnnotationFlags\":[\"basic\"],\"sequenceOntologyTerms\":[{\"accession\":\"SO:0001631\",\"name\":\"upstream_gene_variant\"}]},{\"geneName\":\"MT-TP\",\"ensemblGeneId\":\"ENSG00000210196\",\"ensemblTranscriptId\":\"ENST00000387461\",\"strand\":\"-\",\"biotype\":\"Mt_tRNA\",\"transcriptAnnotationFlags\":[\"basic\"],\"sequenceOntologyTerms\":[{\"accession\":\"SO:0001632\",\"name\":\"downstream_gene_variant\"}]},{\"sequenceOntologyTerms\":[{\"accession\":\"SO:0001566\",\"name\":\"regulatory_region_variant\"}]}]",
                consequenceTypeResult.getResult(), ConsequenceType.class);

        consequenceTypeResult =
                variantAnnotationCalculator.getAllConsequenceTypesByVariant(new Variant("1:818401-819973:<CN10>"),
                        new QueryOptions());
        assertObjectListEquals("[{\"geneName\":\"AL645608.2\",\"ensemblGeneId\":\"ENSG00000269308\",\"ensemblTranscriptId\":\"ENST00000594233\",\"strand\":\"+\",\"biotype\":\"protein_coding\",\"exonNumber\":3,\"transcriptAnnotationFlags\":[\"basic\"],\"sequenceOntologyTerms\":[{\"accession\":\"SO:0001580\",\"name\":\"coding_sequence_variant\"},{\"accession\":\"SO:0001627\",\"name\":\"intron_variant\"}]},{\"sequenceOntologyTerms\":[{\"accession\":\"SO:0001566\",\"name\":\"regulatory_region_variant\"}]}]",
                consequenceTypeResult.getResult(), ConsequenceType.class);

        consequenceTypeResult =
                variantAnnotationCalculator.getAllConsequenceTypesByVariant(new Variant("1:819287-820859:<CN3>"),
                        new QueryOptions());
        assertObjectListEquals("[{\"geneName\":\"AL645608.2\",\"ensemblGeneId\":\"ENSG00000269308\",\"ensemblTranscriptId\":\"ENST00000594233\",\"strand\":\"+\",\"biotype\":\"protein_coding\",\"transcriptAnnotationFlags\":[\"basic\"],\"sequenceOntologyTerms\":[{\"accession\":\"SO:0001590\",\"name\":\"terminator_codon_variant\"},{\"accession\":\"SO:0001580\",\"name\":\"coding_sequence_variant\"},{\"accession\":\"SO:0001627\",\"name\":\"intron_variant\"}]},{\"sequenceOntologyTerms\":[{\"accession\":\"SO:0001566\",\"name\":\"regulatory_region_variant\"}]}]",
                consequenceTypeResult.getResult(), ConsequenceType.class);

        consequenceTypeResult =
                variantAnnotationCalculator.getAllConsequenceTypesByVariant(new Variant("1:816505-825225:<CN4>"),
                        new QueryOptions());
        assertObjectListEquals("[{\"geneName\":\"FAM41C\",\"ensemblGeneId\":\"ENSG00000230368\",\"ensemblTranscriptId\":\"ENST00000446136\",\"strand\":\"-\",\"biotype\":\"lincRNA\",\"transcriptAnnotationFlags\":[\"basic\"],\"sequenceOntologyTerms\":[{\"accession\":\"SO:0001631\",\"name\":\"upstream_gene_variant\"}]},{\"geneName\":\"FAM41C\",\"ensemblGeneId\":\"ENSG00000230368\",\"ensemblTranscriptId\":\"ENST00000427857\",\"strand\":\"-\",\"biotype\":\"lincRNA\",\"sequenceOntologyTerms\":[{\"accession\":\"SO:0001631\",\"name\":\"upstream_gene_variant\"}]},{\"geneName\":\"AL645608.2\",\"ensemblGeneId\":\"ENSG00000269308\",\"ensemblTranscriptId\":\"ENST00000594233\",\"strand\":\"+\",\"biotype\":\"protein_coding\",\"transcriptAnnotationFlags\":[\"basic\"],\"sequenceOntologyTerms\":[{\"accession\":\"SO:0001563\",\"name\":\"copy_number_change\"}]},{\"sequenceOntologyTerms\":[{\"accession\":\"SO:0001566\",\"name\":\"regulatory_region_variant\"}]}]",
                consequenceTypeResult.getResult(), ConsequenceType.class);

        consequenceTypeResult =
                variantAnnotationCalculator.getAllConsequenceTypesByVariant(new Variant("17", 4542753, "N", "A"),
                        new QueryOptions());  // should not return things like {"score":0.0,"source":null,"description":null}  for ENST00000343518 substitution scores
        assertObjectListEquals("[{\"geneName\":\"ALOX15\",\"ensemblGeneId\":\"ENSG00000161905\",\"ensemblTranscriptId\":\"ENST00000570836\",\"strand\":\"-\",\"biotype\":\"protein_coding\",\"exonNumber\":3,\"transcriptAnnotationFlags\":[\"CCDS\",\"basic\"],\"cdnaPosition\":406,\"cdsPosition\":309,\"codon\":\"aaC/aaT\",\"proteinVariantAnnotation\":{\"position\":103,\"reference\":\"ASN\",\"alternate\":\"ASN\"},\"sequenceOntologyTerms\":[{\"accession\":\"SO:0001819\",\"name\":\"synonymous_variant\"}]},{\"geneName\":\"ALOX15\",\"ensemblGeneId\":\"ENSG00000161905\",\"ensemblTranscriptId\":\"ENST00000293761\",\"strand\":\"-\",\"biotype\":\"protein_coding\",\"exonNumber\":2,\"transcriptAnnotationFlags\":[\"CCDS\",\"basic\"],\"cdnaPosition\":323,\"cdsPosition\":309,\"codon\":\"aaC/aaT\",\"proteinVariantAnnotation\":{\"position\":103,\"reference\":\"ASN\",\"alternate\":\"ASN\"},\"sequenceOntologyTerms\":[{\"accession\":\"SO:0001819\",\"name\":\"synonymous_variant\"}]},{\"geneName\":\"ALOX15\",\"ensemblGeneId\":\"ENSG00000161905\",\"ensemblTranscriptId\":\"ENST00000574640\",\"strand\":\"-\",\"biotype\":\"protein_coding\",\"exonNumber\":2,\"transcriptAnnotationFlags\":[\"basic\"],\"cdnaPosition\":476,\"cdsPosition\":192,\"codon\":\"aaC/aaT\",\"proteinVariantAnnotation\":{\"position\":64,\"reference\":\"ASN\",\"alternate\":\"ASN\"},\"sequenceOntologyTerms\":[{\"accession\":\"SO:0001819\",\"name\":\"synonymous_variant\"}]},{\"geneName\":\"ALOX15\",\"ensemblGeneId\":\"ENSG00000161905\",\"ensemblTranscriptId\":\"ENST00000545513\",\"strand\":\"-\",\"biotype\":\"protein_coding\",\"exonNumber\":3,\"transcriptAnnotationFlags\":[\"basic\"],\"cdnaPosition\":406,\"cdsPosition\":375,\"codon\":\"aaC/aaT\",\"proteinVariantAnnotation\":{\"position\":125,\"reference\":\"ASN\",\"alternate\":\"ASN\"},\"sequenceOntologyTerms\":[{\"accession\":\"SO:0001819\",\"name\":\"synonymous_variant\"}]},{\"geneName\":\"ALOX15\",\"ensemblGeneId\":\"ENSG00000161905\",\"ensemblTranscriptId\":\"ENST00000576572\",\"strand\":\"-\",\"biotype\":\"retained_intron\",\"sequenceOntologyTerms\":[{\"accession\":\"SO:0001631\",\"name\":\"2KB_upstream_gene_variant\"}]},{\"geneName\":\"ALOX15\",\"ensemblGeneId\":\"ENSG00000161905\",\"ensemblTranscriptId\":\"ENST00000572265\",\"strand\":\"-\",\"biotype\":\"protein_coding\",\"exonNumber\":1,\"transcriptAnnotationFlags\":[\"mRNA_end_NF\",\"cds_end_NF\"],\"cdnaPosition\":425,\"sequenceOntologyTerms\":[{\"accession\":\"SO:0001623\",\"name\":\"5_prime_UTR_variant\"}]},{\"geneName\":\"ALOX15\",\"ensemblGeneId\":\"ENSG00000161905\",\"ensemblTranscriptId\":\"ENST00000573740\",\"strand\":\"-\",\"biotype\":\"retained_intron\",\"exonNumber\":2,\"cdnaPosition\":336,\"sequenceOntologyTerms\":[{\"accession\":\"SO:0001792\",\"name\":\"non_coding_transcript_exon_variant\"},{\"accession\":\"SO:0001619\",\"name\":\"non_coding_transcript_variant\"}]},{\"geneName\":\"ALOX15\",\"ensemblGeneId\":\"ENSG00000161905\",\"ensemblTranscriptId\":\"ENST00000576394\",\"strand\":\"-\",\"biotype\":\"protein_coding\",\"exonNumber\":2,\"transcriptAnnotationFlags\":[\"mRNA_end_NF\",\"cds_end_NF\"],\"cdnaPosition\":533,\"cdsPosition\":309,\"codon\":\"aaC/aaT\",\"proteinVariantAnnotation\":{\"position\":103,\"reference\":\"ASN\",\"alternate\":\"ASN\"},\"sequenceOntologyTerms\":[{\"accession\":\"SO:0001819\",\"name\":\"synonymous_variant\"}]},{\"sequenceOntologyTerms\":[{\"accession\":\"SO:0001566\",\"name\":\"regulatory_region_variant\"}]}]",
                consequenceTypeResult.getResult(), ConsequenceType.class);

        consequenceTypeResult =
                variantAnnotationCalculator.getAllConsequenceTypesByVariant(new Variant("9", 133936571, "N", "A"),
                        new QueryOptions());  // should not return things like {"score":0.0,"source":null,"description":null}  for ENST00000343518 substitution scores
        assertObjectListEquals("[{\"geneName\":\"LAMC3\",\"ensemblGeneId\":\"ENSG00000050555\",\"ensemblTranscriptId\":\"ENST00000361069\",\"strand\":\"+\",\"biotype\":\"protein_coding\",\"exonNumber\":13,\"transcriptAnnotationFlags\":[\"CCDS\",\"basic\"],\"cdnaPosition\":2441,\"cdsPosition\":2308,\"codon\":\"Cgg/Agg\",\"proteinVariantAnnotation\":{\"position\":770,\"reference\":\"ARG\",\"alternate\":\"ARG\"},\"sequenceOntologyTerms\":[{\"accession\":\"SO:0001819\",\"name\":\"synonymous_variant\"}]},{\"geneName\":\"LAMC3\",\"ensemblGeneId\":\"ENSG00000050555\",\"ensemblTranscriptId\":\"ENST00000480883\",\"strand\":\"+\",\"biotype\":\"processed_transcript\",\"sequenceOntologyTerms\":[{\"accession\":\"SO:0001619\",\"name\":\"non_coding_transcript_variant\"},{\"accession\":\"SO:0001627\",\"name\":\"intron_variant\"}]},{\"sequenceOntologyTerms\":[{\"accession\":\"SO:0001566\",\"name\":\"regulatory_region_variant\"}]}]",
                consequenceTypeResult.getResult(), ConsequenceType.class);

        consequenceTypeResult =
                variantAnnotationCalculator.getAllConsequenceTypesByVariant(new Variant("22", 16287261, "G", "A"),
                        new QueryOptions());  // should not return things like {"score":0.0,"source":null,"description":null}  for ENST00000343518 substitution scores
        assertObjectListEquals("[{\"geneName\":\"POTEH\",\"ensemblGeneId\":\"ENSG00000198062\",\"ensemblTranscriptId\":\"ENST00000452800\",\"strand\":\"-\",\"biotype\":\"nonsense_mediated_decay\",\"exonNumber\":1,\"transcriptAnnotationFlags\":[\"cds_start_NF\",\"mRNA_start_NF\"],\"cdnaPosition\":457,\"cdsPosition\":457,\"codon\":\"Caa/Taa\",\"proteinVariantAnnotation\":{\"position\":153,\"reference\":\"GLN\",\"alternate\":\"STOP\"},\"sequenceOntologyTerms\":[{\"accession\":\"SO:0001587\",\"name\":\"stop_gained\"},{\"accession\":\"SO:0001621\",\"name\":\"NMD_transcript_variant\"}]},{\"geneName\":\"POTEH\",\"ensemblGeneId\":\"ENSG00000198062\",\"ensemblTranscriptId\":\"ENST00000343518\",\"strand\":\"-\",\"biotype\":\"protein_coding\",\"exonNumber\":1,\"transcriptAnnotationFlags\":[\"CCDS\",\"basic\"],\"cdnaPosition\":677,\"cdsPosition\":625,\"codon\":\"Caa/Taa\",\"proteinVariantAnnotation\":{\"position\":209,\"reference\":\"GLN\",\"alternate\":\"STOP\"},\"sequenceOntologyTerms\":[{\"accession\":\"SO:0001587\",\"name\":\"stop_gained\"}]},{\"sequenceOntologyTerms\":[{\"accession\":\"SO:0001566\",\"name\":\"regulatory_region_variant\"}]}]",
                consequenceTypeResult.getResult(), ConsequenceType.class);

        consequenceTypeResult =
                variantAnnotationCalculator.getAllConsequenceTypesByVariant(new Variant("22", 16057210, "C", "T"),
                        new QueryOptions());
        assertObjectListEquals("[{\"geneName\":\"LA16c-4G1.3\",\"ensemblGeneId\":\"ENSG00000233866\",\"ensemblTranscriptId\":\"ENST00000424770\",\"strand\":\"+\",\"biotype\":\"lincRNA\",\"transcriptAnnotationFlags\":[\"basic\"],\"sequenceOntologyTerms\":[{\"accession\":\"SO:0001631\",\"name\":\"upstream_gene_variant\"}]},{\"sequenceOntologyTerms\":[{\"accession\":\"SO:0001566\",\"name\":\"regulatory_region_variant\"}]}]",
                consequenceTypeResult.getResult(), ConsequenceType.class);

        consequenceTypeResult =
                variantAnnotationCalculator.getAllConsequenceTypesByVariant(new Variant("2", 163395, "T", "G"),
                        new QueryOptions());
        assertObjectListEquals("[{\"sequenceOntologyTerms\":[{\"accession\":\"SO:0001628\",\"name\":\"intergenic_variant\"}]},{\"sequenceOntologyTerms\":[{\"accession\":\"SO:0001566\",\"name\":\"regulatory_region_variant\"}]}]",
                consequenceTypeResult.getResult(), ConsequenceType.class);

        consequenceTypeResult =
                variantAnnotationCalculator.getAllConsequenceTypesByVariant(new Variant("18", 163395, "C", "G"),
                        new QueryOptions());
        assertObjectListEquals("[{\"geneName\":\"USP14\",\"ensemblGeneId\":\"ENSG00000101557\",\"ensemblTranscriptId\":\"ENST00000582707\",\"strand\":\"+\",\"biotype\":\"protein_coding\",\"exonNumber\":2,\"transcriptAnnotationFlags\":[\"CCDS\",\"basic\"],\"cdnaPosition\":420,\"cdsPosition\":104,\"codon\":\"gCg/gGg\",\"proteinVariantAnnotation\":{\"uniprotAccession\":\"P54578\",\"position\":35,\"reference\":\"ALA\",\"alternate\":\"GLY\",\"substitutionScores\":[{\"score\":0.01,\"source\":\"sift\",\"description\":\"deleterious\"},{\"score\":0.967,\"source\":\"polyphen\",\"description\":\"probably damaging\"}],\"keywords\":[\"3D-structure\",\"Acetylation\",\"Alternative splicing\",\"Cell membrane\",\"Complete proteome\",\"Cytoplasm\",\"Hydrolase\",\"Membrane\",\"Phosphoprotein\",\"Protease\",\"Proteasome\",\"Reference proteome\",\"Thiol protease\",\"Ubl conjugation pathway\"],\"features\":[{\"id\":\"IPR029071\",\"start\":2,\"end\":92,\"description\":\"Ubiquitin-related domain\"},{\"id\":\"IPR019954\",\"start\":30,\"end\":55,\"description\":\"Ubiquitin conserved site\"},{\"id\":\"IPR000626\",\"start\":4,\"end\":74,\"description\":\"Ubiquitin domain\"},{\"id\":\"IPR000626\",\"start\":4,\"end\":72,\"description\":\"Ubiquitin domain\"},{\"start\":4,\"end\":80,\"type\":\"domain\",\"description\":\"Ubiquitin-like\"},{\"id\":\"PRO_0000080636\",\"start\":1,\"end\":494,\"type\":\"chain\",\"description\":\"Ubiquitin carboxyl-terminal hydrolase 14\"}]},\"sequenceOntologyTerms\":[{\"accession\":\"SO:0001583\",\"name\":\"missense_variant\"}]},{\"geneName\":\"USP14\",\"ensemblGeneId\":\"ENSG00000101557\",\"ensemblTranscriptId\":\"ENST00000400266\",\"strand\":\"+\",\"biotype\":\"protein_coding\",\"exonNumber\":2,\"transcriptAnnotationFlags\":[\"basic\"],\"cdnaPosition\":267,\"cdsPosition\":104,\"codon\":\"gCg/gGg\",\"proteinVariantAnnotation\":{\"uniprotAccession\":\"P54578\",\"position\":35,\"reference\":\"ALA\",\"alternate\":\"GLY\",\"substitutionScores\":[{\"score\":0.01,\"source\":\"sift\",\"description\":\"deleterious\"},{\"score\":0.881,\"source\":\"polyphen\",\"description\":\"possibly damaging\"}],\"keywords\":[\"3D-structure\",\"Acetylation\",\"Alternative splicing\",\"Cell membrane\",\"Complete proteome\",\"Cytoplasm\",\"Hydrolase\",\"Membrane\",\"Phosphoprotein\",\"Protease\",\"Proteasome\",\"Reference proteome\",\"Thiol protease\",\"Ubl conjugation pathway\"],\"features\":[{\"id\":\"IPR029071\",\"start\":2,\"end\":92,\"description\":\"Ubiquitin-related domain\"},{\"id\":\"IPR019954\",\"start\":30,\"end\":55,\"description\":\"Ubiquitin conserved site\"},{\"id\":\"IPR000626\",\"start\":4,\"end\":74,\"description\":\"Ubiquitin domain\"},{\"id\":\"IPR000626\",\"start\":4,\"end\":72,\"description\":\"Ubiquitin domain\"},{\"start\":4,\"end\":80,\"type\":\"domain\",\"description\":\"Ubiquitin-like\"},{\"id\":\"PRO_0000080636\",\"start\":1,\"end\":494,\"type\":\"chain\",\"description\":\"Ubiquitin carboxyl-terminal hydrolase 14\"}]},\"sequenceOntologyTerms\":[{\"accession\":\"SO:0001583\",\"name\":\"missense_variant\"}]},{\"geneName\":\"USP14\",\"ensemblGeneId\":\"ENSG00000101557\",\"ensemblTranscriptId\":\"ENST00000580410\",\"strand\":\"+\",\"biotype\":\"protein_coding\",\"exonNumber\":3,\"transcriptAnnotationFlags\":[\"mRNA_end_NF\",\"cds_end_NF\"],\"cdnaPosition\":438,\"cdsPosition\":26,\"codon\":\"gCg/gGg\",\"proteinVariantAnnotation\":{\"position\":9,\"reference\":\"ALA\",\"alternate\":\"GLY\",\"substitutionScores\":[{\"score\":0.926,\"source\":\"polyphen\",\"description\":\"probably damaging\"}]},\"sequenceOntologyTerms\":[{\"accession\":\"SO:0001583\",\"name\":\"missense_variant\"}]},{\"geneName\":\"USP14\",\"ensemblGeneId\":\"ENSG00000101557\",\"ensemblTranscriptId\":\"ENST00000578942\",\"strand\":\"+\",\"biotype\":\"retained_intron\",\"exonNumber\":2,\"cdnaPosition\":242,\"sequenceOntologyTerms\":[{\"accession\":\"SO:0001792\",\"name\":\"non_coding_transcript_exon_variant\"},{\"accession\":\"SO:0001619\",\"name\":\"non_coding_transcript_variant\"}]},{\"geneName\":\"USP14\",\"ensemblGeneId\":\"ENSG00000101557\",\"ensemblTranscriptId\":\"ENST00000383589\",\"strand\":\"+\",\"biotype\":\"protein_coding\",\"exonNumber\":2,\"transcriptAnnotationFlags\":[\"basic\"],\"cdnaPosition\":212,\"cdsPosition\":104,\"codon\":\"gCg/gGg\",\"proteinVariantAnnotation\":{\"position\":35,\"reference\":\"ALA\",\"alternate\":\"GLY\",\"substitutionScores\":[{\"score\":0.01,\"source\":\"sift\",\"description\":\"deleterious\"},{\"score\":0.985,\"source\":\"polyphen\",\"description\":\"probably damaging\"}]},\"sequenceOntologyTerms\":[{\"accession\":\"SO:0001583\",\"name\":\"missense_variant\"}]},{\"geneName\":\"USP14\",\"ensemblGeneId\":\"ENSG00000101557\",\"ensemblTranscriptId\":\"ENST00000261601\",\"strand\":\"+\",\"biotype\":\"protein_coding\",\"exonNumber\":2,\"transcriptAnnotationFlags\":[\"CCDS\",\"basic\"],\"cdnaPosition\":195,\"cdsPosition\":104,\"codon\":\"gCg/gGg\",\"proteinVariantAnnotation\":{\"uniprotAccession\":\"P54578\",\"position\":35,\"reference\":\"ALA\",\"alternate\":\"GLY\",\"substitutionScores\":[{\"score\":0.01,\"source\":\"sift\",\"description\":\"deleterious\"},{\"score\":0.926,\"source\":\"polyphen\",\"description\":\"probably damaging\"}],\"keywords\":[\"3D-structure\",\"Acetylation\",\"Alternative splicing\",\"Cell membrane\",\"Complete proteome\",\"Cytoplasm\",\"Hydrolase\",\"Membrane\",\"Phosphoprotein\",\"Protease\",\"Proteasome\",\"Reference proteome\",\"Thiol protease\",\"Ubl conjugation pathway\"],\"features\":[{\"id\":\"IPR029071\",\"start\":2,\"end\":92,\"description\":\"Ubiquitin-related domain\"},{\"id\":\"IPR019954\",\"start\":30,\"end\":55,\"description\":\"Ubiquitin conserved site\"},{\"id\":\"IPR000626\",\"start\":4,\"end\":74,\"description\":\"Ubiquitin domain\"},{\"id\":\"IPR000626\",\"start\":4,\"end\":72,\"description\":\"Ubiquitin domain\"},{\"start\":4,\"end\":80,\"type\":\"domain\",\"description\":\"Ubiquitin-like\"},{\"id\":\"PRO_0000080636\",\"start\":1,\"end\":494,\"type\":\"chain\",\"description\":\"Ubiquitin carboxyl-terminal hydrolase 14\"}]},\"sequenceOntologyTerms\":[{\"accession\":\"SO:0001583\",\"name\":\"missense_variant\"}]},{\"geneName\":\"USP14\",\"ensemblGeneId\":\"ENSG00000101557\",\"ensemblTranscriptId\":\"ENST00000581983\",\"strand\":\"+\",\"biotype\":\"protein_coding\",\"exonNumber\":3,\"transcriptAnnotationFlags\":[\"mRNA_end_NF\",\"cds_end_NF\"],\"cdnaPosition\":444,\"cdsPosition\":26,\"codon\":\"gCg/gGg\",\"proteinVariantAnnotation\":{\"position\":9,\"reference\":\"ALA\",\"alternate\":\"GLY\",\"substitutionScores\":[{\"score\":0.926,\"source\":\"polyphen\",\"description\":\"probably damaging\"}]},\"sequenceOntologyTerms\":[{\"accession\":\"SO:0001583\",\"name\":\"missense_variant\"}]},{\"geneName\":\"USP14\",\"ensemblGeneId\":\"ENSG00000101557\",\"ensemblTranscriptId\":\"ENST00000583119\",\"strand\":\"+\",\"biotype\":\"nonsense_mediated_decay\",\"exonNumber\":1,\"transcriptAnnotationFlags\":[\"cds_start_NF\",\"mRNA_start_NF\"],\"cdnaPosition\":3,\"cdsPosition\":5,\"codon\":\"gCg/gGg\",\"proteinVariantAnnotation\":{\"position\":2,\"reference\":\"ALA\",\"alternate\":\"GLY\",\"substitutionScores\":[]},\"sequenceOntologyTerms\":[{\"accession\":\"SO:0001583\",\"name\":\"missense_variant\"},{\"accession\":\"SO:0001621\",\"name\":\"NMD_transcript_variant\"}]},{\"sequenceOntologyTerms\":[{\"accession\":\"SO:0001566\",\"name\":\"regulatory_region_variant\"}]}]",
                consequenceTypeResult.getResult(), ConsequenceType.class);

        consequenceTypeResult =
                variantAnnotationCalculator.getAllConsequenceTypesByVariant(new Variant("22", 17054103, "G", "A"),
                        new QueryOptions());
        assertObjectListEquals("[{\"geneName\":\"KB-67B5.12\",\"ensemblGeneId\":\"ENSG00000233995\",\"ensemblTranscriptId\":\"ENST00000454360\",\"strand\":\"+\",\"biotype\":\"unprocessed_pseudogene\",\"transcriptAnnotationFlags\":[\"basic\"],\"sequenceOntologyTerms\":[{\"accession\":\"SO:0001619\",\"name\":\"non_coding_transcript_variant\"},{\"accession\":\"SO:0001575\",\"name\":\"splice_donor_variant\"}]},{\"sequenceOntologyTerms\":[{\"accession\":\"SO:0001566\",\"name\":\"regulatory_region_variant\"}]}]",
                consequenceTypeResult.getResult(), ConsequenceType.class);

        consequenceTypeResult =
                variantAnnotationCalculator.getAllConsequenceTypesByVariant(new Variant("1", 69585, "TGAGGTCGATAGTTTTTA", "-"),
                        new QueryOptions());  // should not return NPE
        assertObjectListEquals("[{\"geneName\":\"OR4F5\",\"ensemblGeneId\":\"ENSG00000186092\",\"ensemblTranscriptId\":\"ENST00000335137\",\"strand\":\"+\",\"biotype\":\"protein_coding\",\"exonNumber\":1,\"transcriptAnnotationFlags\":[\"CCDS\",\"basic\"],\"cdnaPosition\":495,\"cdsPosition\":495,\"codon\":\"aaT/AAT\",\"proteinVariantAnnotation\":{\"position\":165,\"reference\":\"ASN\",\"alternate\":\"ASN\"},\"sequenceOntologyTerms\":[{\"accession\":\"SO:0001822\",\"name\":\"inframe_deletion\"}]},{\"sequenceOntologyTerms\":[{\"accession\":\"SO:0001566\",\"name\":\"regulatory_region_variant\"}]}]",
                consequenceTypeResult.getResult(), ConsequenceType.class);

        consequenceTypeResult =
                variantAnnotationCalculator.getAllConsequenceTypesByVariant(new Variant("22", 17668822, "TCTCTACTAAAAATACAAAAAATTAGCCAGGCGTGGTGGCAGGTGCCTGTAGTACCAGCTACTTGGAAGGCTGAGGCAGGAGACTCTCTTGAACCTGGGAAGCCGAGGTTGCAGTGAGCTGGGCGACAGAGGGAGACTCCGTAAAAAAAAGAAAAAAAAAGAAGAAGAAGAAAAGAAAACAGGAAGGAAAGAAGAAAGAGAAACTAGAAATAATACATGTAAAGTGGCTGATTCTATTATCCTTGTTATTCCTTCTCCATGGGGCTGTTGTCAGGATTAAGTGAGATAGAGCACAGGAAAGGGCTCTGGAAACGCCTGTAGGCTCTAACCCTGAGGCATGGGCCTGTGGCCAGGAGCTCTCCCATTGACCACCTCCGCTGCCTCTGCTCGCATCCCGCAGGCTCACCTGTTTCTCCGGCGTGGAAGAAGTAAGGCAGCTTAACGCCATCCTTGGCGGGGATCATCAGAGCTTCCTTGTAGTCATGCAAGGAGTGGCCAGTGTCCTCATGCCCCACCTGCAGGACAGAGAGGGACAGGGAGGTGTCTGCAGGGCGCATGCCTCACTTGCTGATGGCGCGCCCTGGAGCCTGTGCACACCCTTCCTTGTACCCTGCCACCACTGCCGGGACCTTTGTCACACAGCCTTTTAAGAATGACCAGGAGCAGGCCAGGCGTGGTGGCTCACACCTGTAATCCCAGCACTTTGGGAGGCCGAGGCAGGCAGATCACGAAGTCAGGAGATCGAGACCATCCTGGCTAACACAGTGAAACCCCA", "-"),
                        new QueryOptions());  // should not return NPE
        assertObjectListEquals("[{\"geneName\":\"CECR1\",\"ensemblGeneId\":\"ENSG00000093072\",\"ensemblTranscriptId\":\"ENST00000399839\",\"strand\":\"-\",\"biotype\":\"protein_coding\",\"transcriptAnnotationFlags\":[\"CCDS\",\"basic\"],\"sequenceOntologyTerms\":[{\"accession\":\"SO:0001580\",\"name\":\"coding_sequence_variant\"},{\"accession\":\"SO:0001906\",\"name\":\"feature_truncation\"},{\"accession\":\"SO:0001627\",\"name\":\"intron_variant\"}]},{\"geneName\":\"CECR1\",\"ensemblGeneId\":\"ENSG00000093072\",\"ensemblTranscriptId\":\"ENST00000330232\",\"strand\":\"-\",\"biotype\":\"protein_coding\",\"transcriptAnnotationFlags\":[\"CCDS\",\"basic\"],\"sequenceOntologyTerms\":[{\"accession\":\"SO:0001580\",\"name\":\"coding_sequence_variant\"},{\"accession\":\"SO:0001906\",\"name\":\"feature_truncation\"},{\"accession\":\"SO:0001627\",\"name\":\"intron_variant\"}]},{\"geneName\":\"CECR1\",\"ensemblGeneId\":\"ENSG00000093072\",\"ensemblTranscriptId\":\"ENST00000262607\",\"strand\":\"-\",\"biotype\":\"protein_coding\",\"transcriptAnnotationFlags\":[\"CCDS\",\"basic\"],\"sequenceOntologyTerms\":[{\"accession\":\"SO:0001580\",\"name\":\"coding_sequence_variant\"},{\"accession\":\"SO:0001906\",\"name\":\"feature_truncation\"},{\"accession\":\"SO:0001627\",\"name\":\"intron_variant\"}]},{\"geneName\":\"CECR1\",\"ensemblGeneId\":\"ENSG00000093072\",\"ensemblTranscriptId\":\"ENST00000449907\",\"strand\":\"-\",\"biotype\":\"protein_coding\",\"transcriptAnnotationFlags\":[\"CCDS\",\"basic\"],\"sequenceOntologyTerms\":[{\"accession\":\"SO:0001580\",\"name\":\"coding_sequence_variant\"},{\"accession\":\"SO:0001906\",\"name\":\"feature_truncation\"},{\"accession\":\"SO:0001627\",\"name\":\"intron_variant\"}]},{\"geneName\":\"CECR1\",\"ensemblGeneId\":\"ENSG00000093072\",\"ensemblTranscriptId\":\"ENST00000399837\",\"strand\":\"-\",\"biotype\":\"protein_coding\",\"transcriptAnnotationFlags\":[\"CCDS\",\"basic\"],\"sequenceOntologyTerms\":[{\"accession\":\"SO:0001580\",\"name\":\"coding_sequence_variant\"},{\"accession\":\"SO:0001906\",\"name\":\"feature_truncation\"},{\"accession\":\"SO:0001627\",\"name\":\"intron_variant\"}]},{\"geneName\":\"CECR1\",\"ensemblGeneId\":\"ENSG00000093072\",\"ensemblTranscriptId\":\"ENST00000469063\",\"strand\":\"-\",\"biotype\":\"processed_transcript\",\"exonNumber\":1,\"cdnaPosition\":22,\"sequenceOntologyTerms\":[{\"accession\":\"SO:0001792\",\"name\":\"non_coding_transcript_exon_variant\"},{\"accession\":\"SO:0001619\",\"name\":\"non_coding_transcript_variant\"},{\"accession\":\"SO:0001906\",\"name\":\"feature_truncation\"},{\"accession\":\"SO:0001627\",\"name\":\"intron_variant\"}]},{\"geneName\":\"CECR1\",\"ensemblGeneId\":\"ENSG00000093072\",\"ensemblTranscriptId\":\"ENST00000480276\",\"strand\":\"-\",\"biotype\":\"processed_transcript\",\"sequenceOntologyTerms\":[{\"accession\":\"SO:0001632\",\"name\":\"2KB_downstream_gene_variant\"}]},{\"geneName\":\"AC005300.5\",\"ensemblGeneId\":\"ENSG00000236325\",\"ensemblTranscriptId\":\"ENST00000428401\",\"strand\":\"+\",\"biotype\":\"processed_pseudogene\",\"transcriptAnnotationFlags\":[\"basic\"],\"sequenceOntologyTerms\":[{\"accession\":\"SO:0001631\",\"name\":\"upstream_gene_variant\"}]},{\"sequenceOntologyTerms\":[{\"accession\":\"SO:0001566\",\"name\":\"regulatory_region_variant\"}]}]",
                consequenceTypeResult.getResult(), ConsequenceType.class);

        consequenceTypeResult =
                variantAnnotationCalculator.getAllConsequenceTypesByVariant(new Variant("1", 16555369, "T", "-"),
                        new QueryOptions());  // should not return NPE
        assertObjectListEquals("[{\"geneName\":\"ANO7P1\",\"ensemblGeneId\":\"ENSG00000237276\",\"ensemblTranscriptId\":\"ENST00000602586\",\"strand\":\"-\",\"biotype\":\"transcribed_unprocessed_pseudogene\",\"sequenceOntologyTerms\":[{\"accession\":\"SO:0001631\",\"name\":\"2KB_upstream_gene_variant\"}]},{\"geneName\":\"C1orf134\",\"ensemblGeneId\":\"ENSG00000204377\",\"ensemblTranscriptId\":\"ENST00000375605\",\"strand\":\"-\",\"biotype\":\"protein_coding\",\"exonNumber\":2,\"transcriptAnnotationFlags\":[\"basic\"],\"cdnaPosition\":251,\"cdsPosition\":251,\"codon\":\"tAG/TGT\",\"proteinVariantAnnotation\":{\"position\":84,\"reference\":\"STOP\",\"alternate\":\"CYS\"},\"sequenceOntologyTerms\":[{\"accession\":\"SO:0001589\",\"name\":\"frameshift_variant\"},{\"accession\":\"SO:0001578\",\"name\":\"stop_lost\"}]},{\"geneName\":\"RSG1\",\"ensemblGeneId\":\"ENSG00000132881\",\"ensemblTranscriptId\":\"ENST00000375599\",\"strand\":\"-\",\"biotype\":\"protein_coding\",\"transcriptAnnotationFlags\":[\"CCDS\",\"basic\"],\"sequenceOntologyTerms\":[{\"accession\":\"SO:0001632\",\"name\":\"downstream_gene_variant\"}]},{\"geneName\":\"RSG1\",\"ensemblGeneId\":\"ENSG00000132881\",\"ensemblTranscriptId\":\"ENST00000434014\",\"strand\":\"-\",\"biotype\":\"protein_coding\",\"transcriptAnnotationFlags\":[\"mRNA_end_NF\",\"cds_end_NF\",\"cds_start_NF\",\"mRNA_start_NF\"],\"sequenceOntologyTerms\":[{\"accession\":\"SO:0001632\",\"name\":\"downstream_gene_variant\"}]},{\"sequenceOntologyTerms\":[{\"accession\":\"SO:0001566\",\"name\":\"regulatory_region_variant\"}]}]",
                consequenceTypeResult.getResult(), ConsequenceType.class);

        consequenceTypeResult =
                variantAnnotationCalculator.getAllConsequenceTypesByVariant(new Variant("18", 30913143, "T", ""),
                        new QueryOptions());  // should not return String Index Out of Bounds
        assertObjectListEquals("[{\"geneName\":\"CCDC178\",\"ensemblGeneId\":\"ENSG00000166960\",\"ensemblTranscriptId\":\"ENST00000403303\",\"strand\":\"-\",\"biotype\":\"protein_coding\",\"exonNumber\":9,\"transcriptAnnotationFlags\":[\"CCDS\",\"basic\"],\"cdnaPosition\":1016,\"cdsPosition\":874,\"codon\":\"ATG/TGG\",\"proteinVariantAnnotation\":{\"position\":292,\"reference\":\"MET\",\"alternate\":\"TRP\"},\"sequenceOntologyTerms\":[{\"accession\":\"SO:0001589\",\"name\":\"frameshift_variant\"}]},{\"geneName\":\"CCDC178\",\"ensemblGeneId\":\"ENSG00000166960\",\"ensemblTranscriptId\":\"ENST00000383096\",\"strand\":\"-\",\"biotype\":\"protein_coding\",\"exonNumber\":10,\"transcriptAnnotationFlags\":[\"CCDS\",\"basic\"],\"cdnaPosition\":1057,\"cdsPosition\":874,\"codon\":\"ATG/TGG\",\"proteinVariantAnnotation\":{\"position\":292,\"reference\":\"MET\",\"alternate\":\"TRP\"},\"sequenceOntologyTerms\":[{\"accession\":\"SO:0001589\",\"name\":\"frameshift_variant\"}]},{\"geneName\":\"CCDC178\",\"ensemblGeneId\":\"ENSG00000166960\",\"ensemblTranscriptId\":\"ENST00000300227\",\"strand\":\"-\",\"biotype\":\"protein_coding\",\"exonNumber\":10,\"transcriptAnnotationFlags\":[\"CCDS\",\"basic\"],\"cdnaPosition\":1085,\"cdsPosition\":874,\"codon\":\"ATG/TGG\",\"proteinVariantAnnotation\":{\"position\":292,\"reference\":\"MET\",\"alternate\":\"TRP\"},\"sequenceOntologyTerms\":[{\"accession\":\"SO:0001589\",\"name\":\"frameshift_variant\"}]},{\"geneName\":\"CCDC178\",\"ensemblGeneId\":\"ENSG00000166960\",\"ensemblTranscriptId\":\"ENST00000579916\",\"strand\":\"-\",\"biotype\":\"protein_coding\",\"transcriptAnnotationFlags\":[\"basic\"],\"sequenceOntologyTerms\":[{\"accession\":\"SO:0001627\",\"name\":\"intron_variant\"}]},{\"geneName\":\"CCDC178\",\"ensemblGeneId\":\"ENSG00000166960\",\"ensemblTranscriptId\":\"ENST00000583930\",\"strand\":\"-\",\"biotype\":\"protein_coding\",\"exonNumber\":9,\"transcriptAnnotationFlags\":[\"basic\"],\"cdnaPosition\":953,\"cdsPosition\":874,\"codon\":\"ATG/TGG\",\"proteinVariantAnnotation\":{\"position\":292,\"reference\":\"MET\",\"alternate\":\"TRP\"},\"sequenceOntologyTerms\":[{\"accession\":\"SO:0001589\",\"name\":\"frameshift_variant\"}]},{\"geneName\":\"CCDC178\",\"ensemblGeneId\":\"ENSG00000166960\",\"ensemblTranscriptId\":\"ENST00000406524\",\"strand\":\"-\",\"biotype\":\"protein_coding\",\"exonNumber\":8,\"transcriptAnnotationFlags\":[\"basic\"],\"cdnaPosition\":898,\"cdsPosition\":874,\"codon\":\"ATG/TGG\",\"proteinVariantAnnotation\":{\"position\":292,\"reference\":\"MET\",\"alternate\":\"TRP\"},\"sequenceOntologyTerms\":[{\"accession\":\"SO:0001589\",\"name\":\"frameshift_variant\"}]},{\"geneName\":\"CCDC178\",\"ensemblGeneId\":\"ENSG00000166960\",\"ensemblTranscriptId\":\"ENST00000402325\",\"strand\":\"-\",\"biotype\":\"protein_coding\",\"exonNumber\":8,\"transcriptAnnotationFlags\":[\"basic\"],\"cdnaPosition\":874,\"cdsPosition\":874,\"codon\":\"ATG/TGG\",\"proteinVariantAnnotation\":{\"position\":292,\"reference\":\"MET\",\"alternate\":\"TRP\"},\"sequenceOntologyTerms\":[{\"accession\":\"SO:0001589\",\"name\":\"frameshift_variant\"}]},{\"geneName\":\"CCDC178\",\"ensemblGeneId\":\"ENSG00000166960\",\"ensemblTranscriptId\":\"ENST00000579947\",\"strand\":\"-\",\"biotype\":\"protein_coding\",\"exonNumber\":10,\"transcriptAnnotationFlags\":[\"basic\"],\"cdnaPosition\":1057,\"cdsPosition\":874,\"codon\":\"ATG/TGG\",\"proteinVariantAnnotation\":{\"position\":292,\"reference\":\"MET\",\"alternate\":\"TRP\"},\"sequenceOntologyTerms\":[{\"accession\":\"SO:0001589\",\"name\":\"frameshift_variant\"}]},{\"geneName\":\"CCDC178\",\"ensemblGeneId\":\"ENSG00000166960\",\"ensemblTranscriptId\":\"ENST00000577268\",\"strand\":\"-\",\"biotype\":\"retained_intron\",\"exonNumber\":2,\"cdnaPosition\":228,\"sequenceOntologyTerms\":[{\"accession\":\"SO:0001792\",\"name\":\"non_coding_transcript_exon_variant\"},{\"accession\":\"SO:0001619\",\"name\":\"non_coding_transcript_variant\"}]},{\"geneName\":\"CCDC178\",\"ensemblGeneId\":\"ENSG00000166960\",\"ensemblTranscriptId\":\"ENST00000399177\",\"strand\":\"-\",\"biotype\":\"non_stop_decay\",\"exonNumber\":9,\"cdnaPosition\":1017,\"cdsPosition\":874,\"proteinVariantAnnotation\":{\"position\":292},\"sequenceOntologyTerms\":[{\"accession\":\"SO:0001589\",\"name\":\"frameshift_variant\"},{\"accession\":\"SO:0001626\",\"name\":\"incomplete_terminal_codon_variant\"}]}]",
                consequenceTypeResult.getResult(), ConsequenceType.class);

        consequenceTypeResult =
                variantAnnotationCalculator.getAllConsequenceTypesByVariant(new Variant("14", 38679764, "-", "GATCTGAGAAGNGGAANANAAGGG"),
                        new QueryOptions());  // should not return NPE
        assertObjectListEquals("[{\"geneName\":\"SSTR1\",\"ensemblGeneId\":\"ENSG00000139874\",\"ensemblTranscriptId\":\"ENST00000267377\",\"strand\":\"+\",\"biotype\":\"protein_coding\",\"exonNumber\":3,\"transcriptAnnotationFlags\":[\"CCDS\",\"basic\"],\"cdnaPosition\":1786,\"cdsPosition\":1169,\"codon\":\"acG/acG\",\"proteinVariantAnnotation\":{\"position\":390,\"reference\":\"THR\",\"alternate\":\"THR\"},\"sequenceOntologyTerms\":[{\"accession\":\"SO:0001587\",\"name\":\"stop_gained\"},{\"accession\":\"SO:0001821\",\"name\":\"inframe_insertion\"}]},{\"sequenceOntologyTerms\":[{\"accession\":\"SO:0001566\",\"name\":\"regulatory_region_variant\"}]}]",
                consequenceTypeResult.getResult(), ConsequenceType.class);

        consequenceTypeResult =
                variantAnnotationCalculator.getAllConsequenceTypesByVariant(new Variant("20", 44485953, "-", "ATCT"),
                        new QueryOptions());  // should return ENSG00000101473 ENST00000217455 -       initiator_codon_variant
        assertObjectListEquals("[{\"geneName\":\"ACOT8\",\"ensemblGeneId\":\"ENSG00000101473\",\"ensemblTranscriptId\":\"ENST00000217455\",\"strand\":\"-\",\"biotype\":\"protein_coding\",\"exonNumber\":1,\"transcriptAnnotationFlags\":[\"CCDS\",\"basic\"],\"cdnaPosition\":93,\"cdsPosition\":2,\"codon\":\"atG/atA\",\"proteinVariantAnnotation\":{\"position\":1,\"reference\":\"MET\",\"alternate\":\"ILE\"},\"sequenceOntologyTerms\":[{\"accession\":\"SO:0001589\",\"name\":\"frameshift_variant\"},{\"accession\":\"SO:0002012\",\"name\":\"start_lost\"}]},{\"geneName\":\"ACOT8\",\"ensemblGeneId\":\"ENSG00000101473\",\"ensemblTranscriptId\":\"ENST00000461272\",\"strand\":\"-\",\"biotype\":\"nonsense_mediated_decay\",\"exonNumber\":1,\"cdnaPosition\":76,\"cdsPosition\":2,\"codon\":\"atG/atA\",\"proteinVariantAnnotation\":{\"position\":1,\"reference\":\"MET\",\"alternate\":\"ILE\"},\"sequenceOntologyTerms\":[{\"accession\":\"SO:0001589\",\"name\":\"frameshift_variant\"},{\"accession\":\"SO:0002012\",\"name\":\"start_lost\"},{\"accession\":\"SO:0001621\",\"name\":\"NMD_transcript_variant\"}]},{\"geneName\":\"ACOT8\",\"ensemblGeneId\":\"ENSG00000101473\",\"ensemblTranscriptId\":\"ENST00000488679\",\"strand\":\"-\",\"biotype\":\"nonsense_mediated_decay\",\"exonNumber\":1,\"cdnaPosition\":89,\"cdsPosition\":2,\"codon\":\"atG/atA\",\"proteinVariantAnnotation\":{\"position\":1,\"reference\":\"MET\",\"alternate\":\"ILE\"},\"sequenceOntologyTerms\":[{\"accession\":\"SO:0001589\",\"name\":\"frameshift_variant\"},{\"accession\":\"SO:0002012\",\"name\":\"start_lost\"},{\"accession\":\"SO:0001621\",\"name\":\"NMD_transcript_variant\"}]},{\"geneName\":\"ACOT8\",\"ensemblGeneId\":\"ENSG00000101473\",\"ensemblTranscriptId\":\"ENST00000487205\",\"strand\":\"-\",\"biotype\":\"protein_coding\",\"transcriptAnnotationFlags\":[\"cds_start_NF\",\"mRNA_start_NF\"],\"sequenceOntologyTerms\":[{\"accession\":\"SO:0001631\",\"name\":\"upstream_gene_variant\"}]},{\"geneName\":\"ACOT8\",\"ensemblGeneId\":\"ENSG00000101473\",\"ensemblTranscriptId\":\"ENST00000493118\",\"strand\":\"-\",\"biotype\":\"retained_intron\",\"exonNumber\":1,\"cdnaPosition\":58,\"sequenceOntologyTerms\":[{\"accession\":\"SO:0001792\",\"name\":\"non_coding_transcript_exon_variant\"},{\"accession\":\"SO:0001619\",\"name\":\"non_coding_transcript_variant\"}]},{\"geneName\":\"ACOT8\",\"ensemblGeneId\":\"ENSG00000101473\",\"ensemblTranscriptId\":\"ENST00000483141\",\"strand\":\"-\",\"biotype\":\"nonsense_mediated_decay\",\"exonNumber\":1,\"cdnaPosition\":56,\"cdsPosition\":2,\"codon\":\"atG/atA\",\"proteinVariantAnnotation\":{\"position\":1,\"reference\":\"MET\",\"alternate\":\"ILE\"},\"sequenceOntologyTerms\":[{\"accession\":\"SO:0001589\",\"name\":\"frameshift_variant\"},{\"accession\":\"SO:0002012\",\"name\":\"start_lost\"},{\"accession\":\"SO:0001621\",\"name\":\"NMD_transcript_variant\"}]},{\"geneName\":\"ACOT8\",\"ensemblGeneId\":\"ENSG00000101473\",\"ensemblTranscriptId\":\"ENST00000484783\",\"strand\":\"-\",\"biotype\":\"retained_intron\",\"exonNumber\":1,\"cdnaPosition\":84,\"sequenceOntologyTerms\":[{\"accession\":\"SO:0001792\",\"name\":\"non_coding_transcript_exon_variant\"},{\"accession\":\"SO:0001619\",\"name\":\"non_coding_transcript_variant\"}]},{\"geneName\":\"ACOT8\",\"ensemblGeneId\":\"ENSG00000101473\",\"ensemblTranscriptId\":\"ENST00000486165\",\"strand\":\"-\",\"biotype\":\"nonsense_mediated_decay\",\"exonNumber\":1,\"cdnaPosition\":58,\"cdsPosition\":2,\"codon\":\"atG/atA\",\"proteinVariantAnnotation\":{\"position\":1,\"reference\":\"MET\",\"alternate\":\"ILE\"},\"sequenceOntologyTerms\":[{\"accession\":\"SO:0001589\",\"name\":\"frameshift_variant\"},{\"accession\":\"SO:0002012\",\"name\":\"start_lost\"},{\"accession\":\"SO:0001621\",\"name\":\"NMD_transcript_variant\"}]},{\"geneName\":\"ACOT8\",\"ensemblGeneId\":\"ENSG00000101473\",\"ensemblTranscriptId\":\"ENST00000481938\",\"strand\":\"-\",\"biotype\":\"nonsense_mediated_decay\",\"exonNumber\":1,\"cdnaPosition\":92,\"cdsPosition\":2,\"codon\":\"atG/atA\",\"proteinVariantAnnotation\":{\"position\":1,\"reference\":\"MET\",\"alternate\":\"ILE\"},\"sequenceOntologyTerms\":[{\"accession\":\"SO:0001589\",\"name\":\"frameshift_variant\"},{\"accession\":\"SO:0002012\",\"name\":\"start_lost\"},{\"accession\":\"SO:0001621\",\"name\":\"NMD_transcript_variant\"}]},{\"geneName\":\"ACOT8\",\"ensemblGeneId\":\"ENSG00000101473\",\"ensemblTranscriptId\":\"ENST00000457981\",\"strand\":\"-\",\"biotype\":\"protein_coding\",\"transcriptAnnotationFlags\":[\"cds_start_NF\",\"mRNA_start_NF\"],\"sequenceOntologyTerms\":[{\"accession\":\"SO:0001631\",\"name\":\"2KB_upstream_gene_variant\"}]},{\"geneName\":\"ACOT8\",\"ensemblGeneId\":\"ENSG00000101473\",\"ensemblTranscriptId\":\"ENST00000426915\",\"strand\":\"-\",\"biotype\":\"protein_coding\",\"transcriptAnnotationFlags\":[\"cds_start_NF\",\"mRNA_start_NF\"],\"sequenceOntologyTerms\":[{\"accession\":\"SO:0001631\",\"name\":\"2KB_upstream_gene_variant\"}]},{\"geneName\":\"ZSWIM3\",\"ensemblGeneId\":\"ENSG00000132801\",\"ensemblTranscriptId\":\"ENST00000255152\",\"strand\":\"+\",\"biotype\":\"protein_coding\",\"transcriptAnnotationFlags\":[\"CCDS\",\"basic\"],\"sequenceOntologyTerms\":[{\"accession\":\"SO:0001631\",\"name\":\"2KB_upstream_gene_variant\"}]},{\"geneName\":\"ZSWIM3\",\"ensemblGeneId\":\"ENSG00000132801\",\"ensemblTranscriptId\":\"ENST00000454862\",\"strand\":\"+\",\"biotype\":\"protein_coding\",\"transcriptAnnotationFlags\":[\"basic\"],\"sequenceOntologyTerms\":[{\"accession\":\"SO:0001631\",\"name\":\"2KB_upstream_gene_variant\"}]},{\"sequenceOntologyTerms\":[{\"accession\":\"SO:0001566\",\"name\":\"regulatory_region_variant\"}]}]",
                consequenceTypeResult.getResult(), ConsequenceType.class);

        consequenceTypeResult =
                variantAnnotationCalculator.getAllConsequenceTypesByVariant(new Variant("15", 78224189, "-", "C"),
                        new QueryOptions());  // should return ENSG00000101473 ENST00000217455 -       initiator_codon_variant
        assertObjectListEquals("[{\"geneName\":\"RP11-114H24.2\",\"ensemblGeneId\":\"ENSG00000260776\",\"ensemblTranscriptId\":\"ENST00000567226\",\"strand\":\"-\",\"biotype\":\"processed_transcript\",\"transcriptAnnotationFlags\":[\"basic\"],\"sequenceOntologyTerms\":[{\"accession\":\"SO:0001631\",\"name\":\"upstream_gene_variant\"}]},{\"sequenceOntologyTerms\":[{\"accession\":\"SO:0001566\",\"name\":\"regulatory_region_variant\"}]}]",
                consequenceTypeResult.getResult(), ConsequenceType.class);

        consequenceTypeResult =
                variantAnnotationCalculator.getAllConsequenceTypesByVariant(new Variant("13", 52718051, "-", "T"),
                        new QueryOptions());
        assertObjectListEquals("[{\"geneName\":\"NEK3\",\"ensemblGeneId\":\"ENSG00000136098\",\"ensemblTranscriptId\":\"ENST00000258597\",\"strand\":\"-\",\"biotype\":\"nonsense_mediated_decay\",\"exonNumber\":10,\"cdnaPosition\":951,\"cdsPosition\":876,\"codon\":\"CAA/ACA\",\"proteinVariantAnnotation\":{\"position\":292,\"reference\":\"GLN\",\"alternate\":\"THR\"},\"sequenceOntologyTerms\":[{\"accession\":\"SO:0001630\",\"name\":\"splice_region_variant\"},{\"accession\":\"SO:0001589\",\"name\":\"frameshift_variant\"},{\"accession\":\"SO:0001621\",\"name\":\"NMD_transcript_variant\"}]},{\"geneName\":\"NEK3\",\"ensemblGeneId\":\"ENSG00000136098\",\"ensemblTranscriptId\":\"ENST00000548127\",\"strand\":\"-\",\"biotype\":\"nonsense_mediated_decay\",\"exonNumber\":10,\"cdnaPosition\":1252,\"cdsPosition\":876,\"codon\":\"CAA/ACA\",\"proteinVariantAnnotation\":{\"position\":292,\"reference\":\"GLN\",\"alternate\":\"THR\"},\"sequenceOntologyTerms\":[{\"accession\":\"SO:0001630\",\"name\":\"splice_region_variant\"},{\"accession\":\"SO:0001589\",\"name\":\"frameshift_variant\"},{\"accession\":\"SO:0001621\",\"name\":\"NMD_transcript_variant\"}]},{\"geneName\":\"NEK3\",\"ensemblGeneId\":\"ENSG00000136098\",\"ensemblTranscriptId\":\"ENST00000339406\",\"strand\":\"-\",\"biotype\":\"protein_coding\",\"exonNumber\":10,\"transcriptAnnotationFlags\":[\"basic\"],\"cdnaPosition\":1252,\"cdsPosition\":876,\"codon\":\"GCA/AGC\",\"proteinVariantAnnotation\":{\"position\":292,\"reference\":\"ALA\",\"alternate\":\"SER\"},\"sequenceOntologyTerms\":[{\"accession\":\"SO:0001630\",\"name\":\"splice_region_variant\"},{\"accession\":\"SO:0001589\",\"name\":\"frameshift_variant\"}]},{\"geneName\":\"NEK3\",\"ensemblGeneId\":\"ENSG00000136098\",\"ensemblTranscriptId\":\"ENST00000378101\",\"strand\":\"-\",\"biotype\":\"protein_coding\",\"exonNumber\":10,\"transcriptAnnotationFlags\":[\"basic\"],\"cdnaPosition\":1111,\"cdsPosition\":876,\"codon\":\"GCA/AGC\",\"proteinVariantAnnotation\":{\"position\":292,\"reference\":\"ALA\",\"alternate\":\"SER\"},\"sequenceOntologyTerms\":[{\"accession\":\"SO:0001630\",\"name\":\"splice_region_variant\"},{\"accession\":\"SO:0001589\",\"name\":\"frameshift_variant\"}]},{\"geneName\":\"NEK3\",\"ensemblGeneId\":\"ENSG00000136098\",\"ensemblTranscriptId\":\"ENST00000400357\",\"strand\":\"-\",\"biotype\":\"protein_coding\",\"exonNumber\":9,\"transcriptAnnotationFlags\":[\"CCDS\",\"basic\"],\"cdnaPosition\":2170,\"cdsPosition\":876,\"codon\":\"CAA/ACA\",\"proteinVariantAnnotation\":{\"position\":292,\"reference\":\"GLN\",\"alternate\":\"THR\"},\"sequenceOntologyTerms\":[{\"accession\":\"SO:0001630\",\"name\":\"splice_region_variant\"},{\"accession\":\"SO:0001589\",\"name\":\"frameshift_variant\"}]},{\"geneName\":\"NEK3\",\"ensemblGeneId\":\"ENSG00000136098\",\"ensemblTranscriptId\":\"ENST00000452082\",\"strand\":\"-\",\"biotype\":\"protein_coding\",\"exonNumber\":9,\"transcriptAnnotationFlags\":[\"basic\"],\"cdnaPosition\":2170,\"cdsPosition\":939,\"codon\":\"CAA/ACA\",\"proteinVariantAnnotation\":{\"position\":313,\"reference\":\"GLN\",\"alternate\":\"THR\"},\"sequenceOntologyTerms\":[{\"accession\":\"SO:0001630\",\"name\":\"splice_region_variant\"},{\"accession\":\"SO:0001589\",\"name\":\"frameshift_variant\"}]},{\"geneName\":\"NEK3\",\"ensemblGeneId\":\"ENSG00000136098\",\"ensemblTranscriptId\":\"ENST00000547820\",\"strand\":\"-\",\"biotype\":\"nonsense_mediated_decay\",\"exonNumber\":1,\"transcriptAnnotationFlags\":[\"cds_start_NF\",\"mRNA_start_NF\"],\"cdnaPosition\":65,\"cdsPosition\":66,\"codon\":\"CAA/ACA\",\"proteinVariantAnnotation\":{\"position\":22,\"reference\":\"GLN\",\"alternate\":\"THR\"},\"sequenceOntologyTerms\":[{\"accession\":\"SO:0001630\",\"name\":\"splice_region_variant\"},{\"accession\":\"SO:0001589\",\"name\":\"frameshift_variant\"},{\"accession\":\"SO:0001621\",\"name\":\"NMD_transcript_variant\"}]},{\"geneName\":\"NEK3\",\"ensemblGeneId\":\"ENSG00000136098\",\"ensemblTranscriptId\":\"ENST00000551355\",\"strand\":\"-\",\"biotype\":\"nonsense_mediated_decay\",\"sequenceOntologyTerms\":[{\"accession\":\"SO:0001632\",\"name\":\"2KB_downstream_gene_variant\"}]},{\"geneName\":\"NEK3\",\"ensemblGeneId\":\"ENSG00000136098\",\"ensemblTranscriptId\":\"ENST00000552973\",\"strand\":\"-\",\"biotype\":\"retained_intron\",\"sequenceOntologyTerms\":[{\"accession\":\"SO:0001632\",\"name\":\"downstream_gene_variant\"}]},{\"sequenceOntologyTerms\":[{\"accession\":\"SO:0001566\",\"name\":\"regulatory_region_variant\"}]}]",
                consequenceTypeResult.getResult(), ConsequenceType.class);

        consequenceTypeResult =
                variantAnnotationCalculator.getAllConsequenceTypesByVariant(new Variant("13", 32893271, "A", "G"),
                        new QueryOptions());  // should set functional description "In BC and ovarian cancer; unknown pathological significance; dbSNP:rs4987046" for ENST00000380152
        assertObjectListEquals("[{\"geneName\":\"ZAR1L\",\"ensemblGeneId\":\"ENSG00000189167\",\"ensemblTranscriptId\":\"ENST00000533490\",\"strand\":\"-\",\"biotype\":\"protein_coding\",\"transcriptAnnotationFlags\":[\"CCDS\",\"basic\"],\"sequenceOntologyTerms\":[{\"accession\":\"SO:0001631\",\"name\":\"upstream_gene_variant\"}]},{\"geneName\":\"BRCA2\",\"ensemblGeneId\":\"ENSG00000139618\",\"ensemblTranscriptId\":\"ENST00000380152\",\"strand\":\"+\",\"biotype\":\"protein_coding\",\"exonNumber\":3,\"transcriptAnnotationFlags\":[\"CCDS\",\"basic\"],\"cdnaPosition\":358,\"cdsPosition\":125,\"codon\":\"tAt/tGt\",\"proteinVariantAnnotation\":{\"uniprotAccession\":\"P51587\",\"position\":42,\"reference\":\"TYR\",\"alternate\":\"CYS\",\"uniprotVariantId\":\"VAR_020705\",\"functionalDescription\":\"In BC and ovarian cancer; unknown pathological significance; dbSNP:rs4987046.\",\"substitutionScores\":[{\"score\":0.11,\"source\":\"sift\",\"description\":\"tolerated\"},{\"score\":0.032,\"source\":\"polyphen\",\"description\":\"benign\"}],\"keywords\":[\"3D-structure\",\"Cell cycle\",\"Complete proteome\",\"Cytoplasm\",\"Cytoskeleton\",\"Disease mutation\",\"DNA damage\",\"DNA recombination\",\"DNA repair\",\"DNA-binding\",\"Fanconi anemia\",\"Nucleus\",\"Phosphoprotein\",\"Polymorphism\",\"Reference proteome\",\"Repeat\",\"Tumor suppressor\",\"Ubl conjugation\"],\"features\":[{\"id\":\"IPR015525\",\"start\":2,\"end\":1709,\"description\":\"Breast cancer type 2 susceptibility protein\"},{\"id\":\"IPR015525\",\"start\":1,\"end\":3418,\"type\":\"chain\",\"description\":\"Breast cancer type 2 susceptibility protein\"}]},\"sequenceOntologyTerms\":[{\"accession\":\"SO:0001583\",\"name\":\"missense_variant\"}]},{\"geneName\":\"BRCA2\",\"ensemblGeneId\":\"ENSG00000139618\",\"ensemblTranscriptId\":\"ENST00000544455\",\"strand\":\"+\",\"biotype\":\"protein_coding\",\"exonNumber\":3,\"transcriptAnnotationFlags\":[\"CCDS\",\"basic\"],\"cdnaPosition\":352,\"cdsPosition\":125,\"codon\":\"tAt/tGt\",\"proteinVariantAnnotation\":{\"uniprotAccession\":\"P51587\",\"position\":42,\"reference\":\"TYR\",\"alternate\":\"CYS\",\"uniprotVariantId\":\"VAR_020705\",\"functionalDescription\":\"In BC and ovarian cancer; unknown pathological significance; dbSNP:rs4987046.\",\"substitutionScores\":[{\"score\":0.11,\"source\":\"sift\",\"description\":\"tolerated\"},{\"score\":0.032,\"source\":\"polyphen\",\"description\":\"benign\"}],\"keywords\":[\"3D-structure\",\"Cell cycle\",\"Complete proteome\",\"Cytoplasm\",\"Cytoskeleton\",\"Disease mutation\",\"DNA damage\",\"DNA recombination\",\"DNA repair\",\"DNA-binding\",\"Fanconi anemia\",\"Nucleus\",\"Phosphoprotein\",\"Polymorphism\",\"Reference proteome\",\"Repeat\",\"Tumor suppressor\",\"Ubl conjugation\"],\"features\":[{\"id\":\"IPR015525\",\"start\":2,\"end\":1709,\"description\":\"Breast cancer type 2 susceptibility protein\"},{\"id\":\"IPR015525\",\"start\":1,\"end\":3418,\"type\":\"chain\",\"description\":\"Breast cancer type 2 susceptibility protein\"}]},\"sequenceOntologyTerms\":[{\"accession\":\"SO:0001583\",\"name\":\"missense_variant\"}]},{\"geneName\":\"BRCA2\",\"ensemblGeneId\":\"ENSG00000139618\",\"ensemblTranscriptId\":\"ENST00000530893\",\"strand\":\"+\",\"biotype\":\"protein_coding\",\"exonNumber\":3,\"transcriptAnnotationFlags\":[\"mRNA_end_NF\",\"cds_end_NF\"],\"cdnaPosition\":323,\"sequenceOntologyTerms\":[{\"accession\":\"SO:0001623\",\"name\":\"5_prime_UTR_variant\"}]},{\"sequenceOntologyTerms\":[{\"accession\":\"SO:0001566\",\"name\":\"regulatory_region_variant\"}]}]",
                consequenceTypeResult.getResult(), ConsequenceType.class);

        consequenceTypeResult =
                variantAnnotationCalculator.getAllConsequenceTypesByVariant(new Variant("19", 45411941, "T", "C"),
                        new QueryOptions());
        assertObjectListEquals("[{\"geneName\":\"TOMM40\",\"ensemblGeneId\":\"ENSG00000130204\",\"ensemblTranscriptId\":\"ENST00000252487\",\"strand\":\"+\",\"biotype\":\"protein_coding\",\"transcriptAnnotationFlags\":[\"CCDS\",\"basic\"],\"sequenceOntologyTerms\":[{\"accession\":\"SO:0001632\",\"name\":\"downstream_gene_variant\"}]},{\"geneName\":\"TOMM40\",\"ensemblGeneId\":\"ENSG00000130204\",\"ensemblTranscriptId\":\"ENST00000592434\",\"strand\":\"+\",\"biotype\":\"protein_coding\",\"transcriptAnnotationFlags\":[\"basic\"],\"sequenceOntologyTerms\":[{\"accession\":\"SO:0001632\",\"name\":\"downstream_gene_variant\"}]},{\"geneName\":\"APOE\",\"ensemblGeneId\":\"ENSG00000130203\",\"ensemblTranscriptId\":\"ENST00000252486\",\"strand\":\"+\",\"biotype\":\"protein_coding\",\"exonNumber\":4,\"transcriptAnnotationFlags\":[\"CCDS\",\"basic\"],\"cdnaPosition\":499,\"cdsPosition\":388,\"codon\":\"Tgc/Cgc\",\"proteinVariantAnnotation\":{\"uniprotAccession\":\"P02649\",\"position\":130,\"reference\":\"CYS\",\"alternate\":\"ARG\",\"uniprotVariantId\":\"VAR_000652\",\"functionalDescription\":\"In HLPP3; form E3**, form E4, form E4/3 and some forms E5-type; only form E3** is disease-linked; dbSNP:rs429358.\",\"substitutionScores\":[{\"score\":1,\"source\":\"sift\",\"description\":\"tolerated\"},{\"score\":0,\"source\":\"polyphen\",\"description\":\"benign\"}],\"keywords\":[\"3D-structure\",\"Alzheimer disease\",\"Amyloidosis\",\"Cholesterol metabolism\",\"Chylomicron\",\"Complete proteome\",\"Direct protein sequencing\",\"Disease mutation\",\"Glycation\",\"Glycoprotein\",\"HDL\",\"Heparin-binding\",\"Hyperlipidemia\",\"Lipid metabolism\",\"Lipid transport\",\"Neurodegeneration\",\"Oxidation\",\"Phosphoprotein\",\"Polymorphism\",\"Reference proteome\",\"Repeat\",\"Secreted\",\"Signal\",\"Steroid metabolism\",\"Sterol metabolism\",\"Transport\",\"VLDL\"],\"features\":[{\"start\":106,\"end\":141,\"type\":\"helix\"},{\"start\":80,\"end\":255,\"type\":\"region of interest\",\"description\":\"8 X 22 AA approximate tandem repeats\"},{\"start\":124,\"end\":145,\"type\":\"repeat\",\"description\":\"3\"},{\"id\":\"IPR000074\",\"start\":81,\"end\":292,\"description\":\"Apolipoprotein A/E\"},{\"id\":\"PRO_0000001987\",\"start\":19,\"end\":317,\"type\":\"chain\",\"description\":\"Apolipoprotein E\"}]},\"sequenceOntologyTerms\":[{\"accession\":\"SO:0001583\",\"name\":\"missense_variant\"}]},{\"geneName\":\"APOE\",\"ensemblGeneId\":\"ENSG00000130203\",\"ensemblTranscriptId\":\"ENST00000446996\",\"strand\":\"+\",\"biotype\":\"protein_coding\",\"exonNumber\":4,\"transcriptAnnotationFlags\":[\"mRNA_end_NF\",\"cds_end_NF\"],\"cdnaPosition\":477,\"cdsPosition\":388,\"codon\":\"Tgc/Cgc\",\"proteinVariantAnnotation\":{\"position\":130,\"reference\":\"CYS\",\"alternate\":\"ARG\",\"substitutionScores\":[{\"score\":1,\"source\":\"sift\",\"description\":\"tolerated\"},{\"score\":0,\"source\":\"polyphen\",\"description\":\"benign\"}]},\"sequenceOntologyTerms\":[{\"accession\":\"SO:0001583\",\"name\":\"missense_variant\"}]},{\"geneName\":\"APOE\",\"ensemblGeneId\":\"ENSG00000130203\",\"ensemblTranscriptId\":\"ENST00000485628\",\"strand\":\"+\",\"biotype\":\"retained_intron\",\"sequenceOntologyTerms\":[{\"accession\":\"SO:0001632\",\"name\":\"2KB_downstream_gene_variant\"}]},{\"geneName\":\"APOE\",\"ensemblGeneId\":\"ENSG00000130203\",\"ensemblTranscriptId\":\"ENST00000434152\",\"strand\":\"+\",\"biotype\":\"protein_coding\",\"exonNumber\":4,\"transcriptAnnotationFlags\":[\"mRNA_end_NF\",\"cds_end_NF\"],\"cdnaPosition\":523,\"cdsPosition\":466,\"codon\":\"Tgc/Cgc\",\"proteinVariantAnnotation\":{\"position\":156,\"reference\":\"CYS\",\"alternate\":\"ARG\",\"substitutionScores\":[{\"score\":0.91,\"source\":\"sift\",\"description\":\"tolerated\"},{\"score\":0,\"source\":\"polyphen\",\"description\":\"benign\"}]},\"sequenceOntologyTerms\":[{\"accession\":\"SO:0001583\",\"name\":\"missense_variant\"}]},{\"geneName\":\"APOE\",\"ensemblGeneId\":\"ENSG00000130203\",\"ensemblTranscriptId\":\"ENST00000425718\",\"strand\":\"+\",\"biotype\":\"protein_coding\",\"exonNumber\":3,\"transcriptAnnotationFlags\":[\"mRNA_end_NF\",\"cds_end_NF\"],\"cdnaPosition\":653,\"cdsPosition\":388,\"codon\":\"Tgc/Cgc\",\"proteinVariantAnnotation\":{\"position\":130,\"reference\":\"CYS\",\"alternate\":\"ARG\",\"substitutionScores\":[{\"score\":1,\"source\":\"sift\",\"description\":\"tolerated\"},{\"score\":0,\"source\":\"polyphen\",\"description\":\"benign\"}]},\"sequenceOntologyTerms\":[{\"accession\":\"SO:0001583\",\"name\":\"missense_variant\"}]},{\"sequenceOntologyTerms\":[{\"accession\":\"SO:0001566\",\"name\":\"regulatory_region_variant\"}]}]",
                consequenceTypeResult.getResult(), ConsequenceType.class);

        consequenceTypeResult =
                variantAnnotationCalculator.getAllConsequenceTypesByVariant(new Variant("17", 52, "C", "A"),
                        new QueryOptions());
        assertObjectListEquals("[{\"geneName\":\"AC108004.5\",\"ensemblGeneId\":\"ENSG00000273288\",\"ensemblTranscriptId\":\"ENST00000583926\",\"strand\":\"-\",\"biotype\":\"miRNA\",\"transcriptAnnotationFlags\":[\"basic\"],\"sequenceOntologyTerms\":[{\"accession\":\"SO:0001632\",\"name\":\"downstream_gene_variant\"}]},{\"sequenceOntologyTerms\":[{\"accession\":\"SO:0001566\",\"name\":\"regulatory_region_variant\"}]}]",
                consequenceTypeResult.getResult(), ConsequenceType.class);

////        QueryResult queryResult = variantAnnotationCalculator.getAllConsequenceTypesByVariant(new Variant("19", 45411941, "T", "C"), new QueryOptions());  // should return intergenic_variant
////        variantAnnotationCalculator.getAllConsequenceTypesByVariant(new Variant("10", 6638139, "A", "T"), new QueryOptions());  // should return intergenic_variant
////        variantAnnotationCalculator.getAllConsequenceTypesByVariant(new Variant("10", 108309064, StringUtils.repeat("N",2252), "-"), new QueryOptions());  // should return ENSG00000215002 ENST00000399415 -       transcript_ablation
////        variantAnnotationCalculator.getAllConsequenceTypesByVariant(new Variant("10", 124814698, StringUtils.repeat("N",1048), "-"), new QueryOptions());  // should return ENSG00000215002 ENST00000399415 -       transcript_ablation
////        variantAnnotationCalculator.getAllConsequenceTypesByVariantOld(new Variant("10", 327947, "A", "-"), new QueryOptions());  // should return
////        variantAnnotationCalculator.getAllConsequenceTypesByVariantOld(new Variant("10", 327947, "A", "-"), new QueryOptions());  // should return
////        variantAnnotationCalculator.getAllConsequenceTypesByVariant(new Variant("10", 327947, "A", "-"), new QueryOptions());  // should return
////        variantAnnotationCalculator.getAllConsequenceTypesByVariant(new Variant("10", 101786, "A", "-"), new QueryOptions());  // should return ENSG00000173876 ENST00000413237 -       intron_variant
////        variantAnnotationCalculator.getAllConsequenceTypesByVariant(new Variant("10", 10103931, "A", "-"), new QueryOptions());  // should return ENSG00000224788 ENST00000429539 -       intron_variant
////        variantAnnotationCalculator.getAllConsequenceTypesByVariant(new Variant("10", 10005684, "-", "AT"), new QueryOptions());  // should return intergenic_variant
////        variantAnnotationCalculator.getAllConsequenceTypesByVariant(new Variant("10", 696869, "C", "-"), new QueryOptions());  // should not return NPE
////        variantAnnotationCalculator.getAllConsequenceTypesByVariantOld(new Variant("10", 52365874, "G", "A"), new QueryOptions());  // should not return 10      133761141       A       ENSG00000175470 ENST00000422256 -       missense_variant
////        variantAnnotationCalculator.getAllConsequenceTypesByVariant(new Variant("10", 133761141, "G", "A"), new QueryOptions());  // should not return 10      133761141       A       ENSG00000175470 ENST00000422256 -       missense_variant
////        variantAnnotationCalculator.getAllConsequenceTypesByVariant(new Variant("10", 12172775, "G", "A"), new QueryOptions());  // should return 10      12172775        A       ENSG00000265653 ENST00000584402 -       non_coding_transcript_exon_variant
////        variantAnnotationCalculator.getAllConsequenceTypesByVariant(new Variant("10", 10993859, "G", "C"), new QueryOptions());  // should return 10      10993859        C       ENSG00000229240 ENST00000598573 -       splice_region_variant
////          variantAnnotationCalculator.getAllConsequenceTypesByVariant(new Variant("10", 323246, "T", "C"), new QueryOptions());  // should not return NPE
////        variantAnnotationCalculator.getAllConsequenceTypesByVariantOld(new Variant("10", 323246, "T", "C"), new QueryOptions());  // should not return NPE
////        variantAnnotationCalculator.getAllConsequenceTypesByVariant(new Variant("10", 295047, "T", "G"), new QueryOptions());  // should return NPE
////        variantAnnotationCalculator.getAllConsequenceTypesByVariantOld(new Variant("10", 295047, "T", "G"), new QueryOptions());  // should return NPE
////        variantAnnotationCalculator.getAllConsequenceTypesByVariant(new Variant("10", 172663, "G", "A"), new QueryOptions());  // should return intergenic_variant
////        variantAnnotationCalculator.getAllConsequenceTypesByVariant(new Variant("2", 114340663, "GCTGGGCATCCT", "-"), new QueryOptions());  // should not return null
////        variantAnnotationCalculator.getAllConsequenceTypesByVariant(new Variant("2", 114340663, "GCTGGGCATCCT", "ACTGGGCATCCT"), new QueryOptions());  // should not return null
////        variantAnnotationCalculator.getAllConsequenceTypesByVariant(new Variant("1", 220603289, "-", "GTGT"), new QueryOptions());  // should not return null
////        variantAnnotationCalculator.getAllConsequenceTypesByVariant(new Variant("1", 220603347, "CCTAGTA", "ACTACTA"), new QueryOptions());  // last triplet of the transcript (- strand) and last codifying codon of the transcript, should not return null
////        variantAnnotationCalculator.getAllConsequenceTypesByVariant(new Variant("1", 16555369, "-", "TG"), new QueryOptions());  // last triplet of the transcript (- strand) and last codifying codon of the transcript, should not return null
////        variantAnnotationCalculator.getAllConsequenceTypesByVariant(new Variant("1", 16555369, "T", "-"), new QueryOptions());  // last triplet of the transcript (- strand) and last codifying codon of the transcript, should not return null
////        variantAnnotationCalculator.getAllConsequenceTypesByVariant(new Variant("1", 70008, "-", "TG"), new QueryOptions());  // should
////        variantAnnotationCalculator.getAllConsequenceTypesByVariant(new Variant("1", 167385325, "A", "-"), new QueryOptions());  // should
////        variantAnnotationCalculator.getAllConsequenceTypesByVariant(new Variant("22", 16287365, "C", "T"), new QueryOptions());  // should
////        variantAnnotationCalculator.getAllConsequenceTypesByVariant(new Variant("19", 45411941, "T", "C"), new QueryOptions());  // should
////        variantAnnotationCalculator.getAllConsequenceTypesByVariant(new Variant("5", 150407694, "G", "A"), new QueryOptions());  // should
////        variantAnnotationCalculator.getAllConsequenceTypesByVariant(new Variant("19", 20047783, "AAAAAA", "-"), new QueryOptions());  // should
////        variantAnnotationCalculator.getAllConsequenceTypesByVariant(new Variant("13", 28942717, "NNN", "-"), new QueryOptions());  // should return ENST00000541932 stop_retained
////        variantAnnotationCalculator.getAllConsequenceTypesByVariant(new Variant("13", 45411941, "T", "C"), new QueryOptions());  // should
////        variantAnnotationCalculator.getAllConsequenceTypesByVariant(new Variant("9", 107366952, StringUtils.repeat("N",12577), "A"), new QueryOptions());  // should
////        variantAnnotationCalculator.getAllConsequenceTypesByVariant(new Variant("7", 23775220, "T", "A"), new QueryOptions());  // should
////        variantAnnotationCalculator.getAllConsequenceTypesByVariant(new Variant("5", 150407694, "G", "A"), new QueryOptions());  // should
////        variantAnnotationCalculator.getAllConsequenceTypesByVariant(new Variant("5", 150407693, "T", "G"), new QueryOptions());  // should
////        variantAnnotationCalculator.getAllConsequenceTypesByVariant(new Variant("4", 48896023, "G", "C"), new QueryOptions());  // should
////        variantAnnotationCalculator.getAllConsequenceTypesByVariant(new Variant("1", 12837706, "-", "CC"), new QueryOptions());  // should not return null
////        variantAnnotationCalculator.getAllConsequenceTypesByVariant(new Variant("19", 20047783, "-", "AAAAAA"), new QueryOptions());  // should return stop_gained
////        variantAnnotationCalculator.getAllConsequenceTypesByVariant(new Variant("1", 115828861, "C", "G"), new QueryOptions());  // should return
////        variantAnnotationCalculator.getAllConsequenceTypesByVariant(new Variant("16", 32859177, "C", "T"), new QueryOptions());  // should return stop_lost
////        variantAnnotationCalculator.getAllConsequenceTypesByVariant(new Variant("10", 13481174, "NN", "-"), new QueryOptions());  // should return stop_lost
////        variantAnnotationCalculator.getAllConsequenceTypesByVariant(new Variant("1", 153600596, "-", "C"), new QueryOptions());  // should
////        variantAnnotationCalculator.getAllConsequenceTypesByVariant(new Variant("1", 10041199, "A", "T"), new QueryOptions());  // should
////        variantAnnotationCalculator.getAllConsequenceTypesByVariant(new Variant("1", 102269845, "C", "A"), new QueryOptions());  // should
////        variantAnnotationCalculator.getAllConsequenceTypesByVariant(new Variant("7", 158384306, "TGTG", "-"), new QueryOptions());  // should not return null
////        variantAnnotationCalculator.getAllConsequenceTypesByVariant(new Variant("11", 118898436, "N", "-"), new QueryOptions());  // should return intergenic_variant
////        variantAnnotationCalculator.getAllConsequenceTypesByVariant(new Variant("10", 6638139, "-", "T"), new QueryOptions());  // should return intergenic_variant
////        variantAnnotationCalculator.getAllConsequenceTypesByVariant(new Variant("10", 70612070, StringUtils.repeat("N",11725), "-"), new QueryOptions());  // should not return null
////        variantAnnotationCalculator.getAllConsequenceTypesByVariant(new Variant("22", 36587846, "-", "CT"), new QueryOptions());  // should not return null
////        variantAnnotationCalculator.getAllConsequenceTypesByVariant(new Variant("13", 52718051, "-", "T"), new QueryOptions());  // should not return null
////        variantAnnotationCalculator.getAllConsequenceTypesByVariant(new Variant("10", 115412783, "-", "C"), new QueryOptions());  // should not return null
////        variantAnnotationCalculator.getAllConsequenceTypesByVariant(new Variant("10", 27793991, StringUtils.repeat("N",1907), "-"), new QueryOptions());  // should not return null
////        variantAnnotationCalculator.getAllConsequenceTypesByVariant(new Variant("10", 27436462, StringUtils.repeat("N",2), "-"), new QueryOptions());  // should not return intergenic_variant
////        variantAnnotationCalculator.getAllConsequenceTypesByVariant(new Variant("10", 6638139, "A", "T"), new QueryOptions());  // should not return intergenic_variant
////        variantAnnotationCalculator.getAllConsequenceTypesByVariant(new Variant("1", 3745870, "C", "T"), new QueryOptions());  // should not return null
////          variantAnnotationCalculator.getAllConsequenceTypesByVariant(new Variant("1", 35656173, "C", "A"), new QueryOptions());  // should return initiator_codon_variant
////          variantAnnotationCalculator.getAllConsequenceTypesByVariant(new Variant("1", 28071285, "C", "G"), new QueryOptions());  // should return initiator_codon_variant
////          variantAnnotationCalculator.getAllConsequenceTypesByVariant(new Variant("1", 35656173, "C", "A"), new QueryOptions());  // should return synonymous_variant
////          variantAnnotationCalculator.getAllConsequenceTypesByVariant(new Variant("22", 22274249, "-", "AGGAG"), new QueryOptions());  // should return downstream_gene_variant
////          variantAnnotationCalculator.getAllConsequenceTypesByVariant(new Variant("22", 51042514, "-", "G"), new QueryOptions());  // should return downstream_gene_variant
////          variantAnnotationCalculator.getAllConsequenceTypesByVariant(new Variant("22", 36587846, "-", "CT"), new QueryOptions());  // should
////          variantAnnotationCalculator.getAllConsequenceTypesByVariant(new Variant("22", 42537628, "T", "C"), new QueryOptions());  // should return downstream_gene_variant
////          variantAnnotationCalculator.getAllConsequenceTypesByVariant(new Variant("22", 27283340, "-", "C"), new QueryOptions());  // should return splice_region_variant
////          variantAnnotationCalculator.getAllConsequenceTypesByVariant(new Variant("22", 31478142, "-", "G"), new QueryOptions());  // should return downstream_gene_variant
////          variantAnnotationCalculator.getAllConsequenceTypesByVariant(new Variant("22", 29684676, "G", "A"), new QueryOptions());  // should return downstream_gene_variant
////          variantAnnotationCalculator.getAllConsequenceTypesByVariant(new Variant("22", 40806293, "-", "TGTG"), new QueryOptions());  // should return downstream_gene_variant
////          variantAnnotationCalculator.getAllConsequenceTypesByVariant(new Variant("22", 39426437, StringUtils.repeat("N",20092), "-"), new QueryOptions());  // ¿should return 3_prime_UTR_variant? No if ENSEMBLs gtf was used
////          variantAnnotationCalculator.getAllConsequenceTypesByVariant(new Variant("22", 38069602, StringUtils.repeat("N",5799), "-"), new QueryOptions());  // should return 3_prime_UTR_variant
////          variantAnnotationCalculator.getAllConsequenceTypesByVariant(new Variant("22", 17054103, "A", "G"), new QueryOptions());  // should NOT return non_coding_transcript_exon_variant
////          variantAnnotationCalculator.getAllConsequenceTypesByVariant(new Variant("22", 35661560, "A", "G"), new QueryOptions());  // should return synonymous_variant
////          variantAnnotationCalculator.getAllConsequenceTypesByVariant(new Variant("22", 31368158, StringUtils.repeat("N",4), "-"), new QueryOptions());  // should return donor_variant, intron_variant
////          variantAnnotationCalculator.getAllConsequenceTypesByVariant(new Variant("22", 36587124, "-", "TA"), new QueryOptions());  // should return stop_retained_variant
////          variantAnnotationCalculator.getAllConsequenceTypesByVariant(new Variant("22", 30824659, "-", "A"), new QueryOptions());  // should return stop_retained_variant
////          variantAnnotationCalculator.getAllConsequenceTypesByVariant(new Variant("22", 26951215, "T", "C"), new QueryOptions());  // should NOT return null pointer exception
////          variantAnnotationCalculator.getAllConsequenceTypesByVariant(new Variant("22", 17602839, "G", "A"), new QueryOptions());  // should NOT return null pointer exception
////          variantAnnotationCalculator.getAllConsequenceTypesByVariant(new Variant("22", 20891503, "-", "CCTC"), new QueryOptions());  // should return missense_variant
////          variantAnnotationCalculator.getAllConsequenceTypesByVariant(new Variant("22", 21991357, "T", "C"), new QueryOptions());  // should return missense_variant
////          variantAnnotationCalculator.getAllConsequenceTypesByVariant(new Variant("22", 24717655, "C", "T"), new QueryOptions());  // should return missense_variant
////          variantAnnotationCalculator.getAllConsequenceTypesByVariant(new Variant("22", 24314402, StringUtils.repeat("N",19399), "-"), new QueryOptions());  // should return 3prime_UTR_variant
////          variantAnnotationCalculator.getAllConsequenceTypesByVariant(new Variant("22", 22007661, "G", "A"), new QueryOptions());  // should
////          variantAnnotationCalculator.getAllConsequenceTypesByVariant(new Variant("22", 23476261, "G", "A"), new QueryOptions());  // should
////          variantAnnotationCalculator.getAllConsequenceTypesByVariant(new Variant("22", 22517056, StringUtils.repeat("N",82585), "-"), new QueryOptions());  // should return 3prime_UTR_variant
////          variantAnnotationCalculator.getAllConsequenceTypesByVariant(new Variant("22", 21388510, "A", "T"), new QueryOptions());  // should NOT return mature_miRNA_variant but non_coding_transcript_variant,non_coding_transcript_exon_variant
////          variantAnnotationCalculator.getAllConsequenceTypesByVariant(new Variant("22", 22007634, "G", "A"), new QueryOptions());  // should NOT return mature_miRNA_variant but non_coding_transcript_variant,non_coding_transcript_exon_variant
////          variantAnnotationCalculator.getAllConsequenceTypesByVariant(new Variant("22", 20891502, "-", "CCTC"), new QueryOptions());  // should return splice_region_variant
////          variantAnnotationCalculator.getAllConsequenceTypesByVariant(new Variant("22", 18387495, "G", "A"), new QueryOptions());  // should NOT return incomplete_teminator_codon_variant
////          variantAnnotationCalculator.getAllConsequenceTypesByVariant(new Variant("22", 19258045, StringUtils.repeat("N",27376), "-"), new QueryOptions());  // should return initiator_codon_variant
////          variantAnnotationCalculator.getAllConsequenceTypesByVariant(new Variant("22", 18293502, "T", "C"), new QueryOptions());  // should return initiator_codon_variant
////          variantAnnotationCalculator.getAllConsequenceTypesByVariant(new Variant("22", 18620375, StringUtils.repeat("N",9436), "-"), new QueryOptions());  // should return transcript_ablation
////          variantAnnotationCalculator.getAllConsequenceTypesByVariant(new Variant("22", 18997219, StringUtils.repeat("N",12521), "-"), new QueryOptions());  // should return transcript_ablation
////          variantAnnotationCalculator.getAllConsequenceTypesByVariant(new Variant("22", 17449263, "G", "A"), new QueryOptions());  // should return
////          variantAnnotationCalculator.getAllConsequenceTypesByVariant(new Variant("22", 21982892, "C", "T"), new QueryOptions());  // should return a result
////          variantAnnotationCalculator.getAllConsequenceTypesByVariant(new Variant("22", 16676212, "C", "T"), new QueryOptions());  // should include downstream_gene_variant
////          variantAnnotationCalculator.getAllConsequenceTypesByVariant(new Variant("22", 22022872, "T", "C"), new QueryOptions());  // should not raise an error
////          variantAnnotationCalculator.getAllConsequenceTypesByVariant(new Variant("2", 179633644, "G", "C"), new QueryOptions());  // should include
////          variantAnnotationCalculator.getAllConsequenceTypesByVariant(new Variant("22", 16123409, "-", "A"), new QueryOptions());  // should include
////          variantAnnotationCalculator.getAllConsequenceTypesByVariant(new Variant("22", 51234118, "C", "G"), new QueryOptions());  // should include upstream_gene_variant
////          variantAnnotationCalculator.getAllConsequenceTypesByVariant(new Variant("1", 155159745, "G", "A"), new QueryOptions());  // should not raise error
////          variantAnnotationCalculator.getAllConsequenceTypesByVariant(new Variant("2", 179621477, "C", "T"), new QueryOptions());  // should not raise error
////          variantAnnotationCalculator.getAllConsequenceTypesByVariant(new Variant("22", 20918922, "C", "T"), new QueryOptions());  // should not raise java.lang.StringIndexOutOfBoundsException
////          variantAnnotationCalculator.getAllConsequenceTypesByVariant(new Variant("22", 18628756, "A", "T"), new QueryOptions());  // should not raise java.lang.NumberFormatException
////          variantAnnotationCalculator.getAllConsequenceTypesByVariant(new Variant("22", 17488995, "G", "A"), new QueryOptions());  // should not raise java.lang.NumberFormatException
////          variantAnnotationCalculator.getAllConsequenceTypesByVariant(new Variant("22", 17280889, "G", "A"), new QueryOptions());  // should not raise java.lang.NumberFormatException
////          variantAnnotationCalculator.getAllConsequenceTypesByVariant(new Variant("22", 16449075, "G", "A"), new QueryOptions());  // should not raise null exception
////          variantAnnotationCalculator.getAllConsequenceTypesByVariant(new Variant("22", 16287784, "C", "T"), new QueryOptions());  // should not raise null exception
////          variantAnnotationCalculator.getAllConsequenceTypesByVariant(new Variant("22", 16287365, "C", "T"), new QueryOptions());  // should not raise null exception
////          variantAnnotationCalculator.getAllConsequenceTypesByVariant(new Variant("22", 17468875, "C", "A"), new QueryOptions());  // missense_variant
////        variantAnnotationCalculator.getAllConsequenceTypesByVariant(new Variant("22", 17451081, "C", "T"), new QueryOptions());  // should not include stop_reained_variant
////        variantAnnotationCalculator.getAllConsequenceTypesByVariant(new Variant("22", 17468875, "C", "T"), new QueryOptions());  // synonymous_variant
////        variantAnnotationCalculator.getAllConsequenceTypesByVariant(new Variant("22", 17449263, "G", "A"), new QueryOptions());  // should not include stop_reained_variant
////        variantAnnotationCalculator.getAllConsequenceTypesByVariant(new Variant("22", 17449238, "T", "C"), new QueryOptions());  // should not include stop_codon
////        variantAnnotationCalculator.getAllConsequenceTypesByVariant(new Variant("22", 17071673, "A", "G"), new QueryOptions());  // 3_prime_UTR_variant
////        variantAnnotationCalculator.getAllConsequenceTypesByVariant(new Variant("22", 16151191, "G", "-"), new QueryOptions());
////        variantAnnotationCalculator.getAllConsequenceTypesByVariant(new Variant("22", 16340551, "A", "G"), new QueryOptions());
////        variantAnnotationCalculator.getAllConsequenceTypesByVariant(new Variant("22", 17039749, "C", "A"), new QueryOptions());
////        variantAnnotationCalculator.getAllConsequenceTypesByVariant(new Variant("22", 16287365, "C", "T"), new QueryOptions());
////        variantAnnotationCalculator.getAllConsequenceTypesByVariant(new Variant("22", 16101010, "TTA", "-"), new QueryOptions());
////        variantAnnotationCalculator.getAllConsequenceTypesByVariant(new Variant("22", 16062270, "G", "T"), new QueryOptions());
////        variantAnnotationCalculator.getAllConsequenceTypesByVariant(new Variant("22", 20918922, "C", "T"), new QueryOptions());
////        variantAnnotationCalculator.getAllConsequenceTypesByVariant(new Variant("22", 17668822, "TCTCTACTAAAAATACAAAAAATTAGCCAGGCGTGGTGGCAGGTGCCTGTAGTACCAGCTACTTGGAAGGCTGAGGCAGGAGACTCTCTTGAACCTGGGAAGCCGAGGTTGCAGTGAGCTGGGCGACAGAGGGAGACTCCGTAAAAAAAAGAAAAAAAAAGAAGAAGAAGAAAAGAAAACAGGAAGGAAAGAAGAAAGAGAAACTAGAAATAATACATGTAAAGTGGCTGATTCTATTATCCTTGTTATTCCTTCTCCATGGGGCTGTTGTCAGGATTAAGTGAGATAGAGCACAGGAAAGGGCTCTGGAAACGCCTGTAGGCTCTAACCCTGAGGCATGGGCCTGTGGCCAGGAGCTCTCCCATTGACCACCTCCGCTGCCTCTGCTCGCATCCCGCAGGCTCACCTGTTTCTCCGGCGTGGAAGAAGTAAGGCAGCTTAACGCCATCCTTGGCGGGGATCATCAGAGCTTCCTTGTAGTCATGCAAGGAGTGGCCAGTGTCCTCATGCCCCACCTGCAGGACAGAGAGGGACAGGGAGGTGTCTGCAGGGCGCATGCCTCACTTGCTGATGGCGCGCCCTGGAGCCTGTGCACACCCTTCCTTGTACCCTGCCACCACTGCCGGGACCTTTGTCACACAGCCTTTTAAGAATGACCAGGAGCAGGCCAGGCGTGGTGGCTCACACCTGTAATCCCAGCACTTTGGGAGGCCGAGGCAGGCAGATCACGAAGTCAGGAGATCGAGACCATCCTGGCTAACACAGTGAAACCCCA", "-"), new QueryOptions());
////        variantAnnotationCalculator.getAllConsequenceTypesByVariant(new Variant("22", 17668818, "C", "A"), new QueryOptions());
////        variantAnnotationCalculator.getAllConsequenceTypesByVariant(new Variant("8", 408515, "GAA", ""), new QueryOptions());
////        variantAnnotationCalculator.getAllConsequenceTypesByVariant(new Variant("3", 367747, "C", "T"), new QueryOptions());
////        variantAnnotationCalculator.getAllConsequenceTypesByVariant(new Variant("9", 214512, "C", "A"), new QueryOptions());
////        variantAnnotationCalculator.getAllConsequenceTypesByVariant(new Variant("14", 19108198, "-", "GGTCTAGCATG"), new QueryOptions());
////        variantAnnotationCalculator.getAllConsequenceTypesByVariant(new Variant("3L", 22024723, "G", "T"), new QueryOptions());
////        variantAnnotationCalculator.getAllConsequenceTypesByVariant(new Variant("2L", 37541199, "G", "A"), new QueryOptions());
//
////
////        // Use local gene collection to test these
////        variantAnnotationCalculator.getAllConsequenceTypesByVariant(new Variant("1", 5, "GGTCTAGCATG", "-"), new QueryOptions());
////        variantAnnotationCalculator.getAllConsequenceTypesByVariant(new Variant("1", 1, "G", "A"), new QueryOptions());
////        variantAnnotationCalculator.getAllConsequenceTypesByVariant(new Variant("1", 5, "GGTCTAGCATGTTACATGAAG", "-"), new QueryOptions());
////        variantAnnotationCalculator.getAllConsequenceTypesByVariant(new Variant("1", 15, "GTTACATGAAG", "-"), new QueryOptions());
////        variantAnnotationCalculator.getAllConsequenceTypesByVariant(new Variant("1", 21, "T", "A"), new QueryOptions());
////        variantAnnotationCalculator.getAllConsequenceTypesByVariant(new Variant("1", 34, "-", "AAAT"), new QueryOptions());
////        variantAnnotationCalculator.getAllConsequenceTypesByVariant(new Variant("1", 42, "G", "A"), new QueryOptions());
////        variantAnnotationCalculator.getAllConsequenceTypesByVariant(new Variant("1", 75, "T", "A"), new QueryOptions());
////        variantAnnotationCalculator.getAllConsequenceTypesByVariant(new Variant("1", 75, "TCTAAGGCCTC", "-"), new QueryOptions());
////        variantAnnotationCalculator.getAllConsequenceTypesByVariant(new Variant("1", 25, "GATAGTTCCTA", "-"), new QueryOptions());
////        variantAnnotationCalculator.getAllConsequenceTypesByVariant(new Variant("1", 45, "GATAGGGTAC", "-"), new QueryOptions());
//
//
////        try {
////            br = new BufferedReader(new InputStreamReader(Files.newInputStream(Paths.get("/tmp/22.wgs.integrated_phase1_v3.20101123.snps_indels_sv.sites.vcf"))));
////        } catch (IOException e) {
////            e.printStackTrace();
////        }
//
        /**
         * Calculates annotation for vcf file variants, loads vep annotations, compares batches and writes results
         */
//        String DIROUT = "/tmp/";
////        String DIROUT = "/homes/fjlopez/tmp/";
//        List<String> VCFS = new ArrayList<>();
//////        VCFS.add("/tmp/test.vcf");
//        VCFS.add("/media/shared/tmp/ALL.chr22.integrated_phase1_v3.20101123.snps_indels_svs.genotypes_accessioned.vcf");
//////        VCFS.add("/nfs/production2/eva/release-2015-pag/1000g-phase1/vcf_accessioned/ALL.chr10.integrated_phase1_v3.20101123.snps_indels_svs.genotypes_accessioned.vcf");
//////        VCFS.add("/nfs/production2/eva/release-2015-pag/1000g-phase1/vcf_accessioned/ALL.chr11.integrated_phase1_v3.20101123.snps_indels_svs.genotypes_accessioned.vcf");
//////        VCFS.add("/nfs/production2/eva/release-2015-pag/1000g-phase1/vcf_accessioned/ALL.chr12.integrated_phase1_v3.20101123.snps_indels_svs.genotypes_accessioned.vcf");
//////        VCFS.add("/nfs/production2/eva/release-2015-pag/1000g-phase1/vcf_accessioned/ALL.chr13.integrated_phase1_v3.20101123.snps_indels_svs.genotypes_accessioned.vcf");
//////        VCFS.add("/nfs/production2/eva/release-2015-pag/1000g-phase1/vcf_accessioned/ALL.chr14.integrated_phase1_v3.20101123.snps_indels_svs.genotypes_accessioned.vcf");
//////        VCFS.add("/nfs/production2/eva/release-2015-pag/1000g-phase1/vcf_accessioned/ALL.chr15.integrated_phase1_v3.20101123.snps_indels_svs.genotypes_accessioned.vcf");
//////        VCFS.add("/nfs/production2/eva/release-2015-pag/1000g-phase1/vcf_accessioned/ALL.chr16.integrated_phase1_v3.20101123.snps_indels_svs.genotypes_accessioned.vcf");
//////        VCFS.add("/nfs/production2/eva/release-2015-pag/1000g-phase1/vcf_accessioned/ALL.chr17.integrated_phase1_v3.20101123.snps_indels_svs.genotypes_accessioned.vcf");
//////        VCFS.add("/nfs/production2/eva/release-2015-pag/1000g-phase1/vcf_accessioned/ALL.chr18.integrated_phase1_v3.20101123.snps_indels_svs.genotypes_accessioned.vcf");
//////        VCFS.add("/nfs/production2/eva/release-2015-pag/1000g-phase1/vcf_accessioned/ALL.chr19.integrated_phase1_v3.20101123.snps_indels_svs.genotypes_accessioned.vcf");
//////        VCFS.add("/nfs/production2/eva/release-2015-pag/1000g-phase1/vcf_accessioned/ALL.chr1.integrated_phase1_v3.20101123.snps_indels_svs.genotypes_accessioned.vcf");
//////        VCFS.add("/nfs/production2/eva/release-2015-pag/1000g-phase1/vcf_accessioned/ALL.chr20.integrated_phase1_v3.20101123.snps_indels_svs.genotypes_accessioned.vcf");
//////        VCFS.add("/nfs/production2/eva/release-2015-pag/1000g-phase1/vcf_accessioned/ALL.chr21.integrated_phase1_v3.20101123.snps_indels_svs.genotypes_accessioned.vcf");
//////        VCFS.add("/nfs/production2/eva/release-2015-pag/1000g-phase1/vcf_accessioned/ALL.chr22.integrated_phase1_v3.20101123.snps_indels_svs.genotypes_accessioned.vcf");
//////        VCFS.add("/nfs/production2/eva/release-2015-pag/1000g-phase1/vcf_accessioned/ALL.chr2.integrated_phase1_v3.20101123.snps_indels_svs.genotypes_accessioned.vcf");
//////        VCFS.add("/nfs/production2/eva/release-2015-pag/1000g-phase1/vcf_accessioned/ALL.chr3.integrated_phase1_v3.20101123.snps_indels_svs.genotypes_accessioned.vcf");
//////        VCFS.add("/nfs/production2/eva/release-2015-pag/1000g-phase1/vcf_accessioned/ALL.chr4.integrated_phase1_v3.20101123.snps_indels_svs.genotypes_accessioned.vcf");
//////        VCFS.add("/nfs/production2/eva/release-2015-pag/1000g-phase1/vcf_accessioned/ALL.chr5.integrated_phase1_v3.20101123.snps_indels_svs.genotypes_accessioned.vcf");
//////        VCFS.add("/nfs/production2/eva/release-2015-pag/1000g-phase1/vcf_accessioned/ALL.chr6.integrated_phase1_v3.20101123.snps_indels_svs.genotypes_accessioned.vcf");
//////        VCFS.add("/nfs/production2/eva/release-2015-pag/1000g-phase1/vcf_accessioned/ALL.chr7.integrated_phase1_v3.20101123.snps_indels_svs.genotypes_accessioned.vcf");
//////        VCFS.add("/nfs/production2/eva/release-2015-pag/1000g-phase1/vcf_accessioned/ALL.chr8.integrated_phase1_v3.20101123.snps_indels_svs.genotypes_accessioned.vcf");
//////        VCFS.add("/nfs/production2/eva/release-2015-pag/1000g-phase1/vcf_accessioned/ALL.chr9.integrated_phase1_v3.20101123.snps_indels_svs.genotypes_accessioned.vcf");
//////        VCFS.add("/nfs/production2/eva/release-2015-pag/1000g-phase1/vcf_accessioned/ALL.chrX.integrated_phase1_v3.20101123.snps_indels_svs.genotypes_accessioned.vcf");
////
//        List<String> VEPFILENAMES = new ArrayList<>();
//////        VEPFILENAMES.add("/tmp/test.txt");
//        VEPFILENAMES.add("/media/shared/tmp/ALL.chr22.integrated_phase1_v3.20101123.snps_indels_svs.genotypes_accessioned_VEPprocessed.txt");
//////        VEPFILENAMES.add("/nfs/production2/eva/VEP/Old/eva_output_by_study/release-2015-pag/Complete/1000g-phase1/vcf_accessioned/ALL.chr10.integrated_phase1_v3.20101123.snps_indels_svs.genotypes_accessioned_VEPprocessed.txt");
//////        VEPFILENAMES.add("/nfs/production2/eva/VEP/Old/eva_output_by_study/release-2015-pag/Complete/1000g-phase1/vcf_accessioned/ALL.chr11.integrated_phase1_v3.20101123.snps_indels_svs.genotypes_accessioned_VEPprocessed.txt");
//////        VEPFILENAMES.add("/nfs/production2/eva/VEP/Old/eva_output_by_study/release-2015-pag/Complete/1000g-phase1/vcf_accessioned/ALL.chr12.integrated_phase1_v3.20101123.snps_indels_svs.genotypes_accessioned_VEPprocessed.txt");
//////        VEPFILENAMES.add("/nfs/production2/eva/VEP/Old/eva_output_by_study/release-2015-pag/Complete/1000g-phase1/vcf_accessioned/ALL.chr13.integrated_phase1_v3.20101123.snps_indels_svs.genotypes_accessioned_VEPprocessed.txt");
//////        VEPFILENAMES.add("/nfs/production2/eva/VEP/Old/eva_output_by_study/release-2015-pag/Complete/1000g-phase1/vcf_accessioned/ALL.chr14.integrated_phase1_v3.20101123.snps_indels_svs.genotypes_accessioned_VEPprocessed.txt");
//////        VEPFILENAMES.add("/nfs/production2/eva/VEP/Old/eva_output_by_study/release-2015-pag/Complete/1000g-phase1/vcf_accessioned/ALL.chr15.integrated_phase1_v3.20101123.snps_indels_svs.genotypes_accessioned_VEPprocessed.txt");
//////        VEPFILENAMES.add("/nfs/production2/eva/VEP/Old/eva_output_by_study/release-2015-pag/Complete/1000g-phase1/vcf_accessioned/ALL.chr16.integrated_phase1_v3.20101123.snps_indels_svs.genotypes_accessioned_VEPprocessed.txt");
//////        VEPFILENAMES.add("/nfs/production2/eva/VEP/Old/eva_output_by_study/release-2015-pag/Complete/1000g-phase1/vcf_accessioned/ALL.chr17.integrated_phase1_v3.20101123.snps_indels_svs.genotypes_accessioned_VEPprocessed.txt");
//////        VEPFILENAMES.add("/nfs/production2/eva/VEP/Old/eva_output_by_study/release-2015-pag/Complete/1000g-phase1/vcf_accessioned/ALL.chr18.integrated_phase1_v3.20101123.snps_indels_svs.genotypes_accessioned_VEPprocessed.txt");
//////        VEPFILENAMES.add("/nfs/production2/eva/VEP/Old/eva_output_by_study/release-2015-pag/Complete/1000g-phase1/vcf_accessioned/ALL.chr19.integrated_phase1_v3.20101123.snps_indels_svs.genotypes_accessioned_VEPprocessed.txt");
//////        VEPFILENAMES.add("/nfs/production2/eva/VEP/Old/eva_output_by_study/release-2015-pag/Complete/1000g-phase1/vcf_accessioned/ALL.chr1.integrated_phase1_v3.20101123.snps_indels_svs.genotypes_accessioned_VEPprocessed.txt");
//////        VEPFILENAMES.add("/nfs/production2/eva/VEP/Old/eva_output_by_study/release-2015-pag/Complete/1000g-phase1/vcf_accessioned/ALL.chr20.integrated_phase1_v3.20101123.snps_indels_svs.genotypes_accessioned_VEPprocessed.txt");
//////        VEPFILENAMES.add("/nfs/production2/eva/VEP/Old/eva_output_by_study/release-2015-pag/Complete/1000g-phase1/vcf_accessioned/ALL.chr21.integrated_phase1_v3.20101123.snps_indels_svs.genotypes_accessioned_VEPprocessed.txt");
//////        VEPFILENAMES.add("/nfs/production2/eva/VEP/Old/eva_output_by_study/release-2015-pag/Complete/1000g-phase1/vcf_accessioned/ALL.chr22.integrated_phase1_v3.20101123.snps_indels_svs.genotypes_accessioned_VEPprocessed.txt");
//////        VEPFILENAMES.add("/nfs/production2/eva/VEP/Old/eva_output_by_study/release-2015-pag/Complete/1000g-phase1/vcf_accessioned/ALL.chr2.integrated_phase1_v3.20101123.snps_indels_svs.genotypes_accessioned_VEPprocessed.txt");
//////        VEPFILENAMES.add("/nfs/production2/eva/VEP/Old/eva_output_by_study/release-2015-pag/Complete/1000g-phase1/vcf_accessioned/ALL.chr3.integrated_phase1_v3.20101123.snps_indels_svs.genotypes_accessioned_VEPprocessed.txt");
//////        VEPFILENAMES.add("/nfs/production2/eva/VEP/Old/eva_output_by_study/release-2015-pag/Complete/1000g-phase1/vcf_accessioned/ALL.chr4.integrated_phase1_v3.20101123.snps_indels_svs.genotypes_accessioned_VEPprocessed.txt");
//////        VEPFILENAMES.add("/nfs/production2/eva/VEP/Old/eva_output_by_study/release-2015-pag/Complete/1000g-phase1/vcf_accessioned/ALL.chr5.integrated_phase1_v3.20101123.snps_indels_svs.genotypes_accessioned_VEPprocessed.txt");
//////        VEPFILENAMES.add("/nfs/production2/eva/VEP/Old/eva_output_by_study/release-2015-pag/Complete/1000g-phase1/vcf_accessioned/ALL.chr6.integrated_phase1_v3.20101123.snps_indels_svs.genotypes_accessioned_VEPprocessed.txt");
//////        VEPFILENAMES.add("/nfs/production2/eva/VEP/Old/eva_output_by_study/release-2015-pag/Complete/1000g-phase1/vcf_accessioned/ALL.chr7.integrated_phase1_v3.20101123.snps_indels_svs.genotypes_accessioned_VEPprocessed.txt");
//////        VEPFILENAMES.add("/nfs/production2/eva/VEP/Old/eva_output_by_study/release-2015-pag/Complete/1000g-phase1/vcf_accessioned/ALL.chr8.integrated_phase1_v3.20101123.snps_indels_svs.genotypes_accessioned_VEPprocessed.txt");
//////        VEPFILENAMES.add("/nfs/production2/eva/VEP/Old/eva_output_by_study/release-2015-pag/Complete/1000g-phase1/vcf_accessioned/ALL.chr9.integrated_phase1_v3.20101123.snps_indels_svs.genotypes_accessioned_VEPprocessed.txt");
//////        VEPFILENAMES.add("/nfs/production2/eva/VEP/Old/eva_output_by_study/release-2015-pag/Complete/1000g-phase1/vcf_accessioned/ALL.chrX.integrated_phase1_v3.20101123.snps_indels_svs.genotypes_accessioned_VEPprocessed.txt");
////
////
////
//        Set<AnnotationComparisonObject> uvaAnnotationSet = new HashSet<>();
//        Set<AnnotationComparisonObject> vepAnnotationSet = new HashSet<>();
//        int vepFileIndex = 0;
//        int nNonRegulatoryAnnotations = 0;
//        int nVariants = 0;
//        for (String vcfFilename : VCFS) {
//            System.out.println("Processing "+vcfFilename+" lines...");
//            VcfRawReader vcfReader = new VcfRawReader(vcfFilename);
//            File file = new File(VEPFILENAMES.get(vepFileIndex));
//            RandomAccessFile raf = new RandomAccessFile(file, "r");
//            if (vcfReader.open()) {
//                vcfReader.pre();
//                skipVepFileHeader(raf);
//                int nLines = countLines(vcfFilename);
//                int nReadVariants;
//                int lineCounter=0;
//                do {
//                    nReadVariants = getVcfAnnotationBatch(vcfReader, variantAnnotationCalculator, uvaAnnotationSet);
//                    nNonRegulatoryAnnotations += getVepAnnotationBatch(raf, nReadVariants, vepAnnotationSet);
//                    nVariants += nReadVariants;
//                    compareAndWrite(uvaAnnotationSet, vepAnnotationSet, lineCounter, nLines, nNonRegulatoryAnnotations,
//                            nVariants, DIROUT);
//                    lineCounter += nReadVariants;
//                    System.out.print(lineCounter+"/"+nLines+" - non-regulatory annotations: "+nNonRegulatoryAnnotations+"\r");
//                } while (nReadVariants > 0);
//                vcfReader.post();
//                vcfReader.close();
//                raf.close();
//            }
//            vepFileIndex++;
//        }
    }

    private <T> void assertObjectListEquals(String expectedConsequenceTypeJson, List<T> actualList,
                                            Class<T> clazz) {
        List expectedObjectList = jsonObjectMapper.convertValue(JSON.parse(expectedConsequenceTypeJson), List.class);
        assertEquals(expectedObjectList.size(), actualList.size());
        Set<T> actual = new HashSet<>(actualList);
        Set<String> expected = (Set) expectedObjectList.stream()
                .map(result -> (jsonObjectMapper.convertValue(result, clazz))).collect(Collectors.toSet());

        assertEquals(expected, actual);
//        for (int i = 0; i < list.size(); i++) {
//            assertEquals(list.get(i), jsonObjectMapper.convertValue(goldenObjectList.get(i), clazz));
//        }
    }

    private void skipVepFileHeader(RandomAccessFile raf) throws IOException {
        String line;
        long pos;
        do {
            pos = raf.getFilePointer();
            line = raf.readLine();
        }while(line.startsWith("#"));
        raf.seek(pos);
    }

    private int getVcfAnnotationBatch(VcfRawReader vcfReader, VariantAnnotationCalculator variantAnnotationDBAdaptor,
                                      Set<AnnotationComparisonObject> uvaAnnotationSet) {
        QueryResult queryResult = null;
        String pos;
        String ref;
        String cellbaseRef;
        String alt;
        String cellbaseAlt;
        String SoNameToTest;

        List<VcfRecord> vcfRecordList = vcfReader.read(1000);
        int ensemblPos;
        int processedVariants = 0;

        for (VcfRecord vcfRecord : vcfRecordList) {
//            boolean isSnv = false;
            // Short deletion
            if (vcfRecord.getReference().length() > 1) {
                ref = vcfRecord.getReference().substring(1);
                cellbaseRef = vcfRecord.getReference().substring(1);
                alt = "-";
                cellbaseAlt = "";
                ensemblPos = vcfRecord.getPosition() + 1;
                int end = getEndFromInfoField(vcfRecord);
                if(end==-1) {
                    if (ref.length() > 1) {
                        pos = (vcfRecord.getPosition() + 1) + "-" + (vcfRecord.getPosition() + ref.length());
                    } else {
                        pos = Integer.toString(vcfRecord.getPosition() + 1);
                    }
                } else {
                    pos = (vcfRecord.getPosition() + 1) + "-" + end;
                }
                // Alternate length may be > 1 if it contains <DEL>
            } else if (vcfRecord.getAlternate().length() > 1) {
                // Large deletion
                if (vcfRecord.getAlternate().equals("<DEL>")) {
                    ensemblPos = vcfRecord.getPosition() + 1;
                    int end = getEndFromInfoField(vcfRecord);
                    pos = (vcfRecord.getPosition() + 1) + "-" + end;
                    ref = StringUtils.repeat("N", end - vcfRecord.getPosition());
                    cellbaseRef = StringUtils.repeat("N", end - vcfRecord.getPosition());
                    alt = "-";
                    cellbaseAlt = "";
                    // Short insertion
                } else {
                    ensemblPos = vcfRecord.getPosition() + 1;
                    ref = "-";
                    cellbaseRef = "";
                    alt = vcfRecord.getAlternate().substring(1);
                    cellbaseAlt = vcfRecord.getAlternate().substring(1);
                    pos = vcfRecord.getPosition() + "-" + (vcfRecord.getPosition() + 1);
                }
                // SNV
            } else {
                ref = vcfRecord.getReference();
                cellbaseRef = vcfRecord.getReference();
                alt = vcfRecord.getAlternate();
                cellbaseAlt = vcfRecord.getAlternate();
                ensemblPos = vcfRecord.getPosition();
                pos = Integer.toString(ensemblPos);
//                isSnv = true;
            }
            // TODO: Remove this if as refactoring implements consequence types for other variant types
//            if(isSnv) {
                processedVariants++;
                try {
                    queryResult = variantAnnotationDBAdaptor.getAllConsequenceTypesByVariant(new Variant(vcfRecord.getChromosome(), ensemblPos, cellbaseRef, cellbaseAlt), new QueryOptions());
                } catch (Exception e) {
                    System.out.println("new Variant = " + new Variant(vcfRecord.getChromosome(), ensemblPos, cellbaseRef, cellbaseAlt));
                    e.printStackTrace();
                    System.exit(1);
                }

                int i;
                List<ConsequenceType> consequenceTypeList = (List<ConsequenceType>) queryResult.getResult();
                for (i = 0; i < consequenceTypeList.size(); i++) {
                    for (SequenceOntologyTerm soTerm : consequenceTypeList.get(i).getSequenceOntologyTerms()) {
                        if (soTerm.getName().equals("2KB_upstream_gene_variant")) {
                            SoNameToTest = "upstream_gene_variant";
                        } else if (soTerm.getName().equals("2KB_downstream_gene_variant")) {
                            SoNameToTest = "downstream_gene_variant";
                        } else {
                            SoNameToTest = soTerm.getName();
                        }
                        uvaAnnotationSet.add(new AnnotationComparisonObject(vcfRecord.getChromosome(), pos, alt,
                                consequenceTypeList.get(i).getEnsemblGeneId() == null ? "-" : consequenceTypeList.get(i).getEnsemblGeneId(),
                                consequenceTypeList.get(i).getEnsemblTranscriptId() == null ? "-" : consequenceTypeList.get(i).getEnsemblTranscriptId(),
                                consequenceTypeList.get(i).getBiotype() == null ? "-" : consequenceTypeList.get(i).getBiotype(),
                                SoNameToTest));
                    }
                }
            }
//        }
        return processedVariants;
//        return vcfRecordList.size();
    }

    private int getEndFromInfoField(VcfRecord vcfRecord) {
        String[] infoFields = vcfRecord.getInfo().split(";");
        int i = 0;
        while (i < infoFields.length && !infoFields[i].startsWith("END=")) {
            i++;
        }

        if(i<infoFields.length) {
            return Integer.parseInt(infoFields[i].split("=")[1]);
        } else {
            return -1;
        }
    }

    private int getVepAnnotationBatch(RandomAccessFile raf, int nVariantsToRead,
                                       Set<AnnotationComparisonObject> vepAnnotationSet) throws IOException {
        /**
         * Loads VEP annotation
         */
        String newLine;
        int nNonRegulatoryAnnotations = 0;
        int nReadVariants = 0;
        String previousChr = "";
        String previousPosition = "";
        String previousAlt = "";
        String alt;
        long filePointer=0;

        if(nVariantsToRead>0) {
            while (((newLine = raf.readLine()) != null) && nReadVariants <= nVariantsToRead) {
                String[] lineFields = newLine.split("\t");
                String[] coordinatesParts = lineFields[1].split(":");
                if (lineFields[2].equals("deletion")) {
                    alt = "-";
                } else {
                    alt = lineFields[2];
                }
                // TODO: Remove this if as refactoring implements consequence types for other variant types
//                if(!alt.equals("-") && coordinatesParts[1].split("-").length==1) {
                    if (!previousChr.equals(coordinatesParts[0]) || !previousPosition.equals(coordinatesParts[1]) ||
                            !previousAlt.equals(alt)) {
                        nReadVariants++;
                    }
                    if (nReadVariants <= nVariantsToRead) {
                        for (String SOname : lineFields[6].split(",")) {
                            if (SOname.equals("nc_transcript_variant")) {
                                SOname = "non_coding_transcript_variant";
                            }
                            if (!SOname.equals("regulatory_region_variant")) {
                                nNonRegulatoryAnnotations++;
                            }
                            vepAnnotationSet.add(new AnnotationComparisonObject(coordinatesParts[0], coordinatesParts[1], alt, lineFields[3],
                                    lineFields[4], SOname));
                        }
                        previousChr = coordinatesParts[0];
                        previousPosition = coordinatesParts[1];
                        previousAlt = alt;
                        filePointer = raf.getFilePointer();
                    }
//                }
            }

            raf.seek(filePointer);
        }

        return nNonRegulatoryAnnotations;
    }

    private void compareAndWrite(Set<AnnotationComparisonObject> uvaAnnotationSet,
                                 Set<AnnotationComparisonObject> vepAnnotationSet, int lineCounter, int nLines,
                                 int nNonRegulatoryAnnotations, int nVariants, String dirout) throws IOException {

        /**
         * Compare both annotation sets and get UVA specific annotations
         */
        BufferedWriter bw = Files.newBufferedWriter(Paths.get(dirout+"/uva.specific.txt"), Charset.defaultCharset());
        bw.write("#CHR\tPOS\tALT\tENSG\tENST\tBIOTYPE\tCT\n");
        Set<AnnotationComparisonObject> uvaAnnotationSetBck = new HashSet<>(uvaAnnotationSet);
        uvaAnnotationSet.removeAll(vepAnnotationSet);
        List<AnnotationComparisonObject> uvaSpecificAnnotationList = new ArrayList(uvaAnnotationSet);
        Collections.sort(uvaSpecificAnnotationList, new AnnotationComparisonObjectComparator());
        for(AnnotationComparisonObject comparisonObject : uvaSpecificAnnotationList) {
            if(!comparisonObject.getSOname().equals("regulatory_region_variant")) {
                bw.write(comparisonObject.toString());
            }
        }
        bw.close();

        /**
         * Compare both annotation sets and get VEP specific annotations
         */
        bw = Files.newBufferedWriter(Paths.get(dirout+"vep.specific.txt"), Charset.defaultCharset());
        bw.write("#CHR\tPOS\tALT\tENSG\tENST\tBIOTYPE\tCT\n");
        vepAnnotationSet.removeAll(uvaAnnotationSetBck);
        List<AnnotationComparisonObject> vepSpecificAnnotationList = new ArrayList<>(vepAnnotationSet);
        Collections.sort(vepSpecificAnnotationList, new AnnotationComparisonObjectComparator());
        for(AnnotationComparisonObject comparisonObject : vepSpecificAnnotationList) {
            bw.write(comparisonObject.toString());
        }
        bw.write("\n\n\n");
        bw.write(lineCounter+"/"+nLines+"\n");
        bw.write("# processed variants: "+nVariants+"\n");
        bw.write("# non-regulatory annotations: "+nNonRegulatoryAnnotations+"\n");

        bw.close();
    }

}<|MERGE_RESOLUTION|>--- conflicted
+++ resolved
@@ -267,13 +267,9 @@
 
         Variant variant = new Variant("19:78787-78807:<CN4>");
         StructuralVariation structuralVariation = new StructuralVariation(78787, 78787,
-<<<<<<< HEAD
                 78807, 78807, 0, null, null, null);
-        queryOptions.put("svExtraPadding", 150);
-=======
-                78807, 78807, 0, null);
         queryOptions.put("cnvExtraPadding", 150);
->>>>>>> 9cff4ffd
+
         variant.setSv(structuralVariation);
         QueryResult<VariantAnnotation> queryResult = variantAnnotationCalculatorGrch38
                 .getAnnotationByVariant(variant, queryOptions);
@@ -295,7 +291,7 @@
 
         variant = new Variant("19:78787-78807:<DEL>");
         structuralVariation = new StructuralVariation(78787, 78787,
-                78807, 78807, 0, null);
+                78807, 78807, 0, null, null, null);
         queryOptions.put("svExtraPadding", 150);
         variant.setSv(structuralVariation);
         queryResult = variantAnnotationCalculatorGrch38
