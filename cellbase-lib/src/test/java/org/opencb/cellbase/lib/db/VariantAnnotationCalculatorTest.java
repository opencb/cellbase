/*
 * Copyright 2015 OpenCB
 *
 * Licensed under the Apache License, Version 2.0 (the "License");
 * you may not use this file except in compliance with the License.
 * You may obtain a copy of the License at
 *
 *     http://www.apache.org/licenses/LICENSE-2.0
 *
 * Unless required by applicable law or agreed to in writing, software
 * distributed under the License is distributed on an "AS IS" BASIS,
 * WITHOUT WARRANTIES OR CONDITIONS OF ANY KIND, either express or implied.
 * See the License for the specific language governing permissions and
 * limitations under the License.
 */

package org.opencb.cellbase.lib.db;

import com.fasterxml.jackson.annotation.JsonInclude;
import com.fasterxml.jackson.databind.MapperFeature;
import com.fasterxml.jackson.databind.ObjectMapper;
import com.mongodb.util.JSON;
import org.apache.commons.lang3.StringUtils;
import org.junit.Before;
import org.junit.Test;
import org.opencb.biodata.formats.variant.vcf4.VcfRecord;
import org.opencb.biodata.formats.variant.vcf4.io.VcfRawReader;
import org.opencb.biodata.models.variant.Variant;
import org.opencb.biodata.models.variant.avro.*;
import org.opencb.biodata.models.variant.avro.ConsequenceType;
import org.opencb.biodata.models.variant.avro.Repeat;
import org.opencb.biodata.models.variant.avro.SequenceOntologyTerm;
import org.opencb.biodata.models.variant.avro.VariantAnnotation;
import org.opencb.cellbase.core.config.CellBaseConfiguration;
import org.opencb.cellbase.core.variant.annotation.VariantAnnotationCalculator;
import org.opencb.cellbase.lib.impl.MongoDBAdaptorFactory;
import org.opencb.commons.datastore.core.QueryOptions;
import org.opencb.commons.datastore.core.QueryResult;

import java.io.*;
import java.net.URISyntaxException;
import java.nio.charset.Charset;
import java.nio.file.Files;
import java.nio.file.Paths;
import java.util.*;
import java.util.stream.Collectors;
import java.util.zip.GZIPInputStream;

import static org.junit.Assert.assertEquals;
import static org.junit.Assert.assertNull;
import static org.junit.Assert.assertThat;


public class VariantAnnotationCalculatorTest {

    ObjectMapper jsonObjectMapper;
    VariantAnnotationCalculator variantAnnotationCalculator;
    private VariantAnnotationCalculator variantAnnotationCalculatorGrch38;

    @Before
    public void setUp() {
        jsonObjectMapper = new ObjectMapper();
        jsonObjectMapper.configure(MapperFeature.REQUIRE_SETTERS_FOR_GETTERS, true);
        jsonObjectMapper.setSerializationInclusion(JsonInclude.Include.NON_NULL);

        CellBaseConfiguration cellBaseConfiguration = new CellBaseConfiguration();
        try {
            cellBaseConfiguration = CellBaseConfiguration
                    .load(CellBaseConfiguration.class.getClassLoader().getResourceAsStream("configuration.json"));
        } catch (IOException e) {
            e.printStackTrace();
        }
        MongoDBAdaptorFactory dbAdaptorFactory = new MongoDBAdaptorFactory(cellBaseConfiguration);
        variantAnnotationCalculator = new VariantAnnotationCalculator("hsapiens", "GRCh37", dbAdaptorFactory);
        variantAnnotationCalculatorGrch38 = new VariantAnnotationCalculator("hsapiens", "GRCh38", dbAdaptorFactory);


    }

    @Test
    public void testGetAnnotationByVariantList() throws Exception {

        BufferedReader reader = new BufferedReader(new InputStreamReader(new GZIPInputStream(new FileInputStream(getClass().getResource("/variant-annotation-test.json.gz").getFile()))));
<<<<<<< HEAD
        String[] variantArray = {"2:114210741:TGATGCT:AGATGGC", "1:40768842:C:G", "2:114340663:GCTGGGCATCC:ACTGGGCATCC",
                "19:45411941:T:C", "1:819287-820859:<CN12>"};
=======
        String[] variantArray = {"1:1823252:-:C", "2:114210741:TGATGCT:AGATGGC", "1:40768842:C:G",
                "2:114340663:GCTGGGCATCC:ACTGGGCATCC", "19:45411941:T:C", "1:819287-820859:<CNV>"};
>>>>>>> 75b8c36e

        String line = reader.readLine();
        QueryOptions queryOptions = new QueryOptions("normalize", true);
        queryOptions.put("phased", true);
        queryOptions.put("useCache", false);
        int i = 0;
        while (line !=null ) {
            assertVariantAnnotationQueryResultEquals(variantAnnotationCalculatorGrch38
                            .getAnnotationByVariantList((Variant.parseVariants(variantArray[i])), queryOptions),
                    jsonObjectMapper.convertValue(JSON.parse(line),
                            List.class));
            line = reader.readLine();
            i++;
        }



////        http://wwwdev.ebi.ac.uk/cellbase/webservices/rest/v3/hsapiens/genomic/variant/2:114340663:GCTGGGCATCCT:ACTGGGCATCCT/full_annotation

//        variantAnnotationList.add((VariantAnnotation) ((List) variantAnnotationCalculator.getAnnotationByVariantList(Variant.parseVariants("22:16275272:C:T")  // Should not raise NPE
//                , new QueryOptions()).get(0).getResult()).get(0));  // should not return NPE
//        variantAnnotationList.add((VariantAnnotation) ((List) variantAnnotationCalculator.getAnnotationByVariantList(Variant.parseVariants("22:16050654:A:<CN0>")  // Should not raise NPE
//                , new QueryOptions()).get(0).getResult()).get(0));  // should not return NPE
//        variantAnnotationList.add((VariantAnnotation) ((List) variantAnnotationCalculator.getAnnotationByVariantList(Variant.parseVariants("MT:7443:A:G")  // Should not raise NPE
//                , new QueryOptions()).get(0).getResult()).get(0));  // should not return NPE
//        variantAnnotationList.add((VariantAnnotatio<n) ((List) variantAnnotationCalculator.getAnnotationByVariantList(Variant.parseVariants("2:48025849:CGCCAAATAAA:CCACAAATAAA")  // Should return drug interactions
//                , new QueryOptions()).get(0).getResult()).get(0));  // should not return NPE
//        variantAnnotationList.add((VariantAnnotation) ((List) variantAnnotationCalculator.getAnnotationByVariantList(Variant.parseVariants("2:48025849:CGCCAAATAAA:CTGTTTATAAA")  // Should return drug interactions
//                , new QueryOptions()).get(0).getResult()).get(0));  // should not return NPE
//        variantAnnotationList.add((VariantAnnotation) ((List) variantAnnotationCalculator.getAnnotationByVariantList(Variant.parseVariants("2:114340663:GCTGGGTATT:ACTGGGCATCCT")  // Should return drug interactions
//                , new QueryOptions()).get(0).getResult()).get(0));  // should not return NPE
//        variantAnnotationList.add((VariantAnnotation) ((List) variantAnnotationCalculator.getAnnotationByVariantList(Variant.parseVariants("10:61482087:G:C")  // Should not fail
//                , new QueryOptions()).get(0).getResult()).get(0));
//        variantAnnotationList.add((VariantAnnotation) ((List) variantAnnotationCalculator.getAnnotationByVariantList(Variant.parseVariants("10:56370672:A:C")  // Should not fail
//                , new QueryOptions()).get(0).getResult()).get(0));
//        variantAnnotationList.add((VariantAnnotation) ((List) variantAnnotationCalculator.getAnnotationByVariantList(Variant.parseVariants("10:102672886:C:A")  // Should not fail
//                , new QueryOptions()).get(0).getResult()).get(0));
//        variantAnnotationList.add((VariantAnnotation) ((List) variantAnnotationCalculator.getAnnotationByVariantList(Variant.parseVariants("10:108338984:C:T")  // Should not fail
//                , new QueryOptions()).get(0).getResult()).get(0));
//        variantAnnotationList.add((VariantAnnotation) ((List) variantAnnotationCalculator.getAnnotationByVariantList(Variant.parseVariants("1:144854598:C:T")  // Should return cadd values
//                , new QueryOptions()).get(0).getResult()).get(0));
//        variantAnnotationList.add((VariantAnnotation) ((List) variantAnnotationCalculator.getAnnotationByVariantList(Variant.parseVariants("1:69100:G:T")  // Should return cadd values
//                , new QueryOptions()).get(0).getResult()).get(0));
//        variantAnnotationList.add((VariantAnnotation) ((List) variantAnnotationCalculator.getAnnotationByVariantList(Variant.parseVariants("10:14981854:G:A")  // Should return cadd values
//                , new QueryOptions()).get(0).getResult()).get(0));
//        variantAnnotationList.add((VariantAnnotation) ((List) variantAnnotationCalculator.getAnnotationByVariantList(Variant.parseVariants("1:249240621:G:T")  // Should return cadd values
//                , new QueryOptions()).get(0).getResult()).get(0));
//        variantAnnotationList.add((VariantAnnotation) ((List) variantAnnotationCalculator.getAnnotationByVariantList(Variant.parseVariants("6:160990451:C:G")  // Should return drug interactions
//                , new QueryOptions()).get(0).getResult()).get(0));  // should not return NPE
//        variantAnnotationList.add((VariantAnnotation) ((List) variantAnnotationCalculator.getAnnotationByVariantList(Variant.parseVariants("22:16051722:TA:T")  // Should return drug interactions
//                , new QueryOptions()).get(0).getResult()).get(0));  // should not return NPE
//        variantAnnotationList.add((VariantAnnotation) ((List) variantAnnotationCalculator.getAnnotationByVariantList(Collections.singletonList(new Variant("1", 948813, "G", "C"))  // Should return drug interactions
//                , new QueryOptions()).get(0).getResult()).get(0));
//        variantAnnotationList.add((VariantAnnotation) ((List) variantAnnotationCalculator.getAnnotationByVariantList(Collections.singletonList(new Variant("1", 167385325, "A", "-"))  // Should not return null
//                , new QueryOptions()).get(0).getResult()).get(0));
//        variantAnnotationList.add((VariantAnnotation) ((List) variantAnnotationCalculator.getAnnotationByVariantList(Collections.singletonList(new Variant("1", 220603289, "-", "GTGT"))  // Should not return null
//                , new QueryOptions()).get(0).getResult()).get(0));
//        variantAnnotationList.add((VariantAnnotation) ((List) variantAnnotationCalculator.getAnnotationByVariantList(Collections.singletonList(new Variant("19", 45411941, "T", "C"))  // Should return any result
//                , new QueryOptions()).get(0).getResult()).get(0));
//        variantAnnotationList.add((VariantAnnotation) ((List) variantAnnotationCalculator.getAnnotationByVariantList(Collections.singletonList(new Variant("22", 16050612, "C", "G"))  // Should return any result
//                , new QueryOptions()).get(0).getResult()).get(0));
//        variantAnnotationList.add((VariantAnnotation) ((List) variantAnnotationCalculator.getAnnotationByVariantList(Collections.singletonList(new Variant("13", 45411941, "T", "C"))  // Should return any result
//                , new QueryOptions()).get(0).getResult()).get(0));
//        variantAnnotationList.add((VariantAnnotation) ((List) variantAnnotationCalculator.getAnnotationByVariantList(Collections.singletonList(new Variant("21", 18992155, "T", "C"))  // Should return any result
//                , new QueryOptions()).get(0).getResult()).get(0));
//        variantAnnotationList.add((VariantAnnotation) ((List) variantAnnotationCalculator.getAnnotationByVariantList(Collections.singletonList(new Variant("2", 130498751, "A", "G"))  // Should return any result
//                , new QueryOptions()).get(0).getResult()).get(0));
//        variantAnnotationList.add((VariantAnnotation) ((List) variantAnnotationCalculator.getAnnotationByVariantList(Collections.singletonList(new Variant("19", 45411941, "T", "C"))  // Should return any result
//                , new QueryOptions()).get(0).getResult()).get(0));
//        variantAnnotationCalculator.getAnnotationByVariantList(Collections.singletonList(new Variant("22", 21982892, "C", "T"))  // Should return any result
//                , new QueryOptions());
//        variantAnnotationCalculator.getAnnotationByVariantList(Collections.singletonList(new Variant("22", 21982892, "C", "G"))  // Should return any result
//                , new QueryOptions());
//        variantAnnotationCalculator.getAnnotationByVariantList(Collections.singletonList(new Variant("10", 78444456, "G", "T"))  // Should include population frequencies
//                , new QueryOptions());
//        variantAnnotationCalculator.getAnnotationByVariantList(Collections.singletonList(new Variant("22", 22022872, "T", "C"))  // Should not raise java.lang.NullPointerException
//                , new QueryOptions());
//        variantAnnotationCalculator.getAnnotationByVariantList(Collections.singletonList(new Variant("22", 16123409, "-", "A"))
//                , new QueryOptions());

//        VepFormatWriter vepFormatWriter = new VepFormatWriter("/tmp/test.vep");
//        vepFormatWriter.open();
//        vepFormatWriter.pre();
//        vepFormatWriter.write(variantAnnotationList);
//        vepFormatWriter.post();
//        vepFormatWriter.close();



    }

    @Test
    public void testCytobandAnnotation() throws Exception {

        QueryOptions queryOptions = new QueryOptions("useCache", false);
        queryOptions.put("include", "cytoband");
        QueryResult<VariantAnnotation> queryResult = variantAnnotationCalculator
                .getAnnotationByVariant(new Variant("19:37800050-37801000:<CN3>"), queryOptions);
        assertEquals(1, queryResult.getNumTotalResults());
        assertEquals(2, queryResult.getResult().get(0).getCytoband().size());
        assertEquals(queryResult.getResult().get(0).getCytoband().stream().collect(Collectors.toSet()),
                new HashSet<Cytoband>(Arrays.asList(
                        new Cytoband("gpos25", "q13.12", 35100001,37800000),
                        new Cytoband("gneg", "q13.13", 37800001,38200000))));

        List<QueryResult<VariantAnnotation>> queryResultList = variantAnnotationCalculator
                .getAnnotationByVariantList(Arrays.asList(new Variant("19:37800050-42910001:<CN3>"),
                        new Variant("18:63902001:T:A"),
                        new Variant("6:148500101-148500201:<DEL>")), queryOptions);
        assertEquals(3, queryResultList.size());
        assertEquals(1, queryResultList.get(0).getNumTotalResults());
        assertEquals(3, queryResultList.get(0).getResult().get(0).getCytoband().size());
        assertEquals(queryResultList.get(0).getResult().get(0).getCytoband().stream().collect(Collectors.toSet()),
                new HashSet<Cytoband>(Arrays.asList(
                        new Cytoband("gpos25", "q13.12", 35100001,37800000),
                        new Cytoband("gneg", "q13.13", 37800001,38200000),
                        new Cytoband("gneg", "q13.31", 42900001,44700000))));

        assertEquals(1, queryResultList.get(1).getNumTotalResults());
        assertEquals(1, queryResultList.get(1).getResult().get(0).getCytoband().size());
        assertEquals(queryResultList.get(1).getResult().get(0).getCytoband().get(0),
                        new Cytoband("gpos100", "q22.1", 63900001,69100000));

        assertEquals(1, queryResultList.get(2).getNumTotalResults());
        assertEquals(1, queryResultList.get(2).getResult().get(0).getCytoband().size());
        assertEquals(queryResultList.get(2).getResult().get(0).getCytoband().get(0),
                new Cytoband("gneg", "q25.1", 148500001,152100000));

    }

    @Test
    public void testDGVAnnotation() throws Exception {
        QueryOptions queryOptions = new QueryOptions("useCache", false);
        queryOptions.put("include", "variation");
        Variant variant = new Variant("1:10161-10291:<DEL>");
        StructuralVariation structuralVariation = new StructuralVariation(10161 - 10, 10161 + 50,
                10291 - 100, 10291 + 10, 0, null);
        variant.setSv(structuralVariation);
        QueryResult<VariantAnnotation> queryResult = variantAnnotationCalculator
                .getAnnotationByVariant(variant, queryOptions);
        assertEquals(1, queryResult.getNumTotalResults());
        assertEquals("nsv958854", queryResult.getResult().get(0).getId());

        variant = new Variant("1:10401-127130:<CN10>");
        structuralVariation = new StructuralVariation(10401, 10401, 127130,
                127130, 0, StructuralVariantType.COPY_NUMBER_GAIN);
        variant.setSv(structuralVariation);
        queryResult = variantAnnotationCalculator.getAnnotationByVariant(variant, queryOptions);
        assertEquals(1, queryResult.getNumTotalResults());
        assertEquals("nsv7879", queryResult.getResult().get(0).getId());

        queryOptions.put("imprecise", false);
        variant = new Variant("1:10401-127130:<CN10>");
        structuralVariation = new StructuralVariation(10401, 10401, 127130,
                127130, 0, StructuralVariantType.COPY_NUMBER_GAIN);
        variant.setSv(structuralVariation);
        queryResult = variantAnnotationCalculator.getAnnotationByVariant(variant, queryOptions);
        assertEquals(1, queryResult.getNumTotalResults());
        assertNull(queryResult.getResult().get(0).getId());
    }

    @Test
    public void testRepeatAnnotation() throws Exception {
        QueryOptions queryOptions = new QueryOptions("useCache", false);
        queryOptions.put("include", "repeats");

        Variant variant = new Variant("1:1823634-1823770:<DEL>");
        StructuralVariation structuralVariation = new StructuralVariation(1823634 - 10, 1823634 + 50,
                1823770 - 20, 1823770 + 10, 0, null);
        variant.setSv(structuralVariation);
        queryOptions.put("imprecise", false);
        QueryResult<VariantAnnotation> queryResult = variantAnnotationCalculatorGrch38
                .getAnnotationByVariant(variant, queryOptions);
        assertEquals(1, queryResult.getNumTotalResults());
        assertNull(queryResult.getResult().get(0).getRepeat());

        variant = new Variant("1:1823634-1823770:<DEL>");
        structuralVariation = new StructuralVariation(1823634 - 10, 1823634 + 50,
                1823770 - 20, 1823770 + 10, 0, null);
        variant.setSv(structuralVariation);
        queryOptions.remove("imprecise");
        queryResult = variantAnnotationCalculatorGrch38
                .getAnnotationByVariant(variant, queryOptions);
        assertEquals(1, queryResult.getNumTotalResults());
        assertEquals(1, queryResult.getResult().get(0).getRepeat().size());
        assertEquals(queryResult.getResult().get(0).getRepeat().stream().collect(Collectors.toSet()),
                new HashSet<Repeat>(Arrays.asList(
                        new Repeat(null, "1", 1823664, 1823686, null, null,
                                null, null, null, "windowMasker"))));

        queryResult = variantAnnotationCalculatorGrch38
                .getAnnotationByVariant(new Variant("1:1823702:T:C"), queryOptions);
        assertEquals(1, queryResult.getNumTotalResults());
        assertEquals(1, queryResult.getResult().get(0).getRepeat().size());
        assertEquals(queryResult.getResult().get(0).getRepeat().stream().collect(Collectors.toSet()),
                new HashSet<Repeat>(Arrays.asList(
                        new Repeat(null, "1", 1823699, 1823720, null, null,
                                null, null, null, "windowMasker"))));

        queryOptions.put("imprecise", false);
        queryResult = variantAnnotationCalculatorGrch38
                .getAnnotationByVariant(new Variant("1:1801242-1823252:<CN3>"), queryOptions);
        assertEquals(1, queryResult.getNumTotalResults());
        assertEquals(3, queryResult.getResult().get(0).getRepeat().size());
        assertEquals(queryResult.getResult().get(0).getRepeat().stream().collect(Collectors.toSet()),
                new HashSet<Repeat>(Arrays.asList(
                        new Repeat(null, "1", 1823242, 1823267, 1, Float.valueOf(25),
                                Float.valueOf(1), Float.valueOf(50), "A", "trf"),
                        new Repeat(null, "1", 1822940, 1823278, null, null,
                                null, null, null, "windowMasker"),
                        new Repeat(null, "1", 1801025, 1801354, null, null,
                                null, null, null, "windowMasker"))));

        queryOptions.remove("imprecise");
        queryResult = variantAnnotationCalculatorGrch38
                .getAnnotationByVariant(new Variant("1:1801242-1823252:<CN3>"), queryOptions);
        assertEquals(1, queryResult.getNumTotalResults());
        assertEquals(15, queryResult.getResult().get(0).getRepeat().size());
        assertEquals(queryResult.getResult().get(0).getRepeat().stream().collect(Collectors.toSet()),
                new HashSet<Repeat>(Arrays.asList(
                        new Repeat(null, "1", 1823242, 1823267, 1, Float.valueOf(25),
                                Float.valueOf(1), Float.valueOf(50), "A", "trf"),
                        new Repeat(null, "1", 1800743, 1800796, null, null,
                                null, null, null, "windowMasker"),
                        new Repeat(null, "1", 1800810, 1800854, null, null,
                                null, null, null, "windowMasker"),
                        new Repeat(null, "1", 1801025, 1801354, null, null,
                                null, null, null, "windowMasker"),
                        new Repeat(null, "1", 1801634, 1801700, null, null,
                                null, null, null, "windowMasker"),
                        new Repeat(null, "1", 1801704, 1801750, null, null,
                                null, null, null, "windowMasker"),
                        new Repeat(null, "1", 1822767, 1822794, null, null,
                                null, null, null, "windowMasker"),
                        new Repeat(null, "1", 1822871, 1822904, null, null,
                                null, null, null, "windowMasker"),
                        new Repeat(null, "1", 1822940, 1823278, null, null,
                                null, null, null, "windowMasker"),
                        new Repeat(null, "1", 1823332, 1823339, null, null,
                                null, null, null, "windowMasker"),
                        new Repeat(null, "1", 1823351, 1823397, null, null,
                                null, null, null, "windowMasker"),
                        new Repeat(null, "1", 1823460, 1823512, null, null,
                                null, null, null, "windowMasker"),
                        new Repeat(null, "1", 1823577, 1823603, null, null,
                                null, null, null, "windowMasker"),
                        new Repeat(null, "1", 1823664, 1823686, null, null,
                                null, null, null, "windowMasker"),
                        new Repeat(null, "1", 1823699, 1823720, null, null,
                                null, null, null, "windowMasker"))));

    }

    private void assertVariantAnnotationQueryResultEquals(List<QueryResult<VariantAnnotation>> actualQueryResultList,
                                                          List expectedObjectList) {
        assertEquals(actualQueryResultList.size(), expectedObjectList.size());
        for (int i = 0; i < actualQueryResultList.size(); i++) {
            VariantAnnotation expected = jsonObjectMapper.convertValue(((List) ((Map) expectedObjectList.get(i)).get("result")).get(0),
                    VariantAnnotation.class);
            VariantAnnotation actual = actualQueryResultList.get(i).getResult().get(0);
            assertEquals(expected, actual);
        }
    }

    private int countLines(String fileName) throws IOException {
        System.out.println("Counting lines...");
        BufferedReader reader = new BufferedReader(new FileReader(fileName));
        int lines = 0;
        while (reader.readLine() != null) lines++;
        reader.close();

        return lines;
    }

    public class ConsequenceTypeComparator implements Comparator<ConsequenceType> {
        public int compare(ConsequenceType consequenceType1, ConsequenceType consequenceType2) {
            String geneId1 = consequenceType1.getEnsemblGeneId()==null?"":consequenceType1.getEnsemblGeneId();
            String geneId2 = consequenceType2.getEnsemblGeneId()==null?"":consequenceType2.getEnsemblGeneId();

            int geneComparison = geneId1.compareTo(geneId2);
            if(geneComparison == 0 && !geneId1.equals("")) {
                return consequenceType1.getEnsemblTranscriptId().compareTo(consequenceType2.getEnsemblTranscriptId());
            } else {
                return geneComparison;
            }
        }
    }

    private class AnnotationComparisonObject {
        String chr;
        String pos;
        String alt;
        String ensemblGeneId;
        String ensemblTranscriptId;
        String biotype;
        String SOname;

        public AnnotationComparisonObject(String chr, String pos, String alt, String ensemblGeneId,
                                          String ensemblTranscriptId, String SOname) {
            this(chr, pos, alt, ensemblGeneId, ensemblTranscriptId, "-", SOname);
        }

        public AnnotationComparisonObject(String chr, String pos, String alt, String ensemblGeneId,
                                          String ensemblTranscriptId, String biotype, String SOname) {
            this.chr = chr;
            this.pos = pos;
            this.alt = alt;
            this.ensemblGeneId = ensemblGeneId;
            this.ensemblTranscriptId = ensemblTranscriptId;
            this.biotype = biotype;
            this.SOname = SOname;
        }

        public String getChr() {
            return chr;
        }

        public String getPos() {
            return pos;
        }

        public String getAlt() {
            return alt;
        }

        public String getEnsemblGeneId() {
            return ensemblGeneId;
        }

        public String getSOname() {
            return SOname;
        }

        public String getEnsemblTranscriptId() {
            return ensemblTranscriptId;
        }

        public void setEnsemblTranscriptId(String ensemblTranscriptId) {
            this.ensemblTranscriptId = ensemblTranscriptId;
        }

        public String getBiotype() {
            return biotype;
        }

        public void setBiotype(String biotype) {
            this.biotype = biotype;
        }

        @Override
        public boolean equals(Object o) {
            if (this == o) return true;
            if (!(o instanceof AnnotationComparisonObject)) return false;

            AnnotationComparisonObject that = (AnnotationComparisonObject) o;

            if (SOname != null ? !SOname.equals(that.SOname) : that.SOname != null) return false;
            if (alt != null ? !alt.equals(that.alt) : that.alt != null) return false;
            if (chr != null ? !chr.equals(that.chr) : that.chr != null) return false;
            if (ensemblGeneId != null ? !ensemblGeneId.equals(that.ensemblGeneId) : that.ensemblGeneId != null)
                return false;
            if (ensemblTranscriptId != null ? !ensemblTranscriptId.equals(that.ensemblTranscriptId) : that.ensemblTranscriptId != null)
                return false;
            if (pos != null ? !pos.equals(that.pos) : that.pos != null) return false;

            return true;
        }

        @Override
        public int hashCode() {
            int result = chr != null ? chr.hashCode() : 0;
            result = 31 * result + (pos != null ? pos.hashCode() : 0);
            result = 31 * result + (alt != null ? alt.hashCode() : 0);
            result = 31 * result + (ensemblGeneId != null ? ensemblGeneId.hashCode() : 0);
            result = 31 * result + (ensemblTranscriptId != null ? ensemblTranscriptId.hashCode() : 0);
            result = 31 * result + (SOname != null ? SOname.hashCode() : 0);
            return result;
        }

        @Override
        public String toString() {
            return chr+"\t"+pos+"\t"+alt+"\t"+ensemblGeneId+"\t"+ensemblTranscriptId+"\t"+biotype+"\t"+SOname+"\n";
        }
    }

    public class AnnotationComparisonObjectComparator implements Comparator<AnnotationComparisonObject> {
        public int compare(AnnotationComparisonObject annotationComparisonObject1, AnnotationComparisonObject annotationComparisonObject2) {

            int chrComparison = annotationComparisonObject1.getChr().compareTo(annotationComparisonObject2.getChr());
            if(chrComparison == 0) {
                return annotationComparisonObject1.getPos().compareTo(annotationComparisonObject2.getPos());
            } else {
                return chrComparison;
            }
        }

    }

    @Test
    public void testGetAllConsequenceTypesByVariant() throws IOException, URISyntaxException {

        QueryResult<ConsequenceType> consequenceTypeResult =
            variantAnnotationCalculator.getAllConsequenceTypesByVariant(new Variant("19", 34857337, "CTTG", "TA"),
                    new QueryOptions("normalize", false));
        assertObjectListEquals("[{\"geneName\":\"GPI\",\"ensemblGeneId\":\"ENSG00000105220\",\"ensemblTranscriptId\":\"ENST00000587521\",\"strand\":\"+\",\"biotype\":\"protein_coding\",\"exonNumber\":4,\"transcriptAnnotationFlags\":[\"mRNA_end_NF\",\"cds_end_NF\"],\"cdnaPosition\":554,\"cdsPosition\":327,\"codon\":\"gaC/gaT\",\"proteinVariantAnnotation\":{\"position\":109,\"reference\":\"ASP\",\"alternate\":\"ASP\"},\"sequenceOntologyTerms\":[{\"accession\":\"SO:0001589\",\"name\":\"frameshift_variant\"}]},{\"geneName\":\"GPI\",\"ensemblGeneId\":\"ENSG00000105220\",\"ensemblTranscriptId\":\"ENST00000587384\",\"strand\":\"+\",\"biotype\":\"protein_coding\",\"exonNumber\":4,\"transcriptAnnotationFlags\":[\"mRNA_end_NF\",\"cds_end_NF\"],\"cdnaPosition\":737,\"cdsPosition\":327,\"codon\":\"gaC/gaT\",\"proteinVariantAnnotation\":{\"position\":109,\"reference\":\"ASP\",\"alternate\":\"ASP\"},\"sequenceOntologyTerms\":[{\"accession\":\"SO:0001630\",\"name\":\"splice_region_variant\"},{\"accession\":\"SO:0001589\",\"name\":\"frameshift_variant\"}]},{\"geneName\":\"GPI\",\"ensemblGeneId\":\"ENSG00000105220\",\"ensemblTranscriptId\":\"ENST00000592277\",\"strand\":\"+\",\"biotype\":\"protein_coding\",\"exonNumber\":4,\"transcriptAnnotationFlags\":[\"mRNA_end_NF\",\"cds_end_NF\"],\"cdnaPosition\":504,\"cdsPosition\":327,\"codon\":\"gaC/gaT\",\"proteinVariantAnnotation\":{\"position\":109,\"reference\":\"ASP\",\"alternate\":\"ASP\"},\"sequenceOntologyTerms\":[{\"accession\":\"SO:0001630\",\"name\":\"splice_region_variant\"},{\"accession\":\"SO:0001589\",\"name\":\"frameshift_variant\"}]},{\"geneName\":\"GPI\",\"ensemblGeneId\":\"ENSG00000105220\",\"ensemblTranscriptId\":\"ENST00000415930\",\"strand\":\"+\",\"biotype\":\"protein_coding\",\"exonNumber\":3,\"transcriptAnnotationFlags\":[\"CCDS\",\"basic\"],\"cdnaPosition\":497,\"cdsPosition\":327,\"codon\":\"gaC/gaT\",\"proteinVariantAnnotation\":{\"position\":109,\"reference\":\"ASP\",\"alternate\":\"ASP\"},\"sequenceOntologyTerms\":[{\"accession\":\"SO:0001630\",\"name\":\"splice_region_variant\"},{\"accession\":\"SO:0001589\",\"name\":\"frameshift_variant\"}]},{\"geneName\":\"GPI\",\"ensemblGeneId\":\"ENSG00000105220\",\"ensemblTranscriptId\":\"ENST00000588991\",\"strand\":\"+\",\"biotype\":\"protein_coding\",\"exonNumber\":3,\"transcriptAnnotationFlags\":[\"cds_start_NF\",\"mRNA_start_NF\"],\"cdnaPosition\":255,\"cdsPosition\":255,\"codon\":\"gaC/gaT\",\"proteinVariantAnnotation\":{\"position\":85,\"reference\":\"ASP\",\"alternate\":\"ASP\"},\"sequenceOntologyTerms\":[{\"accession\":\"SO:0001630\",\"name\":\"splice_region_variant\"},{\"accession\":\"SO:0001589\",\"name\":\"frameshift_variant\"}]},{\"geneName\":\"GPI\",\"ensemblGeneId\":\"ENSG00000105220\",\"ensemblTranscriptId\":\"ENST00000592144\",\"strand\":\"+\",\"biotype\":\"nonsense_mediated_decay\",\"exonNumber\":3,\"transcriptAnnotationFlags\":[\"cds_start_NF\",\"mRNA_start_NF\"],\"cdnaPosition\":316,\"sequenceOntologyTerms\":[{\"accession\":\"SO:0001630\",\"name\":\"splice_region_variant\"},{\"accession\":\"SO:0001624\",\"name\":\"3_prime_UTR_variant\"},{\"accession\":\"SO:0001621\",\"name\":\"NMD_transcript_variant\"}]},{\"geneName\":\"GPI\",\"ensemblGeneId\":\"ENSG00000105220\",\"ensemblTranscriptId\":\"ENST00000589504\",\"strand\":\"+\",\"biotype\":\"retained_intron\",\"exonNumber\":3,\"cdnaPosition\":238,\"sequenceOntologyTerms\":[{\"accession\":\"SO:0001630\",\"name\":\"splice_region_variant\"},{\"accession\":\"SO:0001792\",\"name\":\"non_coding_transcript_exon_variant\"},{\"accession\":\"SO:0001619\",\"name\":\"non_coding_transcript_variant\"}]},{\"geneName\":\"GPI\",\"ensemblGeneId\":\"ENSG00000105220\",\"ensemblTranscriptId\":\"ENST00000590375\",\"strand\":\"+\",\"biotype\":\"protein_coding\",\"exonNumber\":3,\"transcriptAnnotationFlags\":[\"mRNA_end_NF\",\"cds_end_NF\"],\"cdnaPosition\":261,\"cdsPosition\":210,\"codon\":\"gaC/gaT\",\"proteinVariantAnnotation\":{\"position\":70,\"reference\":\"ASP\",\"alternate\":\"ASP\"},\"sequenceOntologyTerms\":[{\"accession\":\"SO:0001630\",\"name\":\"splice_region_variant\"},{\"accession\":\"SO:0001589\",\"name\":\"frameshift_variant\"}]},{\"geneName\":\"GPI\",\"ensemblGeneId\":\"ENSG00000105220\",\"ensemblTranscriptId\":\"ENST00000356487\",\"strand\":\"+\",\"biotype\":\"protein_coding\",\"exonNumber\":2,\"transcriptAnnotationFlags\":[\"CCDS\",\"basic\"],\"cdnaPosition\":451,\"cdsPosition\":210,\"codon\":\"gaC/gaT\",\"proteinVariantAnnotation\":{\"position\":70,\"reference\":\"ASP\",\"alternate\":\"ASP\"},\"sequenceOntologyTerms\":[{\"accession\":\"SO:0001630\",\"name\":\"splice_region_variant\"},{\"accession\":\"SO:0001589\",\"name\":\"frameshift_variant\"}]},{\"geneName\":\"GPI\",\"ensemblGeneId\":\"ENSG00000105220\",\"ensemblTranscriptId\":\"ENST00000589399\",\"strand\":\"+\",\"biotype\":\"protein_coding\",\"exonNumber\":2,\"transcriptAnnotationFlags\":[\"mRNA_end_NF\",\"cds_end_NF\"],\"cdnaPosition\":290,\"cdsPosition\":210,\"codon\":\"gaC/gaT\",\"proteinVariantAnnotation\":{\"position\":70,\"reference\":\"ASP\",\"alternate\":\"ASP\"},\"sequenceOntologyTerms\":[{\"accession\":\"SO:0001630\",\"name\":\"splice_region_variant\"},{\"accession\":\"SO:0001589\",\"name\":\"frameshift_variant\"}]},{\"geneName\":\"GPI\",\"ensemblGeneId\":\"ENSG00000105220\",\"ensemblTranscriptId\":\"ENST00000589640\",\"strand\":\"+\",\"biotype\":\"protein_coding\",\"exonNumber\":2,\"transcriptAnnotationFlags\":[\"mRNA_end_NF\",\"cds_end_NF\"],\"cdnaPosition\":281,\"cdsPosition\":210,\"codon\":\"gaC/gaT\",\"proteinVariantAnnotation\":{\"position\":70,\"reference\":\"ASP\",\"alternate\":\"ASP\"},\"sequenceOntologyTerms\":[{\"accession\":\"SO:0001630\",\"name\":\"splice_region_variant\"},{\"accession\":\"SO:0001589\",\"name\":\"frameshift_variant\"}]},{\"geneName\":\"GPI\",\"ensemblGeneId\":\"ENSG00000105220\",\"ensemblTranscriptId\":\"ENST00000591204\",\"strand\":\"+\",\"biotype\":\"protein_coding\",\"exonNumber\":2,\"transcriptAnnotationFlags\":[\"mRNA_end_NF\",\"cds_end_NF\"],\"cdnaPosition\":281,\"cdsPosition\":210,\"codon\":\"gaC/gaT\",\"proteinVariantAnnotation\":{\"position\":70,\"reference\":\"ASP\",\"alternate\":\"ASP\"},\"sequenceOntologyTerms\":[{\"accession\":\"SO:0001630\",\"name\":\"splice_region_variant\"},{\"accession\":\"SO:0001589\",\"name\":\"frameshift_variant\"}]},{\"geneName\":\"GPI\",\"ensemblGeneId\":\"ENSG00000105220\",\"ensemblTranscriptId\":\"ENST00000586425\",\"strand\":\"+\",\"biotype\":\"protein_coding\",\"exonNumber\":2,\"transcriptAnnotationFlags\":[\"basic\"],\"cdnaPosition\":235,\"cdsPosition\":210,\"codon\":\"gaC/gaT\",\"proteinVariantAnnotation\":{\"position\":70,\"reference\":\"ASP\",\"alternate\":\"ASP\"},\"sequenceOntologyTerms\":[{\"accession\":\"SO:0001630\",\"name\":\"splice_region_variant\"},{\"accession\":\"SO:0001589\",\"name\":\"frameshift_variant\"}]},{\"sequenceOntologyTerms\":[{\"accession\":\"SO:0001566\",\"name\":\"regulatory_region_variant\"}]}]",
                consequenceTypeResult.getResult(), ConsequenceType.class);

        consequenceTypeResult =
            variantAnnotationCalculator.getAllConsequenceTypesByVariant(new Variant("19", 33167329, "AC", "TT"),
                    new QueryOptions("normalize", false));
        assertObjectListEquals("[{\"geneName\":\"ANKRD27\",\"ensemblGeneId\":\"ENSG00000105186\",\"ensemblTranscriptId\":\"ENST00000306065\",\"strand\":\"-\",\"biotype\":\"protein_coding\",\"transcriptAnnotationFlags\":[\"CCDS\",\"basic\"],\"sequenceOntologyTerms\":[{\"accession\":\"SO:0001631\",\"name\":\"2KB_upstream_gene_variant\"}]},{\"geneName\":\"ANKRD27\",\"ensemblGeneId\":\"ENSG00000105186\",\"ensemblTranscriptId\":\"ENST00000587352\",\"strand\":\"-\",\"biotype\":\"protein_coding\",\"transcriptAnnotationFlags\":[\"basic\"],\"sequenceOntologyTerms\":[{\"accession\":\"SO:0001631\",\"name\":\"2KB_upstream_gene_variant\"}]},{\"geneName\":\"ANKRD27\",\"ensemblGeneId\":\"ENSG00000105186\",\"ensemblTranscriptId\":\"ENST00000586463\",\"strand\":\"-\",\"biotype\":\"protein_coding\",\"transcriptAnnotationFlags\":[\"mRNA_end_NF\",\"cds_end_NF\"],\"sequenceOntologyTerms\":[{\"accession\":\"SO:0001631\",\"name\":\"2KB_upstream_gene_variant\"}]},{\"geneName\":\"ANKRD27\",\"ensemblGeneId\":\"ENSG00000105186\",\"ensemblTranscriptId\":\"ENST00000588700\",\"strand\":\"-\",\"biotype\":\"nonsense_mediated_decay\",\"sequenceOntologyTerms\":[{\"accession\":\"SO:0001631\",\"name\":\"2KB_upstream_gene_variant\"}]},{\"geneName\":\"ANKRD27\",\"ensemblGeneId\":\"ENSG00000105186\",\"ensemblTranscriptId\":\"ENST00000586693\",\"strand\":\"-\",\"biotype\":\"protein_coding\",\"transcriptAnnotationFlags\":[\"mRNA_end_NF\",\"cds_end_NF\"],\"sequenceOntologyTerms\":[{\"accession\":\"SO:0001631\",\"name\":\"2KB_upstream_gene_variant\"}]},{\"geneName\":\"ANKRD27\",\"ensemblGeneId\":\"ENSG00000105186\",\"ensemblTranscriptId\":\"ENST00000590519\",\"strand\":\"-\",\"biotype\":\"protein_coding\",\"exonNumber\":1,\"transcriptAnnotationFlags\":[\"mRNA_end_NF\",\"cds_end_NF\"],\"cdnaPosition\":174,\"sequenceOntologyTerms\":[{\"accession\":\"SO:0001623\",\"name\":\"5_prime_UTR_variant\"}]},{\"geneName\":\"CTC-379B2.4\",\"ensemblGeneId\":\"ENSG00000267557\",\"ensemblTranscriptId\":\"ENST00000589127\",\"strand\":\"+\",\"biotype\":\"antisense\",\"transcriptAnnotationFlags\":[\"basic\"],\"sequenceOntologyTerms\":[{\"accession\":\"SO:0001632\",\"name\":\"downstream_gene_variant\"}]},{\"geneName\":\"RGS9BP\",\"ensemblGeneId\":\"ENSG00000186326\",\"ensemblTranscriptId\":\"ENST00000334176\",\"strand\":\"+\",\"biotype\":\"protein_coding\",\"exonNumber\":1,\"transcriptAnnotationFlags\":[\"CCDS\",\"basic\"],\"cdnaPosition\":1017,\"cdsPosition\":160,\"codon\":\"ACC/TTC\",\"proteinVariantAnnotation\":{\"position\":54,\"reference\":\"THR\",\"alternate\":\"PHE\"},\"sequenceOntologyTerms\":[{\"accession\":\"SO:0001650\",\"name\":\"inframe_variant\"}]},{\"sequenceOntologyTerms\":[{\"accession\":\"SO:0001566\",\"name\":\"regulatory_region_variant\"}]}]",
                consequenceTypeResult.getResult(), ConsequenceType.class);

        consequenceTypeResult =
            variantAnnotationCalculator.getAllConsequenceTypesByVariant(new Variant("19", 33321526, "TTAC", "CC"),
                    new QueryOptions("normalize", false));
        assertObjectListEquals("[{\"geneName\":\"TDRD12\",\"ensemblGeneId\":\"ENSG00000173809\",\"ensemblTranscriptId\":\"ENST00000564769\",\"strand\":\"+\",\"biotype\":\"nonsense_mediated_decay\",\"transcriptAnnotationFlags\":[\"cds_start_NF\",\"mRNA_start_NF\"],\"sequenceOntologyTerms\":[{\"accession\":\"SO:0001632\",\"name\":\"2KB_downstream_gene_variant\"}]},{\"geneName\":\"SLC7A9\",\"ensemblGeneId\":\"ENSG00000021488\",\"ensemblTranscriptId\":\"ENST00000590341\",\"strand\":\"-\",\"biotype\":\"protein_coding\",\"exonNumber\":13,\"transcriptAnnotationFlags\":[\"CCDS\",\"basic\"],\"cdnaPosition\":1638,\"cdsPosition\":1461,\"codon\":\"gaG/gaG\",\"proteinVariantAnnotation\":{\"position\":487,\"reference\":\"GLU\",\"alternate\":\"GLU\"},\"sequenceOntologyTerms\":[{\"accession\":\"SO:0001589\",\"name\":\"frameshift_variant\"},{\"accession\":\"SO:0001578\",\"name\":\"stop_lost\"}]},{\"geneName\":\"SLC7A9\",\"ensemblGeneId\":\"ENSG00000021488\",\"ensemblTranscriptId\":\"ENST00000590465\",\"strand\":\"-\",\"biotype\":\"nonsense_mediated_decay\",\"exonNumber\":9,\"cdnaPosition\":1890,\"sequenceOntologyTerms\":[{\"accession\":\"SO:0001624\",\"name\":\"3_prime_UTR_variant\"},{\"accession\":\"SO:0001621\",\"name\":\"NMD_transcript_variant\"}]},{\"geneName\":\"SLC7A9\",\"ensemblGeneId\":\"ENSG00000021488\",\"ensemblTranscriptId\":\"ENST00000023064\",\"strand\":\"-\",\"biotype\":\"protein_coding\",\"exonNumber\":13,\"transcriptAnnotationFlags\":[\"CCDS\",\"basic\"],\"cdnaPosition\":1653,\"cdsPosition\":1461,\"codon\":\"gaG/gaG\",\"proteinVariantAnnotation\":{\"position\":487,\"reference\":\"GLU\",\"alternate\":\"GLU\"},\"sequenceOntologyTerms\":[{\"accession\":\"SO:0001589\",\"name\":\"frameshift_variant\"},{\"accession\":\"SO:0001578\",\"name\":\"stop_lost\"}]},{\"geneName\":\"SLC7A9\",\"ensemblGeneId\":\"ENSG00000021488\",\"ensemblTranscriptId\":\"ENST00000592232\",\"strand\":\"-\",\"biotype\":\"nonsense_mediated_decay\",\"exonNumber\":8,\"cdnaPosition\":995,\"sequenceOntologyTerms\":[{\"accession\":\"SO:0001624\",\"name\":\"3_prime_UTR_variant\"},{\"accession\":\"SO:0001621\",\"name\":\"NMD_transcript_variant\"}]},{\"geneName\":\"SLC7A9\",\"ensemblGeneId\":\"ENSG00000021488\",\"ensemblTranscriptId\":\"ENST00000587772\",\"strand\":\"-\",\"biotype\":\"protein_coding\",\"exonNumber\":13,\"transcriptAnnotationFlags\":[\"CCDS\",\"basic\"],\"cdnaPosition\":1565,\"cdsPosition\":1461,\"codon\":\"gaG/gaG\",\"proteinVariantAnnotation\":{\"position\":487,\"reference\":\"GLU\",\"alternate\":\"GLU\"},\"sequenceOntologyTerms\":[{\"accession\":\"SO:0001589\",\"name\":\"frameshift_variant\"},{\"accession\":\"SO:0001578\",\"name\":\"stop_lost\"}]},{\"geneName\":\"CTD-2085J24.3\",\"ensemblGeneId\":\"ENSG00000267555\",\"ensemblTranscriptId\":\"ENST00000590069\",\"strand\":\"+\",\"biotype\":\"antisense\",\"transcriptAnnotationFlags\":[\"basic\"],\"sequenceOntologyTerms\":[{\"accession\":\"SO:0001631\",\"name\":\"2KB_upstream_gene_variant\"}]},{\"sequenceOntologyTerms\":[{\"accession\":\"SO:0001566\",\"name\":\"regulatory_region_variant\"}]}]",
                consequenceTypeResult.getResult(), ConsequenceType.class);

        consequenceTypeResult =
            variantAnnotationCalculator.getAllConsequenceTypesByVariant(new Variant("13", 32884828, "CAAT", "CTT"),
                    new QueryOptions("normalize", false));
        assertObjectListEquals("[{\"geneName\":\"ZAR1L\",\"ensemblGeneId\":\"ENSG00000189167\",\"ensemblTranscriptId\":\"ENST00000533490\",\"strand\":\"-\",\"biotype\":\"protein_coding\",\"exonNumber\":4,\"transcriptAnnotationFlags\":[\"CCDS\",\"basic\"],\"cdnaPosition\":1111,\"cdsPosition\":692,\"codon\":\"gAT/gAA\",\"proteinVariantAnnotation\":{\"position\":231,\"reference\":\"ASP\",\"alternate\":\"GLU\"},\"sequenceOntologyTerms\":[{\"accession\":\"SO:0001589\",\"name\":\"frameshift_variant\"}]},{\"geneName\":\"ZAR1L\",\"ensemblGeneId\":\"ENSG00000189167\",\"ensemblTranscriptId\":\"ENST00000345108\",\"strand\":\"-\",\"biotype\":\"protein_coding\",\"exonNumber\":2,\"transcriptAnnotationFlags\":[\"CCDS\",\"basic\"],\"cdnaPosition\":721,\"cdsPosition\":692,\"codon\":\"gAT/gAA\",\"proteinVariantAnnotation\":{\"position\":231,\"reference\":\"ASP\",\"alternate\":\"GLU\"},\"sequenceOntologyTerms\":[{\"accession\":\"SO:0001589\",\"name\":\"frameshift_variant\"}]},{\"geneName\":\"BRCA2\",\"ensemblGeneId\":\"ENSG00000139618\",\"ensemblTranscriptId\":\"ENST00000380152\",\"strand\":\"+\",\"biotype\":\"protein_coding\",\"transcriptAnnotationFlags\":[\"CCDS\",\"basic\"],\"sequenceOntologyTerms\":[{\"accession\":\"SO:0001631\",\"name\":\"upstream_gene_variant\"}]},{\"geneName\":\"BRCA2\",\"ensemblGeneId\":\"ENSG00000139618\",\"ensemblTranscriptId\":\"ENST00000544455\",\"strand\":\"+\",\"biotype\":\"protein_coding\",\"transcriptAnnotationFlags\":[\"CCDS\",\"basic\"],\"sequenceOntologyTerms\":[{\"accession\":\"SO:0001631\",\"name\":\"upstream_gene_variant\"}]},{\"geneName\":\"BRCA2\",\"ensemblGeneId\":\"ENSG00000139618\",\"ensemblTranscriptId\":\"ENST00000530893\",\"strand\":\"+\",\"biotype\":\"protein_coding\",\"transcriptAnnotationFlags\":[\"mRNA_end_NF\",\"cds_end_NF\"],\"sequenceOntologyTerms\":[{\"accession\":\"SO:0001631\",\"name\":\"upstream_gene_variant\"}]},{\"sequenceOntologyTerms\":[{\"accession\":\"SO:0001566\",\"name\":\"regulatory_region_variant\"}]}]",
                consequenceTypeResult.getResult(), ConsequenceType.class);

        consequenceTypeResult =
            variantAnnotationCalculator.getAllConsequenceTypesByVariant(new Variant("13", 32316471, "GA", "AG"),
                    new QueryOptions());
        assertObjectListEquals("[{\"geneName\":\"RXFP2\",\"ensemblGeneId\":\"ENSG00000133105\",\"ensemblTranscriptId\":\"ENST00000380314\",\"strand\":\"+\",\"biotype\":\"protein_coding\",\"transcriptAnnotationFlags\":[\"CCDS\",\"basic\"],\"sequenceOntologyTerms\":[{\"accession\":\"SO:0001627\",\"name\":\"intron_variant\"}]},{\"geneName\":\"RXFP2\",\"ensemblGeneId\":\"ENSG00000133105\",\"ensemblTranscriptId\":\"ENST00000298386\",\"strand\":\"+\",\"biotype\":\"protein_coding\",\"transcriptAnnotationFlags\":[\"CCDS\",\"basic\"],\"sequenceOntologyTerms\":[{\"accession\":\"SO:0001627\",\"name\":\"intron_variant\"}]},{\"sequenceOntologyTerms\":[{\"accession\":\"SO:0001566\",\"name\":\"regulatory_region_variant\"}]}]",
                consequenceTypeResult.getResult(), ConsequenceType.class);

        consequenceTypeResult =
            variantAnnotationCalculator.getAllConsequenceTypesByVariant(new Variant("13", 32316469, "TG", "AT"),
                    new QueryOptions());
        assertObjectListEquals("[{\"geneName\":\"RXFP2\",\"ensemblGeneId\":\"ENSG00000133105\",\"ensemblTranscriptId\":\"ENST00000380314\",\"strand\":\"+\",\"biotype\":\"protein_coding\",\"transcriptAnnotationFlags\":[\"CCDS\",\"basic\"],\"sequenceOntologyTerms\":[{\"accession\":\"SO:0001627\",\"name\":\"intron_variant\"}]},{\"geneName\":\"RXFP2\",\"ensemblGeneId\":\"ENSG00000133105\",\"ensemblTranscriptId\":\"ENST00000298386\",\"strand\":\"+\",\"biotype\":\"protein_coding\",\"transcriptAnnotationFlags\":[\"CCDS\",\"basic\"],\"sequenceOntologyTerms\":[{\"accession\":\"SO:0001627\",\"name\":\"intron_variant\"}]},{\"sequenceOntologyTerms\":[{\"accession\":\"SO:0001566\",\"name\":\"regulatory_region_variant\"}]}]",
                consequenceTypeResult.getResult(), ConsequenceType.class);

        consequenceTypeResult =
            variantAnnotationCalculator.getAllConsequenceTypesByVariant(new Variant("17", 43124094, "AT", "TC"),
                    new QueryOptions());
        assertObjectListEquals("[{\"geneName\":\"DCAKD\",\"ensemblGeneId\":\"ENSG00000172992\",\"ensemblTranscriptId\":\"ENST00000342350\",\"strand\":\"-\",\"biotype\":\"protein_coding\",\"transcriptAnnotationFlags\":[\"CCDS\",\"basic\"],\"sequenceOntologyTerms\":[{\"accession\":\"SO:0001627\",\"name\":\"intron_variant\"}]},{\"geneName\":\"DCAKD\",\"ensemblGeneId\":\"ENSG00000172992\",\"ensemblTranscriptId\":\"ENST00000588499\",\"strand\":\"-\",\"biotype\":\"protein_coding\",\"transcriptAnnotationFlags\":[\"CCDS\",\"basic\"],\"sequenceOntologyTerms\":[{\"accession\":\"SO:0001627\",\"name\":\"intron_variant\"}]},{\"geneName\":\"DCAKD\",\"ensemblGeneId\":\"ENSG00000172992\",\"ensemblTranscriptId\":\"ENST00000593094\",\"strand\":\"-\",\"biotype\":\"protein_coding\",\"transcriptAnnotationFlags\":[\"mRNA_end_NF\",\"cds_end_NF\"],\"sequenceOntologyTerms\":[{\"accession\":\"SO:0001627\",\"name\":\"intron_variant\"}]},{\"geneName\":\"DCAKD\",\"ensemblGeneId\":\"ENSG00000172992\",\"ensemblTranscriptId\":\"ENST00000588295\",\"strand\":\"-\",\"biotype\":\"processed_transcript\",\"sequenceOntologyTerms\":[{\"accession\":\"SO:0001619\",\"name\":\"non_coding_transcript_variant\"},{\"accession\":\"SO:0001627\",\"name\":\"intron_variant\"}]},{\"geneName\":\"DCAKD\",\"ensemblGeneId\":\"ENSG00000172992\",\"ensemblTranscriptId\":\"ENST00000310604\",\"strand\":\"-\",\"biotype\":\"protein_coding\",\"transcriptAnnotationFlags\":[\"basic\"],\"sequenceOntologyTerms\":[{\"accession\":\"SO:0001627\",\"name\":\"intron_variant\"}]},{\"geneName\":\"NMT1\",\"ensemblGeneId\":\"ENSG00000136448\",\"ensemblTranscriptId\":\"ENST00000592782\",\"strand\":\"+\",\"biotype\":\"protein_coding\",\"transcriptAnnotationFlags\":[\"CCDS\",\"basic\"],\"sequenceOntologyTerms\":[{\"accession\":\"SO:0001631\",\"name\":\"upstream_gene_variant\"}]},{\"sequenceOntologyTerms\":[{\"accession\":\"SO:0001566\",\"name\":\"regulatory_region_variant\"}]}]",
                consequenceTypeResult.getResult(), ConsequenceType.class);

        consequenceTypeResult =
            variantAnnotationCalculator.getAllConsequenceTypesByVariant(new Variant("MT", 12906, "C", "A"),
                    new QueryOptions());
        assertObjectListEquals("[{\"geneName\":\"MT-CO2\",\"ensemblGeneId\":\"ENSG00000198712\",\"ensemblTranscriptId\":\"ENST00000361739\",\"strand\":\"+\",\"biotype\":\"protein_coding\",\"transcriptAnnotationFlags\":[\"basic\"],\"sequenceOntologyTerms\":[{\"accession\":\"SO:0001632\",\"name\":\"downstream_gene_variant\"}]},{\"geneName\":\"MT-TK\",\"ensemblGeneId\":\"ENSG00000210156\",\"ensemblTranscriptId\":\"ENST00000387421\",\"strand\":\"+\",\"biotype\":\"Mt_tRNA\",\"transcriptAnnotationFlags\":[\"basic\"],\"sequenceOntologyTerms\":[{\"accession\":\"SO:0001632\",\"name\":\"downstream_gene_variant\"}]},{\"geneName\":\"MT-ATP8\",\"ensemblGeneId\":\"ENSG00000228253\",\"ensemblTranscriptId\":\"ENST00000361851\",\"strand\":\"+\",\"biotype\":\"protein_coding\",\"transcriptAnnotationFlags\":[\"basic\"],\"sequenceOntologyTerms\":[{\"accession\":\"SO:0001632\",\"name\":\"downstream_gene_variant\"}]},{\"geneName\":\"MT-ATP6\",\"ensemblGeneId\":\"ENSG00000198899\",\"ensemblTranscriptId\":\"ENST00000361899\",\"strand\":\"+\",\"biotype\":\"protein_coding\",\"transcriptAnnotationFlags\":[\"basic\"],\"sequenceOntologyTerms\":[{\"accession\":\"SO:0001632\",\"name\":\"downstream_gene_variant\"}]},{\"geneName\":\"MT-CO3\",\"ensemblGeneId\":\"ENSG00000198938\",\"ensemblTranscriptId\":\"ENST00000362079\",\"strand\":\"+\",\"biotype\":\"protein_coding\",\"transcriptAnnotationFlags\":[\"basic\"],\"sequenceOntologyTerms\":[{\"accession\":\"SO:0001632\",\"name\":\"downstream_gene_variant\"}]},{\"geneName\":\"MT-TG\",\"ensemblGeneId\":\"ENSG00000210164\",\"ensemblTranscriptId\":\"ENST00000387429\",\"strand\":\"+\",\"biotype\":\"Mt_tRNA\",\"transcriptAnnotationFlags\":[\"basic\"],\"sequenceOntologyTerms\":[{\"accession\":\"SO:0001632\",\"name\":\"downstream_gene_variant\"}]},{\"geneName\":\"MT-ND3\",\"ensemblGeneId\":\"ENSG00000198840\",\"ensemblTranscriptId\":\"ENST00000361227\",\"strand\":\"+\",\"biotype\":\"protein_coding\",\"transcriptAnnotationFlags\":[\"basic\"],\"sequenceOntologyTerms\":[{\"accession\":\"SO:0001632\",\"name\":\"downstream_gene_variant\"}]},{\"geneName\":\"MT-TR\",\"ensemblGeneId\":\"ENSG00000210174\",\"ensemblTranscriptId\":\"ENST00000387439\",\"strand\":\"+\",\"biotype\":\"Mt_tRNA\",\"transcriptAnnotationFlags\":[\"basic\"],\"sequenceOntologyTerms\":[{\"accession\":\"SO:0001632\",\"name\":\"downstream_gene_variant\"}]},{\"geneName\":\"MT-ND4L\",\"ensemblGeneId\":\"ENSG00000212907\",\"ensemblTranscriptId\":\"ENST00000361335\",\"strand\":\"+\",\"biotype\":\"protein_coding\",\"transcriptAnnotationFlags\":[\"basic\"],\"sequenceOntologyTerms\":[{\"accession\":\"SO:0001632\",\"name\":\"downstream_gene_variant\"}]},{\"geneName\":\"MT-ND4\",\"ensemblGeneId\":\"ENSG00000198886\",\"ensemblTranscriptId\":\"ENST00000361381\",\"strand\":\"+\",\"biotype\":\"protein_coding\",\"transcriptAnnotationFlags\":[\"basic\"],\"sequenceOntologyTerms\":[{\"accession\":\"SO:0001632\",\"name\":\"2KB_downstream_gene_variant\"}]},{\"geneName\":\"MT-TH\",\"ensemblGeneId\":\"ENSG00000210176\",\"ensemblTranscriptId\":\"ENST00000387441\",\"strand\":\"+\",\"biotype\":\"Mt_tRNA\",\"transcriptAnnotationFlags\":[\"basic\"],\"sequenceOntologyTerms\":[{\"accession\":\"SO:0001632\",\"name\":\"2KB_downstream_gene_variant\"}]},{\"geneName\":\"MT-TS2\",\"ensemblGeneId\":\"ENSG00000210184\",\"ensemblTranscriptId\":\"ENST00000387449\",\"strand\":\"+\",\"biotype\":\"Mt_tRNA\",\"transcriptAnnotationFlags\":[\"basic\"],\"sequenceOntologyTerms\":[{\"accession\":\"SO:0001632\",\"name\":\"2KB_downstream_gene_variant\"}]},{\"geneName\":\"MT-TL2\",\"ensemblGeneId\":\"ENSG00000210191\",\"ensemblTranscriptId\":\"ENST00000387456\",\"strand\":\"+\",\"biotype\":\"Mt_tRNA\",\"transcriptAnnotationFlags\":[\"basic\"],\"sequenceOntologyTerms\":[{\"accession\":\"SO:0001632\",\"name\":\"2KB_downstream_gene_variant\"}]},{\"geneName\":\"MT-ND5\",\"ensemblGeneId\":\"ENSG00000198786\",\"ensemblTranscriptId\":\"ENST00000361567\",\"strand\":\"+\",\"biotype\":\"protein_coding\",\"exonNumber\":1,\"transcriptAnnotationFlags\":[\"basic\"],\"cdnaPosition\":570,\"cdsPosition\":570,\"codon\":\"atC/atA\",\"proteinVariantAnnotation\":{\"uniprotAccession\":\"P03915\",\"position\":190,\"reference\":\"ILE\",\"alternate\":\"MET\",\"substitutionScores\":[{\"score\":0.31,\"source\":\"sift\",\"description\":\"tolerated\"},{\"score\":0.052,\"source\":\"polyphen\",\"description\":\"benign\"}],\"keywords\":[\"Complete proteome\",\"Disease mutation\",\"Electron transport\",\"Leber hereditary optic neuropathy\",\"Leigh syndrome\",\"MELAS syndrome\",\"Membrane\",\"Mitochondrion\",\"Mitochondrion inner membrane\",\"NAD\",\"Oxidoreductase\",\"Polymorphism\",\"Reference proteome\",\"Respiratory chain\",\"Transmembrane\",\"Transmembrane helix\",\"Transport\",\"Ubiquinone\"],\"features\":[{\"id\":\"IPR003945\",\"start\":8,\"end\":501,\"description\":\"NADH-plastoquinone oxidoreductase, chain 5\"},{\"id\":\"IPR001750\",\"start\":134,\"end\":418,\"description\":\"NADH:quinone oxidoreductase/Mrp antiporter, membrane subunit\"},{\"start\":171,\"end\":191,\"type\":\"transmembrane region\",\"description\":\"Helical\"},{\"id\":\"PRO_0000118101\",\"start\":1,\"end\":603,\"type\":\"chain\",\"description\":\"NADH-ubiquinone oxidoreductase chain 5\"}]},\"sequenceOntologyTerms\":[{\"accession\":\"SO:0001583\",\"name\":\"missense_variant\"}]},{\"geneName\":\"MT-ND6\",\"ensemblGeneId\":\"ENSG00000198695\",\"ensemblTranscriptId\":\"ENST00000361681\",\"strand\":\"-\",\"biotype\":\"protein_coding\",\"transcriptAnnotationFlags\":[\"basic\"],\"sequenceOntologyTerms\":[{\"accession\":\"SO:0001632\",\"name\":\"2KB_downstream_gene_variant\"}]},{\"geneName\":\"MT-TE\",\"ensemblGeneId\":\"ENSG00000210194\",\"ensemblTranscriptId\":\"ENST00000387459\",\"strand\":\"-\",\"biotype\":\"Mt_tRNA\",\"transcriptAnnotationFlags\":[\"basic\"],\"sequenceOntologyTerms\":[{\"accession\":\"SO:0001632\",\"name\":\"2KB_downstream_gene_variant\"}]},{\"geneName\":\"MT-CYB\",\"ensemblGeneId\":\"ENSG00000198727\",\"ensemblTranscriptId\":\"ENST00000361789\",\"strand\":\"+\",\"biotype\":\"protein_coding\",\"transcriptAnnotationFlags\":[\"basic\"],\"sequenceOntologyTerms\":[{\"accession\":\"SO:0001631\",\"name\":\"2KB_upstream_gene_variant\"}]},{\"geneName\":\"MT-TT\",\"ensemblGeneId\":\"ENSG00000210195\",\"ensemblTranscriptId\":\"ENST00000387460\",\"strand\":\"+\",\"biotype\":\"Mt_tRNA\",\"transcriptAnnotationFlags\":[\"basic\"],\"sequenceOntologyTerms\":[{\"accession\":\"SO:0001631\",\"name\":\"upstream_gene_variant\"}]},{\"geneName\":\"MT-TP\",\"ensemblGeneId\":\"ENSG00000210196\",\"ensemblTranscriptId\":\"ENST00000387461\",\"strand\":\"-\",\"biotype\":\"Mt_tRNA\",\"transcriptAnnotationFlags\":[\"basic\"],\"sequenceOntologyTerms\":[{\"accession\":\"SO:0001632\",\"name\":\"downstream_gene_variant\"}]},{\"sequenceOntologyTerms\":[{\"accession\":\"SO:0001566\",\"name\":\"regulatory_region_variant\"}]}]",
                consequenceTypeResult.getResult(), ConsequenceType.class);

        consequenceTypeResult =
                variantAnnotationCalculator.getAllConsequenceTypesByVariant(new Variant("1:818401-819973:<CN10>"),
                        new QueryOptions());
        assertObjectListEquals("[{\"geneName\":\"AL645608.2\",\"ensemblGeneId\":\"ENSG00000269308\",\"ensemblTranscriptId\":\"ENST00000594233\",\"strand\":\"+\",\"biotype\":\"protein_coding\",\"exonNumber\":3,\"transcriptAnnotationFlags\":[\"basic\"],\"sequenceOntologyTerms\":[{\"accession\":\"SO:0001580\",\"name\":\"coding_sequence_variant\"},{\"accession\":\"SO:0001627\",\"name\":\"intron_variant\"}]},{\"sequenceOntologyTerms\":[{\"accession\":\"SO:0001566\",\"name\":\"regulatory_region_variant\"}]}]",
                consequenceTypeResult.getResult(), ConsequenceType.class);

        consequenceTypeResult =
                variantAnnotationCalculator.getAllConsequenceTypesByVariant(new Variant("1:819287-820859:<CN3>"),
                        new QueryOptions());
        assertObjectListEquals("[{\"geneName\":\"AL645608.2\",\"ensemblGeneId\":\"ENSG00000269308\",\"ensemblTranscriptId\":\"ENST00000594233\",\"strand\":\"+\",\"biotype\":\"protein_coding\",\"transcriptAnnotationFlags\":[\"basic\"],\"sequenceOntologyTerms\":[{\"accession\":\"SO:0001590\",\"name\":\"terminator_codon_variant\"},{\"accession\":\"SO:0001580\",\"name\":\"coding_sequence_variant\"},{\"accession\":\"SO:0001627\",\"name\":\"intron_variant\"}]},{\"sequenceOntologyTerms\":[{\"accession\":\"SO:0001566\",\"name\":\"regulatory_region_variant\"}]}]",
                consequenceTypeResult.getResult(), ConsequenceType.class);

        consequenceTypeResult =
                variantAnnotationCalculator.getAllConsequenceTypesByVariant(new Variant("1:816505-825225:<CN4>"),
                        new QueryOptions());
        assertObjectListEquals("[{\"geneName\":\"FAM41C\",\"ensemblGeneId\":\"ENSG00000230368\",\"ensemblTranscriptId\":\"ENST00000446136\",\"strand\":\"-\",\"biotype\":\"lincRNA\",\"transcriptAnnotationFlags\":[\"basic\"],\"sequenceOntologyTerms\":[{\"accession\":\"SO:0001631\",\"name\":\"upstream_gene_variant\"}]},{\"geneName\":\"FAM41C\",\"ensemblGeneId\":\"ENSG00000230368\",\"ensemblTranscriptId\":\"ENST00000427857\",\"strand\":\"-\",\"biotype\":\"lincRNA\",\"sequenceOntologyTerms\":[{\"accession\":\"SO:0001631\",\"name\":\"upstream_gene_variant\"}]},{\"geneName\":\"AL645608.2\",\"ensemblGeneId\":\"ENSG00000269308\",\"ensemblTranscriptId\":\"ENST00000594233\",\"strand\":\"+\",\"biotype\":\"protein_coding\",\"transcriptAnnotationFlags\":[\"basic\"],\"sequenceOntologyTerms\":[{\"accession\":\"SO:0001563\",\"name\":\"copy_number_change\"}]},{\"sequenceOntologyTerms\":[{\"accession\":\"SO:0001566\",\"name\":\"regulatory_region_variant\"}]}]",
                consequenceTypeResult.getResult(), ConsequenceType.class);

        consequenceTypeResult =
                variantAnnotationCalculator.getAllConsequenceTypesByVariant(new Variant("17", 4542753, "N", "A"),
                        new QueryOptions());  // should not return things like {"score":0.0,"source":null,"description":null}  for ENST00000343518 substitution scores
        assertObjectListEquals("[{\"geneName\":\"ALOX15\",\"ensemblGeneId\":\"ENSG00000161905\",\"ensemblTranscriptId\":\"ENST00000570836\",\"strand\":\"-\",\"biotype\":\"protein_coding\",\"exonNumber\":3,\"transcriptAnnotationFlags\":[\"CCDS\",\"basic\"],\"cdnaPosition\":406,\"cdsPosition\":309,\"codon\":\"aaC/aaT\",\"proteinVariantAnnotation\":{\"position\":103,\"reference\":\"ASN\",\"alternate\":\"ASN\"},\"sequenceOntologyTerms\":[{\"accession\":\"SO:0001819\",\"name\":\"synonymous_variant\"}]},{\"geneName\":\"ALOX15\",\"ensemblGeneId\":\"ENSG00000161905\",\"ensemblTranscriptId\":\"ENST00000293761\",\"strand\":\"-\",\"biotype\":\"protein_coding\",\"exonNumber\":2,\"transcriptAnnotationFlags\":[\"CCDS\",\"basic\"],\"cdnaPosition\":323,\"cdsPosition\":309,\"codon\":\"aaC/aaT\",\"proteinVariantAnnotation\":{\"position\":103,\"reference\":\"ASN\",\"alternate\":\"ASN\"},\"sequenceOntologyTerms\":[{\"accession\":\"SO:0001819\",\"name\":\"synonymous_variant\"}]},{\"geneName\":\"ALOX15\",\"ensemblGeneId\":\"ENSG00000161905\",\"ensemblTranscriptId\":\"ENST00000574640\",\"strand\":\"-\",\"biotype\":\"protein_coding\",\"exonNumber\":2,\"transcriptAnnotationFlags\":[\"basic\"],\"cdnaPosition\":476,\"cdsPosition\":192,\"codon\":\"aaC/aaT\",\"proteinVariantAnnotation\":{\"position\":64,\"reference\":\"ASN\",\"alternate\":\"ASN\"},\"sequenceOntologyTerms\":[{\"accession\":\"SO:0001819\",\"name\":\"synonymous_variant\"}]},{\"geneName\":\"ALOX15\",\"ensemblGeneId\":\"ENSG00000161905\",\"ensemblTranscriptId\":\"ENST00000545513\",\"strand\":\"-\",\"biotype\":\"protein_coding\",\"exonNumber\":3,\"transcriptAnnotationFlags\":[\"basic\"],\"cdnaPosition\":406,\"cdsPosition\":375,\"codon\":\"aaC/aaT\",\"proteinVariantAnnotation\":{\"position\":125,\"reference\":\"ASN\",\"alternate\":\"ASN\"},\"sequenceOntologyTerms\":[{\"accession\":\"SO:0001819\",\"name\":\"synonymous_variant\"}]},{\"geneName\":\"ALOX15\",\"ensemblGeneId\":\"ENSG00000161905\",\"ensemblTranscriptId\":\"ENST00000576572\",\"strand\":\"-\",\"biotype\":\"retained_intron\",\"sequenceOntologyTerms\":[{\"accession\":\"SO:0001631\",\"name\":\"2KB_upstream_gene_variant\"}]},{\"geneName\":\"ALOX15\",\"ensemblGeneId\":\"ENSG00000161905\",\"ensemblTranscriptId\":\"ENST00000572265\",\"strand\":\"-\",\"biotype\":\"protein_coding\",\"exonNumber\":1,\"transcriptAnnotationFlags\":[\"mRNA_end_NF\",\"cds_end_NF\"],\"cdnaPosition\":425,\"sequenceOntologyTerms\":[{\"accession\":\"SO:0001623\",\"name\":\"5_prime_UTR_variant\"}]},{\"geneName\":\"ALOX15\",\"ensemblGeneId\":\"ENSG00000161905\",\"ensemblTranscriptId\":\"ENST00000573740\",\"strand\":\"-\",\"biotype\":\"retained_intron\",\"exonNumber\":2,\"cdnaPosition\":336,\"sequenceOntologyTerms\":[{\"accession\":\"SO:0001792\",\"name\":\"non_coding_transcript_exon_variant\"},{\"accession\":\"SO:0001619\",\"name\":\"non_coding_transcript_variant\"}]},{\"geneName\":\"ALOX15\",\"ensemblGeneId\":\"ENSG00000161905\",\"ensemblTranscriptId\":\"ENST00000576394\",\"strand\":\"-\",\"biotype\":\"protein_coding\",\"exonNumber\":2,\"transcriptAnnotationFlags\":[\"mRNA_end_NF\",\"cds_end_NF\"],\"cdnaPosition\":533,\"cdsPosition\":309,\"codon\":\"aaC/aaT\",\"proteinVariantAnnotation\":{\"position\":103,\"reference\":\"ASN\",\"alternate\":\"ASN\"},\"sequenceOntologyTerms\":[{\"accession\":\"SO:0001819\",\"name\":\"synonymous_variant\"}]},{\"sequenceOntologyTerms\":[{\"accession\":\"SO:0001566\",\"name\":\"regulatory_region_variant\"}]}]",
                consequenceTypeResult.getResult(), ConsequenceType.class);

        consequenceTypeResult =
                variantAnnotationCalculator.getAllConsequenceTypesByVariant(new Variant("9", 133936571, "N", "A"),
                        new QueryOptions());  // should not return things like {"score":0.0,"source":null,"description":null}  for ENST00000343518 substitution scores
        assertObjectListEquals("[{\"geneName\":\"LAMC3\",\"ensemblGeneId\":\"ENSG00000050555\",\"ensemblTranscriptId\":\"ENST00000361069\",\"strand\":\"+\",\"biotype\":\"protein_coding\",\"exonNumber\":13,\"transcriptAnnotationFlags\":[\"CCDS\",\"basic\"],\"cdnaPosition\":2441,\"cdsPosition\":2308,\"codon\":\"Cgg/Agg\",\"proteinVariantAnnotation\":{\"position\":770,\"reference\":\"ARG\",\"alternate\":\"ARG\"},\"sequenceOntologyTerms\":[{\"accession\":\"SO:0001819\",\"name\":\"synonymous_variant\"}]},{\"geneName\":\"LAMC3\",\"ensemblGeneId\":\"ENSG00000050555\",\"ensemblTranscriptId\":\"ENST00000480883\",\"strand\":\"+\",\"biotype\":\"processed_transcript\",\"sequenceOntologyTerms\":[{\"accession\":\"SO:0001619\",\"name\":\"non_coding_transcript_variant\"},{\"accession\":\"SO:0001627\",\"name\":\"intron_variant\"}]},{\"sequenceOntologyTerms\":[{\"accession\":\"SO:0001566\",\"name\":\"regulatory_region_variant\"}]}]",
                consequenceTypeResult.getResult(), ConsequenceType.class);

        consequenceTypeResult =
                variantAnnotationCalculator.getAllConsequenceTypesByVariant(new Variant("22", 16287261, "G", "A"),
                        new QueryOptions());  // should not return things like {"score":0.0,"source":null,"description":null}  for ENST00000343518 substitution scores
        assertObjectListEquals("[{\"geneName\":\"POTEH\",\"ensemblGeneId\":\"ENSG00000198062\",\"ensemblTranscriptId\":\"ENST00000452800\",\"strand\":\"-\",\"biotype\":\"nonsense_mediated_decay\",\"exonNumber\":1,\"transcriptAnnotationFlags\":[\"cds_start_NF\",\"mRNA_start_NF\"],\"cdnaPosition\":457,\"cdsPosition\":457,\"codon\":\"Caa/Taa\",\"proteinVariantAnnotation\":{\"position\":153,\"reference\":\"GLN\",\"alternate\":\"STOP\"},\"sequenceOntologyTerms\":[{\"accession\":\"SO:0001587\",\"name\":\"stop_gained\"},{\"accession\":\"SO:0001621\",\"name\":\"NMD_transcript_variant\"}]},{\"geneName\":\"POTEH\",\"ensemblGeneId\":\"ENSG00000198062\",\"ensemblTranscriptId\":\"ENST00000343518\",\"strand\":\"-\",\"biotype\":\"protein_coding\",\"exonNumber\":1,\"transcriptAnnotationFlags\":[\"CCDS\",\"basic\"],\"cdnaPosition\":677,\"cdsPosition\":625,\"codon\":\"Caa/Taa\",\"proteinVariantAnnotation\":{\"position\":209,\"reference\":\"GLN\",\"alternate\":\"STOP\"},\"sequenceOntologyTerms\":[{\"accession\":\"SO:0001587\",\"name\":\"stop_gained\"}]},{\"sequenceOntologyTerms\":[{\"accession\":\"SO:0001566\",\"name\":\"regulatory_region_variant\"}]}]",
                consequenceTypeResult.getResult(), ConsequenceType.class);

        consequenceTypeResult =
                variantAnnotationCalculator.getAllConsequenceTypesByVariant(new Variant("22", 16057210, "C", "T"),
                        new QueryOptions());
        assertObjectListEquals("[{\"geneName\":\"LA16c-4G1.3\",\"ensemblGeneId\":\"ENSG00000233866\",\"ensemblTranscriptId\":\"ENST00000424770\",\"strand\":\"+\",\"biotype\":\"lincRNA\",\"transcriptAnnotationFlags\":[\"basic\"],\"sequenceOntologyTerms\":[{\"accession\":\"SO:0001631\",\"name\":\"upstream_gene_variant\"}]},{\"sequenceOntologyTerms\":[{\"accession\":\"SO:0001566\",\"name\":\"regulatory_region_variant\"}]}]",
                consequenceTypeResult.getResult(), ConsequenceType.class);

        consequenceTypeResult =
                variantAnnotationCalculator.getAllConsequenceTypesByVariant(new Variant("2", 163395, "T", "G"),
                        new QueryOptions());
        assertObjectListEquals("[{\"sequenceOntologyTerms\":[{\"accession\":\"SO:0001628\",\"name\":\"intergenic_variant\"}]},{\"sequenceOntologyTerms\":[{\"accession\":\"SO:0001566\",\"name\":\"regulatory_region_variant\"}]}]",
                consequenceTypeResult.getResult(), ConsequenceType.class);

        consequenceTypeResult =
                variantAnnotationCalculator.getAllConsequenceTypesByVariant(new Variant("18", 163395, "C", "G"),
                        new QueryOptions());
        assertObjectListEquals("[{\"geneName\":\"USP14\",\"ensemblGeneId\":\"ENSG00000101557\",\"ensemblTranscriptId\":\"ENST00000582707\",\"strand\":\"+\",\"biotype\":\"protein_coding\",\"exonNumber\":2,\"transcriptAnnotationFlags\":[\"CCDS\",\"basic\"],\"cdnaPosition\":420,\"cdsPosition\":104,\"codon\":\"gCg/gGg\",\"proteinVariantAnnotation\":{\"uniprotAccession\":\"P54578\",\"position\":35,\"reference\":\"ALA\",\"alternate\":\"GLY\",\"substitutionScores\":[{\"score\":0.01,\"source\":\"sift\",\"description\":\"deleterious\"},{\"score\":0.967,\"source\":\"polyphen\",\"description\":\"probably damaging\"}],\"keywords\":[\"3D-structure\",\"Acetylation\",\"Alternative splicing\",\"Cell membrane\",\"Complete proteome\",\"Cytoplasm\",\"Hydrolase\",\"Membrane\",\"Phosphoprotein\",\"Protease\",\"Proteasome\",\"Reference proteome\",\"Thiol protease\",\"Ubl conjugation pathway\"],\"features\":[{\"id\":\"IPR029071\",\"start\":2,\"end\":92,\"description\":\"Ubiquitin-related domain\"},{\"id\":\"IPR019954\",\"start\":30,\"end\":55,\"description\":\"Ubiquitin conserved site\"},{\"id\":\"IPR000626\",\"start\":4,\"end\":74,\"description\":\"Ubiquitin domain\"},{\"id\":\"IPR000626\",\"start\":4,\"end\":72,\"description\":\"Ubiquitin domain\"},{\"start\":4,\"end\":80,\"type\":\"domain\",\"description\":\"Ubiquitin-like\"},{\"id\":\"PRO_0000080636\",\"start\":1,\"end\":494,\"type\":\"chain\",\"description\":\"Ubiquitin carboxyl-terminal hydrolase 14\"}]},\"sequenceOntologyTerms\":[{\"accession\":\"SO:0001583\",\"name\":\"missense_variant\"}]},{\"geneName\":\"USP14\",\"ensemblGeneId\":\"ENSG00000101557\",\"ensemblTranscriptId\":\"ENST00000400266\",\"strand\":\"+\",\"biotype\":\"protein_coding\",\"exonNumber\":2,\"transcriptAnnotationFlags\":[\"basic\"],\"cdnaPosition\":267,\"cdsPosition\":104,\"codon\":\"gCg/gGg\",\"proteinVariantAnnotation\":{\"uniprotAccession\":\"P54578\",\"position\":35,\"reference\":\"ALA\",\"alternate\":\"GLY\",\"substitutionScores\":[{\"score\":0.01,\"source\":\"sift\",\"description\":\"deleterious\"},{\"score\":0.881,\"source\":\"polyphen\",\"description\":\"possibly damaging\"}],\"keywords\":[\"3D-structure\",\"Acetylation\",\"Alternative splicing\",\"Cell membrane\",\"Complete proteome\",\"Cytoplasm\",\"Hydrolase\",\"Membrane\",\"Phosphoprotein\",\"Protease\",\"Proteasome\",\"Reference proteome\",\"Thiol protease\",\"Ubl conjugation pathway\"],\"features\":[{\"id\":\"IPR029071\",\"start\":2,\"end\":92,\"description\":\"Ubiquitin-related domain\"},{\"id\":\"IPR019954\",\"start\":30,\"end\":55,\"description\":\"Ubiquitin conserved site\"},{\"id\":\"IPR000626\",\"start\":4,\"end\":74,\"description\":\"Ubiquitin domain\"},{\"id\":\"IPR000626\",\"start\":4,\"end\":72,\"description\":\"Ubiquitin domain\"},{\"start\":4,\"end\":80,\"type\":\"domain\",\"description\":\"Ubiquitin-like\"},{\"id\":\"PRO_0000080636\",\"start\":1,\"end\":494,\"type\":\"chain\",\"description\":\"Ubiquitin carboxyl-terminal hydrolase 14\"}]},\"sequenceOntologyTerms\":[{\"accession\":\"SO:0001583\",\"name\":\"missense_variant\"}]},{\"geneName\":\"USP14\",\"ensemblGeneId\":\"ENSG00000101557\",\"ensemblTranscriptId\":\"ENST00000580410\",\"strand\":\"+\",\"biotype\":\"protein_coding\",\"exonNumber\":3,\"transcriptAnnotationFlags\":[\"mRNA_end_NF\",\"cds_end_NF\"],\"cdnaPosition\":438,\"cdsPosition\":26,\"codon\":\"gCg/gGg\",\"proteinVariantAnnotation\":{\"position\":9,\"reference\":\"ALA\",\"alternate\":\"GLY\",\"substitutionScores\":[{\"score\":0.926,\"source\":\"polyphen\",\"description\":\"probably damaging\"}]},\"sequenceOntologyTerms\":[{\"accession\":\"SO:0001583\",\"name\":\"missense_variant\"}]},{\"geneName\":\"USP14\",\"ensemblGeneId\":\"ENSG00000101557\",\"ensemblTranscriptId\":\"ENST00000578942\",\"strand\":\"+\",\"biotype\":\"retained_intron\",\"exonNumber\":2,\"cdnaPosition\":242,\"sequenceOntologyTerms\":[{\"accession\":\"SO:0001792\",\"name\":\"non_coding_transcript_exon_variant\"},{\"accession\":\"SO:0001619\",\"name\":\"non_coding_transcript_variant\"}]},{\"geneName\":\"USP14\",\"ensemblGeneId\":\"ENSG00000101557\",\"ensemblTranscriptId\":\"ENST00000383589\",\"strand\":\"+\",\"biotype\":\"protein_coding\",\"exonNumber\":2,\"transcriptAnnotationFlags\":[\"basic\"],\"cdnaPosition\":212,\"cdsPosition\":104,\"codon\":\"gCg/gGg\",\"proteinVariantAnnotation\":{\"position\":35,\"reference\":\"ALA\",\"alternate\":\"GLY\",\"substitutionScores\":[{\"score\":0.01,\"source\":\"sift\",\"description\":\"deleterious\"},{\"score\":0.985,\"source\":\"polyphen\",\"description\":\"probably damaging\"}]},\"sequenceOntologyTerms\":[{\"accession\":\"SO:0001583\",\"name\":\"missense_variant\"}]},{\"geneName\":\"USP14\",\"ensemblGeneId\":\"ENSG00000101557\",\"ensemblTranscriptId\":\"ENST00000261601\",\"strand\":\"+\",\"biotype\":\"protein_coding\",\"exonNumber\":2,\"transcriptAnnotationFlags\":[\"CCDS\",\"basic\"],\"cdnaPosition\":195,\"cdsPosition\":104,\"codon\":\"gCg/gGg\",\"proteinVariantAnnotation\":{\"uniprotAccession\":\"P54578\",\"position\":35,\"reference\":\"ALA\",\"alternate\":\"GLY\",\"substitutionScores\":[{\"score\":0.01,\"source\":\"sift\",\"description\":\"deleterious\"},{\"score\":0.926,\"source\":\"polyphen\",\"description\":\"probably damaging\"}],\"keywords\":[\"3D-structure\",\"Acetylation\",\"Alternative splicing\",\"Cell membrane\",\"Complete proteome\",\"Cytoplasm\",\"Hydrolase\",\"Membrane\",\"Phosphoprotein\",\"Protease\",\"Proteasome\",\"Reference proteome\",\"Thiol protease\",\"Ubl conjugation pathway\"],\"features\":[{\"id\":\"IPR029071\",\"start\":2,\"end\":92,\"description\":\"Ubiquitin-related domain\"},{\"id\":\"IPR019954\",\"start\":30,\"end\":55,\"description\":\"Ubiquitin conserved site\"},{\"id\":\"IPR000626\",\"start\":4,\"end\":74,\"description\":\"Ubiquitin domain\"},{\"id\":\"IPR000626\",\"start\":4,\"end\":72,\"description\":\"Ubiquitin domain\"},{\"start\":4,\"end\":80,\"type\":\"domain\",\"description\":\"Ubiquitin-like\"},{\"id\":\"PRO_0000080636\",\"start\":1,\"end\":494,\"type\":\"chain\",\"description\":\"Ubiquitin carboxyl-terminal hydrolase 14\"}]},\"sequenceOntologyTerms\":[{\"accession\":\"SO:0001583\",\"name\":\"missense_variant\"}]},{\"geneName\":\"USP14\",\"ensemblGeneId\":\"ENSG00000101557\",\"ensemblTranscriptId\":\"ENST00000581983\",\"strand\":\"+\",\"biotype\":\"protein_coding\",\"exonNumber\":3,\"transcriptAnnotationFlags\":[\"mRNA_end_NF\",\"cds_end_NF\"],\"cdnaPosition\":444,\"cdsPosition\":26,\"codon\":\"gCg/gGg\",\"proteinVariantAnnotation\":{\"position\":9,\"reference\":\"ALA\",\"alternate\":\"GLY\",\"substitutionScores\":[{\"score\":0.926,\"source\":\"polyphen\",\"description\":\"probably damaging\"}]},\"sequenceOntologyTerms\":[{\"accession\":\"SO:0001583\",\"name\":\"missense_variant\"}]},{\"geneName\":\"USP14\",\"ensemblGeneId\":\"ENSG00000101557\",\"ensemblTranscriptId\":\"ENST00000583119\",\"strand\":\"+\",\"biotype\":\"nonsense_mediated_decay\",\"exonNumber\":1,\"transcriptAnnotationFlags\":[\"cds_start_NF\",\"mRNA_start_NF\"],\"cdnaPosition\":3,\"cdsPosition\":5,\"codon\":\"gCg/gGg\",\"proteinVariantAnnotation\":{\"position\":2,\"reference\":\"ALA\",\"alternate\":\"GLY\",\"substitutionScores\":[]},\"sequenceOntologyTerms\":[{\"accession\":\"SO:0001583\",\"name\":\"missense_variant\"},{\"accession\":\"SO:0001621\",\"name\":\"NMD_transcript_variant\"}]},{\"sequenceOntologyTerms\":[{\"accession\":\"SO:0001566\",\"name\":\"regulatory_region_variant\"}]}]",
                consequenceTypeResult.getResult(), ConsequenceType.class);

        consequenceTypeResult =
                variantAnnotationCalculator.getAllConsequenceTypesByVariant(new Variant("22", 17054103, "G", "A"),
                        new QueryOptions());
        assertObjectListEquals("[{\"geneName\":\"KB-67B5.12\",\"ensemblGeneId\":\"ENSG00000233995\",\"ensemblTranscriptId\":\"ENST00000454360\",\"strand\":\"+\",\"biotype\":\"unprocessed_pseudogene\",\"transcriptAnnotationFlags\":[\"basic\"],\"sequenceOntologyTerms\":[{\"accession\":\"SO:0001619\",\"name\":\"non_coding_transcript_variant\"},{\"accession\":\"SO:0001575\",\"name\":\"splice_donor_variant\"}]},{\"sequenceOntologyTerms\":[{\"accession\":\"SO:0001566\",\"name\":\"regulatory_region_variant\"}]}]",
                consequenceTypeResult.getResult(), ConsequenceType.class);

        consequenceTypeResult =
                variantAnnotationCalculator.getAllConsequenceTypesByVariant(new Variant("1", 69585, "TGAGGTCGATAGTTTTTA", "-"),
                        new QueryOptions());  // should not return NPE
        assertObjectListEquals("[{\"geneName\":\"OR4F5\",\"ensemblGeneId\":\"ENSG00000186092\",\"ensemblTranscriptId\":\"ENST00000335137\",\"strand\":\"+\",\"biotype\":\"protein_coding\",\"exonNumber\":1,\"transcriptAnnotationFlags\":[\"CCDS\",\"basic\"],\"cdnaPosition\":495,\"cdsPosition\":495,\"codon\":\"aaT/AAT\",\"proteinVariantAnnotation\":{\"position\":165,\"reference\":\"ASN\",\"alternate\":\"ASN\"},\"sequenceOntologyTerms\":[{\"accession\":\"SO:0001822\",\"name\":\"inframe_deletion\"}]},{\"sequenceOntologyTerms\":[{\"accession\":\"SO:0001566\",\"name\":\"regulatory_region_variant\"}]}]",
                consequenceTypeResult.getResult(), ConsequenceType.class);

        consequenceTypeResult =
                variantAnnotationCalculator.getAllConsequenceTypesByVariant(new Variant("22", 17668822, "TCTCTACTAAAAATACAAAAAATTAGCCAGGCGTGGTGGCAGGTGCCTGTAGTACCAGCTACTTGGAAGGCTGAGGCAGGAGACTCTCTTGAACCTGGGAAGCCGAGGTTGCAGTGAGCTGGGCGACAGAGGGAGACTCCGTAAAAAAAAGAAAAAAAAAGAAGAAGAAGAAAAGAAAACAGGAAGGAAAGAAGAAAGAGAAACTAGAAATAATACATGTAAAGTGGCTGATTCTATTATCCTTGTTATTCCTTCTCCATGGGGCTGTTGTCAGGATTAAGTGAGATAGAGCACAGGAAAGGGCTCTGGAAACGCCTGTAGGCTCTAACCCTGAGGCATGGGCCTGTGGCCAGGAGCTCTCCCATTGACCACCTCCGCTGCCTCTGCTCGCATCCCGCAGGCTCACCTGTTTCTCCGGCGTGGAAGAAGTAAGGCAGCTTAACGCCATCCTTGGCGGGGATCATCAGAGCTTCCTTGTAGTCATGCAAGGAGTGGCCAGTGTCCTCATGCCCCACCTGCAGGACAGAGAGGGACAGGGAGGTGTCTGCAGGGCGCATGCCTCACTTGCTGATGGCGCGCCCTGGAGCCTGTGCACACCCTTCCTTGTACCCTGCCACCACTGCCGGGACCTTTGTCACACAGCCTTTTAAGAATGACCAGGAGCAGGCCAGGCGTGGTGGCTCACACCTGTAATCCCAGCACTTTGGGAGGCCGAGGCAGGCAGATCACGAAGTCAGGAGATCGAGACCATCCTGGCTAACACAGTGAAACCCCA", "-"),
                        new QueryOptions());  // should not return NPE
        assertObjectListEquals("[{\"geneName\":\"CECR1\",\"ensemblGeneId\":\"ENSG00000093072\",\"ensemblTranscriptId\":\"ENST00000399839\",\"strand\":\"-\",\"biotype\":\"protein_coding\",\"transcriptAnnotationFlags\":[\"CCDS\",\"basic\"],\"sequenceOntologyTerms\":[{\"accession\":\"SO:0001580\",\"name\":\"coding_sequence_variant\"},{\"accession\":\"SO:0001906\",\"name\":\"feature_truncation\"},{\"accession\":\"SO:0001627\",\"name\":\"intron_variant\"}]},{\"geneName\":\"CECR1\",\"ensemblGeneId\":\"ENSG00000093072\",\"ensemblTranscriptId\":\"ENST00000330232\",\"strand\":\"-\",\"biotype\":\"protein_coding\",\"transcriptAnnotationFlags\":[\"CCDS\",\"basic\"],\"sequenceOntologyTerms\":[{\"accession\":\"SO:0001580\",\"name\":\"coding_sequence_variant\"},{\"accession\":\"SO:0001906\",\"name\":\"feature_truncation\"},{\"accession\":\"SO:0001627\",\"name\":\"intron_variant\"}]},{\"geneName\":\"CECR1\",\"ensemblGeneId\":\"ENSG00000093072\",\"ensemblTranscriptId\":\"ENST00000262607\",\"strand\":\"-\",\"biotype\":\"protein_coding\",\"transcriptAnnotationFlags\":[\"CCDS\",\"basic\"],\"sequenceOntologyTerms\":[{\"accession\":\"SO:0001580\",\"name\":\"coding_sequence_variant\"},{\"accession\":\"SO:0001906\",\"name\":\"feature_truncation\"},{\"accession\":\"SO:0001627\",\"name\":\"intron_variant\"}]},{\"geneName\":\"CECR1\",\"ensemblGeneId\":\"ENSG00000093072\",\"ensemblTranscriptId\":\"ENST00000449907\",\"strand\":\"-\",\"biotype\":\"protein_coding\",\"transcriptAnnotationFlags\":[\"CCDS\",\"basic\"],\"sequenceOntologyTerms\":[{\"accession\":\"SO:0001580\",\"name\":\"coding_sequence_variant\"},{\"accession\":\"SO:0001906\",\"name\":\"feature_truncation\"},{\"accession\":\"SO:0001627\",\"name\":\"intron_variant\"}]},{\"geneName\":\"CECR1\",\"ensemblGeneId\":\"ENSG00000093072\",\"ensemblTranscriptId\":\"ENST00000399837\",\"strand\":\"-\",\"biotype\":\"protein_coding\",\"transcriptAnnotationFlags\":[\"CCDS\",\"basic\"],\"sequenceOntologyTerms\":[{\"accession\":\"SO:0001580\",\"name\":\"coding_sequence_variant\"},{\"accession\":\"SO:0001906\",\"name\":\"feature_truncation\"},{\"accession\":\"SO:0001627\",\"name\":\"intron_variant\"}]},{\"geneName\":\"CECR1\",\"ensemblGeneId\":\"ENSG00000093072\",\"ensemblTranscriptId\":\"ENST00000469063\",\"strand\":\"-\",\"biotype\":\"processed_transcript\",\"exonNumber\":1,\"cdnaPosition\":22,\"sequenceOntologyTerms\":[{\"accession\":\"SO:0001792\",\"name\":\"non_coding_transcript_exon_variant\"},{\"accession\":\"SO:0001619\",\"name\":\"non_coding_transcript_variant\"},{\"accession\":\"SO:0001906\",\"name\":\"feature_truncation\"},{\"accession\":\"SO:0001627\",\"name\":\"intron_variant\"}]},{\"geneName\":\"CECR1\",\"ensemblGeneId\":\"ENSG00000093072\",\"ensemblTranscriptId\":\"ENST00000480276\",\"strand\":\"-\",\"biotype\":\"processed_transcript\",\"sequenceOntologyTerms\":[{\"accession\":\"SO:0001632\",\"name\":\"2KB_downstream_gene_variant\"}]},{\"geneName\":\"AC005300.5\",\"ensemblGeneId\":\"ENSG00000236325\",\"ensemblTranscriptId\":\"ENST00000428401\",\"strand\":\"+\",\"biotype\":\"processed_pseudogene\",\"transcriptAnnotationFlags\":[\"basic\"],\"sequenceOntologyTerms\":[{\"accession\":\"SO:0001631\",\"name\":\"upstream_gene_variant\"}]},{\"sequenceOntologyTerms\":[{\"accession\":\"SO:0001566\",\"name\":\"regulatory_region_variant\"}]}]",
                consequenceTypeResult.getResult(), ConsequenceType.class);

        consequenceTypeResult =
                variantAnnotationCalculator.getAllConsequenceTypesByVariant(new Variant("1", 16555369, "T", "-"),
                        new QueryOptions());  // should not return NPE
        assertObjectListEquals("[{\"geneName\":\"ANO7P1\",\"ensemblGeneId\":\"ENSG00000237276\",\"ensemblTranscriptId\":\"ENST00000602586\",\"strand\":\"-\",\"biotype\":\"transcribed_unprocessed_pseudogene\",\"sequenceOntologyTerms\":[{\"accession\":\"SO:0001631\",\"name\":\"2KB_upstream_gene_variant\"}]},{\"geneName\":\"C1orf134\",\"ensemblGeneId\":\"ENSG00000204377\",\"ensemblTranscriptId\":\"ENST00000375605\",\"strand\":\"-\",\"biotype\":\"protein_coding\",\"exonNumber\":2,\"transcriptAnnotationFlags\":[\"basic\"],\"cdnaPosition\":251,\"cdsPosition\":251,\"codon\":\"tAG/TGT\",\"proteinVariantAnnotation\":{\"position\":84,\"reference\":\"STOP\",\"alternate\":\"CYS\"},\"sequenceOntologyTerms\":[{\"accession\":\"SO:0001589\",\"name\":\"frameshift_variant\"},{\"accession\":\"SO:0001578\",\"name\":\"stop_lost\"}]},{\"geneName\":\"RSG1\",\"ensemblGeneId\":\"ENSG00000132881\",\"ensemblTranscriptId\":\"ENST00000375599\",\"strand\":\"-\",\"biotype\":\"protein_coding\",\"transcriptAnnotationFlags\":[\"CCDS\",\"basic\"],\"sequenceOntologyTerms\":[{\"accession\":\"SO:0001632\",\"name\":\"downstream_gene_variant\"}]},{\"geneName\":\"RSG1\",\"ensemblGeneId\":\"ENSG00000132881\",\"ensemblTranscriptId\":\"ENST00000434014\",\"strand\":\"-\",\"biotype\":\"protein_coding\",\"transcriptAnnotationFlags\":[\"mRNA_end_NF\",\"cds_end_NF\",\"cds_start_NF\",\"mRNA_start_NF\"],\"sequenceOntologyTerms\":[{\"accession\":\"SO:0001632\",\"name\":\"downstream_gene_variant\"}]},{\"sequenceOntologyTerms\":[{\"accession\":\"SO:0001566\",\"name\":\"regulatory_region_variant\"}]}]",
                consequenceTypeResult.getResult(), ConsequenceType.class);

        consequenceTypeResult =
                variantAnnotationCalculator.getAllConsequenceTypesByVariant(new Variant("18", 30913143, "T", ""),
                        new QueryOptions());  // should not return String Index Out of Bounds
        assertObjectListEquals("[{\"geneName\":\"CCDC178\",\"ensemblGeneId\":\"ENSG00000166960\",\"ensemblTranscriptId\":\"ENST00000403303\",\"strand\":\"-\",\"biotype\":\"protein_coding\",\"exonNumber\":9,\"transcriptAnnotationFlags\":[\"CCDS\",\"basic\"],\"cdnaPosition\":1016,\"cdsPosition\":874,\"codon\":\"ATG/TGG\",\"proteinVariantAnnotation\":{\"position\":292,\"reference\":\"MET\",\"alternate\":\"TRP\"},\"sequenceOntologyTerms\":[{\"accession\":\"SO:0001589\",\"name\":\"frameshift_variant\"}]},{\"geneName\":\"CCDC178\",\"ensemblGeneId\":\"ENSG00000166960\",\"ensemblTranscriptId\":\"ENST00000383096\",\"strand\":\"-\",\"biotype\":\"protein_coding\",\"exonNumber\":10,\"transcriptAnnotationFlags\":[\"CCDS\",\"basic\"],\"cdnaPosition\":1057,\"cdsPosition\":874,\"codon\":\"ATG/TGG\",\"proteinVariantAnnotation\":{\"position\":292,\"reference\":\"MET\",\"alternate\":\"TRP\"},\"sequenceOntologyTerms\":[{\"accession\":\"SO:0001589\",\"name\":\"frameshift_variant\"}]},{\"geneName\":\"CCDC178\",\"ensemblGeneId\":\"ENSG00000166960\",\"ensemblTranscriptId\":\"ENST00000300227\",\"strand\":\"-\",\"biotype\":\"protein_coding\",\"exonNumber\":10,\"transcriptAnnotationFlags\":[\"CCDS\",\"basic\"],\"cdnaPosition\":1085,\"cdsPosition\":874,\"codon\":\"ATG/TGG\",\"proteinVariantAnnotation\":{\"position\":292,\"reference\":\"MET\",\"alternate\":\"TRP\"},\"sequenceOntologyTerms\":[{\"accession\":\"SO:0001589\",\"name\":\"frameshift_variant\"}]},{\"geneName\":\"CCDC178\",\"ensemblGeneId\":\"ENSG00000166960\",\"ensemblTranscriptId\":\"ENST00000579916\",\"strand\":\"-\",\"biotype\":\"protein_coding\",\"transcriptAnnotationFlags\":[\"basic\"],\"sequenceOntologyTerms\":[{\"accession\":\"SO:0001627\",\"name\":\"intron_variant\"}]},{\"geneName\":\"CCDC178\",\"ensemblGeneId\":\"ENSG00000166960\",\"ensemblTranscriptId\":\"ENST00000583930\",\"strand\":\"-\",\"biotype\":\"protein_coding\",\"exonNumber\":9,\"transcriptAnnotationFlags\":[\"basic\"],\"cdnaPosition\":953,\"cdsPosition\":874,\"codon\":\"ATG/TGG\",\"proteinVariantAnnotation\":{\"position\":292,\"reference\":\"MET\",\"alternate\":\"TRP\"},\"sequenceOntologyTerms\":[{\"accession\":\"SO:0001589\",\"name\":\"frameshift_variant\"}]},{\"geneName\":\"CCDC178\",\"ensemblGeneId\":\"ENSG00000166960\",\"ensemblTranscriptId\":\"ENST00000406524\",\"strand\":\"-\",\"biotype\":\"protein_coding\",\"exonNumber\":8,\"transcriptAnnotationFlags\":[\"basic\"],\"cdnaPosition\":898,\"cdsPosition\":874,\"codon\":\"ATG/TGG\",\"proteinVariantAnnotation\":{\"position\":292,\"reference\":\"MET\",\"alternate\":\"TRP\"},\"sequenceOntologyTerms\":[{\"accession\":\"SO:0001589\",\"name\":\"frameshift_variant\"}]},{\"geneName\":\"CCDC178\",\"ensemblGeneId\":\"ENSG00000166960\",\"ensemblTranscriptId\":\"ENST00000402325\",\"strand\":\"-\",\"biotype\":\"protein_coding\",\"exonNumber\":8,\"transcriptAnnotationFlags\":[\"basic\"],\"cdnaPosition\":874,\"cdsPosition\":874,\"codon\":\"ATG/TGG\",\"proteinVariantAnnotation\":{\"position\":292,\"reference\":\"MET\",\"alternate\":\"TRP\"},\"sequenceOntologyTerms\":[{\"accession\":\"SO:0001589\",\"name\":\"frameshift_variant\"}]},{\"geneName\":\"CCDC178\",\"ensemblGeneId\":\"ENSG00000166960\",\"ensemblTranscriptId\":\"ENST00000579947\",\"strand\":\"-\",\"biotype\":\"protein_coding\",\"exonNumber\":10,\"transcriptAnnotationFlags\":[\"basic\"],\"cdnaPosition\":1057,\"cdsPosition\":874,\"codon\":\"ATG/TGG\",\"proteinVariantAnnotation\":{\"position\":292,\"reference\":\"MET\",\"alternate\":\"TRP\"},\"sequenceOntologyTerms\":[{\"accession\":\"SO:0001589\",\"name\":\"frameshift_variant\"}]},{\"geneName\":\"CCDC178\",\"ensemblGeneId\":\"ENSG00000166960\",\"ensemblTranscriptId\":\"ENST00000577268\",\"strand\":\"-\",\"biotype\":\"retained_intron\",\"exonNumber\":2,\"cdnaPosition\":228,\"sequenceOntologyTerms\":[{\"accession\":\"SO:0001792\",\"name\":\"non_coding_transcript_exon_variant\"},{\"accession\":\"SO:0001619\",\"name\":\"non_coding_transcript_variant\"}]},{\"geneName\":\"CCDC178\",\"ensemblGeneId\":\"ENSG00000166960\",\"ensemblTranscriptId\":\"ENST00000399177\",\"strand\":\"-\",\"biotype\":\"non_stop_decay\",\"exonNumber\":9,\"cdnaPosition\":1017,\"cdsPosition\":874,\"proteinVariantAnnotation\":{\"position\":292},\"sequenceOntologyTerms\":[{\"accession\":\"SO:0001589\",\"name\":\"frameshift_variant\"},{\"accession\":\"SO:0001626\",\"name\":\"incomplete_terminal_codon_variant\"}]}]",
                consequenceTypeResult.getResult(), ConsequenceType.class);

        consequenceTypeResult =
                variantAnnotationCalculator.getAllConsequenceTypesByVariant(new Variant("14", 38679764, "-", "GATCTGAGAAGNGGAANANAAGGG"),
                        new QueryOptions());  // should not return NPE
        assertObjectListEquals("[{\"geneName\":\"SSTR1\",\"ensemblGeneId\":\"ENSG00000139874\",\"ensemblTranscriptId\":\"ENST00000267377\",\"strand\":\"+\",\"biotype\":\"protein_coding\",\"exonNumber\":3,\"transcriptAnnotationFlags\":[\"CCDS\",\"basic\"],\"cdnaPosition\":1786,\"cdsPosition\":1169,\"codon\":\"acG/acG\",\"proteinVariantAnnotation\":{\"position\":390,\"reference\":\"THR\",\"alternate\":\"THR\"},\"sequenceOntologyTerms\":[{\"accession\":\"SO:0001587\",\"name\":\"stop_gained\"},{\"accession\":\"SO:0001821\",\"name\":\"inframe_insertion\"}]},{\"sequenceOntologyTerms\":[{\"accession\":\"SO:0001566\",\"name\":\"regulatory_region_variant\"}]}]",
                consequenceTypeResult.getResult(), ConsequenceType.class);

        consequenceTypeResult =
                variantAnnotationCalculator.getAllConsequenceTypesByVariant(new Variant("20", 44485953, "-", "ATCT"),
                        new QueryOptions());  // should return ENSG00000101473 ENST00000217455 -       initiator_codon_variant
        assertObjectListEquals("[{\"geneName\":\"ACOT8\",\"ensemblGeneId\":\"ENSG00000101473\",\"ensemblTranscriptId\":\"ENST00000217455\",\"strand\":\"-\",\"biotype\":\"protein_coding\",\"exonNumber\":1,\"transcriptAnnotationFlags\":[\"CCDS\",\"basic\"],\"cdnaPosition\":93,\"cdsPosition\":2,\"codon\":\"atG/atA\",\"proteinVariantAnnotation\":{\"position\":1,\"reference\":\"MET\",\"alternate\":\"ILE\"},\"sequenceOntologyTerms\":[{\"accession\":\"SO:0001589\",\"name\":\"frameshift_variant\"},{\"accession\":\"SO:0002012\",\"name\":\"start_lost\"}]},{\"geneName\":\"ACOT8\",\"ensemblGeneId\":\"ENSG00000101473\",\"ensemblTranscriptId\":\"ENST00000461272\",\"strand\":\"-\",\"biotype\":\"nonsense_mediated_decay\",\"exonNumber\":1,\"cdnaPosition\":76,\"cdsPosition\":2,\"codon\":\"atG/atA\",\"proteinVariantAnnotation\":{\"position\":1,\"reference\":\"MET\",\"alternate\":\"ILE\"},\"sequenceOntologyTerms\":[{\"accession\":\"SO:0001589\",\"name\":\"frameshift_variant\"},{\"accession\":\"SO:0002012\",\"name\":\"start_lost\"},{\"accession\":\"SO:0001621\",\"name\":\"NMD_transcript_variant\"}]},{\"geneName\":\"ACOT8\",\"ensemblGeneId\":\"ENSG00000101473\",\"ensemblTranscriptId\":\"ENST00000488679\",\"strand\":\"-\",\"biotype\":\"nonsense_mediated_decay\",\"exonNumber\":1,\"cdnaPosition\":89,\"cdsPosition\":2,\"codon\":\"atG/atA\",\"proteinVariantAnnotation\":{\"position\":1,\"reference\":\"MET\",\"alternate\":\"ILE\"},\"sequenceOntologyTerms\":[{\"accession\":\"SO:0001589\",\"name\":\"frameshift_variant\"},{\"accession\":\"SO:0002012\",\"name\":\"start_lost\"},{\"accession\":\"SO:0001621\",\"name\":\"NMD_transcript_variant\"}]},{\"geneName\":\"ACOT8\",\"ensemblGeneId\":\"ENSG00000101473\",\"ensemblTranscriptId\":\"ENST00000487205\",\"strand\":\"-\",\"biotype\":\"protein_coding\",\"transcriptAnnotationFlags\":[\"cds_start_NF\",\"mRNA_start_NF\"],\"sequenceOntologyTerms\":[{\"accession\":\"SO:0001631\",\"name\":\"upstream_gene_variant\"}]},{\"geneName\":\"ACOT8\",\"ensemblGeneId\":\"ENSG00000101473\",\"ensemblTranscriptId\":\"ENST00000493118\",\"strand\":\"-\",\"biotype\":\"retained_intron\",\"exonNumber\":1,\"cdnaPosition\":58,\"sequenceOntologyTerms\":[{\"accession\":\"SO:0001792\",\"name\":\"non_coding_transcript_exon_variant\"},{\"accession\":\"SO:0001619\",\"name\":\"non_coding_transcript_variant\"}]},{\"geneName\":\"ACOT8\",\"ensemblGeneId\":\"ENSG00000101473\",\"ensemblTranscriptId\":\"ENST00000483141\",\"strand\":\"-\",\"biotype\":\"nonsense_mediated_decay\",\"exonNumber\":1,\"cdnaPosition\":56,\"cdsPosition\":2,\"codon\":\"atG/atA\",\"proteinVariantAnnotation\":{\"position\":1,\"reference\":\"MET\",\"alternate\":\"ILE\"},\"sequenceOntologyTerms\":[{\"accession\":\"SO:0001589\",\"name\":\"frameshift_variant\"},{\"accession\":\"SO:0002012\",\"name\":\"start_lost\"},{\"accession\":\"SO:0001621\",\"name\":\"NMD_transcript_variant\"}]},{\"geneName\":\"ACOT8\",\"ensemblGeneId\":\"ENSG00000101473\",\"ensemblTranscriptId\":\"ENST00000484783\",\"strand\":\"-\",\"biotype\":\"retained_intron\",\"exonNumber\":1,\"cdnaPosition\":84,\"sequenceOntologyTerms\":[{\"accession\":\"SO:0001792\",\"name\":\"non_coding_transcript_exon_variant\"},{\"accession\":\"SO:0001619\",\"name\":\"non_coding_transcript_variant\"}]},{\"geneName\":\"ACOT8\",\"ensemblGeneId\":\"ENSG00000101473\",\"ensemblTranscriptId\":\"ENST00000486165\",\"strand\":\"-\",\"biotype\":\"nonsense_mediated_decay\",\"exonNumber\":1,\"cdnaPosition\":58,\"cdsPosition\":2,\"codon\":\"atG/atA\",\"proteinVariantAnnotation\":{\"position\":1,\"reference\":\"MET\",\"alternate\":\"ILE\"},\"sequenceOntologyTerms\":[{\"accession\":\"SO:0001589\",\"name\":\"frameshift_variant\"},{\"accession\":\"SO:0002012\",\"name\":\"start_lost\"},{\"accession\":\"SO:0001621\",\"name\":\"NMD_transcript_variant\"}]},{\"geneName\":\"ACOT8\",\"ensemblGeneId\":\"ENSG00000101473\",\"ensemblTranscriptId\":\"ENST00000481938\",\"strand\":\"-\",\"biotype\":\"nonsense_mediated_decay\",\"exonNumber\":1,\"cdnaPosition\":92,\"cdsPosition\":2,\"codon\":\"atG/atA\",\"proteinVariantAnnotation\":{\"position\":1,\"reference\":\"MET\",\"alternate\":\"ILE\"},\"sequenceOntologyTerms\":[{\"accession\":\"SO:0001589\",\"name\":\"frameshift_variant\"},{\"accession\":\"SO:0002012\",\"name\":\"start_lost\"},{\"accession\":\"SO:0001621\",\"name\":\"NMD_transcript_variant\"}]},{\"geneName\":\"ACOT8\",\"ensemblGeneId\":\"ENSG00000101473\",\"ensemblTranscriptId\":\"ENST00000457981\",\"strand\":\"-\",\"biotype\":\"protein_coding\",\"transcriptAnnotationFlags\":[\"cds_start_NF\",\"mRNA_start_NF\"],\"sequenceOntologyTerms\":[{\"accession\":\"SO:0001631\",\"name\":\"2KB_upstream_gene_variant\"}]},{\"geneName\":\"ACOT8\",\"ensemblGeneId\":\"ENSG00000101473\",\"ensemblTranscriptId\":\"ENST00000426915\",\"strand\":\"-\",\"biotype\":\"protein_coding\",\"transcriptAnnotationFlags\":[\"cds_start_NF\",\"mRNA_start_NF\"],\"sequenceOntologyTerms\":[{\"accession\":\"SO:0001631\",\"name\":\"2KB_upstream_gene_variant\"}]},{\"geneName\":\"ZSWIM3\",\"ensemblGeneId\":\"ENSG00000132801\",\"ensemblTranscriptId\":\"ENST00000255152\",\"strand\":\"+\",\"biotype\":\"protein_coding\",\"transcriptAnnotationFlags\":[\"CCDS\",\"basic\"],\"sequenceOntologyTerms\":[{\"accession\":\"SO:0001631\",\"name\":\"2KB_upstream_gene_variant\"}]},{\"geneName\":\"ZSWIM3\",\"ensemblGeneId\":\"ENSG00000132801\",\"ensemblTranscriptId\":\"ENST00000454862\",\"strand\":\"+\",\"biotype\":\"protein_coding\",\"transcriptAnnotationFlags\":[\"basic\"],\"sequenceOntologyTerms\":[{\"accession\":\"SO:0001631\",\"name\":\"2KB_upstream_gene_variant\"}]},{\"sequenceOntologyTerms\":[{\"accession\":\"SO:0001566\",\"name\":\"regulatory_region_variant\"}]}]",
                consequenceTypeResult.getResult(), ConsequenceType.class);

        consequenceTypeResult =
                variantAnnotationCalculator.getAllConsequenceTypesByVariant(new Variant("15", 78224189, "-", "C"),
                        new QueryOptions());  // should return ENSG00000101473 ENST00000217455 -       initiator_codon_variant
        assertObjectListEquals("[{\"geneName\":\"RP11-114H24.2\",\"ensemblGeneId\":\"ENSG00000260776\",\"ensemblTranscriptId\":\"ENST00000567226\",\"strand\":\"-\",\"biotype\":\"processed_transcript\",\"transcriptAnnotationFlags\":[\"basic\"],\"sequenceOntologyTerms\":[{\"accession\":\"SO:0001631\",\"name\":\"upstream_gene_variant\"}]},{\"sequenceOntologyTerms\":[{\"accession\":\"SO:0001566\",\"name\":\"regulatory_region_variant\"}]}]",
                consequenceTypeResult.getResult(), ConsequenceType.class);

        consequenceTypeResult =
                variantAnnotationCalculator.getAllConsequenceTypesByVariant(new Variant("13", 52718051, "-", "T"),
                        new QueryOptions());
        assertObjectListEquals("[{\"geneName\":\"NEK3\",\"ensemblGeneId\":\"ENSG00000136098\",\"ensemblTranscriptId\":\"ENST00000258597\",\"strand\":\"-\",\"biotype\":\"nonsense_mediated_decay\",\"exonNumber\":10,\"cdnaPosition\":951,\"cdsPosition\":876,\"codon\":\"CAA/ACA\",\"proteinVariantAnnotation\":{\"position\":292,\"reference\":\"GLN\",\"alternate\":\"THR\"},\"sequenceOntologyTerms\":[{\"accession\":\"SO:0001630\",\"name\":\"splice_region_variant\"},{\"accession\":\"SO:0001589\",\"name\":\"frameshift_variant\"},{\"accession\":\"SO:0001621\",\"name\":\"NMD_transcript_variant\"}]},{\"geneName\":\"NEK3\",\"ensemblGeneId\":\"ENSG00000136098\",\"ensemblTranscriptId\":\"ENST00000548127\",\"strand\":\"-\",\"biotype\":\"nonsense_mediated_decay\",\"exonNumber\":10,\"cdnaPosition\":1252,\"cdsPosition\":876,\"codon\":\"CAA/ACA\",\"proteinVariantAnnotation\":{\"position\":292,\"reference\":\"GLN\",\"alternate\":\"THR\"},\"sequenceOntologyTerms\":[{\"accession\":\"SO:0001630\",\"name\":\"splice_region_variant\"},{\"accession\":\"SO:0001589\",\"name\":\"frameshift_variant\"},{\"accession\":\"SO:0001621\",\"name\":\"NMD_transcript_variant\"}]},{\"geneName\":\"NEK3\",\"ensemblGeneId\":\"ENSG00000136098\",\"ensemblTranscriptId\":\"ENST00000339406\",\"strand\":\"-\",\"biotype\":\"protein_coding\",\"exonNumber\":10,\"transcriptAnnotationFlags\":[\"basic\"],\"cdnaPosition\":1252,\"cdsPosition\":876,\"codon\":\"GCA/AGC\",\"proteinVariantAnnotation\":{\"position\":292,\"reference\":\"ALA\",\"alternate\":\"SER\"},\"sequenceOntologyTerms\":[{\"accession\":\"SO:0001630\",\"name\":\"splice_region_variant\"},{\"accession\":\"SO:0001589\",\"name\":\"frameshift_variant\"}]},{\"geneName\":\"NEK3\",\"ensemblGeneId\":\"ENSG00000136098\",\"ensemblTranscriptId\":\"ENST00000378101\",\"strand\":\"-\",\"biotype\":\"protein_coding\",\"exonNumber\":10,\"transcriptAnnotationFlags\":[\"basic\"],\"cdnaPosition\":1111,\"cdsPosition\":876,\"codon\":\"GCA/AGC\",\"proteinVariantAnnotation\":{\"position\":292,\"reference\":\"ALA\",\"alternate\":\"SER\"},\"sequenceOntologyTerms\":[{\"accession\":\"SO:0001630\",\"name\":\"splice_region_variant\"},{\"accession\":\"SO:0001589\",\"name\":\"frameshift_variant\"}]},{\"geneName\":\"NEK3\",\"ensemblGeneId\":\"ENSG00000136098\",\"ensemblTranscriptId\":\"ENST00000400357\",\"strand\":\"-\",\"biotype\":\"protein_coding\",\"exonNumber\":9,\"transcriptAnnotationFlags\":[\"CCDS\",\"basic\"],\"cdnaPosition\":2170,\"cdsPosition\":876,\"codon\":\"CAA/ACA\",\"proteinVariantAnnotation\":{\"position\":292,\"reference\":\"GLN\",\"alternate\":\"THR\"},\"sequenceOntologyTerms\":[{\"accession\":\"SO:0001630\",\"name\":\"splice_region_variant\"},{\"accession\":\"SO:0001589\",\"name\":\"frameshift_variant\"}]},{\"geneName\":\"NEK3\",\"ensemblGeneId\":\"ENSG00000136098\",\"ensemblTranscriptId\":\"ENST00000452082\",\"strand\":\"-\",\"biotype\":\"protein_coding\",\"exonNumber\":9,\"transcriptAnnotationFlags\":[\"basic\"],\"cdnaPosition\":2170,\"cdsPosition\":939,\"codon\":\"CAA/ACA\",\"proteinVariantAnnotation\":{\"position\":313,\"reference\":\"GLN\",\"alternate\":\"THR\"},\"sequenceOntologyTerms\":[{\"accession\":\"SO:0001630\",\"name\":\"splice_region_variant\"},{\"accession\":\"SO:0001589\",\"name\":\"frameshift_variant\"}]},{\"geneName\":\"NEK3\",\"ensemblGeneId\":\"ENSG00000136098\",\"ensemblTranscriptId\":\"ENST00000547820\",\"strand\":\"-\",\"biotype\":\"nonsense_mediated_decay\",\"exonNumber\":1,\"transcriptAnnotationFlags\":[\"cds_start_NF\",\"mRNA_start_NF\"],\"cdnaPosition\":65,\"cdsPosition\":66,\"codon\":\"CAA/ACA\",\"proteinVariantAnnotation\":{\"position\":22,\"reference\":\"GLN\",\"alternate\":\"THR\"},\"sequenceOntologyTerms\":[{\"accession\":\"SO:0001630\",\"name\":\"splice_region_variant\"},{\"accession\":\"SO:0001589\",\"name\":\"frameshift_variant\"},{\"accession\":\"SO:0001621\",\"name\":\"NMD_transcript_variant\"}]},{\"geneName\":\"NEK3\",\"ensemblGeneId\":\"ENSG00000136098\",\"ensemblTranscriptId\":\"ENST00000551355\",\"strand\":\"-\",\"biotype\":\"nonsense_mediated_decay\",\"sequenceOntologyTerms\":[{\"accession\":\"SO:0001632\",\"name\":\"2KB_downstream_gene_variant\"}]},{\"geneName\":\"NEK3\",\"ensemblGeneId\":\"ENSG00000136098\",\"ensemblTranscriptId\":\"ENST00000552973\",\"strand\":\"-\",\"biotype\":\"retained_intron\",\"sequenceOntologyTerms\":[{\"accession\":\"SO:0001632\",\"name\":\"downstream_gene_variant\"}]},{\"sequenceOntologyTerms\":[{\"accession\":\"SO:0001566\",\"name\":\"regulatory_region_variant\"}]}]",
                consequenceTypeResult.getResult(), ConsequenceType.class);

        consequenceTypeResult =
                variantAnnotationCalculator.getAllConsequenceTypesByVariant(new Variant("13", 32893271, "A", "G"),
                        new QueryOptions());  // should set functional description "In BC and ovarian cancer; unknown pathological significance; dbSNP:rs4987046" for ENST00000380152
        assertObjectListEquals("[{\"geneName\":\"ZAR1L\",\"ensemblGeneId\":\"ENSG00000189167\",\"ensemblTranscriptId\":\"ENST00000533490\",\"strand\":\"-\",\"biotype\":\"protein_coding\",\"transcriptAnnotationFlags\":[\"CCDS\",\"basic\"],\"sequenceOntologyTerms\":[{\"accession\":\"SO:0001631\",\"name\":\"upstream_gene_variant\"}]},{\"geneName\":\"BRCA2\",\"ensemblGeneId\":\"ENSG00000139618\",\"ensemblTranscriptId\":\"ENST00000380152\",\"strand\":\"+\",\"biotype\":\"protein_coding\",\"exonNumber\":3,\"transcriptAnnotationFlags\":[\"CCDS\",\"basic\"],\"cdnaPosition\":358,\"cdsPosition\":125,\"codon\":\"tAt/tGt\",\"proteinVariantAnnotation\":{\"uniprotAccession\":\"P51587\",\"position\":42,\"reference\":\"TYR\",\"alternate\":\"CYS\",\"uniprotVariantId\":\"VAR_020705\",\"functionalDescription\":\"In BC and ovarian cancer; unknown pathological significance; dbSNP:rs4987046.\",\"substitutionScores\":[{\"score\":0.11,\"source\":\"sift\",\"description\":\"tolerated\"},{\"score\":0.032,\"source\":\"polyphen\",\"description\":\"benign\"}],\"keywords\":[\"3D-structure\",\"Cell cycle\",\"Complete proteome\",\"Cytoplasm\",\"Cytoskeleton\",\"Disease mutation\",\"DNA damage\",\"DNA recombination\",\"DNA repair\",\"DNA-binding\",\"Fanconi anemia\",\"Nucleus\",\"Phosphoprotein\",\"Polymorphism\",\"Reference proteome\",\"Repeat\",\"Tumor suppressor\",\"Ubl conjugation\"],\"features\":[{\"id\":\"IPR015525\",\"start\":2,\"end\":1709,\"description\":\"Breast cancer type 2 susceptibility protein\"},{\"id\":\"IPR015525\",\"start\":1,\"end\":3418,\"type\":\"chain\",\"description\":\"Breast cancer type 2 susceptibility protein\"}]},\"sequenceOntologyTerms\":[{\"accession\":\"SO:0001583\",\"name\":\"missense_variant\"}]},{\"geneName\":\"BRCA2\",\"ensemblGeneId\":\"ENSG00000139618\",\"ensemblTranscriptId\":\"ENST00000544455\",\"strand\":\"+\",\"biotype\":\"protein_coding\",\"exonNumber\":3,\"transcriptAnnotationFlags\":[\"CCDS\",\"basic\"],\"cdnaPosition\":352,\"cdsPosition\":125,\"codon\":\"tAt/tGt\",\"proteinVariantAnnotation\":{\"uniprotAccession\":\"P51587\",\"position\":42,\"reference\":\"TYR\",\"alternate\":\"CYS\",\"uniprotVariantId\":\"VAR_020705\",\"functionalDescription\":\"In BC and ovarian cancer; unknown pathological significance; dbSNP:rs4987046.\",\"substitutionScores\":[{\"score\":0.11,\"source\":\"sift\",\"description\":\"tolerated\"},{\"score\":0.032,\"source\":\"polyphen\",\"description\":\"benign\"}],\"keywords\":[\"3D-structure\",\"Cell cycle\",\"Complete proteome\",\"Cytoplasm\",\"Cytoskeleton\",\"Disease mutation\",\"DNA damage\",\"DNA recombination\",\"DNA repair\",\"DNA-binding\",\"Fanconi anemia\",\"Nucleus\",\"Phosphoprotein\",\"Polymorphism\",\"Reference proteome\",\"Repeat\",\"Tumor suppressor\",\"Ubl conjugation\"],\"features\":[{\"id\":\"IPR015525\",\"start\":2,\"end\":1709,\"description\":\"Breast cancer type 2 susceptibility protein\"},{\"id\":\"IPR015525\",\"start\":1,\"end\":3418,\"type\":\"chain\",\"description\":\"Breast cancer type 2 susceptibility protein\"}]},\"sequenceOntologyTerms\":[{\"accession\":\"SO:0001583\",\"name\":\"missense_variant\"}]},{\"geneName\":\"BRCA2\",\"ensemblGeneId\":\"ENSG00000139618\",\"ensemblTranscriptId\":\"ENST00000530893\",\"strand\":\"+\",\"biotype\":\"protein_coding\",\"exonNumber\":3,\"transcriptAnnotationFlags\":[\"mRNA_end_NF\",\"cds_end_NF\"],\"cdnaPosition\":323,\"sequenceOntologyTerms\":[{\"accession\":\"SO:0001623\",\"name\":\"5_prime_UTR_variant\"}]},{\"sequenceOntologyTerms\":[{\"accession\":\"SO:0001566\",\"name\":\"regulatory_region_variant\"}]}]",
                consequenceTypeResult.getResult(), ConsequenceType.class);

        consequenceTypeResult =
                variantAnnotationCalculator.getAllConsequenceTypesByVariant(new Variant("19", 45411941, "T", "C"),
                        new QueryOptions());
        assertObjectListEquals("[{\"geneName\":\"TOMM40\",\"ensemblGeneId\":\"ENSG00000130204\",\"ensemblTranscriptId\":\"ENST00000252487\",\"strand\":\"+\",\"biotype\":\"protein_coding\",\"transcriptAnnotationFlags\":[\"CCDS\",\"basic\"],\"sequenceOntologyTerms\":[{\"accession\":\"SO:0001632\",\"name\":\"downstream_gene_variant\"}]},{\"geneName\":\"TOMM40\",\"ensemblGeneId\":\"ENSG00000130204\",\"ensemblTranscriptId\":\"ENST00000592434\",\"strand\":\"+\",\"biotype\":\"protein_coding\",\"transcriptAnnotationFlags\":[\"basic\"],\"sequenceOntologyTerms\":[{\"accession\":\"SO:0001632\",\"name\":\"downstream_gene_variant\"}]},{\"geneName\":\"APOE\",\"ensemblGeneId\":\"ENSG00000130203\",\"ensemblTranscriptId\":\"ENST00000252486\",\"strand\":\"+\",\"biotype\":\"protein_coding\",\"exonNumber\":4,\"transcriptAnnotationFlags\":[\"CCDS\",\"basic\"],\"cdnaPosition\":499,\"cdsPosition\":388,\"codon\":\"Tgc/Cgc\",\"proteinVariantAnnotation\":{\"uniprotAccession\":\"P02649\",\"position\":130,\"reference\":\"CYS\",\"alternate\":\"ARG\",\"uniprotVariantId\":\"VAR_000652\",\"functionalDescription\":\"In HLPP3; form E3**, form E4, form E4/3 and some forms E5-type; only form E3** is disease-linked; dbSNP:rs429358.\",\"substitutionScores\":[{\"score\":1,\"source\":\"sift\",\"description\":\"tolerated\"},{\"score\":0,\"source\":\"polyphen\",\"description\":\"benign\"}],\"keywords\":[\"3D-structure\",\"Alzheimer disease\",\"Amyloidosis\",\"Cholesterol metabolism\",\"Chylomicron\",\"Complete proteome\",\"Direct protein sequencing\",\"Disease mutation\",\"Glycation\",\"Glycoprotein\",\"HDL\",\"Heparin-binding\",\"Hyperlipidemia\",\"Lipid metabolism\",\"Lipid transport\",\"Neurodegeneration\",\"Oxidation\",\"Phosphoprotein\",\"Polymorphism\",\"Reference proteome\",\"Repeat\",\"Secreted\",\"Signal\",\"Steroid metabolism\",\"Sterol metabolism\",\"Transport\",\"VLDL\"],\"features\":[{\"start\":106,\"end\":141,\"type\":\"helix\"},{\"start\":80,\"end\":255,\"type\":\"region of interest\",\"description\":\"8 X 22 AA approximate tandem repeats\"},{\"start\":124,\"end\":145,\"type\":\"repeat\",\"description\":\"3\"},{\"id\":\"IPR000074\",\"start\":81,\"end\":292,\"description\":\"Apolipoprotein A/E\"},{\"id\":\"PRO_0000001987\",\"start\":19,\"end\":317,\"type\":\"chain\",\"description\":\"Apolipoprotein E\"}]},\"sequenceOntologyTerms\":[{\"accession\":\"SO:0001583\",\"name\":\"missense_variant\"}]},{\"geneName\":\"APOE\",\"ensemblGeneId\":\"ENSG00000130203\",\"ensemblTranscriptId\":\"ENST00000446996\",\"strand\":\"+\",\"biotype\":\"protein_coding\",\"exonNumber\":4,\"transcriptAnnotationFlags\":[\"mRNA_end_NF\",\"cds_end_NF\"],\"cdnaPosition\":477,\"cdsPosition\":388,\"codon\":\"Tgc/Cgc\",\"proteinVariantAnnotation\":{\"position\":130,\"reference\":\"CYS\",\"alternate\":\"ARG\",\"substitutionScores\":[{\"score\":1,\"source\":\"sift\",\"description\":\"tolerated\"},{\"score\":0,\"source\":\"polyphen\",\"description\":\"benign\"}]},\"sequenceOntologyTerms\":[{\"accession\":\"SO:0001583\",\"name\":\"missense_variant\"}]},{\"geneName\":\"APOE\",\"ensemblGeneId\":\"ENSG00000130203\",\"ensemblTranscriptId\":\"ENST00000485628\",\"strand\":\"+\",\"biotype\":\"retained_intron\",\"sequenceOntologyTerms\":[{\"accession\":\"SO:0001632\",\"name\":\"2KB_downstream_gene_variant\"}]},{\"geneName\":\"APOE\",\"ensemblGeneId\":\"ENSG00000130203\",\"ensemblTranscriptId\":\"ENST00000434152\",\"strand\":\"+\",\"biotype\":\"protein_coding\",\"exonNumber\":4,\"transcriptAnnotationFlags\":[\"mRNA_end_NF\",\"cds_end_NF\"],\"cdnaPosition\":523,\"cdsPosition\":466,\"codon\":\"Tgc/Cgc\",\"proteinVariantAnnotation\":{\"position\":156,\"reference\":\"CYS\",\"alternate\":\"ARG\",\"substitutionScores\":[{\"score\":0.91,\"source\":\"sift\",\"description\":\"tolerated\"},{\"score\":0,\"source\":\"polyphen\",\"description\":\"benign\"}]},\"sequenceOntologyTerms\":[{\"accession\":\"SO:0001583\",\"name\":\"missense_variant\"}]},{\"geneName\":\"APOE\",\"ensemblGeneId\":\"ENSG00000130203\",\"ensemblTranscriptId\":\"ENST00000425718\",\"strand\":\"+\",\"biotype\":\"protein_coding\",\"exonNumber\":3,\"transcriptAnnotationFlags\":[\"mRNA_end_NF\",\"cds_end_NF\"],\"cdnaPosition\":653,\"cdsPosition\":388,\"codon\":\"Tgc/Cgc\",\"proteinVariantAnnotation\":{\"position\":130,\"reference\":\"CYS\",\"alternate\":\"ARG\",\"substitutionScores\":[{\"score\":1,\"source\":\"sift\",\"description\":\"tolerated\"},{\"score\":0,\"source\":\"polyphen\",\"description\":\"benign\"}]},\"sequenceOntologyTerms\":[{\"accession\":\"SO:0001583\",\"name\":\"missense_variant\"}]},{\"sequenceOntologyTerms\":[{\"accession\":\"SO:0001566\",\"name\":\"regulatory_region_variant\"}]}]",
                consequenceTypeResult.getResult(), ConsequenceType.class);

        consequenceTypeResult =
                variantAnnotationCalculator.getAllConsequenceTypesByVariant(new Variant("17", 52, "C", "A"),
                        new QueryOptions());
        assertObjectListEquals("[{\"geneName\":\"AC108004.5\",\"ensemblGeneId\":\"ENSG00000273288\",\"ensemblTranscriptId\":\"ENST00000583926\",\"strand\":\"-\",\"biotype\":\"miRNA\",\"transcriptAnnotationFlags\":[\"basic\"],\"sequenceOntologyTerms\":[{\"accession\":\"SO:0001632\",\"name\":\"downstream_gene_variant\"}]},{\"sequenceOntologyTerms\":[{\"accession\":\"SO:0001566\",\"name\":\"regulatory_region_variant\"}]}]",
                consequenceTypeResult.getResult(), ConsequenceType.class);

////        QueryResult queryResult = variantAnnotationCalculator.getAllConsequenceTypesByVariant(new Variant("19", 45411941, "T", "C"), new QueryOptions());  // should return intergenic_variant
////        variantAnnotationCalculator.getAllConsequenceTypesByVariant(new Variant("10", 6638139, "A", "T"), new QueryOptions());  // should return intergenic_variant
////        variantAnnotationCalculator.getAllConsequenceTypesByVariant(new Variant("10", 108309064, StringUtils.repeat("N",2252), "-"), new QueryOptions());  // should return ENSG00000215002 ENST00000399415 -       transcript_ablation
////        variantAnnotationCalculator.getAllConsequenceTypesByVariant(new Variant("10", 124814698, StringUtils.repeat("N",1048), "-"), new QueryOptions());  // should return ENSG00000215002 ENST00000399415 -       transcript_ablation
////        variantAnnotationCalculator.getAllConsequenceTypesByVariantOld(new Variant("10", 327947, "A", "-"), new QueryOptions());  // should return
////        variantAnnotationCalculator.getAllConsequenceTypesByVariantOld(new Variant("10", 327947, "A", "-"), new QueryOptions());  // should return
////        variantAnnotationCalculator.getAllConsequenceTypesByVariant(new Variant("10", 327947, "A", "-"), new QueryOptions());  // should return
////        variantAnnotationCalculator.getAllConsequenceTypesByVariant(new Variant("10", 101786, "A", "-"), new QueryOptions());  // should return ENSG00000173876 ENST00000413237 -       intron_variant
////        variantAnnotationCalculator.getAllConsequenceTypesByVariant(new Variant("10", 10103931, "A", "-"), new QueryOptions());  // should return ENSG00000224788 ENST00000429539 -       intron_variant
////        variantAnnotationCalculator.getAllConsequenceTypesByVariant(new Variant("10", 10005684, "-", "AT"), new QueryOptions());  // should return intergenic_variant
////        variantAnnotationCalculator.getAllConsequenceTypesByVariant(new Variant("10", 696869, "C", "-"), new QueryOptions());  // should not return NPE
////        variantAnnotationCalculator.getAllConsequenceTypesByVariantOld(new Variant("10", 52365874, "G", "A"), new QueryOptions());  // should not return 10      133761141       A       ENSG00000175470 ENST00000422256 -       missense_variant
////        variantAnnotationCalculator.getAllConsequenceTypesByVariant(new Variant("10", 133761141, "G", "A"), new QueryOptions());  // should not return 10      133761141       A       ENSG00000175470 ENST00000422256 -       missense_variant
////        variantAnnotationCalculator.getAllConsequenceTypesByVariant(new Variant("10", 12172775, "G", "A"), new QueryOptions());  // should return 10      12172775        A       ENSG00000265653 ENST00000584402 -       non_coding_transcript_exon_variant
////        variantAnnotationCalculator.getAllConsequenceTypesByVariant(new Variant("10", 10993859, "G", "C"), new QueryOptions());  // should return 10      10993859        C       ENSG00000229240 ENST00000598573 -       splice_region_variant
////          variantAnnotationCalculator.getAllConsequenceTypesByVariant(new Variant("10", 323246, "T", "C"), new QueryOptions());  // should not return NPE
////        variantAnnotationCalculator.getAllConsequenceTypesByVariantOld(new Variant("10", 323246, "T", "C"), new QueryOptions());  // should not return NPE
////        variantAnnotationCalculator.getAllConsequenceTypesByVariant(new Variant("10", 295047, "T", "G"), new QueryOptions());  // should return NPE
////        variantAnnotationCalculator.getAllConsequenceTypesByVariantOld(new Variant("10", 295047, "T", "G"), new QueryOptions());  // should return NPE
////        variantAnnotationCalculator.getAllConsequenceTypesByVariant(new Variant("10", 172663, "G", "A"), new QueryOptions());  // should return intergenic_variant
////        variantAnnotationCalculator.getAllConsequenceTypesByVariant(new Variant("2", 114340663, "GCTGGGCATCCT", "-"), new QueryOptions());  // should not return null
////        variantAnnotationCalculator.getAllConsequenceTypesByVariant(new Variant("2", 114340663, "GCTGGGCATCCT", "ACTGGGCATCCT"), new QueryOptions());  // should not return null
////        variantAnnotationCalculator.getAllConsequenceTypesByVariant(new Variant("1", 220603289, "-", "GTGT"), new QueryOptions());  // should not return null
////        variantAnnotationCalculator.getAllConsequenceTypesByVariant(new Variant("1", 220603347, "CCTAGTA", "ACTACTA"), new QueryOptions());  // last triplet of the transcript (- strand) and last codifying codon of the transcript, should not return null
////        variantAnnotationCalculator.getAllConsequenceTypesByVariant(new Variant("1", 16555369, "-", "TG"), new QueryOptions());  // last triplet of the transcript (- strand) and last codifying codon of the transcript, should not return null
////        variantAnnotationCalculator.getAllConsequenceTypesByVariant(new Variant("1", 16555369, "T", "-"), new QueryOptions());  // last triplet of the transcript (- strand) and last codifying codon of the transcript, should not return null
////        variantAnnotationCalculator.getAllConsequenceTypesByVariant(new Variant("1", 70008, "-", "TG"), new QueryOptions());  // should
////        variantAnnotationCalculator.getAllConsequenceTypesByVariant(new Variant("1", 167385325, "A", "-"), new QueryOptions());  // should
////        variantAnnotationCalculator.getAllConsequenceTypesByVariant(new Variant("22", 16287365, "C", "T"), new QueryOptions());  // should
////        variantAnnotationCalculator.getAllConsequenceTypesByVariant(new Variant("19", 45411941, "T", "C"), new QueryOptions());  // should
////        variantAnnotationCalculator.getAllConsequenceTypesByVariant(new Variant("5", 150407694, "G", "A"), new QueryOptions());  // should
////        variantAnnotationCalculator.getAllConsequenceTypesByVariant(new Variant("19", 20047783, "AAAAAA", "-"), new QueryOptions());  // should
////        variantAnnotationCalculator.getAllConsequenceTypesByVariant(new Variant("13", 28942717, "NNN", "-"), new QueryOptions());  // should return ENST00000541932 stop_retained
////        variantAnnotationCalculator.getAllConsequenceTypesByVariant(new Variant("13", 45411941, "T", "C"), new QueryOptions());  // should
////        variantAnnotationCalculator.getAllConsequenceTypesByVariant(new Variant("9", 107366952, StringUtils.repeat("N",12577), "A"), new QueryOptions());  // should
////        variantAnnotationCalculator.getAllConsequenceTypesByVariant(new Variant("7", 23775220, "T", "A"), new QueryOptions());  // should
////        variantAnnotationCalculator.getAllConsequenceTypesByVariant(new Variant("5", 150407694, "G", "A"), new QueryOptions());  // should
////        variantAnnotationCalculator.getAllConsequenceTypesByVariant(new Variant("5", 150407693, "T", "G"), new QueryOptions());  // should
////        variantAnnotationCalculator.getAllConsequenceTypesByVariant(new Variant("4", 48896023, "G", "C"), new QueryOptions());  // should
////        variantAnnotationCalculator.getAllConsequenceTypesByVariant(new Variant("1", 12837706, "-", "CC"), new QueryOptions());  // should not return null
////        variantAnnotationCalculator.getAllConsequenceTypesByVariant(new Variant("19", 20047783, "-", "AAAAAA"), new QueryOptions());  // should return stop_gained
////        variantAnnotationCalculator.getAllConsequenceTypesByVariant(new Variant("1", 115828861, "C", "G"), new QueryOptions());  // should return
////        variantAnnotationCalculator.getAllConsequenceTypesByVariant(new Variant("16", 32859177, "C", "T"), new QueryOptions());  // should return stop_lost
////        variantAnnotationCalculator.getAllConsequenceTypesByVariant(new Variant("10", 13481174, "NN", "-"), new QueryOptions());  // should return stop_lost
////        variantAnnotationCalculator.getAllConsequenceTypesByVariant(new Variant("1", 153600596, "-", "C"), new QueryOptions());  // should
////        variantAnnotationCalculator.getAllConsequenceTypesByVariant(new Variant("1", 10041199, "A", "T"), new QueryOptions());  // should
////        variantAnnotationCalculator.getAllConsequenceTypesByVariant(new Variant("1", 102269845, "C", "A"), new QueryOptions());  // should
////        variantAnnotationCalculator.getAllConsequenceTypesByVariant(new Variant("7", 158384306, "TGTG", "-"), new QueryOptions());  // should not return null
////        variantAnnotationCalculator.getAllConsequenceTypesByVariant(new Variant("11", 118898436, "N", "-"), new QueryOptions());  // should return intergenic_variant
////        variantAnnotationCalculator.getAllConsequenceTypesByVariant(new Variant("10", 6638139, "-", "T"), new QueryOptions());  // should return intergenic_variant
////        variantAnnotationCalculator.getAllConsequenceTypesByVariant(new Variant("10", 70612070, StringUtils.repeat("N",11725), "-"), new QueryOptions());  // should not return null
////        variantAnnotationCalculator.getAllConsequenceTypesByVariant(new Variant("22", 36587846, "-", "CT"), new QueryOptions());  // should not return null
////        variantAnnotationCalculator.getAllConsequenceTypesByVariant(new Variant("13", 52718051, "-", "T"), new QueryOptions());  // should not return null
////        variantAnnotationCalculator.getAllConsequenceTypesByVariant(new Variant("10", 115412783, "-", "C"), new QueryOptions());  // should not return null
////        variantAnnotationCalculator.getAllConsequenceTypesByVariant(new Variant("10", 27793991, StringUtils.repeat("N",1907), "-"), new QueryOptions());  // should not return null
////        variantAnnotationCalculator.getAllConsequenceTypesByVariant(new Variant("10", 27436462, StringUtils.repeat("N",2), "-"), new QueryOptions());  // should not return intergenic_variant
////        variantAnnotationCalculator.getAllConsequenceTypesByVariant(new Variant("10", 6638139, "A", "T"), new QueryOptions());  // should not return intergenic_variant
////        variantAnnotationCalculator.getAllConsequenceTypesByVariant(new Variant("1", 3745870, "C", "T"), new QueryOptions());  // should not return null
////          variantAnnotationCalculator.getAllConsequenceTypesByVariant(new Variant("1", 35656173, "C", "A"), new QueryOptions());  // should return initiator_codon_variant
////          variantAnnotationCalculator.getAllConsequenceTypesByVariant(new Variant("1", 28071285, "C", "G"), new QueryOptions());  // should return initiator_codon_variant
////          variantAnnotationCalculator.getAllConsequenceTypesByVariant(new Variant("1", 35656173, "C", "A"), new QueryOptions());  // should return synonymous_variant
////          variantAnnotationCalculator.getAllConsequenceTypesByVariant(new Variant("22", 22274249, "-", "AGGAG"), new QueryOptions());  // should return downstream_gene_variant
////          variantAnnotationCalculator.getAllConsequenceTypesByVariant(new Variant("22", 51042514, "-", "G"), new QueryOptions());  // should return downstream_gene_variant
////          variantAnnotationCalculator.getAllConsequenceTypesByVariant(new Variant("22", 36587846, "-", "CT"), new QueryOptions());  // should
////          variantAnnotationCalculator.getAllConsequenceTypesByVariant(new Variant("22", 42537628, "T", "C"), new QueryOptions());  // should return downstream_gene_variant
////          variantAnnotationCalculator.getAllConsequenceTypesByVariant(new Variant("22", 27283340, "-", "C"), new QueryOptions());  // should return splice_region_variant
////          variantAnnotationCalculator.getAllConsequenceTypesByVariant(new Variant("22", 31478142, "-", "G"), new QueryOptions());  // should return downstream_gene_variant
////          variantAnnotationCalculator.getAllConsequenceTypesByVariant(new Variant("22", 29684676, "G", "A"), new QueryOptions());  // should return downstream_gene_variant
////          variantAnnotationCalculator.getAllConsequenceTypesByVariant(new Variant("22", 40806293, "-", "TGTG"), new QueryOptions());  // should return downstream_gene_variant
////          variantAnnotationCalculator.getAllConsequenceTypesByVariant(new Variant("22", 39426437, StringUtils.repeat("N",20092), "-"), new QueryOptions());  // ¿should return 3_prime_UTR_variant? No if ENSEMBLs gtf was used
////          variantAnnotationCalculator.getAllConsequenceTypesByVariant(new Variant("22", 38069602, StringUtils.repeat("N",5799), "-"), new QueryOptions());  // should return 3_prime_UTR_variant
////          variantAnnotationCalculator.getAllConsequenceTypesByVariant(new Variant("22", 17054103, "A", "G"), new QueryOptions());  // should NOT return non_coding_transcript_exon_variant
////          variantAnnotationCalculator.getAllConsequenceTypesByVariant(new Variant("22", 35661560, "A", "G"), new QueryOptions());  // should return synonymous_variant
////          variantAnnotationCalculator.getAllConsequenceTypesByVariant(new Variant("22", 31368158, StringUtils.repeat("N",4), "-"), new QueryOptions());  // should return donor_variant, intron_variant
////          variantAnnotationCalculator.getAllConsequenceTypesByVariant(new Variant("22", 36587124, "-", "TA"), new QueryOptions());  // should return stop_retained_variant
////          variantAnnotationCalculator.getAllConsequenceTypesByVariant(new Variant("22", 30824659, "-", "A"), new QueryOptions());  // should return stop_retained_variant
////          variantAnnotationCalculator.getAllConsequenceTypesByVariant(new Variant("22", 26951215, "T", "C"), new QueryOptions());  // should NOT return null pointer exception
////          variantAnnotationCalculator.getAllConsequenceTypesByVariant(new Variant("22", 17602839, "G", "A"), new QueryOptions());  // should NOT return null pointer exception
////          variantAnnotationCalculator.getAllConsequenceTypesByVariant(new Variant("22", 20891503, "-", "CCTC"), new QueryOptions());  // should return missense_variant
////          variantAnnotationCalculator.getAllConsequenceTypesByVariant(new Variant("22", 21991357, "T", "C"), new QueryOptions());  // should return missense_variant
////          variantAnnotationCalculator.getAllConsequenceTypesByVariant(new Variant("22", 24717655, "C", "T"), new QueryOptions());  // should return missense_variant
////          variantAnnotationCalculator.getAllConsequenceTypesByVariant(new Variant("22", 24314402, StringUtils.repeat("N",19399), "-"), new QueryOptions());  // should return 3prime_UTR_variant
////          variantAnnotationCalculator.getAllConsequenceTypesByVariant(new Variant("22", 22007661, "G", "A"), new QueryOptions());  // should
////          variantAnnotationCalculator.getAllConsequenceTypesByVariant(new Variant("22", 23476261, "G", "A"), new QueryOptions());  // should
////          variantAnnotationCalculator.getAllConsequenceTypesByVariant(new Variant("22", 22517056, StringUtils.repeat("N",82585), "-"), new QueryOptions());  // should return 3prime_UTR_variant
////          variantAnnotationCalculator.getAllConsequenceTypesByVariant(new Variant("22", 21388510, "A", "T"), new QueryOptions());  // should NOT return mature_miRNA_variant but non_coding_transcript_variant,non_coding_transcript_exon_variant
////          variantAnnotationCalculator.getAllConsequenceTypesByVariant(new Variant("22", 22007634, "G", "A"), new QueryOptions());  // should NOT return mature_miRNA_variant but non_coding_transcript_variant,non_coding_transcript_exon_variant
////          variantAnnotationCalculator.getAllConsequenceTypesByVariant(new Variant("22", 20891502, "-", "CCTC"), new QueryOptions());  // should return splice_region_variant
////          variantAnnotationCalculator.getAllConsequenceTypesByVariant(new Variant("22", 18387495, "G", "A"), new QueryOptions());  // should NOT return incomplete_teminator_codon_variant
////          variantAnnotationCalculator.getAllConsequenceTypesByVariant(new Variant("22", 19258045, StringUtils.repeat("N",27376), "-"), new QueryOptions());  // should return initiator_codon_variant
////          variantAnnotationCalculator.getAllConsequenceTypesByVariant(new Variant("22", 18293502, "T", "C"), new QueryOptions());  // should return initiator_codon_variant
////          variantAnnotationCalculator.getAllConsequenceTypesByVariant(new Variant("22", 18620375, StringUtils.repeat("N",9436), "-"), new QueryOptions());  // should return transcript_ablation
////          variantAnnotationCalculator.getAllConsequenceTypesByVariant(new Variant("22", 18997219, StringUtils.repeat("N",12521), "-"), new QueryOptions());  // should return transcript_ablation
////          variantAnnotationCalculator.getAllConsequenceTypesByVariant(new Variant("22", 17449263, "G", "A"), new QueryOptions());  // should return
////          variantAnnotationCalculator.getAllConsequenceTypesByVariant(new Variant("22", 21982892, "C", "T"), new QueryOptions());  // should return a result
////          variantAnnotationCalculator.getAllConsequenceTypesByVariant(new Variant("22", 16676212, "C", "T"), new QueryOptions());  // should include downstream_gene_variant
////          variantAnnotationCalculator.getAllConsequenceTypesByVariant(new Variant("22", 22022872, "T", "C"), new QueryOptions());  // should not raise an error
////          variantAnnotationCalculator.getAllConsequenceTypesByVariant(new Variant("2", 179633644, "G", "C"), new QueryOptions());  // should include
////          variantAnnotationCalculator.getAllConsequenceTypesByVariant(new Variant("22", 16123409, "-", "A"), new QueryOptions());  // should include
////          variantAnnotationCalculator.getAllConsequenceTypesByVariant(new Variant("22", 51234118, "C", "G"), new QueryOptions());  // should include upstream_gene_variant
////          variantAnnotationCalculator.getAllConsequenceTypesByVariant(new Variant("1", 155159745, "G", "A"), new QueryOptions());  // should not raise error
////          variantAnnotationCalculator.getAllConsequenceTypesByVariant(new Variant("2", 179621477, "C", "T"), new QueryOptions());  // should not raise error
////          variantAnnotationCalculator.getAllConsequenceTypesByVariant(new Variant("22", 20918922, "C", "T"), new QueryOptions());  // should not raise java.lang.StringIndexOutOfBoundsException
////          variantAnnotationCalculator.getAllConsequenceTypesByVariant(new Variant("22", 18628756, "A", "T"), new QueryOptions());  // should not raise java.lang.NumberFormatException
////          variantAnnotationCalculator.getAllConsequenceTypesByVariant(new Variant("22", 17488995, "G", "A"), new QueryOptions());  // should not raise java.lang.NumberFormatException
////          variantAnnotationCalculator.getAllConsequenceTypesByVariant(new Variant("22", 17280889, "G", "A"), new QueryOptions());  // should not raise java.lang.NumberFormatException
////          variantAnnotationCalculator.getAllConsequenceTypesByVariant(new Variant("22", 16449075, "G", "A"), new QueryOptions());  // should not raise null exception
////          variantAnnotationCalculator.getAllConsequenceTypesByVariant(new Variant("22", 16287784, "C", "T"), new QueryOptions());  // should not raise null exception
////          variantAnnotationCalculator.getAllConsequenceTypesByVariant(new Variant("22", 16287365, "C", "T"), new QueryOptions());  // should not raise null exception
////          variantAnnotationCalculator.getAllConsequenceTypesByVariant(new Variant("22", 17468875, "C", "A"), new QueryOptions());  // missense_variant
////        variantAnnotationCalculator.getAllConsequenceTypesByVariant(new Variant("22", 17451081, "C", "T"), new QueryOptions());  // should not include stop_reained_variant
////        variantAnnotationCalculator.getAllConsequenceTypesByVariant(new Variant("22", 17468875, "C", "T"), new QueryOptions());  // synonymous_variant
////        variantAnnotationCalculator.getAllConsequenceTypesByVariant(new Variant("22", 17449263, "G", "A"), new QueryOptions());  // should not include stop_reained_variant
////        variantAnnotationCalculator.getAllConsequenceTypesByVariant(new Variant("22", 17449238, "T", "C"), new QueryOptions());  // should not include stop_codon
////        variantAnnotationCalculator.getAllConsequenceTypesByVariant(new Variant("22", 17071673, "A", "G"), new QueryOptions());  // 3_prime_UTR_variant
////        variantAnnotationCalculator.getAllConsequenceTypesByVariant(new Variant("22", 16151191, "G", "-"), new QueryOptions());
////        variantAnnotationCalculator.getAllConsequenceTypesByVariant(new Variant("22", 16340551, "A", "G"), new QueryOptions());
////        variantAnnotationCalculator.getAllConsequenceTypesByVariant(new Variant("22", 17039749, "C", "A"), new QueryOptions());
////        variantAnnotationCalculator.getAllConsequenceTypesByVariant(new Variant("22", 16287365, "C", "T"), new QueryOptions());
////        variantAnnotationCalculator.getAllConsequenceTypesByVariant(new Variant("22", 16101010, "TTA", "-"), new QueryOptions());
////        variantAnnotationCalculator.getAllConsequenceTypesByVariant(new Variant("22", 16062270, "G", "T"), new QueryOptions());
////        variantAnnotationCalculator.getAllConsequenceTypesByVariant(new Variant("22", 20918922, "C", "T"), new QueryOptions());
////        variantAnnotationCalculator.getAllConsequenceTypesByVariant(new Variant("22", 17668822, "TCTCTACTAAAAATACAAAAAATTAGCCAGGCGTGGTGGCAGGTGCCTGTAGTACCAGCTACTTGGAAGGCTGAGGCAGGAGACTCTCTTGAACCTGGGAAGCCGAGGTTGCAGTGAGCTGGGCGACAGAGGGAGACTCCGTAAAAAAAAGAAAAAAAAAGAAGAAGAAGAAAAGAAAACAGGAAGGAAAGAAGAAAGAGAAACTAGAAATAATACATGTAAAGTGGCTGATTCTATTATCCTTGTTATTCCTTCTCCATGGGGCTGTTGTCAGGATTAAGTGAGATAGAGCACAGGAAAGGGCTCTGGAAACGCCTGTAGGCTCTAACCCTGAGGCATGGGCCTGTGGCCAGGAGCTCTCCCATTGACCACCTCCGCTGCCTCTGCTCGCATCCCGCAGGCTCACCTGTTTCTCCGGCGTGGAAGAAGTAAGGCAGCTTAACGCCATCCTTGGCGGGGATCATCAGAGCTTCCTTGTAGTCATGCAAGGAGTGGCCAGTGTCCTCATGCCCCACCTGCAGGACAGAGAGGGACAGGGAGGTGTCTGCAGGGCGCATGCCTCACTTGCTGATGGCGCGCCCTGGAGCCTGTGCACACCCTTCCTTGTACCCTGCCACCACTGCCGGGACCTTTGTCACACAGCCTTTTAAGAATGACCAGGAGCAGGCCAGGCGTGGTGGCTCACACCTGTAATCCCAGCACTTTGGGAGGCCGAGGCAGGCAGATCACGAAGTCAGGAGATCGAGACCATCCTGGCTAACACAGTGAAACCCCA", "-"), new QueryOptions());
////        variantAnnotationCalculator.getAllConsequenceTypesByVariant(new Variant("22", 17668818, "C", "A"), new QueryOptions());
////        variantAnnotationCalculator.getAllConsequenceTypesByVariant(new Variant("8", 408515, "GAA", ""), new QueryOptions());
////        variantAnnotationCalculator.getAllConsequenceTypesByVariant(new Variant("3", 367747, "C", "T"), new QueryOptions());
////        variantAnnotationCalculator.getAllConsequenceTypesByVariant(new Variant("9", 214512, "C", "A"), new QueryOptions());
////        variantAnnotationCalculator.getAllConsequenceTypesByVariant(new Variant("14", 19108198, "-", "GGTCTAGCATG"), new QueryOptions());
////        variantAnnotationCalculator.getAllConsequenceTypesByVariant(new Variant("3L", 22024723, "G", "T"), new QueryOptions());
////        variantAnnotationCalculator.getAllConsequenceTypesByVariant(new Variant("2L", 37541199, "G", "A"), new QueryOptions());
//
////
////        // Use local gene collection to test these
////        variantAnnotationCalculator.getAllConsequenceTypesByVariant(new Variant("1", 5, "GGTCTAGCATG", "-"), new QueryOptions());
////        variantAnnotationCalculator.getAllConsequenceTypesByVariant(new Variant("1", 1, "G", "A"), new QueryOptions());
////        variantAnnotationCalculator.getAllConsequenceTypesByVariant(new Variant("1", 5, "GGTCTAGCATGTTACATGAAG", "-"), new QueryOptions());
////        variantAnnotationCalculator.getAllConsequenceTypesByVariant(new Variant("1", 15, "GTTACATGAAG", "-"), new QueryOptions());
////        variantAnnotationCalculator.getAllConsequenceTypesByVariant(new Variant("1", 21, "T", "A"), new QueryOptions());
////        variantAnnotationCalculator.getAllConsequenceTypesByVariant(new Variant("1", 34, "-", "AAAT"), new QueryOptions());
////        variantAnnotationCalculator.getAllConsequenceTypesByVariant(new Variant("1", 42, "G", "A"), new QueryOptions());
////        variantAnnotationCalculator.getAllConsequenceTypesByVariant(new Variant("1", 75, "T", "A"), new QueryOptions());
////        variantAnnotationCalculator.getAllConsequenceTypesByVariant(new Variant("1", 75, "TCTAAGGCCTC", "-"), new QueryOptions());
////        variantAnnotationCalculator.getAllConsequenceTypesByVariant(new Variant("1", 25, "GATAGTTCCTA", "-"), new QueryOptions());
////        variantAnnotationCalculator.getAllConsequenceTypesByVariant(new Variant("1", 45, "GATAGGGTAC", "-"), new QueryOptions());
//
//
////        try {
////            br = new BufferedReader(new InputStreamReader(Files.newInputStream(Paths.get("/tmp/22.wgs.integrated_phase1_v3.20101123.snps_indels_sv.sites.vcf"))));
////        } catch (IOException e) {
////            e.printStackTrace();
////        }
//
        /**
         * Calculates annotation for vcf file variants, loads vep annotations, compares batches and writes results
         */
//        String DIROUT = "/tmp/";
////        String DIROUT = "/homes/fjlopez/tmp/";
//        List<String> VCFS = new ArrayList<>();
//////        VCFS.add("/tmp/test.vcf");
//        VCFS.add("/media/shared/tmp/ALL.chr22.integrated_phase1_v3.20101123.snps_indels_svs.genotypes_accessioned.vcf");
//////        VCFS.add("/nfs/production2/eva/release-2015-pag/1000g-phase1/vcf_accessioned/ALL.chr10.integrated_phase1_v3.20101123.snps_indels_svs.genotypes_accessioned.vcf");
//////        VCFS.add("/nfs/production2/eva/release-2015-pag/1000g-phase1/vcf_accessioned/ALL.chr11.integrated_phase1_v3.20101123.snps_indels_svs.genotypes_accessioned.vcf");
//////        VCFS.add("/nfs/production2/eva/release-2015-pag/1000g-phase1/vcf_accessioned/ALL.chr12.integrated_phase1_v3.20101123.snps_indels_svs.genotypes_accessioned.vcf");
//////        VCFS.add("/nfs/production2/eva/release-2015-pag/1000g-phase1/vcf_accessioned/ALL.chr13.integrated_phase1_v3.20101123.snps_indels_svs.genotypes_accessioned.vcf");
//////        VCFS.add("/nfs/production2/eva/release-2015-pag/1000g-phase1/vcf_accessioned/ALL.chr14.integrated_phase1_v3.20101123.snps_indels_svs.genotypes_accessioned.vcf");
//////        VCFS.add("/nfs/production2/eva/release-2015-pag/1000g-phase1/vcf_accessioned/ALL.chr15.integrated_phase1_v3.20101123.snps_indels_svs.genotypes_accessioned.vcf");
//////        VCFS.add("/nfs/production2/eva/release-2015-pag/1000g-phase1/vcf_accessioned/ALL.chr16.integrated_phase1_v3.20101123.snps_indels_svs.genotypes_accessioned.vcf");
//////        VCFS.add("/nfs/production2/eva/release-2015-pag/1000g-phase1/vcf_accessioned/ALL.chr17.integrated_phase1_v3.20101123.snps_indels_svs.genotypes_accessioned.vcf");
//////        VCFS.add("/nfs/production2/eva/release-2015-pag/1000g-phase1/vcf_accessioned/ALL.chr18.integrated_phase1_v3.20101123.snps_indels_svs.genotypes_accessioned.vcf");
//////        VCFS.add("/nfs/production2/eva/release-2015-pag/1000g-phase1/vcf_accessioned/ALL.chr19.integrated_phase1_v3.20101123.snps_indels_svs.genotypes_accessioned.vcf");
//////        VCFS.add("/nfs/production2/eva/release-2015-pag/1000g-phase1/vcf_accessioned/ALL.chr1.integrated_phase1_v3.20101123.snps_indels_svs.genotypes_accessioned.vcf");
//////        VCFS.add("/nfs/production2/eva/release-2015-pag/1000g-phase1/vcf_accessioned/ALL.chr20.integrated_phase1_v3.20101123.snps_indels_svs.genotypes_accessioned.vcf");
//////        VCFS.add("/nfs/production2/eva/release-2015-pag/1000g-phase1/vcf_accessioned/ALL.chr21.integrated_phase1_v3.20101123.snps_indels_svs.genotypes_accessioned.vcf");
//////        VCFS.add("/nfs/production2/eva/release-2015-pag/1000g-phase1/vcf_accessioned/ALL.chr22.integrated_phase1_v3.20101123.snps_indels_svs.genotypes_accessioned.vcf");
//////        VCFS.add("/nfs/production2/eva/release-2015-pag/1000g-phase1/vcf_accessioned/ALL.chr2.integrated_phase1_v3.20101123.snps_indels_svs.genotypes_accessioned.vcf");
//////        VCFS.add("/nfs/production2/eva/release-2015-pag/1000g-phase1/vcf_accessioned/ALL.chr3.integrated_phase1_v3.20101123.snps_indels_svs.genotypes_accessioned.vcf");
//////        VCFS.add("/nfs/production2/eva/release-2015-pag/1000g-phase1/vcf_accessioned/ALL.chr4.integrated_phase1_v3.20101123.snps_indels_svs.genotypes_accessioned.vcf");
//////        VCFS.add("/nfs/production2/eva/release-2015-pag/1000g-phase1/vcf_accessioned/ALL.chr5.integrated_phase1_v3.20101123.snps_indels_svs.genotypes_accessioned.vcf");
//////        VCFS.add("/nfs/production2/eva/release-2015-pag/1000g-phase1/vcf_accessioned/ALL.chr6.integrated_phase1_v3.20101123.snps_indels_svs.genotypes_accessioned.vcf");
//////        VCFS.add("/nfs/production2/eva/release-2015-pag/1000g-phase1/vcf_accessioned/ALL.chr7.integrated_phase1_v3.20101123.snps_indels_svs.genotypes_accessioned.vcf");
//////        VCFS.add("/nfs/production2/eva/release-2015-pag/1000g-phase1/vcf_accessioned/ALL.chr8.integrated_phase1_v3.20101123.snps_indels_svs.genotypes_accessioned.vcf");
//////        VCFS.add("/nfs/production2/eva/release-2015-pag/1000g-phase1/vcf_accessioned/ALL.chr9.integrated_phase1_v3.20101123.snps_indels_svs.genotypes_accessioned.vcf");
//////        VCFS.add("/nfs/production2/eva/release-2015-pag/1000g-phase1/vcf_accessioned/ALL.chrX.integrated_phase1_v3.20101123.snps_indels_svs.genotypes_accessioned.vcf");
////
//        List<String> VEPFILENAMES = new ArrayList<>();
//////        VEPFILENAMES.add("/tmp/test.txt");
//        VEPFILENAMES.add("/media/shared/tmp/ALL.chr22.integrated_phase1_v3.20101123.snps_indels_svs.genotypes_accessioned_VEPprocessed.txt");
//////        VEPFILENAMES.add("/nfs/production2/eva/VEP/Old/eva_output_by_study/release-2015-pag/Complete/1000g-phase1/vcf_accessioned/ALL.chr10.integrated_phase1_v3.20101123.snps_indels_svs.genotypes_accessioned_VEPprocessed.txt");
//////        VEPFILENAMES.add("/nfs/production2/eva/VEP/Old/eva_output_by_study/release-2015-pag/Complete/1000g-phase1/vcf_accessioned/ALL.chr11.integrated_phase1_v3.20101123.snps_indels_svs.genotypes_accessioned_VEPprocessed.txt");
//////        VEPFILENAMES.add("/nfs/production2/eva/VEP/Old/eva_output_by_study/release-2015-pag/Complete/1000g-phase1/vcf_accessioned/ALL.chr12.integrated_phase1_v3.20101123.snps_indels_svs.genotypes_accessioned_VEPprocessed.txt");
//////        VEPFILENAMES.add("/nfs/production2/eva/VEP/Old/eva_output_by_study/release-2015-pag/Complete/1000g-phase1/vcf_accessioned/ALL.chr13.integrated_phase1_v3.20101123.snps_indels_svs.genotypes_accessioned_VEPprocessed.txt");
//////        VEPFILENAMES.add("/nfs/production2/eva/VEP/Old/eva_output_by_study/release-2015-pag/Complete/1000g-phase1/vcf_accessioned/ALL.chr14.integrated_phase1_v3.20101123.snps_indels_svs.genotypes_accessioned_VEPprocessed.txt");
//////        VEPFILENAMES.add("/nfs/production2/eva/VEP/Old/eva_output_by_study/release-2015-pag/Complete/1000g-phase1/vcf_accessioned/ALL.chr15.integrated_phase1_v3.20101123.snps_indels_svs.genotypes_accessioned_VEPprocessed.txt");
//////        VEPFILENAMES.add("/nfs/production2/eva/VEP/Old/eva_output_by_study/release-2015-pag/Complete/1000g-phase1/vcf_accessioned/ALL.chr16.integrated_phase1_v3.20101123.snps_indels_svs.genotypes_accessioned_VEPprocessed.txt");
//////        VEPFILENAMES.add("/nfs/production2/eva/VEP/Old/eva_output_by_study/release-2015-pag/Complete/1000g-phase1/vcf_accessioned/ALL.chr17.integrated_phase1_v3.20101123.snps_indels_svs.genotypes_accessioned_VEPprocessed.txt");
//////        VEPFILENAMES.add("/nfs/production2/eva/VEP/Old/eva_output_by_study/release-2015-pag/Complete/1000g-phase1/vcf_accessioned/ALL.chr18.integrated_phase1_v3.20101123.snps_indels_svs.genotypes_accessioned_VEPprocessed.txt");
//////        VEPFILENAMES.add("/nfs/production2/eva/VEP/Old/eva_output_by_study/release-2015-pag/Complete/1000g-phase1/vcf_accessioned/ALL.chr19.integrated_phase1_v3.20101123.snps_indels_svs.genotypes_accessioned_VEPprocessed.txt");
//////        VEPFILENAMES.add("/nfs/production2/eva/VEP/Old/eva_output_by_study/release-2015-pag/Complete/1000g-phase1/vcf_accessioned/ALL.chr1.integrated_phase1_v3.20101123.snps_indels_svs.genotypes_accessioned_VEPprocessed.txt");
//////        VEPFILENAMES.add("/nfs/production2/eva/VEP/Old/eva_output_by_study/release-2015-pag/Complete/1000g-phase1/vcf_accessioned/ALL.chr20.integrated_phase1_v3.20101123.snps_indels_svs.genotypes_accessioned_VEPprocessed.txt");
//////        VEPFILENAMES.add("/nfs/production2/eva/VEP/Old/eva_output_by_study/release-2015-pag/Complete/1000g-phase1/vcf_accessioned/ALL.chr21.integrated_phase1_v3.20101123.snps_indels_svs.genotypes_accessioned_VEPprocessed.txt");
//////        VEPFILENAMES.add("/nfs/production2/eva/VEP/Old/eva_output_by_study/release-2015-pag/Complete/1000g-phase1/vcf_accessioned/ALL.chr22.integrated_phase1_v3.20101123.snps_indels_svs.genotypes_accessioned_VEPprocessed.txt");
//////        VEPFILENAMES.add("/nfs/production2/eva/VEP/Old/eva_output_by_study/release-2015-pag/Complete/1000g-phase1/vcf_accessioned/ALL.chr2.integrated_phase1_v3.20101123.snps_indels_svs.genotypes_accessioned_VEPprocessed.txt");
//////        VEPFILENAMES.add("/nfs/production2/eva/VEP/Old/eva_output_by_study/release-2015-pag/Complete/1000g-phase1/vcf_accessioned/ALL.chr3.integrated_phase1_v3.20101123.snps_indels_svs.genotypes_accessioned_VEPprocessed.txt");
//////        VEPFILENAMES.add("/nfs/production2/eva/VEP/Old/eva_output_by_study/release-2015-pag/Complete/1000g-phase1/vcf_accessioned/ALL.chr4.integrated_phase1_v3.20101123.snps_indels_svs.genotypes_accessioned_VEPprocessed.txt");
//////        VEPFILENAMES.add("/nfs/production2/eva/VEP/Old/eva_output_by_study/release-2015-pag/Complete/1000g-phase1/vcf_accessioned/ALL.chr5.integrated_phase1_v3.20101123.snps_indels_svs.genotypes_accessioned_VEPprocessed.txt");
//////        VEPFILENAMES.add("/nfs/production2/eva/VEP/Old/eva_output_by_study/release-2015-pag/Complete/1000g-phase1/vcf_accessioned/ALL.chr6.integrated_phase1_v3.20101123.snps_indels_svs.genotypes_accessioned_VEPprocessed.txt");
//////        VEPFILENAMES.add("/nfs/production2/eva/VEP/Old/eva_output_by_study/release-2015-pag/Complete/1000g-phase1/vcf_accessioned/ALL.chr7.integrated_phase1_v3.20101123.snps_indels_svs.genotypes_accessioned_VEPprocessed.txt");
//////        VEPFILENAMES.add("/nfs/production2/eva/VEP/Old/eva_output_by_study/release-2015-pag/Complete/1000g-phase1/vcf_accessioned/ALL.chr8.integrated_phase1_v3.20101123.snps_indels_svs.genotypes_accessioned_VEPprocessed.txt");
//////        VEPFILENAMES.add("/nfs/production2/eva/VEP/Old/eva_output_by_study/release-2015-pag/Complete/1000g-phase1/vcf_accessioned/ALL.chr9.integrated_phase1_v3.20101123.snps_indels_svs.genotypes_accessioned_VEPprocessed.txt");
//////        VEPFILENAMES.add("/nfs/production2/eva/VEP/Old/eva_output_by_study/release-2015-pag/Complete/1000g-phase1/vcf_accessioned/ALL.chrX.integrated_phase1_v3.20101123.snps_indels_svs.genotypes_accessioned_VEPprocessed.txt");
////
////
////
//        Set<AnnotationComparisonObject> uvaAnnotationSet = new HashSet<>();
//        Set<AnnotationComparisonObject> vepAnnotationSet = new HashSet<>();
//        int vepFileIndex = 0;
//        int nNonRegulatoryAnnotations = 0;
//        int nVariants = 0;
//        for (String vcfFilename : VCFS) {
//            System.out.println("Processing "+vcfFilename+" lines...");
//            VcfRawReader vcfReader = new VcfRawReader(vcfFilename);
//            File file = new File(VEPFILENAMES.get(vepFileIndex));
//            RandomAccessFile raf = new RandomAccessFile(file, "r");
//            if (vcfReader.open()) {
//                vcfReader.pre();
//                skipVepFileHeader(raf);
//                int nLines = countLines(vcfFilename);
//                int nReadVariants;
//                int lineCounter=0;
//                do {
//                    nReadVariants = getVcfAnnotationBatch(vcfReader, variantAnnotationCalculator, uvaAnnotationSet);
//                    nNonRegulatoryAnnotations += getVepAnnotationBatch(raf, nReadVariants, vepAnnotationSet);
//                    nVariants += nReadVariants;
//                    compareAndWrite(uvaAnnotationSet, vepAnnotationSet, lineCounter, nLines, nNonRegulatoryAnnotations,
//                            nVariants, DIROUT);
//                    lineCounter += nReadVariants;
//                    System.out.print(lineCounter+"/"+nLines+" - non-regulatory annotations: "+nNonRegulatoryAnnotations+"\r");
//                } while (nReadVariants > 0);
//                vcfReader.post();
//                vcfReader.close();
//                raf.close();
//            }
//            vepFileIndex++;
//        }
    }

    private <T> void assertObjectListEquals(String expectedConsequenceTypeJson, List<T> actualList,
                                            Class<T> clazz) {
        List expectedObjectList = jsonObjectMapper.convertValue(JSON.parse(expectedConsequenceTypeJson), List.class);
        assertEquals(expectedObjectList.size(), actualList.size());
        Set<T> actual = new HashSet<>(actualList);
        Set<String> expected = (Set) expectedObjectList.stream()
                .map(result -> (jsonObjectMapper.convertValue(result, clazz))).collect(Collectors.toSet());

        assertEquals(expected, actual);
//        for (int i = 0; i < list.size(); i++) {
//            assertEquals(list.get(i), jsonObjectMapper.convertValue(goldenObjectList.get(i), clazz));
//        }
    }

    private void skipVepFileHeader(RandomAccessFile raf) throws IOException {
        String line;
        long pos;
        do {
            pos = raf.getFilePointer();
            line = raf.readLine();
        }while(line.startsWith("#"));
        raf.seek(pos);
    }

    private int getVcfAnnotationBatch(VcfRawReader vcfReader, VariantAnnotationCalculator variantAnnotationDBAdaptor,
                                      Set<AnnotationComparisonObject> uvaAnnotationSet) {
        QueryResult queryResult = null;
        String pos;
        String ref;
        String cellbaseRef;
        String alt;
        String cellbaseAlt;
        String SoNameToTest;

        List<VcfRecord> vcfRecordList = vcfReader.read(1000);
        int ensemblPos;
        int processedVariants = 0;

        for (VcfRecord vcfRecord : vcfRecordList) {
//            boolean isSnv = false;
            // Short deletion
            if (vcfRecord.getReference().length() > 1) {
                ref = vcfRecord.getReference().substring(1);
                cellbaseRef = vcfRecord.getReference().substring(1);
                alt = "-";
                cellbaseAlt = "";
                ensemblPos = vcfRecord.getPosition() + 1;
                int end = getEndFromInfoField(vcfRecord);
                if(end==-1) {
                    if (ref.length() > 1) {
                        pos = (vcfRecord.getPosition() + 1) + "-" + (vcfRecord.getPosition() + ref.length());
                    } else {
                        pos = Integer.toString(vcfRecord.getPosition() + 1);
                    }
                } else {
                    pos = (vcfRecord.getPosition() + 1) + "-" + end;
                }
                // Alternate length may be > 1 if it contains <DEL>
            } else if (vcfRecord.getAlternate().length() > 1) {
                // Large deletion
                if (vcfRecord.getAlternate().equals("<DEL>")) {
                    ensemblPos = vcfRecord.getPosition() + 1;
                    int end = getEndFromInfoField(vcfRecord);
                    pos = (vcfRecord.getPosition() + 1) + "-" + end;
                    ref = StringUtils.repeat("N", end - vcfRecord.getPosition());
                    cellbaseRef = StringUtils.repeat("N", end - vcfRecord.getPosition());
                    alt = "-";
                    cellbaseAlt = "";
                    // Short insertion
                } else {
                    ensemblPos = vcfRecord.getPosition() + 1;
                    ref = "-";
                    cellbaseRef = "";
                    alt = vcfRecord.getAlternate().substring(1);
                    cellbaseAlt = vcfRecord.getAlternate().substring(1);
                    pos = vcfRecord.getPosition() + "-" + (vcfRecord.getPosition() + 1);
                }
                // SNV
            } else {
                ref = vcfRecord.getReference();
                cellbaseRef = vcfRecord.getReference();
                alt = vcfRecord.getAlternate();
                cellbaseAlt = vcfRecord.getAlternate();
                ensemblPos = vcfRecord.getPosition();
                pos = Integer.toString(ensemblPos);
//                isSnv = true;
            }
            // TODO: Remove this if as refactoring implements consequence types for other variant types
//            if(isSnv) {
                processedVariants++;
                try {
                    queryResult = variantAnnotationDBAdaptor.getAllConsequenceTypesByVariant(new Variant(vcfRecord.getChromosome(), ensemblPos, cellbaseRef, cellbaseAlt), new QueryOptions());
                } catch (Exception e) {
                    System.out.println("new Variant = " + new Variant(vcfRecord.getChromosome(), ensemblPos, cellbaseRef, cellbaseAlt));
                    e.printStackTrace();
                    System.exit(1);
                }

                int i;
                List<ConsequenceType> consequenceTypeList = (List<ConsequenceType>) queryResult.getResult();
                for (i = 0; i < consequenceTypeList.size(); i++) {
                    for (SequenceOntologyTerm soTerm : consequenceTypeList.get(i).getSequenceOntologyTerms()) {
                        if (soTerm.getName().equals("2KB_upstream_gene_variant")) {
                            SoNameToTest = "upstream_gene_variant";
                        } else if (soTerm.getName().equals("2KB_downstream_gene_variant")) {
                            SoNameToTest = "downstream_gene_variant";
                        } else {
                            SoNameToTest = soTerm.getName();
                        }
                        uvaAnnotationSet.add(new AnnotationComparisonObject(vcfRecord.getChromosome(), pos, alt,
                                consequenceTypeList.get(i).getEnsemblGeneId() == null ? "-" : consequenceTypeList.get(i).getEnsemblGeneId(),
                                consequenceTypeList.get(i).getEnsemblTranscriptId() == null ? "-" : consequenceTypeList.get(i).getEnsemblTranscriptId(),
                                consequenceTypeList.get(i).getBiotype() == null ? "-" : consequenceTypeList.get(i).getBiotype(),
                                SoNameToTest));
                    }
                }
            }
//        }
        return processedVariants;
//        return vcfRecordList.size();
    }

    private int getEndFromInfoField(VcfRecord vcfRecord) {
        String[] infoFields = vcfRecord.getInfo().split(";");
        int i = 0;
        while (i < infoFields.length && !infoFields[i].startsWith("END=")) {
            i++;
        }

        if(i<infoFields.length) {
            return Integer.parseInt(infoFields[i].split("=")[1]);
        } else {
            return -1;
        }
    }

    private int getVepAnnotationBatch(RandomAccessFile raf, int nVariantsToRead,
                                       Set<AnnotationComparisonObject> vepAnnotationSet) throws IOException {
        /**
         * Loads VEP annotation
         */
        String newLine;
        int nNonRegulatoryAnnotations = 0;
        int nReadVariants = 0;
        String previousChr = "";
        String previousPosition = "";
        String previousAlt = "";
        String alt;
        long filePointer=0;

        if(nVariantsToRead>0) {
            while (((newLine = raf.readLine()) != null) && nReadVariants <= nVariantsToRead) {
                String[] lineFields = newLine.split("\t");
                String[] coordinatesParts = lineFields[1].split(":");
                if (lineFields[2].equals("deletion")) {
                    alt = "-";
                } else {
                    alt = lineFields[2];
                }
                // TODO: Remove this if as refactoring implements consequence types for other variant types
//                if(!alt.equals("-") && coordinatesParts[1].split("-").length==1) {
                    if (!previousChr.equals(coordinatesParts[0]) || !previousPosition.equals(coordinatesParts[1]) ||
                            !previousAlt.equals(alt)) {
                        nReadVariants++;
                    }
                    if (nReadVariants <= nVariantsToRead) {
                        for (String SOname : lineFields[6].split(",")) {
                            if (SOname.equals("nc_transcript_variant")) {
                                SOname = "non_coding_transcript_variant";
                            }
                            if (!SOname.equals("regulatory_region_variant")) {
                                nNonRegulatoryAnnotations++;
                            }
                            vepAnnotationSet.add(new AnnotationComparisonObject(coordinatesParts[0], coordinatesParts[1], alt, lineFields[3],
                                    lineFields[4], SOname));
                        }
                        previousChr = coordinatesParts[0];
                        previousPosition = coordinatesParts[1];
                        previousAlt = alt;
                        filePointer = raf.getFilePointer();
                    }
//                }
            }

            raf.seek(filePointer);
        }

        return nNonRegulatoryAnnotations;
    }

    private void compareAndWrite(Set<AnnotationComparisonObject> uvaAnnotationSet,
                                 Set<AnnotationComparisonObject> vepAnnotationSet, int lineCounter, int nLines,
                                 int nNonRegulatoryAnnotations, int nVariants, String dirout) throws IOException {

        /**
         * Compare both annotation sets and get UVA specific annotations
         */
        BufferedWriter bw = Files.newBufferedWriter(Paths.get(dirout+"/uva.specific.txt"), Charset.defaultCharset());
        bw.write("#CHR\tPOS\tALT\tENSG\tENST\tBIOTYPE\tCT\n");
        Set<AnnotationComparisonObject> uvaAnnotationSetBck = new HashSet<>(uvaAnnotationSet);
        uvaAnnotationSet.removeAll(vepAnnotationSet);
        List<AnnotationComparisonObject> uvaSpecificAnnotationList = new ArrayList(uvaAnnotationSet);
        Collections.sort(uvaSpecificAnnotationList, new AnnotationComparisonObjectComparator());
        for(AnnotationComparisonObject comparisonObject : uvaSpecificAnnotationList) {
            if(!comparisonObject.getSOname().equals("regulatory_region_variant")) {
                bw.write(comparisonObject.toString());
            }
        }
        bw.close();

        /**
         * Compare both annotation sets and get VEP specific annotations
         */
        bw = Files.newBufferedWriter(Paths.get(dirout+"vep.specific.txt"), Charset.defaultCharset());
        bw.write("#CHR\tPOS\tALT\tENSG\tENST\tBIOTYPE\tCT\n");
        vepAnnotationSet.removeAll(uvaAnnotationSetBck);
        List<AnnotationComparisonObject> vepSpecificAnnotationList = new ArrayList<>(vepAnnotationSet);
        Collections.sort(vepSpecificAnnotationList, new AnnotationComparisonObjectComparator());
        for(AnnotationComparisonObject comparisonObject : vepSpecificAnnotationList) {
            bw.write(comparisonObject.toString());
        }
        bw.write("\n\n\n");
        bw.write(lineCounter+"/"+nLines+"\n");
        bw.write("# processed variants: "+nVariants+"\n");
        bw.write("# non-regulatory annotations: "+nNonRegulatoryAnnotations+"\n");

        bw.close();
    }

}<|MERGE_RESOLUTION|>--- conflicted
+++ resolved
@@ -81,14 +81,8 @@
     public void testGetAnnotationByVariantList() throws Exception {
 
         BufferedReader reader = new BufferedReader(new InputStreamReader(new GZIPInputStream(new FileInputStream(getClass().getResource("/variant-annotation-test.json.gz").getFile()))));
-<<<<<<< HEAD
         String[] variantArray = {"2:114210741:TGATGCT:AGATGGC", "1:40768842:C:G", "2:114340663:GCTGGGCATCC:ACTGGGCATCC",
                 "19:45411941:T:C", "1:819287-820859:<CN12>"};
-=======
-        String[] variantArray = {"1:1823252:-:C", "2:114210741:TGATGCT:AGATGGC", "1:40768842:C:G",
-                "2:114340663:GCTGGGCATCC:ACTGGGCATCC", "19:45411941:T:C", "1:819287-820859:<CNV>"};
->>>>>>> 75b8c36e
-
         String line = reader.readLine();
         QueryOptions queryOptions = new QueryOptions("normalize", true);
         queryOptions.put("phased", true);
