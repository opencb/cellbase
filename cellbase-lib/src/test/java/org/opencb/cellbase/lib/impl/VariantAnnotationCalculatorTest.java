/*
 * Copyright 2015-2020 OpenCB
 *
 * Licensed under the Apache License, Version 2.0 (the "License");
 * you may not use this file except in compliance with the License.
 * You may obtain a copy of the License at
 *
 *     http://www.apache.org/licenses/LICENSE-2.0
 *
 * Unless required by applicable law or agreed to in writing, software
 * distributed under the License is distributed on an "AS IS" BASIS,
 * WITHOUT WARRANTIES OR CONDITIONS OF ANY KIND, either express or implied.
 * See the License for the specific language governing permissions and
 * limitations under the License.
 */

package org.opencb.cellbase.lib.impl;

import com.fasterxml.jackson.annotation.JsonInclude;
import com.fasterxml.jackson.databind.MapperFeature;
import com.fasterxml.jackson.databind.ObjectMapper;
import com.fasterxml.jackson.databind.ObjectReader;
import org.hamcrest.CoreMatchers;

;
import org.junit.jupiter.api.BeforeAll;
import org.junit.jupiter.api.Test;
import org.opencb.biodata.models.variant.Variant;
import org.opencb.biodata.models.variant.avro.*;
import org.opencb.biodata.models.variant.avro.ConsequenceType;
import org.opencb.biodata.models.variant.avro.Repeat;
import org.opencb.biodata.models.variant.avro.SequenceOntologyTerm;
import org.opencb.biodata.models.variant.avro.VariantAnnotation;
import org.opencb.cellbase.core.variant.annotation.VariantAnnotationCalculator;
import org.opencb.cellbase.lib.GenericMongoDBAdaptorTest;
import org.opencb.commons.datastore.core.QueryOptions;
import org.opencb.cellbase.core.result.CellBaseDataResult;

import java.io.*;
import java.nio.file.Path;
import java.nio.file.Paths;
import java.util.*;
import java.util.stream.Collectors;

import static org.junit.jupiter.api.Assertions.assertEquals;
import static org.hamcrest.MatcherAssert.assertThat;
import static org.junit.jupiter.api.Assertions.assertNotNull;
import static org.junit.jupiter.api.Assertions.assertNull;
import static org.junit.jupiter.api.Assertions.assertTrue;


public class VariantAnnotationCalculatorTest extends GenericMongoDBAdaptorTest {

    ObjectMapper jsonObjectMapper;
    VariantAnnotationCalculator variantAnnotationCalculator;

    public VariantAnnotationCalculatorTest() throws Exception {
        super();
        setUp();
    }


    public void setUp() throws Exception {
        jsonObjectMapper = new ObjectMapper();
        jsonObjectMapper.configure(MapperFeature.REQUIRE_SETTERS_FOR_GETTERS, true);
        jsonObjectMapper.setSerializationInclusion(JsonInclude.Include.NON_NULL);

        clearDB(GRCH37_DBNAME);
        Path path = Paths.get(getClass()
                .getResource("/variant-annotation/gene.test.json.gz").toURI());
        loadRunner.load(path, "gene");
        path = Paths.get(getClass()
                .getResource("/variant-annotation/genome_sequence.test.json.gz").toURI());
        loadRunner.load(path, "genome_sequence");
        path = Paths.get(getClass()
                .getResource("/variant-annotation/regulatory_region.test.json.gz").toURI());
        loadRunner.load(path, "regulatory_region");
        path = Paths.get(getClass()
                .getResource("/variant-annotation/protein.test.json.gz").toURI());
        loadRunner.load(path, "protein");
        path = Paths.get(getClass()
                .getResource("/variant-annotation/prot_func_pred_chr_13.test.json.gz").toURI());
        loadRunner.load(path, "protein_functional_prediction");
        path = Paths.get(getClass()
                .getResource("/variant-annotation/prot_func_pred_chr_18.test.json.gz").toURI());
        loadRunner.load(path, "protein_functional_prediction");
        path = Paths.get(getClass()
                .getResource("/variant-annotation/prot_func_pred_chr_19.test.json.gz").toURI());
        loadRunner.load(path, "protein_functional_prediction");
        path = Paths.get(getClass()
                .getResource("/variant-annotation/prot_func_pred_chr_MT.test.json.gz").toURI());
        loadRunner.load(path, "protein_functional_prediction");
        path = Paths.get(getClass()
                .getResource("/variant-annotation/variation_chr1.full.test.json.gz").toURI());
        loadRunner.load(path, "variation");
        path = Paths.get(getClass()
                .getResource("/variant-annotation/variation_chr2.full.test.json.gz").toURI());
        loadRunner.load(path, "variation");
        path = Paths.get(getClass()
                .getResource("/variant-annotation/variation_chr19.full.test.json.gz").toURI());
        loadRunner.load(path, "variation");
        path = Paths.get(getClass()
                .getResource("/variant-annotation/variation_chrMT.full.test.json.gz").toURI());
        loadRunner.load(path, "variation");
        path = Paths.get(getClass()
                .getResource("/variant-annotation/structuralVariants.json.gz").toURI());
        loadRunner.load(path, "variation");
        path = Paths.get(getClass()
                .getResource("/genome/genome_info.json").toURI());
        loadRunner.load(path, "genome_info");
        path = Paths.get(getClass()
                .getResource("/variant-annotation/repeats.json.gz").toURI());
        loadRunner.load(path, "repeats");
        path = Paths.get(getClass()
                .getResource("/variant-annotation/clinical_variants.test.json.gz").toURI());
        loadRunner.load(path, "clinical_variants");
        variantAnnotationCalculator = new VariantAnnotationCalculator("hsapiens", "GRCh37",
                dbAdaptorFactory);

    }

    @Test
    public void testExonAnnotation() throws Exception {
        QueryOptions queryOptions = new QueryOptions("useCache", false);
        queryOptions.put("include", "consequenceType");

        /**
         * Non coding positive transcript
         */
        Variant variant = new Variant("22:18512237:-:AGTT");
        CellBaseDataResult<ConsequenceType> consequenceTypeResult =
                variantAnnotationCalculator.getAllConsequenceTypesByVariant(variant, queryOptions);
        assertEquals(new HashSet(getConsequenceType(consequenceTypeResult.getResults(), "ENST00000443243").getExonOverlap()),
                new HashSet<>(Arrays.asList(new ExonOverlap("1/2", -1f))));

        variant = new Variant("22:18512237-18521035:<CNV>");
        consequenceTypeResult =
                variantAnnotationCalculator.getAllConsequenceTypesByVariant(variant, queryOptions);
        assertEquals(new HashSet(getConsequenceType(consequenceTypeResult.getResults(), "ENST00000443243").getExonOverlap()),
                new HashSet<>(Arrays.asList(new ExonOverlap("1/2", 49.411764705882355f),
                        new ExonOverlap("2/2", 100.0f))));

        variant = new Variant("22:18512237:A:T");
        consequenceTypeResult =
                variantAnnotationCalculator.getAllConsequenceTypesByVariant(variant, queryOptions);
        assertEquals(new HashSet(getConsequenceType(consequenceTypeResult.getResults(), "ENST00000443243").getExonOverlap()),
                new HashSet<>(Arrays.asList(new ExonOverlap("1/2", 0.5882352941176471f))));

        /**
         * Non coding negative transcript
         */
        variant = new Variant("22:18673994:-:AGTT");
        consequenceTypeResult =
                variantAnnotationCalculator.getAllConsequenceTypesByVariant(variant, queryOptions);
        assertEquals(new HashSet(consequenceTypeResult.getResults().get(0).getExonOverlap()),
                new HashSet<>(Arrays.asList(new ExonOverlap("5/9", -1.0f))));

        variant = new Variant("22:18673994-18682094:<CNV>");
        consequenceTypeResult =
                variantAnnotationCalculator.getAllConsequenceTypesByVariant(variant, queryOptions);
        assertEquals(new HashSet(consequenceTypeResult.getResults().get(0).getExonOverlap()),
                new HashSet<>(Arrays.asList(new ExonOverlap("5/9", 33.333333333333336f),
                        new ExonOverlap("4/9", 100.0f),
                        new ExonOverlap("3/9", 100.0f))));

        variant = new Variant("22:18673994:A:T");
        consequenceTypeResult =
                variantAnnotationCalculator.getAllConsequenceTypesByVariant(variant, queryOptions);
        assertEquals(new HashSet(consequenceTypeResult.getResults().get(0).getExonOverlap()),
                new HashSet<>(Arrays.asList(new ExonOverlap("5/9", 1.5151515151515151f))));

        /**
         * Coding positive transcript
         */
        variant = new Variant("22:18732054:-:AGTT");
        consequenceTypeResult =
                variantAnnotationCalculator.getAllConsequenceTypesByVariant(variant, queryOptions);
        assertEquals(new HashSet(consequenceTypeResult.getResults().get(0).getExonOverlap()),
                new HashSet<>(Arrays.asList(new ExonOverlap("5/9", -1.0f))));

        variant = new Variant("22:18732054-18736388:<CNV>");
        consequenceTypeResult =
                variantAnnotationCalculator.getAllConsequenceTypesByVariant(variant, queryOptions);
        assertEquals(new HashSet(consequenceTypeResult.getResults().get(0).getExonOverlap()),
                new HashSet<>(Arrays.asList(new ExonOverlap("5/9", 53.03030303030303f),
                        new ExonOverlap("6/9", 100.0f),
                        new ExonOverlap("7/9", 100.0f))));

        variant = new Variant("22:18732054:T:A");
        consequenceTypeResult =
                variantAnnotationCalculator.getAllConsequenceTypesByVariant(variant, queryOptions);
        assertEquals(new HashSet(consequenceTypeResult.getResults().get(0).getExonOverlap()),
                new HashSet<>(Arrays.asList(new ExonOverlap("5/9", 1.5151515151515151f))));

        /**
         * Coding negative transcript
         */
        variant = new Variant("22:17288712:-:AGTT");
        consequenceTypeResult =
                variantAnnotationCalculator.getAllConsequenceTypesByVariant(variant, queryOptions);
        assertEquals(new HashSet(consequenceTypeResult.getResults().get(0).getExonOverlap()),
                new HashSet<>(Arrays.asList(new ExonOverlap("2/4", -1.0f))));

        variant = new Variant("22:17280612-17288712:<CNV>");
        consequenceTypeResult =
                variantAnnotationCalculator.getAllConsequenceTypesByVariant(variant, queryOptions);
        assertEquals(new HashSet(consequenceTypeResult.getResults().get(0).getExonOverlap()),
                new HashSet<>(Arrays.asList(new ExonOverlap("2/4", 24.347826086956523f),
                        new ExonOverlap("3/4", 100.0f))));

        variant = new Variant("22:17288712:G:A");
        consequenceTypeResult =
                variantAnnotationCalculator.getAllConsequenceTypesByVariant(variant, queryOptions);
        assertEquals(new HashSet(consequenceTypeResult.getResults().get(0).getExonOverlap()),
                new HashSet<>(Arrays.asList(new ExonOverlap("2/4", 0.2898550724637681f))));



    }

    @Test
    public void testSVsCNVsConsequenceTypeAnnotation() throws Exception {
        QueryOptions queryOptions = new QueryOptions("useCache", false);
        queryOptions.put("include", "consequenceType");

        /**
         * BND
         */
        Variant variant = new Variant("1", 16877367, "", "[chr4:17481913[T");
        CellBaseDataResult<ConsequenceType> consequenceTypeResult =
                variantAnnotationCalculator.getAllConsequenceTypesByVariant(variant, queryOptions);
        assertEquals(3, consequenceTypeResult.getNumResults());
        assertEquals(1, getConsequenceType(consequenceTypeResult.getResults(), "ENST00000438396").getSequenceOntologyTerms().size());
        assertThat(getConsequenceType(consequenceTypeResult.getResults(), "ENST00000438396").getSequenceOntologyTerms(),
                CoreMatchers.hasItems(new SequenceOntologyTerm("SO:0001792",
                        "non_coding_transcript_exon_variant")));
        assertEquals(1, getConsequenceType(consequenceTypeResult.getResults(), "ENST00000577341").getSequenceOntologyTerms().size());
        assertThat(getConsequenceType(consequenceTypeResult.getResults(), "ENST00000577341").getSequenceOntologyTerms(),
                CoreMatchers.hasItems(new SequenceOntologyTerm("SO:0002083",
                        "2KB_downstream_variant")));
        assertEquals(1, getConsequenceType(consequenceTypeResult.getResults(), "ENST00000513615").getSequenceOntologyTerms().size());
        assertThat(getConsequenceType(consequenceTypeResult.getResults(), "ENST00000513615").getSequenceOntologyTerms(),
                CoreMatchers.hasItems(new SequenceOntologyTerm("SO:0001627",
                        "intron_variant")));

        /**
         * Whole affected non coding transcript
         */
        variant = new Variant("22:16328960-16344095:<CNV>");
        consequenceTypeResult =
                variantAnnotationCalculator.getAllConsequenceTypesByVariant(variant, queryOptions);
        assertEquals(1, consequenceTypeResult.getNumResults());
        assertEquals(1, getConsequenceType(consequenceTypeResult.getResults(), "ENST00000435410").getSequenceOntologyTerms().size());
        assertThat(getConsequenceType(consequenceTypeResult.getResults(), "ENST00000435410").getSequenceOntologyTerms(),
                CoreMatchers.hasItems(new SequenceOntologyTerm("SO:0001537",
                        "structural_variant")));

        variant = new Variant("22:16328960-16344095:<DEL>");
        consequenceTypeResult =
                variantAnnotationCalculator.getAllConsequenceTypesByVariant(variant, queryOptions);
        assertEquals(1, consequenceTypeResult.getNumResults());
        assertEquals(1, getConsequenceType(consequenceTypeResult.getResults(), "ENST00000435410").getSequenceOntologyTerms().size());
        assertThat(getConsequenceType(consequenceTypeResult.getResults(), "ENST00000435410").getSequenceOntologyTerms(),
                CoreMatchers.hasItems(new SequenceOntologyTerm("SO:0001893",
                        "transcript_ablation")));

        variant = new Variant("22:16328960-16344095:<DUP>");
        consequenceTypeResult =
                variantAnnotationCalculator.getAllConsequenceTypesByVariant(variant, queryOptions);
        assertEquals(1, consequenceTypeResult.getNumResults());
        assertEquals(1, getConsequenceType(consequenceTypeResult.getResults(), "ENST00000435410").getSequenceOntologyTerms().size());
        assertThat(getConsequenceType(consequenceTypeResult.getResults(), "ENST00000435410").getSequenceOntologyTerms(),
                CoreMatchers.hasItems(new SequenceOntologyTerm("SO:0001889",
                        "transcript_amplification")));

        variant = new Variant("22:16328960-16344095:<INV>");
        consequenceTypeResult =
                variantAnnotationCalculator.getAllConsequenceTypesByVariant(variant, queryOptions);
        assertEquals(1, consequenceTypeResult.getNumResults());
        assertEquals(1, getConsequenceType(consequenceTypeResult.getResults(), "ENST00000435410").getSequenceOntologyTerms().size());
        assertThat(getConsequenceType(consequenceTypeResult.getResults(), "ENST00000435410").getSequenceOntologyTerms(),
                CoreMatchers.hasItems(new SequenceOntologyTerm("SO:0001537",
                        "structural_variant")));

        /**
         * Partially affected non coding transcript
         */
        variant = new Variant("22:16328960-16339130:<CNV>");
        consequenceTypeResult =
                variantAnnotationCalculator.getAllConsequenceTypesByVariant(variant, queryOptions);
        assertEquals(1, consequenceTypeResult.getNumResults());
        assertEquals(2, getConsequenceType(consequenceTypeResult.getResults(), "ENST00000435410").getSequenceOntologyTerms().size());
        assertThat(getConsequenceType(consequenceTypeResult.getResults(), "ENST00000435410").getSequenceOntologyTerms(),
                CoreMatchers.hasItems(new SequenceOntologyTerm("SO:0001792",
                        "non_coding_transcript_exon_variant"),
                        new SequenceOntologyTerm("SO:0001627",
                                "intron_variant")));

        variant = new Variant("22:16328960-16339130:<DEL>");
        consequenceTypeResult =
                variantAnnotationCalculator.getAllConsequenceTypesByVariant(variant, queryOptions);
        assertEquals(1, consequenceTypeResult.getNumResults());
        assertEquals(3, getConsequenceType(consequenceTypeResult.getResults(), "ENST00000435410").getSequenceOntologyTerms().size());
        assertThat(getConsequenceType(consequenceTypeResult.getResults(), "ENST00000435410").getSequenceOntologyTerms(),
                CoreMatchers.hasItems(new SequenceOntologyTerm("SO:0001792",
                        "non_coding_transcript_exon_variant"),
                        new SequenceOntologyTerm("SO:0001906",
                                "feature_truncation"),
                        new SequenceOntologyTerm("SO:0001627",
                                "intron_variant")));

        variant = new Variant("22:16328960-16339130:<DUP>");
        consequenceTypeResult =
                variantAnnotationCalculator.getAllConsequenceTypesByVariant(variant, queryOptions);
        assertEquals(1, consequenceTypeResult.getNumResults());
        assertEquals(2, getConsequenceType(consequenceTypeResult.getResults(), "ENST00000435410").getSequenceOntologyTerms().size());
        assertThat(getConsequenceType(consequenceTypeResult.getResults(), "ENST00000435410").getSequenceOntologyTerms(),
                CoreMatchers.hasItems(new SequenceOntologyTerm("SO:0001792",
                                "non_coding_transcript_exon_variant"),
                        new SequenceOntologyTerm("SO:0001627",
                                "intron_variant")));

        variant = new Variant("22:16328960-16339130:<INV>");
        consequenceTypeResult =
                variantAnnotationCalculator.getAllConsequenceTypesByVariant(variant, queryOptions);
        assertEquals(1, consequenceTypeResult.getNumResults());
        assertEquals(2, getConsequenceType(consequenceTypeResult.getResults(), "ENST00000435410").getSequenceOntologyTerms().size());
        assertThat(getConsequenceType(consequenceTypeResult.getResults(), "ENST00000435410").getSequenceOntologyTerms(),
                CoreMatchers.hasItems(new SequenceOntologyTerm("SO:0001792",
                                "non_coding_transcript_exon_variant"),
                        new SequenceOntologyTerm("SO:0001627",
                                "intron_variant")));

        /**
         * Whole affected coding transcript
         */
        variant = new Variant("22:17254012-17306871:<CNV>");
        consequenceTypeResult =
                variantAnnotationCalculator.getAllConsequenceTypesByVariant(variant, queryOptions);
        assertEquals(3, consequenceTypeResult.getNumResults());
        assertEquals(1, getConsequenceType(consequenceTypeResult.getResults(), "ENST00000331428").getSequenceOntologyTerms().size());
        assertThat(getConsequenceType(consequenceTypeResult.getResults(), "ENST00000331428").getSequenceOntologyTerms(),
                CoreMatchers.hasItems(new SequenceOntologyTerm("SO:0001537",
                        "structural_variant")));

        variant = new Variant("22:17254012-17306871:<DEL>");
        consequenceTypeResult =
                variantAnnotationCalculator.getAllConsequenceTypesByVariant(variant, queryOptions);
        assertEquals(3, consequenceTypeResult.getNumResults());
        assertEquals(getConsequenceType(consequenceTypeResult.getResults(), "ENST00000331428").getSequenceOntologyTerms().size(), 1);
        assertThat(getConsequenceType(consequenceTypeResult.getResults(), "ENST00000331428").getSequenceOntologyTerms(),
                CoreMatchers.hasItems(new SequenceOntologyTerm("SO:0001893",
                        "transcript_ablation")));

        variant = new Variant("22:17254012-17306871:<DUP>");
        consequenceTypeResult =
                variantAnnotationCalculator.getAllConsequenceTypesByVariant(variant, queryOptions);
        assertEquals(3, consequenceTypeResult.getNumResults());
        assertEquals(1, getConsequenceType(consequenceTypeResult.getResults(), "ENST00000331428").getSequenceOntologyTerms().size());
        assertThat(getConsequenceType(consequenceTypeResult.getResults(), "ENST00000331428").getSequenceOntologyTerms(),
                CoreMatchers.hasItems(new SequenceOntologyTerm("SO:0001889",
                        "transcript_amplification")));

        variant = new Variant("22:17254012-17306871:<INV>");
        consequenceTypeResult =
                variantAnnotationCalculator.getAllConsequenceTypesByVariant(variant, queryOptions);
        assertEquals(3, consequenceTypeResult.getNumResults());
        assertEquals(1, getConsequenceType(consequenceTypeResult.getResults(), "ENST00000331428").getSequenceOntologyTerms().size());
        assertThat(getConsequenceType(consequenceTypeResult.getResults(), "ENST00000331428").getSequenceOntologyTerms(),
                CoreMatchers.hasItems(new SequenceOntologyTerm("SO:0001537",
                        "structural_variant")));

        /**
         * Partially affected coding transcript
         */
        variant = new Variant("22:17254012-17281248:<CNV>");
        consequenceTypeResult =
                variantAnnotationCalculator.getAllConsequenceTypesByVariant(variant, queryOptions);
        assertEquals(1, consequenceTypeResult.getNumResults());
        assertEquals(4, getConsequenceType(consequenceTypeResult.getResults(), "ENST00000331428").getSequenceOntologyTerms().size());
        assertThat(getConsequenceType(consequenceTypeResult.getResults(), "ENST00000331428").getSequenceOntologyTerms(),
                CoreMatchers.hasItems(new SequenceOntologyTerm("SO:0001590",
                                "terminator_codon_variant"),
                        new SequenceOntologyTerm("SO:0001580",
                                "coding_sequence_variant"),
                        new SequenceOntologyTerm("SO:0001624",
                                "3_prime_UTR_variant"),
                        new SequenceOntologyTerm("SO:0001627",
                                "intron_variant")));

        variant = new Variant("22:17254012-17281248:<DEL>");
        consequenceTypeResult =
                variantAnnotationCalculator.getAllConsequenceTypesByVariant(variant, queryOptions);
        assertEquals(1, consequenceTypeResult.getNumResults());
        assertEquals(5, getConsequenceType(consequenceTypeResult.getResults(), "ENST00000331428").getSequenceOntologyTerms().size());
        assertThat(getConsequenceType(consequenceTypeResult.getResults(), "ENST00000331428").getSequenceOntologyTerms(),
                CoreMatchers.hasItems(new SequenceOntologyTerm("SO:0001578",
                                "stop_lost"),
                        new SequenceOntologyTerm("SO:0001580",
                                "coding_sequence_variant"),
                        new SequenceOntologyTerm("SO:0001624",
                                "3_prime_UTR_variant"),
                        new SequenceOntologyTerm("SO:0001627",
                                "intron_variant"),
                        new SequenceOntologyTerm("SO:0001906",
                                "feature_truncation")));

        variant = new Variant("22:17254012-17281248:<DUP>");
        consequenceTypeResult =
                variantAnnotationCalculator.getAllConsequenceTypesByVariant(variant, queryOptions);
        assertEquals(1, consequenceTypeResult.getNumResults());
        assertEquals(4, getConsequenceType(consequenceTypeResult.getResults(), "ENST00000331428").getSequenceOntologyTerms().size());
        assertThat(getConsequenceType(consequenceTypeResult.getResults(), "ENST00000331428").getSequenceOntologyTerms(),
                CoreMatchers.hasItems(new SequenceOntologyTerm("SO:0001590",
                                "terminator_codon_variant"),
                        new SequenceOntologyTerm("SO:0001580",
                                "coding_sequence_variant"),
                        new SequenceOntologyTerm("SO:0001624",
                                "3_prime_UTR_variant"),
                        new SequenceOntologyTerm("SO:0001627",
                                "intron_variant")));

        variant = new Variant("22:17254012-17281248:<INV>");
        consequenceTypeResult =
                variantAnnotationCalculator.getAllConsequenceTypesByVariant(variant, queryOptions);
        assertEquals(1, consequenceTypeResult.getNumResults());
        assertEquals(4, getConsequenceType(consequenceTypeResult.getResults(), "ENST00000331428").getSequenceOntologyTerms().size());
        assertThat(getConsequenceType(consequenceTypeResult.getResults(), "ENST00000331428").getSequenceOntologyTerms(),
                CoreMatchers.hasItems(new SequenceOntologyTerm("SO:0001590",
                                "terminator_codon_variant"),
                        new SequenceOntologyTerm("SO:0001580",
                                "coding_sequence_variant"),
                        new SequenceOntologyTerm("SO:0001624",
                                "3_prime_UTR_variant"),
                        new SequenceOntologyTerm("SO:0001627",
                                "intron_variant")));

        /**
         * Insertions affecting non coding transcript
         */
        variant = new Variant("22:17308607:<INS>");
        consequenceTypeResult =
                variantAnnotationCalculator.getAllConsequenceTypesByVariant(variant, queryOptions);
        assertEquals(2, consequenceTypeResult.getNumResults());
        assertEquals(1, getConsequenceType(consequenceTypeResult.getResults(), "ENST00000423928").getSequenceOntologyTerms().size());
        assertThat(getConsequenceType(consequenceTypeResult.getResults(), "ENST00000423928").getSequenceOntologyTerms(),
                CoreMatchers.hasItems(new SequenceOntologyTerm("SO:0001792",
                                "non_coding_transcript_exon_variant")));

        variant = new Variant("22:17309113:<INS>");
        consequenceTypeResult =
                variantAnnotationCalculator.getAllConsequenceTypesByVariant(variant, queryOptions);
        assertEquals(2, consequenceTypeResult.getNumResults());
        assertEquals(2, getConsequenceType(consequenceTypeResult.getResults(), "ENST00000423928").getSequenceOntologyTerms().size());
        assertThat(getConsequenceType(consequenceTypeResult.getResults(), "ENST00000423928").getSequenceOntologyTerms(),
                CoreMatchers.hasItems(new SequenceOntologyTerm("SO:0001627",
                                "intron_variant"),
                        new SequenceOntologyTerm("SO:0001619",
                                "non_coding_transcript_variant")));

        /**
         * Insertions affecting coding transcript
         */
        variant = new Variant("22:17264399:<INS>");
        variant.getSv().setLeftSvInsSeq("AGAACCTTAATACCCTAGTCTCGATGGTCTTTACATTTTGGCATGATTTTGCAGCGGCTGGTACCGG");
        variant.getSv().setRightSvInsSeq("AAAAAAAAAAAAAAAAAAAAAAAAAAAAAAAAAAAAAAAAAAAAAAAAAAAAAAAAAAAAAAA");
        consequenceTypeResult =
                variantAnnotationCalculator.getAllConsequenceTypesByVariant(variant, queryOptions);
        assertEquals(1, consequenceTypeResult.getNumResults());
        assertEquals(1, getConsequenceType(consequenceTypeResult.getResults(), "ENST00000331428").getSequenceOntologyTerms().size());
        assertThat(getConsequenceType(consequenceTypeResult.getResults(), "ENST00000331428").getSequenceOntologyTerms(),
                CoreMatchers.hasItems(new SequenceOntologyTerm("SO:0001624",
                                "3_prime_UTR_variant")));

        variant = new Variant("22:17265044:<INS>");
        variant.getSv().setLeftSvInsSeq("AGAACCTTAATACCCTAGTCTCGATGGTCTTTACATTTTGGCATGATTTTGCAGCGGCTGGTACCGG");
        variant.getSv().setRightSvInsSeq("AAAAAAAAAAAAAAAAAAAAAAAAAAAAAAAAAAAAAAAAAAAAAAAAAAAAAAAAAAAAAAA");
        consequenceTypeResult =
                variantAnnotationCalculator.getAllConsequenceTypesByVariant(variant, queryOptions);
        assertEquals(1, consequenceTypeResult.getNumResults());
        assertEquals(1, getConsequenceType(consequenceTypeResult.getResults(), "ENST00000331428").getSequenceOntologyTerms().size());
        assertThat(getConsequenceType(consequenceTypeResult.getResults(), "ENST00000331428").getSequenceOntologyTerms(),
                CoreMatchers.hasItems(new SequenceOntologyTerm("SO:0001580",
                                "coding_sequence_variant")));

        variant = new Variant("22:17266127:<INS>");
        variant.getSv().setLeftSvInsSeq("AGAACCTTAATACCCTAGTCTCGATGGTCTTTACATTTTGGCATGATTTTGCAGCGGCTGGTACCGG");
        variant.getSv().setRightSvInsSeq("AAAAAAAAAAAAAAAAAAAAAAAAAAAAAAAAAAAAAAAAAAAAAAAAAAAAAAAAAAAAAAA");
        consequenceTypeResult =
                variantAnnotationCalculator.getAllConsequenceTypesByVariant(variant, queryOptions);
        assertEquals(1, consequenceTypeResult.getNumResults());
        assertEquals(1, getConsequenceType(consequenceTypeResult.getResults(), "ENST00000331428").getSequenceOntologyTerms().size());
        assertThat(getConsequenceType(consequenceTypeResult.getResults(), "ENST00000331428").getSequenceOntologyTerms(),
                CoreMatchers.hasItems(new SequenceOntologyTerm("SO:0001627",
                                "intron_variant")));

    }

    @Test
    public void testImpreciseConsequenceTypeAnnotation() throws Exception {
        QueryOptions queryOptions = new QueryOptions("useCache", false);
        queryOptions.put("include", "consequenceType");

        Variant variant = new Variant("1:33322-35865:<CN4>");
        queryOptions.put("cnvExtraPadding", 500);
        StructuralVariation structuralVariation = new StructuralVariation(33322, 33322, 35865, 35865, 4, null, null,
                null, null);
        variant.setSv(structuralVariation);
        CellBaseDataResult<ConsequenceType> consequenceTypeResult =
                variantAnnotationCalculator.getAllConsequenceTypesByVariant(variant, queryOptions);
        assertEquals(2, consequenceTypeResult.getNumResults());
        assertThat(consequenceTypeResult.getResults(),
                CoreMatchers.hasItems(new ConsequenceType("FAM138A", "ENSG00000237613",
                        "ENST00000417324", "-", "lincRNA", null,
                        Arrays.asList("basic"), null, null, null,
                        null, Arrays.asList(new SequenceOntologyTerm("SO:0001889",
                        "transcript_amplification"))),
                        new ConsequenceType("FAM138A", "ENSG00000237613",
                                "ENST00000461467", "-", "lincRNA", null,
                                null, null, null, null,
                                null, Arrays.asList(new SequenceOntologyTerm("SO:0001889",
                                "transcript_amplification")))));

        variant = new Variant("1:33322-35865:<CN4>");
        queryOptions.remove("cnvExtraPadding");
        structuralVariation = new StructuralVariation(33322, 33322, 35835, 35965, 4, null, null, null, null);
        variant.setSv(structuralVariation);
        consequenceTypeResult =
                variantAnnotationCalculator.getAllConsequenceTypesByVariant(variant, queryOptions);
        assertEquals(2, consequenceTypeResult.getNumResults());
        assertThat(getConsequenceType(consequenceTypeResult.getResults(), "ENST00000417324").getSequenceOntologyTerms(),
                CoreMatchers.not(CoreMatchers.hasItems(new SequenceOntologyTerm("SO:0001889",
                        "transcript_amplification"))));
        assertThat(getConsequenceType(consequenceTypeResult.getResults(), "ENST00000461467").getSequenceOntologyTerms(),
                CoreMatchers.not(CoreMatchers.hasItems(new SequenceOntologyTerm("SO:0001889",
                        "transcript_amplification"))));
        assertEquals(2, getConsequenceType(consequenceTypeResult.getResults(), "ENST00000417324").getSequenceOntologyTerms().size());
        assertEquals(2, getConsequenceType(consequenceTypeResult.getResults(), "ENST00000461467").getSequenceOntologyTerms().size());
        assertThat(getConsequenceType(consequenceTypeResult.getResults(), "ENST00000417324").getSequenceOntologyTerms(),
                CoreMatchers.hasItems(new SequenceOntologyTerm("SO:0001792",
                        "non_coding_transcript_exon_variant")));
        assertThat(getConsequenceType(consequenceTypeResult.getResults(), "ENST00000461467").getSequenceOntologyTerms(),
                CoreMatchers.hasItems(new SequenceOntologyTerm("SO:0001792",
                        "non_coding_transcript_exon_variant")));


        variant = new Variant("1:33322-35865:<DEL>");
        structuralVariation = new StructuralVariation(33322, 33322, 36035, 36136, 0, null, null, null, null);
        variant.setSv(structuralVariation);
        consequenceTypeResult =
                variantAnnotationCalculator.getAllConsequenceTypesByVariant(variant, queryOptions);
        assertEquals(2, consequenceTypeResult.getNumResults());
        assertThat(consequenceTypeResult.getResults(),
                CoreMatchers.hasItems(new ConsequenceType("FAM138A", "ENSG00000237613",
                        "ENST00000417324", "-", "lincRNA", null,
                        Arrays.asList("basic"), null, null, null,
                        null, Arrays.asList(new SequenceOntologyTerm("SO:0001893",
                        "transcript_ablation"))),
                        new ConsequenceType("FAM138A", "ENSG00000237613",
                                "ENST00000461467", "-", "lincRNA", null,
                                null, null, null, null,
                                null, Arrays.asList(new SequenceOntologyTerm("SO:0001893",
                                "transcript_ablation")))));

        queryOptions.put("imprecise", false);
        consequenceTypeResult =
                variantAnnotationCalculator.getAllConsequenceTypesByVariant(variant, queryOptions);
        assertEquals(2, consequenceTypeResult.getNumResults());
        assertThat(getConsequenceType(consequenceTypeResult.getResults(), "ENST00000417324").getSequenceOntologyTerms(),
                CoreMatchers.not(CoreMatchers.hasItems(new SequenceOntologyTerm("SO:0001893",
                        "transcript_ablation"))));
        assertThat(getConsequenceType(consequenceTypeResult.getResults(), "ENST00000461467").getSequenceOntologyTerms(),
                CoreMatchers.not(CoreMatchers.hasItems(new SequenceOntologyTerm("SO:0001893",
                        "transcript_ablation"))));
        assertEquals(3, getConsequenceType(consequenceTypeResult.getResults(), "ENST00000417324").getSequenceOntologyTerms().size());
        assertEquals(3, getConsequenceType(consequenceTypeResult.getResults(), "ENST00000461467").getSequenceOntologyTerms().size());
        assertThat(getConsequenceType(consequenceTypeResult.getResults(), "ENST00000417324").getSequenceOntologyTerms(),
                CoreMatchers.hasItems(new SequenceOntologyTerm("SO:0001906",
                        "feature_truncation")));
        assertThat(getConsequenceType(consequenceTypeResult.getResults(), "ENST00000461467").getSequenceOntologyTerms(),
                CoreMatchers.hasItems(new SequenceOntologyTerm("SO:0001906",
                        "feature_truncation")));
    }

    private ConsequenceType getConsequenceType(List<ConsequenceType> consequenceTypeList, String transcriptId) {
        for (ConsequenceType consequenceType : consequenceTypeList) {
            if (transcriptId.equals(consequenceType.getEnsemblTranscriptId())) {
                return consequenceType;
            }
        }
        return null;
    }

//    @Test
//    public void testGetAnnotationByVariantList() throws Exception {
//
//        BufferedReader reader = new BufferedReader(new InputStreamReader(new GZIPInputStream(new FileInputStream(getClass().getResource("/variant-annotation-test.json.gz").getFile()))));
//        String[] variantArray = {"2:114210741:TGATGCT:AGATGGC", "1:40768842:C:G", "2:114340663:GCTGGGCATCC:ACTGGGCATCC",
//                "19:45411941:T:C", "1:819287-820859:<CN12>"};
//        String line = reader.readLine();
//        QueryOptions queryOptions = new QueryOptions("normalize", true);
//        queryOptions.put("phased", true);
//        queryOptions.put("useCache", false);
//        int i = 0;
//        while (line !=null ) {
//            assertVariantAnnotationCellBaseDataResultEquals(variantAnnotationCalculator
//                            .getAnnotationByVariantList((Variant.parseVariants(variantArray[i])), queryOptions),
//                    jsonObjectMapper.convertValue(JSON.parse(line),
//                            List.class));
//            line = reader.readLine();
//            i++;
//        }



////        http://wwwdev.ebi.ac.uk/cellbase/webservices/rest/v3/hsapiens/genomic/variant/2:114340663:GCTGGGCATCCT:ACTGGGCATCCT/full_annotation

//        variantAnnotationList.add((VariantAnnotation) ((List) variantAnnotationCalculator.getAnnotationByVariantList(Variant.parseVariants("22:16275272:C:T")  // Should not raise NPE
//                , new QueryOptions()).get(0).getResults()).get(0));  // should not return NPE
//        variantAnnotationList.add((VariantAnnotation) ((List) variantAnnotationCalculator.getAnnotationByVariantList(Variant.parseVariants("22:16050654:A:<CN0>")  // Should not raise NPE
//                , new QueryOptions()).get(0).getResults()).get(0));  // should not return NPE
//        variantAnnotationList.add((VariantAnnotation) ((List) variantAnnotationCalculator.getAnnotationByVariantList(Variant.parseVariants("MT:7443:A:G")  // Should not raise NPE
//                , new QueryOptions()).get(0).getResults()).get(0));  // should not return NPE
//        variantAnnotationList.add((VariantAnnotatio<n) ((List) variantAnnotationCalculator.getAnnotationByVariantList(Variant.parseVariants("2:48025849:CGCCAAATAAA:CCACAAATAAA")  // Should return drug interactions
//                , new QueryOptions()).get(0).getResults()).get(0));  // should not return NPE
//        variantAnnotationList.add((VariantAnnotation) ((List) variantAnnotationCalculator.getAnnotationByVariantList(Variant.parseVariants("2:48025849:CGCCAAATAAA:CTGTTTATAAA")  // Should return drug interactions
//                , new QueryOptions()).get(0).getResults()).get(0));  // should not return NPE
//        variantAnnotationList.add((VariantAnnotation) ((List) variantAnnotationCalculator.getAnnotationByVariantList(Variant.parseVariants("2:114340663:GCTGGGTATT:ACTGGGCATCCT")  // Should return drug interactions
//                , new QueryOptions()).get(0).getResults()).get(0));  // should not return NPE
//        variantAnnotationList.add((VariantAnnotation) ((List) variantAnnotationCalculator.getAnnotationByVariantList(Variant.parseVariants("10:61482087:G:C")  // Should not fail
//                , new QueryOptions()).get(0).getResults()).get(0));
//        variantAnnotationList.add((VariantAnnotation) ((List) variantAnnotationCalculator.getAnnotationByVariantList(Variant.parseVariants("10:56370672:A:C")  // Should not fail
//                , new QueryOptions()).get(0).getResults()).get(0));
//        variantAnnotationList.add((VariantAnnotation) ((List) variantAnnotationCalculator.getAnnotationByVariantList(Variant.parseVariants("10:102672886:C:A")  // Should not fail
//                , new QueryOptions()).get(0).getResults()).get(0));
//        variantAnnotationList.add((VariantAnnotation) ((List) variantAnnotationCalculator.getAnnotationByVariantList(Variant.parseVariants("10:108338984:C:T")  // Should not fail
//                , new QueryOptions()).get(0).getResults()).get(0));
//        variantAnnotationList.add((VariantAnnotation) ((List) variantAnnotationCalculator.getAnnotationByVariantList(Variant.parseVariants("1:144854598:C:T")  // Should return cadd values
//                , new QueryOptions()).get(0).getResults()).get(0));
//        variantAnnotationList.add((VariantAnnotation) ((List) variantAnnotationCalculator.getAnnotationByVariantList(Variant.parseVariants("1:69100:G:T")  // Should return cadd values
//                , new QueryOptions()).get(0).getResults()).get(0));
//        variantAnnotationList.add((VariantAnnotation) ((List) variantAnnotationCalculator.getAnnotationByVariantList(Variant.parseVariants("10:14981854:G:A")  // Should return cadd values
//                , new QueryOptions()).get(0).getResults()).get(0));
//        variantAnnotationList.add((VariantAnnotation) ((List) variantAnnotationCalculator.getAnnotationByVariantList(Variant.parseVariants("1:249240621:G:T")  // Should return cadd values
//                , new QueryOptions()).get(0).getResults()).get(0));
//        variantAnnotationList.add((VariantAnnotation) ((List) variantAnnotationCalculator.getAnnotationByVariantList(Variant.parseVariants("6:160990451:C:G")  // Should return drug interactions
//                , new QueryOptions()).get(0).getResults()).get(0));  // should not return NPE
//        variantAnnotationList.add((VariantAnnotation) ((List) variantAnnotationCalculator.getAnnotationByVariantList(Variant.parseVariants("22:16051722:TA:T")  // Should return drug interactions
//                , new QueryOptions()).get(0).getResults()).get(0));  // should not return NPE
//        variantAnnotationList.add((VariantAnnotation) ((List) variantAnnotationCalculator.getAnnotationByVariantList(Collections.singletonList(new Variant("1", 948813, "G", "C"))  // Should return drug interactions
//                , new QueryOptions()).get(0).getResults()).get(0));
//        variantAnnotationList.add((VariantAnnotation) ((List) variantAnnotationCalculator.getAnnotationByVariantList(Collections.singletonList(new Variant("1", 167385325, "A", "-"))  // Should not return null
//                , new QueryOptions()).get(0).getResults()).get(0));
//        variantAnnotationList.add((VariantAnnotation) ((List) variantAnnotationCalculator.getAnnotationByVariantList(Collections.singletonList(new Variant("1", 220603289, "-", "GTGT"))  // Should not return null
//                , new QueryOptions()).get(0).getResults()).get(0));
//        variantAnnotationList.add((VariantAnnotation) ((List) variantAnnotationCalculator.getAnnotationByVariantList(Collections.singletonList(new Variant("19", 45411941, "T", "C"))  // Should return any result
//                , new QueryOptions()).get(0).getResults()).get(0));
//        variantAnnotationList.add((VariantAnnotation) ((List) variantAnnotationCalculator.getAnnotationByVariantList(Collections.singletonList(new Variant("22", 16050612, "C", "G"))  // Should return any result
//                , new QueryOptions()).get(0).getResults()).get(0));
//        variantAnnotationList.add((VariantAnnotation) ((List) variantAnnotationCalculator.getAnnotationByVariantList(Collections.singletonList(new Variant("13", 45411941, "T", "C"))  // Should return any result
//                , new QueryOptions()).get(0).getResults()).get(0));
//        variantAnnotationList.add((VariantAnnotation) ((List) variantAnnotationCalculator.getAnnotationByVariantList(Collections.singletonList(new Variant("21", 18992155, "T", "C"))  // Should return any result
//                , new QueryOptions()).get(0).getResults()).get(0));
//        variantAnnotationList.add((VariantAnnotation) ((List) variantAnnotationCalculator.getAnnotationByVariantList(Collections.singletonList(new Variant("2", 130498751, "A", "G"))  // Should return any result
//                , new QueryOptions()).get(0).getResults()).get(0));
//        variantAnnotationList.add((VariantAnnotation) ((List) variantAnnotationCalculator.getAnnotationByVariantList(Collections.singletonList(new Variant("19", 45411941, "T", "C"))  // Should return any result
//                , new QueryOptions()).get(0).getResults()).get(0));
//        variantAnnotationCalculator.getAnnotationByVariantList(Collections.singletonList(new Variant("22", 21982892, "C", "T"))  // Should return any result
//                , new QueryOptions());
//        variantAnnotationCalculator.getAnnotationByVariantList(Collections.singletonList(new Variant("22", 21982892, "C", "G"))  // Should return any result
//                , new QueryOptions());
//        variantAnnotationCalculator.getAnnotationByVariantList(Collections.singletonList(new Variant("10", 78444456, "G", "T"))  // Should include population frequencies
//                , new QueryOptions());
//        variantAnnotationCalculator.getAnnotationByVariantList(Collections.singletonList(new Variant("22", 22022872, "T", "C"))  // Should not raise java.lang.NullPointerException
//                , new QueryOptions());
//        variantAnnotationCalculator.getAnnotationByVariantList(Collections.singletonList(new Variant("22", 16123409, "-", "A"))
//                , new QueryOptions());

//        VepFormatWriter vepFormatWriter = new VepFormatWriter("/tmp/test.vep");
//        vepFormatWriter.open();
//        vepFormatWriter.pre();
//        vepFormatWriter.write(variantAnnotationList);
//        vepFormatWriter.post();
//        vepFormatWriter.close();



//    }

    @Test
    public void testCellBaseDataResultGroupingDecomposedMNVs() throws Exception {

        QueryOptions queryOptions = (new QueryOptions("normalize", true));
        queryOptions.put("skipDecompose", false);

        // Creating here a local VariantAnnotationCalculator since this test requires setting normalizer decompose
        // option to true which probably breaks some other tests.
        VariantAnnotationCalculator localScopeCalculator = new VariantAnnotationCalculator("hsapiens",
                "GRCh37",
                dbAdaptorFactory);

        // One MNV and one singleton SNV. Two CellBaseDataResults must be returned: first with two VariantAnnotation objects
        // and id corresponding to the original MNV call. Second with just one VariantAnnotation object.
        List<CellBaseDataResult<VariantAnnotation>> CellBaseDataResultList =
                localScopeCalculator
                        .getAnnotationByVariantList(Arrays.asList(new Variant("19:33167329:AC:TT"),
                                new Variant("MT:1438:A:G")),
                                queryOptions);

        assertEquals(2, CellBaseDataResultList.size());

        // First CellBaseDataResult (MNV one)
        CellBaseDataResult<VariantAnnotation> CellBaseDataResult = CellBaseDataResultList.get(0);
        assertNotNull(CellBaseDataResult.getResults());
        assertEquals(2, CellBaseDataResult.getNumMatches());
        assertEquals(2, CellBaseDataResult.getNumResults());
        assertEquals("19:33167329:AC:TT", CellBaseDataResult.getId());

        VariantAnnotation variantAnnotation =  CellBaseDataResult.getResults().get(0);
        assertEquals("19", variantAnnotation.getChromosome());
        assertEquals(Integer.valueOf("33167329"), variantAnnotation.getStart());
        assertEquals("A", variantAnnotation.getReference());
        assertEquals("T", variantAnnotation.getAlternate());

        variantAnnotation =  CellBaseDataResult.getResults().get(1);
        assertEquals("19", variantAnnotation.getChromosome());
        assertEquals(Integer.valueOf("33167330"), variantAnnotation.getStart());
        assertEquals("C", variantAnnotation.getReference());
        assertEquals("T", variantAnnotation.getAlternate());

        // Second CellBaseDataResult (singleton SNV)
        CellBaseDataResult = CellBaseDataResultList.get(1);
        assertNotNull(CellBaseDataResult.getResults());
        assertEquals(1, CellBaseDataResult.getNumMatches());
        assertEquals(1, CellBaseDataResult.getNumResults());
        assertEquals("MT:1438:A:G", CellBaseDataResult.getId());

        variantAnnotation =  CellBaseDataResult.getResults().get(0);
        assertEquals("MT", variantAnnotation.getChromosome());
        assertEquals(Integer.valueOf("1438"), variantAnnotation.getStart());
        assertEquals("A", variantAnnotation.getReference());
        assertEquals("G", variantAnnotation.getAlternate());

        // One MNV gets decomposed into two SNVs; Only one CellBaseDataResult to be returned. This CellBaseDataResult must contain
        // two annotation objects, one for each decomposed SNV. Id of the query result must be equal to the .toString()
        // of the original MNV
        CellBaseDataResultList =
                localScopeCalculator
                        .getAnnotationByVariantList(Arrays.asList(new Variant("19:33167329:AC:TT")),
                                queryOptions);

        assertEquals(1, CellBaseDataResultList.size());
        CellBaseDataResult = CellBaseDataResultList.get(0);
        assertNotNull(CellBaseDataResult.getResults());
        assertEquals(2, CellBaseDataResult.getNumMatches());
        assertEquals(2, CellBaseDataResult.getNumResults());
        assertEquals("19:33167329:AC:TT", CellBaseDataResult.getId());

        variantAnnotation =  CellBaseDataResult.getResults().get(0);
        assertEquals("19", variantAnnotation.getChromosome());
        assertEquals(Integer.valueOf("33167329"), variantAnnotation.getStart());
        assertEquals("A", variantAnnotation.getReference());
        assertEquals("T", variantAnnotation.getAlternate());

        variantAnnotation =  CellBaseDataResult.getResults().get(1);
        assertEquals("19", variantAnnotation.getChromosome());
        assertEquals(Integer.valueOf("33167330"), variantAnnotation.getStart());
        assertEquals("C", variantAnnotation.getReference());
        assertEquals("T", variantAnnotation.getAlternate());



    }

    @Test
    public void testPopulationFrequencies() throws Exception {

        QueryOptions queryOptions = new QueryOptions("normalize", true);
        queryOptions.put("useCache", false);
        queryOptions.put("include", "populationFrequencies");

        // BE ADVISED: rs is on mitochondrial genome have significantly changed since e82 - same rs assigned different
        // genomic positions, e.g. rs28358574, rs193303007 are assigned 1736 in e82 while appear at 1738 in e89 GRCh37
        // web. I've checked source files and everything is correct in CellBase - source e82 files assign these rs
        // to position 1736. This is not unusual for MT variants, can be easily checked using HGVA.
        // Also, ENSEMBL does not provide 1kG freqs for MT variants, just HAPMAP ones. I've manually checked that
        // approximately match 1kG freqs CellBase is returning and that's why it just tests some of the populations
        // below
        CellBaseDataResult<VariantAnnotation> CellBaseDataResult =
                variantAnnotationCalculator.getAnnotationByVariant(new Variant("MT", 1438,
                                "A", "G"), queryOptions);
        assertThat(CellBaseDataResult.getResults().get(0).getPopulationFrequencies(),
                CoreMatchers.hasItems(new PopulationFrequency("1kG_phase3_chrMT", "ASW", "A",
                        "G", 0.16666667f, 0.8333333f, 0.16666667f,
                        0f, 0.8333333f),
                        new PopulationFrequency("1kG_phase3_chrMT", "CHB", "A", "G",
                                0.067961164f, 0.93203884f, 0.067961164f,
                                0f, 0.93203884f),
                        new PopulationFrequency("1kG_phase3_chrMT", "GIH", "A", "G",
                                0.018867925f, 0.9811321f, 0.018867925f,
                                0f, 0.9811321f),
                        new PopulationFrequency("1kG_phase3_chrMT", "LWK", "A", "G",
                                0.03960396f, 0.96039605f, 0.03960396f,
                                0f, 0.96039605f),
                        new PopulationFrequency("1kG_phase3_chrMT", "MXL", "A", "G",
                                0.014925373f, 0.98507464f, 0.014925373f,
                                0f, 0.98507464f),
                        new PopulationFrequency("1kG_phase3_chrMT", "TSI", "A", "G",
                                0.018518519f, 0.9814815f, 0.018518519f,
                                0f, 0.9814815f),
                        new PopulationFrequency("1kG_phase3_chrMT", "CEU", "A", "G",
                                0.030303031f, 0.969697f, 0.030303031f,
                                0f, 0.969697f),
                        new PopulationFrequency("1kG_phase3_chrMT", "JPT", "A", "G",
                                0.01923077f, 0.9807692f, 0.01923077f,
                                0f, 0.9807692f),
                        new PopulationFrequency("1kG_phase3_chrMT", "YRI", "A", "G",
                                0.14814815f, 0.8518519f, 0.14814815f,
                                0f, 0.8518519f)));

        CellBaseDataResult =
                variantAnnotationCalculator.getAnnotationByVariant(new Variant("1", 55505283,
                                "GGAGGAGTGA", "G"), queryOptions);
        assertObjectListEquals("[{\"study\":\"GNOMAD_GENOMES\",\"population\":\"ALL\",\"refAllele\":\"GAGGAGTGA\",\"altAllele\":\"\",\"refAlleleFreq\":0.9999677,\"altAlleleFreq\":0.00003229974,\"refHomGenotypeFreq\":0.9999354,\"hetGenotypeFreq\":0.00006459948,\"altHomGenotypeFreq\":0},{\"study\":\"GNOMAD_GENOMES\",\"population\":\"NFE\",\"refAllele\":\"GAGGAGTGA\",\"altAllele\":\"\",\"refAlleleFreq\":0.99993336,\"altAlleleFreq\":0.000066657776,\"refHomGenotypeFreq\":0.99986666,\"hetGenotypeFreq\":0.00013331555,\"altHomGenotypeFreq\":0},{\"study\":\"GNOMAD_GENOMES\",\"population\":\"MALE\",\"refAllele\":\"GAGGAGTGA\",\"altAllele\":\"\",\"refAlleleFreq\":0.9999415,\"altAlleleFreq\":0.00005845902,\"refHomGenotypeFreq\":0.99988306,\"hetGenotypeFreq\":0.00011691804,\"altHomGenotypeFreq\":0}]",
                CellBaseDataResult.getResults().get(0).getPopulationFrequencies(), PopulationFrequency.class);

        CellBaseDataResult =
                variantAnnotationCalculator.getAnnotationByVariant(new Variant("1", 55516888,
                                "G", "GA"), queryOptions);
        assertObjectListEquals("[{\"study\":\"GNOMAD_EXOMES\",\"population\":\"ALL\",\"refAllele\":\"\",\"altAllele\":\"A\",\"refAlleleFreq\":0.99901116,\"altAlleleFreq\":0.00092401967,\"refHomGenotypeFreq\":0.9980385,\"hetGenotypeFreq\":0.0019453046,\"altHomGenotypeFreq\":0.000016210872},{\"study\":\"GNOMAD_EXOMES\",\"population\":\"OTH\",\"refAllele\":\"\",\"altAllele\":\"A\",\"refAlleleFreq\":0.9994266,\"altAlleleFreq\":0.00057339447,\"refHomGenotypeFreq\":0.9988532,\"hetGenotypeFreq\":0.0011467889,\"altHomGenotypeFreq\":0},{\"study\":\"GNOMAD_EXOMES\",\"population\":\"AMR\",\"refAllele\":\"\",\"altAllele\":\"A\",\"refAlleleFreq\":0.9992799,\"altAlleleFreq\":0.0007200949,\"refHomGenotypeFreq\":0.99855983,\"hetGenotypeFreq\":0.0014401898,\"altHomGenotypeFreq\":0},{\"study\":\"GNOMAD_EXOMES\",\"population\":\"NFE\",\"refAllele\":\"\",\"altAllele\":\"A\",\"refAlleleFreq\":0.9999111,\"altAlleleFreq\":0.00008888099,\"refHomGenotypeFreq\":0.99982226,\"hetGenotypeFreq\":0.00017776198,\"altHomGenotypeFreq\":0},{\"study\":\"GNOMAD_EXOMES\",\"population\":\"AFR\",\"refAllele\":\"\",\"altAllele\":\"A\",\"refAlleleFreq\":0.984375,\"altAlleleFreq\":0.015625,\"refHomGenotypeFreq\":0.9690934,\"hetGenotypeFreq\":0.030563187,\"altHomGenotypeFreq\":0.0003434066},{\"study\":\"GNOMAD_EXOMES\",\"population\":\"MALE\",\"refAllele\":\"\",\"altAllele\":\"A\",\"refAlleleFreq\":0.9993554,\"altAlleleFreq\":0.0005713616,\"refHomGenotypeFreq\":0.9987401,\"hetGenotypeFreq\":0.001230625,\"altHomGenotypeFreq\":0.000029300594},{\"study\":\"GNOMAD_EXOMES\",\"population\":\"FEMALE\",\"refAllele\":\"\",\"altAllele\":\"A\",\"refAlleleFreq\":0.9985848,\"altAlleleFreq\":0.0013607664,\"refHomGenotypeFreq\":0.9971696,\"hetGenotypeFreq\":0.002830394,\"altHomGenotypeFreq\":0},{\"study\":\"GNOMAD_GENOMES\",\"population\":\"ALL\",\"refAllele\":\"\",\"altAllele\":\"A\",\"refAlleleFreq\":0.99486005,\"altAlleleFreq\":0.0051399753,\"refHomGenotypeFreq\":0.98972005,\"hetGenotypeFreq\":0.010279951,\"altHomGenotypeFreq\":0},{\"study\":\"GNOMAD_GENOMES\",\"population\":\"OTH\",\"refAllele\":\"\",\"altAllele\":\"A\",\"refAlleleFreq\":0.99796337,\"altAlleleFreq\":0.00203666,\"refHomGenotypeFreq\":0.9959267,\"hetGenotypeFreq\":0.00407332,\"altHomGenotypeFreq\":0},{\"study\":\"GNOMAD_GENOMES\",\"population\":\"NFE\",\"refAllele\":\"\",\"altAllele\":\"A\",\"refAlleleFreq\":0.99993324,\"altAlleleFreq\":0.000066755674,\"refHomGenotypeFreq\":0.9998665,\"hetGenotypeFreq\":0.00013351135,\"altHomGenotypeFreq\":0},{\"study\":\"GNOMAD_GENOMES\",\"population\":\"AFR\",\"refAllele\":\"\",\"altAllele\":\"A\",\"refAlleleFreq\":0.98210186,\"altAlleleFreq\":0.017898118,\"refHomGenotypeFreq\":0.9642038,\"hetGenotypeFreq\":0.035796236,\"altHomGenotypeFreq\":0},{\"study\":\"GNOMAD_GENOMES\",\"population\":\"MALE\",\"refAllele\":\"\",\"altAllele\":\"A\",\"refAlleleFreq\":0.99467963,\"altAlleleFreq\":0.005320393,\"refHomGenotypeFreq\":0.9893592,\"hetGenotypeFreq\":0.010640786,\"altHomGenotypeFreq\":0},{\"study\":\"GNOMAD_GENOMES\",\"population\":\"FEMALE\",\"refAllele\":\"\",\"altAllele\":\"A\",\"refAlleleFreq\":0.99508315,\"altAlleleFreq\":0.004916847,\"refHomGenotypeFreq\":0.9901663,\"hetGenotypeFreq\":0.009833694,\"altHomGenotypeFreq\":0},{\"study\":\"EXAC\",\"population\":\"ALL\",\"refAllele\":\"\",\"altAllele\":\"A\",\"refAlleleFreq\":0.9998099,\"altAlleleFreq\":0.000095038966,\"refHomGenotypeFreq\":0.99961984,\"hetGenotypeFreq\":0.00038015586,\"altHomGenotypeFreq\":0},{\"study\":\"EXAC\",\"population\":\"AFR\",\"refAllele\":\"\",\"altAllele\":\"A\",\"refAlleleFreq\":0.9947917,\"altAlleleFreq\":0.0052083335,\"refHomGenotypeFreq\":0.9895833,\"hetGenotypeFreq\":0.010416667,\"altHomGenotypeFreq\":0},{\"study\":\"1kG_phase3\",\"population\":\"ALL\",\"refAllele\":\"\",\"altAllele\":\"A\",\"refAlleleFreq\":0.99680513,\"altAlleleFreq\":0.0031948881,\"refHomGenotypeFreq\":0.9936102,\"hetGenotypeFreq\":0.0063897762,\"altHomGenotypeFreq\":0},{\"study\":\"1kG_phase3\",\"population\":\"AFR\",\"refAllele\":\"\",\"altAllele\":\"A\",\"refAlleleFreq\":0.98865354,\"altAlleleFreq\":0.0113464445,\"refHomGenotypeFreq\":0.9773071,\"hetGenotypeFreq\":0.022692889,\"altHomGenotypeFreq\":0},{\"study\":\"1kG_phase3\",\"population\":\"YRI\",\"refAllele\":\"\",\"altAllele\":\"A\",\"refAlleleFreq\":0.9907407,\"altAlleleFreq\":0.009259259,\"refHomGenotypeFreq\":0.9814815,\"hetGenotypeFreq\":0.018518519,\"altHomGenotypeFreq\":0},{\"study\":\"1kG_phase3\",\"population\":\"GWD\",\"refAllele\":\"\",\"altAllele\":\"A\",\"refAlleleFreq\":0.99115044,\"altAlleleFreq\":0.0088495575,\"refHomGenotypeFreq\":0.9823009,\"hetGenotypeFreq\":0.017699115,\"altHomGenotypeFreq\":0},{\"study\":\"1kG_phase3\",\"population\":\"ACB\",\"refAllele\":\"\",\"altAllele\":\"A\",\"refAlleleFreq\":0.984375,\"altAlleleFreq\":0.015625,\"refHomGenotypeFreq\":0.96875,\"hetGenotypeFreq\":0.03125,\"altHomGenotypeFreq\":0},{\"study\":\"1kG_phase3\",\"population\":\"ESN\",\"refAllele\":\"\",\"altAllele\":\"A\",\"refAlleleFreq\":0.9949495,\"altAlleleFreq\":0.005050505,\"refHomGenotypeFreq\":0.989899,\"hetGenotypeFreq\":0.01010101,\"altHomGenotypeFreq\":0},{\"study\":\"1kG_phase3\",\"population\":\"LWK\",\"refAllele\":\"\",\"altAllele\":\"A\",\"refAlleleFreq\":0.989899,\"altAlleleFreq\":0.01010101,\"refHomGenotypeFreq\":0.97979796,\"hetGenotypeFreq\":0.02020202,\"altHomGenotypeFreq\":0},{\"study\":\"1kG_phase3\",\"population\":\"ASW\",\"refAllele\":\"\",\"altAllele\":\"A\",\"refAlleleFreq\":0.9918033,\"altAlleleFreq\":0.008196721,\"refHomGenotypeFreq\":0.9836066,\"hetGenotypeFreq\":0.016393442,\"altHomGenotypeFreq\":0},{\"study\":\"1kG_phase3\",\"population\":\"AMR\",\"refAllele\":\"\",\"altAllele\":\"A\",\"refAlleleFreq\":0.99855906,\"altAlleleFreq\":0.0014409221,\"refHomGenotypeFreq\":0.9971182,\"hetGenotypeFreq\":0.0028818443,\"altHomGenotypeFreq\":0},{\"study\":\"1kG_phase3\",\"population\":\"MSL\",\"refAllele\":\"\",\"altAllele\":\"A\",\"refAlleleFreq\":0.9764706,\"altAlleleFreq\":0.023529412,\"refHomGenotypeFreq\":0.9529412,\"hetGenotypeFreq\":0.047058824,\"altHomGenotypeFreq\":0},{\"study\":\"1kG_phase3\",\"population\":\"PUR\",\"refAllele\":\"\",\"altAllele\":\"A\",\"refAlleleFreq\":0.9951923,\"altAlleleFreq\":0.0048076925,\"refHomGenotypeFreq\":0.99038464,\"hetGenotypeFreq\":0.009615385,\"altHomGenotypeFreq\":0}]",
                CellBaseDataResult.getResults().get(0).getPopulationFrequencies(), PopulationFrequency.class);

        CellBaseDataResult =
                variantAnnotationCalculator.getAnnotationByVariant(new Variant("19", 45411941,
                                "T", "C"), queryOptions);
        assertObjectListEquals("[{\"study\":\"GNOMAD_EXOMES\",\"population\":\"ALL\",\"refAllele\":\"T\",\"altAllele\":\"C\",\"refAlleleFreq\":0.86164606,\"altAlleleFreq\":0.13835394,\"refHomGenotypeFreq\":0.7428665,\"hetGenotypeFreq\":0.23755904,\"altHomGenotypeFreq\":0.019574426},{\"study\":\"GNOMAD_EXOMES\",\"population\":\"OTH\",\"refAllele\":\"T\",\"altAllele\":\"C\",\"refAlleleFreq\":0.8729389,\"altAlleleFreq\":0.1270611,\"refHomGenotypeFreq\":0.7594568,\"hetGenotypeFreq\":0.22696412,\"altHomGenotypeFreq\":0.013579049},{\"study\":\"GNOMAD_EXOMES\",\"population\":\"EAS\",\"refAllele\":\"T\",\"altAllele\":\"C\",\"refAlleleFreq\":0.9130086,\"altAlleleFreq\":0.08699144,\"refHomGenotypeFreq\":0.83297646,\"hetGenotypeFreq\":0.16006424,\"altHomGenotypeFreq\":0.006959315},{\"study\":\"GNOMAD_EXOMES\",\"population\":\"AMR\",\"refAllele\":\"T\",\"altAllele\":\"C\",\"refAlleleFreq\":0.89662445,\"altAlleleFreq\":0.103375524,\"refHomGenotypeFreq\":0.8039965,\"hetGenotypeFreq\":0.18525594,\"altHomGenotypeFreq\":0.010747552},{\"study\":\"GNOMAD_EXOMES\",\"population\":\"ASJ\",\"refAllele\":\"T\",\"altAllele\":\"C\",\"refAlleleFreq\":0.8845232,\"altAlleleFreq\":0.11547676,\"refHomGenotypeFreq\":0.7800671,\"hetGenotypeFreq\":0.20891231,\"altHomGenotypeFreq\":0.011020604},{\"study\":\"GNOMAD_EXOMES\",\"population\":\"FIN\",\"refAllele\":\"T\",\"altAllele\":\"C\",\"refAlleleFreq\":0.79147565,\"altAlleleFreq\":0.20852435,\"refHomGenotypeFreq\":0.6279271,\"hetGenotypeFreq\":0.32709703,\"altHomGenotypeFreq\":0.04497584},{\"study\":\"GNOMAD_EXOMES\",\"population\":\"NFE\",\"refAllele\":\"T\",\"altAllele\":\"C\",\"refAlleleFreq\":0.84970874,\"altAlleleFreq\":0.15029128,\"refHomGenotypeFreq\":0.71927917,\"hetGenotypeFreq\":0.26085907,\"altHomGenotypeFreq\":0.019861752},{\"study\":\"GNOMAD_EXOMES\",\"population\":\"AFR\",\"refAllele\":\"T\",\"altAllele\":\"C\",\"refAlleleFreq\":0.7777113,\"altAlleleFreq\":0.22228873,\"refHomGenotypeFreq\":0.60090977,\"hetGenotypeFreq\":0.35360307,\"altHomGenotypeFreq\":0.04548719},{\"study\":\"GNOMAD_EXOMES\",\"population\":\"MALE\",\"refAllele\":\"T\",\"altAllele\":\"C\",\"refAlleleFreq\":0.8640703,\"altAlleleFreq\":0.13592973,\"refHomGenotypeFreq\":0.7469009,\"hetGenotypeFreq\":0.23433875,\"altHomGenotypeFreq\":0.018760357},{\"study\":\"GNOMAD_EXOMES\",\"population\":\"FEMALE\",\"refAllele\":\"T\",\"altAllele\":\"C\",\"refAlleleFreq\":0.8586724,\"altAlleleFreq\":0.14132762,\"refHomGenotypeFreq\":0.7379178,\"hetGenotypeFreq\":0.24150923,\"altHomGenotypeFreq\":0.020573009},{\"study\":\"GNOMAD_GENOMES\",\"population\":\"ALL\",\"refAllele\":\"T\",\"altAllele\":\"C\",\"refAlleleFreq\":0.83512056,\"altAlleleFreq\":0.16487944,\"refHomGenotypeFreq\":0.6976669,\"hetGenotypeFreq\":0.27490738,\"altHomGenotypeFreq\":0.02742575},{\"study\":\"GNOMAD_GENOMES\",\"population\":\"OTH\",\"refAllele\":\"T\",\"altAllele\":\"C\",\"refAlleleFreq\":0.838809,\"altAlleleFreq\":0.16119097,\"refHomGenotypeFreq\":0.69609857,\"hetGenotypeFreq\":0.28542095,\"altHomGenotypeFreq\":0.018480493},{\"study\":\"GNOMAD_GENOMES\",\"population\":\"EAS\",\"refAllele\":\"T\",\"altAllele\":\"C\",\"refAlleleFreq\":0.900625,\"altAlleleFreq\":0.099375,\"refHomGenotypeFreq\":0.80875,\"hetGenotypeFreq\":0.18375,\"altHomGenotypeFreq\":0.0075},{\"study\":\"GNOMAD_GENOMES\",\"population\":\"AMR\",\"refAllele\":\"T\",\"altAllele\":\"C\",\"refAlleleFreq\":0.875,\"altAlleleFreq\":0.125,\"refHomGenotypeFreq\":0.7644231,\"hetGenotypeFreq\":0.22115384,\"altHomGenotypeFreq\":0.014423077},{\"study\":\"GNOMAD_GENOMES\",\"population\":\"ASJ\",\"refAllele\":\"T\",\"altAllele\":\"C\",\"refAlleleFreq\":0.8833333,\"altAlleleFreq\":0.11666667,\"refHomGenotypeFreq\":0.7733333,\"hetGenotypeFreq\":0.22,\"altHomGenotypeFreq\":0.006666667},{\"study\":\"GNOMAD_GENOMES\",\"population\":\"FIN\",\"refAllele\":\"T\",\"altAllele\":\"C\",\"refAlleleFreq\":0.81095815,\"altAlleleFreq\":0.18904188,\"refHomGenotypeFreq\":0.65404475,\"hetGenotypeFreq\":0.31382674,\"altHomGenotypeFreq\":0.032128513},{\"study\":\"GNOMAD_GENOMES\",\"population\":\"NFE\",\"refAllele\":\"T\",\"altAllele\":\"C\",\"refAlleleFreq\":0.85714287,\"altAlleleFreq\":0.14285715,\"refHomGenotypeFreq\":0.7344064,\"hetGenotypeFreq\":0.24547283,\"altHomGenotypeFreq\":0.020120725},{\"study\":\"GNOMAD_GENOMES\",\"population\":\"AFR\",\"refAllele\":\"T\",\"altAllele\":\"C\",\"refAlleleFreq\":0.788976,\"altAlleleFreq\":0.21102399,\"refHomGenotypeFreq\":0.6226937,\"hetGenotypeFreq\":0.33256456,\"altHomGenotypeFreq\":0.044741698},{\"study\":\"GNOMAD_GENOMES\",\"population\":\"MALE\",\"refAllele\":\"T\",\"altAllele\":\"C\",\"refAlleleFreq\":0.83254886,\"altAlleleFreq\":0.16745116,\"refHomGenotypeFreq\":0.69404566,\"hetGenotypeFreq\":0.27700636,\"altHomGenotypeFreq\":0.028947989},{\"study\":\"GNOMAD_GENOMES\",\"population\":\"FEMALE\",\"refAllele\":\"T\",\"altAllele\":\"C\",\"refAlleleFreq\":0.83829296,\"altAlleleFreq\":0.16170707,\"refHomGenotypeFreq\":0.70213383,\"hetGenotypeFreq\":0.27231818,\"altHomGenotypeFreq\":0.025547976},{\"study\":\"UK10K_TWINSUK\",\"population\":\"ALL\",\"refAllele\":\"T\",\"altAllele\":\"C\",\"refAlleleFreq\":0.86030203,\"altAlleleFreq\":0.13969795},{\"study\":\"GONL\",\"population\":\"ALL\",\"refAllele\":\"T\",\"altAllele\":\"C\",\"refAlleleFreq\":0.8416834,\"altAlleleFreq\":0.15831663},{\"study\":\"UK10K_ALSPAC\",\"population\":\"ALL\",\"refAllele\":\"T\",\"altAllele\":\"C\",\"refAlleleFreq\":0.8461339,\"altAlleleFreq\":0.15386611},{\"study\":\"EXAC\",\"population\":\"ALL\",\"refAllele\":\"T\",\"altAllele\":\"C\",\"refAlleleFreq\":0.81566757,\"altAlleleFreq\":0.18433243,\"refHomGenotypeFreq\":0.65346056,\"hetGenotypeFreq\":0.324414,\"altHomGenotypeFreq\":0.022125423},{\"study\":\"EXAC\",\"population\":\"OTH\",\"refAllele\":\"T\",\"altAllele\":\"C\",\"refAlleleFreq\":0.8293651,\"altAlleleFreq\":0.17063493,\"refHomGenotypeFreq\":0.6666667,\"hetGenotypeFreq\":0.32539684,\"altHomGenotypeFreq\":0.007936508},{\"study\":\"EXAC\",\"population\":\"SAS\",\"refAllele\":\"T\",\"altAllele\":\"C\",\"refAlleleFreq\":0.8898131,\"altAlleleFreq\":0.110186875,\"refHomGenotypeFreq\":0.7932999,\"hetGenotypeFreq\":0.19302644,\"altHomGenotypeFreq\":0.013673656},{\"study\":\"EXAC\",\"population\":\"EAS\",\"refAllele\":\"T\",\"altAllele\":\"C\",\"refAlleleFreq\":0.8496169,\"altAlleleFreq\":0.15038314,\"refHomGenotypeFreq\":0.710728,\"hetGenotypeFreq\":0.2777778,\"altHomGenotypeFreq\":0.011494253},{\"study\":\"EXAC\",\"population\":\"AMR\",\"refAllele\":\"T\",\"altAllele\":\"C\",\"refAlleleFreq\":0.7854512,\"altAlleleFreq\":0.2145488,\"refHomGenotypeFreq\":0.5782689,\"hetGenotypeFreq\":0.41436464,\"altHomGenotypeFreq\":0.0073664826},{\"study\":\"EXAC\",\"population\":\"FIN\",\"refAllele\":\"T\",\"altAllele\":\"C\",\"refAlleleFreq\":0.6733746,\"altAlleleFreq\":0.32662538,\"refHomGenotypeFreq\":0.4148607,\"hetGenotypeFreq\":0.51702785,\"altHomGenotypeFreq\":0.06811146},{\"study\":\"EXAC\",\"population\":\"NFE\",\"refAllele\":\"T\",\"altAllele\":\"C\",\"refAlleleFreq\":0.79221934,\"altAlleleFreq\":0.20778066,\"refHomGenotypeFreq\":0.60645425,\"hetGenotypeFreq\":0.37153015,\"altHomGenotypeFreq\":0.022015588},{\"study\":\"EXAC\",\"population\":\"AFR\",\"refAllele\":\"T\",\"altAllele\":\"C\",\"refAlleleFreq\":0.72676283,\"altAlleleFreq\":0.27323717,\"refHomGenotypeFreq\":0.50641024,\"hetGenotypeFreq\":0.44070512,\"altHomGenotypeFreq\":0.052884616},{\"study\":\"ESP6500\",\"population\":\"AA\",\"refAllele\":\"T\",\"altAllele\":\"C\",\"refAlleleFreq\":0.81068414,\"altAlleleFreq\":0.18931584,\"refHomGenotypeFreq\":0.66166824,\"hetGenotypeFreq\":0.29803187,\"altHomGenotypeFreq\":0.040299907},{\"study\":\"ESP6500\",\"population\":\"ALL\",\"refAllele\":\"T\",\"altAllele\":\"C\",\"refAlleleFreq\":0.85836667,\"altAlleleFreq\":0.1416333,\"refHomGenotypeFreq\":0.74107283,\"hetGenotypeFreq\":0.23458767,\"altHomGenotypeFreq\":0.024339471},{\"study\":\"ESP6500\",\"population\":\"EA\",\"refAllele\":\"T\",\"altAllele\":\"C\",\"refAlleleFreq\":0.88311845,\"altAlleleFreq\":0.116881534,\"refHomGenotypeFreq\":0.7822914,\"hetGenotypeFreq\":0.20165409,\"altHomGenotypeFreq\":0.016054489},{\"study\":\"1kG_phase3\",\"population\":\"MXL\",\"refAllele\":\"T\",\"altAllele\":\"C\",\"refAlleleFreq\":0.9140625,\"altAlleleFreq\":0.0859375,\"refHomGenotypeFreq\":0.828125,\"hetGenotypeFreq\":0.171875,\"altHomGenotypeFreq\":0.0},{\"study\":\"1kG_phase3\",\"population\":\"ALL\",\"refAllele\":\"T\",\"altAllele\":\"C\",\"refAlleleFreq\":0.8494409,\"altAlleleFreq\":0.15055911,\"refHomGenotypeFreq\":0.72723645,\"hetGenotypeFreq\":0.24440894,\"altHomGenotypeFreq\":0.028354632},{\"study\":\"1kG_phase3\",\"population\":\"SAS\",\"refAllele\":\"T\",\"altAllele\":\"C\",\"refAlleleFreq\":0.91308796,\"altAlleleFreq\":0.086912066,\"refHomGenotypeFreq\":0.8364008,\"hetGenotypeFreq\":0.15337422,\"altHomGenotypeFreq\":0.010224949},{\"study\":\"1kG_phase3\",\"population\":\"CLM\",\"refAllele\":\"T\",\"altAllele\":\"C\",\"refAlleleFreq\":0.84574467,\"altAlleleFreq\":0.15425532,\"refHomGenotypeFreq\":0.71276593,\"hetGenotypeFreq\":0.26595744,\"altHomGenotypeFreq\":0.021276595},{\"study\":\"1kG_phase3\",\"population\":\"ITU\",\"refAllele\":\"T\",\"altAllele\":\"C\",\"refAlleleFreq\":0.9166667,\"altAlleleFreq\":0.083333336,\"refHomGenotypeFreq\":0.8333333,\"hetGenotypeFreq\":0.16666667,\"altHomGenotypeFreq\":0.0},{\"study\":\"1kG_phase3\",\"population\":\"AFR\",\"refAllele\":\"T\",\"altAllele\":\"C\",\"refAlleleFreq\":0.7322239,\"altAlleleFreq\":0.2677761,\"refHomGenotypeFreq\":0.5385779,\"hetGenotypeFreq\":0.38729197,\"altHomGenotypeFreq\":0.0741301},{\"study\":\"1kG_phase3\",\"population\":\"CHS\",\"refAllele\":\"T\",\"altAllele\":\"C\",\"refAlleleFreq\":0.94285715,\"altAlleleFreq\":0.057142857,\"refHomGenotypeFreq\":0.8857143,\"hetGenotypeFreq\":0.11428572,\"altHomGenotypeFreq\":0.0},{\"study\":\"1kG_phase3\",\"population\":\"JPT\",\"refAllele\":\"T\",\"altAllele\":\"C\",\"refAlleleFreq\":0.9182692,\"altAlleleFreq\":0.08173077,\"refHomGenotypeFreq\":0.8557692,\"hetGenotypeFreq\":0.125,\"altHomGenotypeFreq\":0.01923077},{\"study\":\"1kG_phase3\",\"population\":\"YRI\",\"refAllele\":\"T\",\"altAllele\":\"C\",\"refAlleleFreq\":0.7638889,\"altAlleleFreq\":0.2361111,\"refHomGenotypeFreq\":0.5740741,\"hetGenotypeFreq\":0.3796296,\"altHomGenotypeFreq\":0.046296295},{\"study\":\"1kG_phase3\",\"population\":\"PJL\",\"refAllele\":\"T\",\"altAllele\":\"C\",\"refAlleleFreq\":0.9166667,\"altAlleleFreq\":0.083333336,\"refHomGenotypeFreq\":0.84375,\"hetGenotypeFreq\":0.14583334,\"altHomGenotypeFreq\":0.010416667},{\"study\":\"1kG_phase3\",\"population\":\"GWD\",\"refAllele\":\"T\",\"altAllele\":\"C\",\"refAlleleFreq\":0.7256637,\"altAlleleFreq\":0.27433628,\"refHomGenotypeFreq\":0.53097343,\"hetGenotypeFreq\":0.38938054,\"altHomGenotypeFreq\":0.07964602},{\"study\":\"1kG_phase3\",\"population\":\"STU\",\"refAllele\":\"T\",\"altAllele\":\"C\",\"refAlleleFreq\":0.86764705,\"altAlleleFreq\":0.13235295,\"refHomGenotypeFreq\":0.75490195,\"hetGenotypeFreq\":0.22549021,\"altHomGenotypeFreq\":0.019607844},{\"study\":\"1kG_phase3\",\"population\":\"GBR\",\"refAllele\":\"T\",\"altAllele\":\"C\",\"refAlleleFreq\":0.82417583,\"altAlleleFreq\":0.17582418,\"refHomGenotypeFreq\":0.6923077,\"hetGenotypeFreq\":0.26373628,\"altHomGenotypeFreq\":0.043956045},{\"study\":\"1kG_phase3\",\"population\":\"CDX\",\"refAllele\":\"T\",\"altAllele\":\"C\",\"refAlleleFreq\":0.89784944,\"altAlleleFreq\":0.10215054,\"refHomGenotypeFreq\":0.79569894,\"hetGenotypeFreq\":0.20430107,\"altHomGenotypeFreq\":0.0},{\"study\":\"1kG_phase3\",\"population\":\"KHV\",\"refAllele\":\"T\",\"altAllele\":\"C\",\"refAlleleFreq\":0.90909094,\"altAlleleFreq\":0.09090909,\"refHomGenotypeFreq\":0.83838385,\"hetGenotypeFreq\":0.14141414,\"altHomGenotypeFreq\":0.02020202},{\"study\":\"1kG_phase3\",\"population\":\"IBS\",\"refAllele\":\"T\",\"altAllele\":\"C\",\"refAlleleFreq\":0.8598131,\"altAlleleFreq\":0.14018692,\"refHomGenotypeFreq\":0.72897196,\"hetGenotypeFreq\":0.26168224,\"altHomGenotypeFreq\":0.009345794},{\"study\":\"1kG_phase3\",\"population\":\"BEB\",\"refAllele\":\"T\",\"altAllele\":\"C\",\"refAlleleFreq\":0.9127907,\"altAlleleFreq\":0.0872093,\"refHomGenotypeFreq\":0.8372093,\"hetGenotypeFreq\":0.15116279,\"altHomGenotypeFreq\":0.011627907},{\"study\":\"1kG_phase3\",\"population\":\"ACB\",\"refAllele\":\"T\",\"altAllele\":\"C\",\"refAlleleFreq\":0.7447917,\"altAlleleFreq\":0.25520834,\"refHomGenotypeFreq\":0.5625,\"hetGenotypeFreq\":0.36458334,\"altHomGenotypeFreq\":0.072916664},{\"study\":\"1kG_phase3\",\"population\":\"ESN\",\"refAllele\":\"T\",\"altAllele\":\"C\",\"refAlleleFreq\":0.75757575,\"altAlleleFreq\":0.24242425,\"refHomGenotypeFreq\":0.57575756,\"hetGenotypeFreq\":0.36363637,\"altHomGenotypeFreq\":0.060606062},{\"study\":\"1kG_phase3\",\"population\":\"LWK\",\"refAllele\":\"T\",\"altAllele\":\"C\",\"refAlleleFreq\":0.6212121,\"altAlleleFreq\":0.37878788,\"refHomGenotypeFreq\":0.3939394,\"hetGenotypeFreq\":0.45454544,\"altHomGenotypeFreq\":0.15151516},{\"study\":\"1kG_phase3\",\"population\":\"EUR\",\"refAllele\":\"T\",\"altAllele\":\"C\",\"refAlleleFreq\":0.8449304,\"altAlleleFreq\":0.15506959,\"refHomGenotypeFreq\":0.71172965,\"hetGenotypeFreq\":0.2664016,\"altHomGenotypeFreq\":0.021868788},{\"study\":\"1kG_phase3\",\"population\":\"ASW\",\"refAllele\":\"T\",\"altAllele\":\"C\",\"refAlleleFreq\":0.795082,\"altAlleleFreq\":0.20491803,\"refHomGenotypeFreq\":0.6229508,\"hetGenotypeFreq\":0.3442623,\"altHomGenotypeFreq\":0.032786883},{\"study\":\"1kG_phase3\",\"population\":\"AMR\",\"refAllele\":\"T\",\"altAllele\":\"C\",\"refAlleleFreq\":0.8962536,\"altAlleleFreq\":0.1037464,\"refHomGenotypeFreq\":0.7982709,\"hetGenotypeFreq\":0.19596541,\"altHomGenotypeFreq\":0.0057636886},{\"study\":\"1kG_phase3\",\"population\":\"MSL\",\"refAllele\":\"T\",\"altAllele\":\"C\",\"refAlleleFreq\":0.7411765,\"altAlleleFreq\":0.25882354,\"refHomGenotypeFreq\":0.5411765,\"hetGenotypeFreq\":0.4,\"altHomGenotypeFreq\":0.05882353},{\"study\":\"1kG_phase3\",\"population\":\"GIH\",\"refAllele\":\"T\",\"altAllele\":\"C\",\"refAlleleFreq\":0.9514563,\"altAlleleFreq\":0.048543688,\"refHomGenotypeFreq\":0.9126214,\"hetGenotypeFreq\":0.0776699,\"altHomGenotypeFreq\":0.009708738},{\"study\":\"1kG_phase3\",\"population\":\"FIN\",\"refAllele\":\"T\",\"altAllele\":\"C\",\"refAlleleFreq\":0.81313133,\"altAlleleFreq\":0.18686868,\"refHomGenotypeFreq\":0.6666667,\"hetGenotypeFreq\":0.2929293,\"altHomGenotypeFreq\":0.04040404},{\"study\":\"1kG_phase3\",\"population\":\"TSI\",\"refAllele\":\"T\",\"altAllele\":\"C\",\"refAlleleFreq\":0.89719623,\"altAlleleFreq\":0.10280374,\"refHomGenotypeFreq\":0.7943925,\"hetGenotypeFreq\":0.20560747,\"altHomGenotypeFreq\":0.0},{\"study\":\"1kG_phase3\",\"population\":\"PUR\",\"refAllele\":\"T\",\"altAllele\":\"C\",\"refAlleleFreq\":0.8942308,\"altAlleleFreq\":0.10576923,\"refHomGenotypeFreq\":0.78846157,\"hetGenotypeFreq\":0.21153846,\"altHomGenotypeFreq\":0.0},{\"study\":\"1kG_phase3\",\"population\":\"CEU\",\"refAllele\":\"T\",\"altAllele\":\"C\",\"refAlleleFreq\":0.82323235,\"altAlleleFreq\":0.17676768,\"refHomGenotypeFreq\":0.6666667,\"hetGenotypeFreq\":0.3131313,\"altHomGenotypeFreq\":0.02020202},{\"study\":\"1kG_phase3\",\"population\":\"EAS\",\"refAllele\":\"T\",\"altAllele\":\"C\",\"refAlleleFreq\":0.91369045,\"altAlleleFreq\":0.08630952,\"refHomGenotypeFreq\":0.83531743,\"hetGenotypeFreq\":0.15674603,\"altHomGenotypeFreq\":0.007936508},{\"study\":\"1kG_phase3\",\"population\":\"PEL\",\"refAllele\":\"T\",\"altAllele\":\"C\",\"refAlleleFreq\":0.9411765,\"altAlleleFreq\":0.05882353,\"refHomGenotypeFreq\":0.88235295,\"hetGenotypeFreq\":0.11764707,\"altHomGenotypeFreq\":0.0},{\"study\":\"1kG_phase3\",\"population\":\"CHB\",\"refAllele\":\"T\",\"altAllele\":\"C\",\"refAlleleFreq\":0.89805824,\"altAlleleFreq\":0.10194175,\"refHomGenotypeFreq\":0.79611653,\"hetGenotypeFreq\":0.2038835,\"altHomGenotypeFreq\":0.0}]",
                CellBaseDataResult.getResults().get(0).getPopulationFrequencies(), PopulationFrequency.class);

        CellBaseDataResult =
                variantAnnotationCalculator.getAnnotationByVariant(new Variant("2", 114340663,
                                "GCTGGGCATCC", "ACTGGGCATCC"), queryOptions);
        assertObjectListEquals("[{\"study\":\"MGP\",\"population\":\"ALL\",\"refAllele\":\"G\",\"altAllele\":\"A\",\"refAlleleFreq\":0.99250937,\"altAlleleFreq\":0.007490637,\"refHomGenotypeFreq\":0.98501873,\"hetGenotypeFreq\":0.014981274,\"altHomGenotypeFreq\":0},{\"study\":\"GNOMAD_EXOMES\",\"population\":\"ALL\",\"refAllele\":\"G\",\"altAllele\":\"A\",\"refAlleleFreq\":0.68756205,\"altAlleleFreq\":0.31243795,\"refHomGenotypeFreq\":0.3751358,\"hetGenotypeFreq\":0.62485254,\"altHomGenotypeFreq\":0.000011682107},{\"study\":\"GNOMAD_EXOMES\",\"population\":\"OTH\",\"refAllele\":\"G\",\"altAllele\":\"A\",\"refAlleleFreq\":0.64637905,\"altAlleleFreq\":0.35362095,\"refHomGenotypeFreq\":0.29275808,\"hetGenotypeFreq\":0.7072419,\"altHomGenotypeFreq\":0},{\"study\":\"GNOMAD_EXOMES\",\"population\":\"EAS\",\"refAllele\":\"G\",\"altAllele\":\"A\",\"refAlleleFreq\":0.6414259,\"altAlleleFreq\":0.3585741,\"refHomGenotypeFreq\":0.28285182,\"hetGenotypeFreq\":0.7171482,\"altHomGenotypeFreq\":0},{\"study\":\"GNOMAD_EXOMES\",\"population\":\"AMR\",\"refAllele\":\"G\",\"altAllele\":\"A\",\"refAlleleFreq\":0.6448952,\"altAlleleFreq\":0.35510483,\"refHomGenotypeFreq\":0.28979036,\"hetGenotypeFreq\":0.71020967,\"altHomGenotypeFreq\":0},{\"study\":\"GNOMAD_EXOMES\",\"population\":\"ASJ\",\"refAllele\":\"G\",\"altAllele\":\"A\",\"refAlleleFreq\":0.6128126,\"altAlleleFreq\":0.38718742,\"refHomGenotypeFreq\":0.22562517,\"hetGenotypeFreq\":0.77437484,\"altHomGenotypeFreq\":0},{\"study\":\"GNOMAD_EXOMES\",\"population\":\"FIN\",\"refAllele\":\"G\",\"altAllele\":\"A\",\"refAlleleFreq\":0.6261249,\"altAlleleFreq\":0.37387505,\"refHomGenotypeFreq\":0.25224987,\"hetGenotypeFreq\":0.7477501,\"altHomGenotypeFreq\":0},{\"study\":\"GNOMAD_EXOMES\",\"population\":\"NFE\",\"refAllele\":\"G\",\"altAllele\":\"A\",\"refAlleleFreq\":0.751171,\"altAlleleFreq\":0.248829,\"refHomGenotypeFreq\":0.502342,\"hetGenotypeFreq\":0.497658,\"altHomGenotypeFreq\":0},{\"study\":\"GNOMAD_EXOMES\",\"population\":\"AFR\",\"refAllele\":\"G\",\"altAllele\":\"A\",\"refAlleleFreq\":0.65996754,\"altAlleleFreq\":0.3400325,\"refHomGenotypeFreq\":0.31993502,\"hetGenotypeFreq\":0.680065,\"altHomGenotypeFreq\":0},{\"study\":\"GNOMAD_EXOMES\",\"population\":\"MALE\",\"refAllele\":\"G\",\"altAllele\":\"A\",\"refAlleleFreq\":0.69635016,\"altAlleleFreq\":0.30364984,\"refHomGenotypeFreq\":0.39272162,\"hetGenotypeFreq\":0.60725707,\"altHomGenotypeFreq\":0.000021319234},{\"study\":\"GNOMAD_EXOMES\",\"population\":\"FEMALE\",\"refAllele\":\"G\",\"altAllele\":\"A\",\"refAlleleFreq\":0.67690915,\"altAlleleFreq\":0.32309085,\"refHomGenotypeFreq\":0.35381833,\"hetGenotypeFreq\":0.6461817,\"altHomGenotypeFreq\":0},{\"study\":\"GNOMAD_GENOMES\",\"population\":\"ALL\",\"refAllele\":\"G\",\"altAllele\":\"A\",\"refAlleleFreq\":0.50730366,\"altAlleleFreq\":0.49269632,\"refHomGenotypeFreq\":0.014607344,\"hetGenotypeFreq\":0.98539263,\"altHomGenotypeFreq\":0},{\"study\":\"GNOMAD_GENOMES\",\"population\":\"OTH\",\"refAllele\":\"G\",\"altAllele\":\"A\",\"refAlleleFreq\":0.51265824,\"altAlleleFreq\":0.48734176,\"refHomGenotypeFreq\":0.025316456,\"hetGenotypeFreq\":0.9746835,\"altHomGenotypeFreq\":0},{\"study\":\"GNOMAD_GENOMES\",\"population\":\"EAS\",\"refAllele\":\"G\",\"altAllele\":\"A\",\"refAlleleFreq\":0.50253487,\"altAlleleFreq\":0.49746513,\"refHomGenotypeFreq\":0.0050697085,\"hetGenotypeFreq\":0.99493027,\"altHomGenotypeFreq\":0},{\"study\":\"GNOMAD_GENOMES\",\"population\":\"AMR\",\"refAllele\":\"G\",\"altAllele\":\"A\",\"refAlleleFreq\":0.50493824,\"altAlleleFreq\":0.49506173,\"refHomGenotypeFreq\":0.009876544,\"hetGenotypeFreq\":0.99012345,\"altHomGenotypeFreq\":0},{\"study\":\"GNOMAD_GENOMES\",\"population\":\"ASJ\",\"refAllele\":\"G\",\"altAllele\":\"A\",\"refAlleleFreq\":0.51459855,\"altAlleleFreq\":0.48540145,\"refHomGenotypeFreq\":0.02919708,\"hetGenotypeFreq\":0.9708029,\"altHomGenotypeFreq\":0},{\"study\":\"GNOMAD_GENOMES\",\"population\":\"FIN\",\"refAllele\":\"G\",\"altAllele\":\"A\",\"refAlleleFreq\":0.5056514,\"altAlleleFreq\":0.49434862,\"refHomGenotypeFreq\":0.011302796,\"hetGenotypeFreq\":0.98869723,\"altHomGenotypeFreq\":0},{\"study\":\"GNOMAD_GENOMES\",\"population\":\"NFE\",\"refAllele\":\"G\",\"altAllele\":\"A\",\"refAlleleFreq\":0.5101583,\"altAlleleFreq\":0.48984167,\"refHomGenotypeFreq\":0.02031666,\"hetGenotypeFreq\":0.97968334,\"altHomGenotypeFreq\":0},{\"study\":\"GNOMAD_GENOMES\",\"population\":\"AFR\",\"refAllele\":\"G\",\"altAllele\":\"A\",\"refAlleleFreq\":0.5034876,\"altAlleleFreq\":0.49651244,\"refHomGenotypeFreq\":0.0069751223,\"hetGenotypeFreq\":0.9930249,\"altHomGenotypeFreq\":0},{\"study\":\"GNOMAD_GENOMES\",\"population\":\"MALE\",\"refAllele\":\"G\",\"altAllele\":\"A\",\"refAlleleFreq\":0.5076308,\"altAlleleFreq\":0.49236917,\"refHomGenotypeFreq\":0.015261628,\"hetGenotypeFreq\":0.98473835,\"altHomGenotypeFreq\":0},{\"study\":\"GNOMAD_GENOMES\",\"population\":\"FEMALE\",\"refAllele\":\"G\",\"altAllele\":\"A\",\"refAlleleFreq\":0.50689864,\"altAlleleFreq\":0.4931014,\"refHomGenotypeFreq\":0.01379724,\"hetGenotypeFreq\":0.9862028,\"altHomGenotypeFreq\":0},{\"study\":\"EXAC\",\"population\":\"ALL\",\"refAllele\":\"G\",\"altAllele\":\"A\",\"refAlleleFreq\":0.7961549,\"altAlleleFreq\":0.20384505,\"refHomGenotypeFreq\":0.5923099,\"hetGenotypeFreq\":0.4076901,\"altHomGenotypeFreq\":0},{\"study\":\"EXAC\",\"population\":\"OTH\",\"refAllele\":\"G\",\"altAllele\":\"A\",\"refAlleleFreq\":0.76941746,\"altAlleleFreq\":0.23058252,\"refHomGenotypeFreq\":0.5388349,\"hetGenotypeFreq\":0.46116504,\"altHomGenotypeFreq\":0},{\"study\":\"EXAC\",\"population\":\"SAS\",\"refAllele\":\"G\",\"altAllele\":\"A\",\"refAlleleFreq\":0.6825376,\"altAlleleFreq\":0.31746238,\"refHomGenotypeFreq\":0.3650752,\"hetGenotypeFreq\":0.63492477,\"altHomGenotypeFreq\":0},{\"study\":\"EXAC\",\"population\":\"EAS\",\"refAllele\":\"G\",\"altAllele\":\"A\",\"refAlleleFreq\":0.78699017,\"altAlleleFreq\":0.21300986,\"refHomGenotypeFreq\":0.5739803,\"hetGenotypeFreq\":0.42601973,\"altHomGenotypeFreq\":0},{\"study\":\"EXAC\",\"population\":\"AMR\",\"refAllele\":\"G\",\"altAllele\":\"A\",\"refAlleleFreq\":0.89922637,\"altAlleleFreq\":0.100773655,\"refHomGenotypeFreq\":0.7984527,\"hetGenotypeFreq\":0.20154731,\"altHomGenotypeFreq\":0},{\"study\":\"EXAC\",\"population\":\"FIN\",\"refAllele\":\"G\",\"altAllele\":\"A\",\"refAlleleFreq\":0.76068676,\"altAlleleFreq\":0.23931324,\"refHomGenotypeFreq\":0.5213735,\"hetGenotypeFreq\":0.4786265,\"altHomGenotypeFreq\":0},{\"study\":\"EXAC\",\"population\":\"NFE\",\"refAllele\":\"G\",\"altAllele\":\"A\",\"refAlleleFreq\":0.82728344,\"altAlleleFreq\":0.17271654,\"refHomGenotypeFreq\":0.6545669,\"hetGenotypeFreq\":0.3454331,\"altHomGenotypeFreq\":0},{\"study\":\"EXAC\",\"population\":\"AFR\",\"refAllele\":\"G\",\"altAllele\":\"A\",\"refAlleleFreq\":0.69621515,\"altAlleleFreq\":0.30378485,\"refHomGenotypeFreq\":0.39243028,\"hetGenotypeFreq\":0.6075697,\"altHomGenotypeFreq\":0}]",
                CellBaseDataResult.getResults().get(0).getPopulationFrequencies(), PopulationFrequency.class);

    }

    @Test
    public void testHgvsAnnotation() throws Exception {
        QueryOptions queryOptions = new QueryOptions("useCache", false);
        queryOptions.put("include", "hgvs");
        CellBaseDataResult<VariantAnnotation> CellBaseDataResult = variantAnnotationCalculator
                .getAnnotationByVariant(new Variant("19:45411941:T:C"), queryOptions);
<<<<<<< HEAD
        assertEquals(1, CellBaseDataResult.getNumMatches());
        assertEquals(4, CellBaseDataResult.getResults().get(0).getHgvs().size());
        assertEquals(new HashSet<>(Arrays.asList("ENST00000252486(ENSG00000130203):c.388T>C",
                "ENST00000446996(ENSG00000130203):c.388T>C", "ENST00000434152(ENSG00000130203):c.466T>C",
                "ENST00000425718(ENSG00000130203):c.388T>C")), new HashSet<String>(CellBaseDataResult.getResults().get(0).getHgvs()));
=======
        assertEquals(1, queryResult.getNumTotalResults());
        assertEquals(8, queryResult.getResult().get(0).getHgvs().size());
        assertEquals(new HashSet<>(Arrays.asList("ENST00000252486(ENSG00000130203):c.388T>C",
                "ENST00000446996(ENSG00000130203):c.388T>C", "ENST00000434152(ENSG00000130203):c.466T>C",
                "ENST00000425718(ENSG00000130203):c.388T>C", "ENSP00000252486:p.Cys130Arg",
                "ENSP00000413135:p.Cys130Arg", "ENSP00000413653:p.Cys156Arg", "ENSP00000410423:p.Cys130Arg")),
                new HashSet<String>(queryResult.getResult().get(0).getHgvs()));
>>>>>>> bf5d8cd8
    }

    @Test
    public void testCytobandAnnotation() throws Exception {

        QueryOptions queryOptions = new QueryOptions("useCache", false);
        queryOptions.put("include", "cytoband");
        queryOptions.put("cnvExtraPadding", 500);
        CellBaseDataResult<VariantAnnotation> CellBaseDataResult = variantAnnotationCalculator
                .getAnnotationByVariant(new Variant("19:37800050-37801000:<CN3>"), queryOptions);
        assertEquals(1, CellBaseDataResult.getNumMatches());
        assertEquals(2, CellBaseDataResult.getResults().get(0).getCytoband().size());
        assertEquals(CellBaseDataResult.getResults().get(0).getCytoband().stream().collect(Collectors.toSet()),
                new HashSet<Cytoband>(Arrays.asList(
                        new Cytoband("19", "gpos25", "q13.12", 35100001,37800000),
                        new Cytoband("19", "gneg", "q13.13", 37800001,38200000))));

        List<CellBaseDataResult<VariantAnnotation>> CellBaseDataResultList = variantAnnotationCalculator
                .getAnnotationByVariantList(Arrays.asList(new Variant("19:37800050-42910001:<CN3>"),
                        new Variant("18:63902001:T:A"),
                        new Variant("6:148500101-148500201:<DEL>")), queryOptions);
        assertEquals(3, CellBaseDataResultList.size());
        assertEquals(1, CellBaseDataResultList.get(0).getNumTotalResults());
        assertEquals(3, CellBaseDataResultList.get(0).getResults().get(0).getCytoband().size());
        assertEquals(CellBaseDataResultList.get(0).getResults().get(0).getCytoband().stream().collect(Collectors.toSet()),
                new HashSet<Cytoband>(Arrays.asList(
                        new Cytoband("19", "gpos25", "q13.12", 35100001,37800000),
                        new Cytoband("19", "gneg", "q13.13", 37800001,38200000),
                        new Cytoband("19", "gneg", "q13.31", 42900001,44700000))));

        assertEquals(1, CellBaseDataResultList.get(1).getNumTotalResults());
        assertEquals(1, CellBaseDataResultList.get(1).getResults().get(0).getCytoband().size());
        assertEquals(CellBaseDataResultList.get(1).getResults().get(0).getCytoband().get(0),
                        new Cytoband("18", "gpos100", "q22.1", 63900001,69100000));

        assertEquals(1, CellBaseDataResultList.get(2).getNumTotalResults());
        assertEquals(1, CellBaseDataResultList.get(2).getResults().get(0).getCytoband().size());
        assertEquals(CellBaseDataResultList.get(2).getResults().get(0).getCytoband().get(0),
                new Cytoband("6", "gneg", "q25.1", 148500001,152100000));

    }

    @Test
    public void testDGVAnnotation() throws Exception {
        QueryOptions queryOptions = new QueryOptions("useCache", false);
        queryOptions.put("include", "variation");
        Variant variant = new Variant("1:10161-10291:<DEL>");
        StructuralVariation structuralVariation = new StructuralVariation(10161 - 10, 10161 + 50,
                10291 - 100, 10291 + 10, 0, null, null, null, null);
        variant.setSv(structuralVariation);
        CellBaseDataResult<VariantAnnotation> cellBaseDataResult = variantAnnotationCalculator
                .getAnnotationByVariant(variant, queryOptions);
        assertEquals(1, cellBaseDataResult.getNumMatches());
        assertEquals("nsv958854", cellBaseDataResult.getResults().get(0).getId());

        variant = new Variant("1:10401-127130:<CN10>");
        structuralVariation = new StructuralVariation(9000, 10401, 127130,
                127630, 10, null, null,
                StructuralVariantType.COPY_NUMBER_GAIN, null);
        variant.setSv(structuralVariation);
        cellBaseDataResult = variantAnnotationCalculator.getAnnotationByVariant(variant, queryOptions);
        assertEquals(1, cellBaseDataResult.getNumMatches());
        assertEquals("nsv7879", cellBaseDataResult.getResults().get(0).getId());

        queryOptions.put("imprecise", false);
        variant = new Variant("1:10401-127130:<CN10>");
        structuralVariation = new StructuralVariation(9000, 10401, 127130,
                127630, 10, null, null,
                StructuralVariantType.COPY_NUMBER_GAIN, null);
        variant.setSv(structuralVariation);
        cellBaseDataResult = variantAnnotationCalculator.getAnnotationByVariant(variant, queryOptions);
        assertEquals(1, cellBaseDataResult.getNumMatches());
        assertNull(cellBaseDataResult.getResults().get(0).getId());
    }

    @Test
    public void testRepeatAnnotation() throws Exception {
        QueryOptions queryOptions = new QueryOptions("useCache", false);
        queryOptions.put("include", "repeats");

        Variant variant = new Variant("19", 172450, "", "A]2:10000]");
        StructuralVariation structuralVariation = new StructuralVariation(172450 - 10, 172450 + 30,
                null, null, null, null, null,
                null, new Breakend(new BreakendMate("2", 10000, 10000 - 100,
                10000 + 7), BreakendOrientation.SS, null));
        variant.setSv(structuralVariation);
        CellBaseDataResult<VariantAnnotation> CellBaseDataResult = variantAnnotationCalculator
                .getAnnotationByVariant(variant, queryOptions);
        assertEquals(1, CellBaseDataResult.getNumMatches());
        assertEquals(2, CellBaseDataResult.getResults().get(0).getRepeat().size());
        assertThat(CellBaseDataResult.getResults().get(0).getRepeat(),
                CoreMatchers.hasItems(new Repeat("10420", "19", 60001, 172445, null,
                                null, 2f, 0.991464f, null,
                                null, "genomicSuperDup"),
                        new Repeat(null, "2", 10006, 10174, 13, 13,
                                12.7f, 0.82f, 213f, "CCCACACACCACA",
                                "trf")));

        variant = new Variant("19:82354-82444:<CN4>");
        structuralVariation = new StructuralVariation(82354, 82354,
                82444, 82444, 0, null, null, null, null);
        queryOptions.put("cnvExtraPadding", 150);
        variant.setSv(structuralVariation);
        CellBaseDataResult = variantAnnotationCalculator.getAnnotationByVariant(variant, queryOptions);
        assertEquals(1, CellBaseDataResult.getNumMatches());
        assertEquals(2, CellBaseDataResult.getResults().get(0).getRepeat().size());
        assertThat(CellBaseDataResult.getResults().get(0).getRepeat(),
                CoreMatchers.hasItems(new Repeat("15610", "19", 60001, 82344, null,
                        null, 2f, 0.997228f, null, null,
                        "genomicSuperDup")));

        queryOptions.remove("cnvExtraPadding");
        CellBaseDataResult = variantAnnotationCalculator.getAnnotationByVariant(variant, queryOptions);
        assertEquals(1, CellBaseDataResult.getNumMatches());
        assertEquals(1, CellBaseDataResult.getResults().get(0).getRepeat().size());
        assertThat(CellBaseDataResult.getResults().get(0).getRepeat(),
                CoreMatchers.not(CoreMatchers.hasItems(new Repeat("15610", "19", 60001,
                        82344, null, null, 2f, 0.997228f,
                        null, null, "genomicSuperDup"))));

        variant = new Variant("19:82354-82444:<DEL>");
        structuralVariation = new StructuralVariation(82354, 82354,
                82444, 82444, 0, null, null, null, null);
        queryOptions.put("svExtraPadding", 150);
        variant.setSv(structuralVariation);
        CellBaseDataResult = variantAnnotationCalculator.getAnnotationByVariant(variant, queryOptions);
        assertEquals(1, CellBaseDataResult.getNumMatches());
        assertEquals(2, CellBaseDataResult.getResults().get(0).getRepeat().size());
        assertThat(CellBaseDataResult.getResults().get(0).getRepeat(),
                CoreMatchers.hasItems(new Repeat("15610", "19", 60001, 82344, null,
                        null, 2f, 0.997228f, null, null,
                        "genomicSuperDup")));

        queryOptions.remove("svExtraPadding");
        CellBaseDataResult = variantAnnotationCalculator.getAnnotationByVariant(variant, queryOptions);
        assertEquals(1, CellBaseDataResult.getNumMatches());
        assertEquals(1, CellBaseDataResult.getResults().get(0).getRepeat().size());
        assertThat(CellBaseDataResult.getResults().get(0).getRepeat(),
                CoreMatchers.not(CoreMatchers.hasItems(new Repeat("15610", "19", 60001,
                        82344, null, null, 2f, 0.997228f,
                        null, null, "genomicSuperDup"))));

        variant = new Variant("1:1822100-1823770:<DEL>");
        structuralVariation = new StructuralVariation(1822100 - 10, 1822100 + 50,
                1823770 - 20, 1823770 + 10, 0, null, null,
                null, null);
        variant.setSv(structuralVariation);
        queryOptions.put("imprecise", false);
        CellBaseDataResult = variantAnnotationCalculator.getAnnotationByVariant(variant, queryOptions);
        assertEquals(1, CellBaseDataResult.getNumMatches());
        assertNull(CellBaseDataResult.getResults().get(0).getRepeat());

        variant = new Variant("1:1822100-1823770:<DEL>");
        structuralVariation = new StructuralVariation(1822100 - 10, 1822100 + 50,
                1823770 - 20, 1823770 + 10, 0, null, null,
                null, null);
        variant.setSv(structuralVariation);
        queryOptions.remove("imprecise");
        CellBaseDataResult = variantAnnotationCalculator.getAnnotationByVariant(variant, queryOptions);
        assertEquals(1, CellBaseDataResult.getNumMatches());
        assertEquals(1, CellBaseDataResult.getResults().get(0).getRepeat().size());
        assertEquals(CellBaseDataResult.getResults().get(0).getRepeat().stream().collect(Collectors.toSet()),
                new HashSet<Repeat>(Arrays.asList(
                        new Repeat(null, "1", 1822050, 1822099, 13, 13,
                                3.8f, 0.8f, 50f, "CCCTCGACCCCGA",
                                "trf"))));

        CellBaseDataResult = variantAnnotationCalculator.getAnnotationByVariant(new Variant("1:1822050:T:C"), queryOptions);
        assertEquals(1, CellBaseDataResult.getNumMatches());
        assertEquals(1, CellBaseDataResult.getResults().get(0).getRepeat().size());
        assertEquals(CellBaseDataResult.getResults().get(0).getRepeat().stream().collect(Collectors.toSet()),
                new HashSet<Repeat>(Arrays.asList(
                        new Repeat(null, "1", 1822050, 1822099, 13, 13,
                                3.8f, 0.8f, 50f, "CCCTCGACCCCGA",
                                "trf"))));

        queryOptions.put("imprecise", false);
        queryOptions.put("cnvExtraPadding", 150);
        CellBaseDataResult = variantAnnotationCalculator.getAnnotationByVariant(new Variant("1:8000-9990:<CN3>"), queryOptions);
        assertEquals(1, CellBaseDataResult.getNumMatches());
        assertNull(CellBaseDataResult.getResults().get(0).getRepeat());

        queryOptions.remove("imprecise");
        CellBaseDataResult = variantAnnotationCalculator.getAnnotationByVariant(new Variant("1:8000-9990:<CN3>"), queryOptions);
        assertEquals(1, CellBaseDataResult.getNumMatches());
        assertEquals(5, CellBaseDataResult.getResults().get(0).getRepeat().size());
        assertEquals(CellBaseDataResult.getResults().get(0).getRepeat().stream().collect(Collectors.toSet()),
                new HashSet<Repeat>(Arrays.asList(
                        new Repeat(null, "1", 10001, 10468, 6, 6,
                                77.2f,0.95f, 789f, "TAACCC", "trf"),
                        new Repeat("9119", "1", 10001, 87112, null,
                                null, 2f,0.992904f, null, null,
                                "genomicSuperDup"),
                        new Repeat("6001", "1", 10001, 20818, null,
                                null, 2f, 0.981582f, null,
                                null, "genomicSuperDup"),
                        new Repeat("2698", "1", 10001, 19844, null,
                                null, 2f, 0.982898f, null,
                                null, "genomicSuperDup"),
                        new Repeat("2595", "1", 10001, 19844, null,
                                null, 2f, 0.982898f, null,
                                null, "genomicSuperDup"))));



//        assertEquals(CellBaseDataResult.getResults().get(0).getRepeat().stream().collect(Collectors.toSet()),
//                new HashSet<Repeat>(Arrays.asList(
//                        new Repeat(null, "1", 1823242, 1823267, 1, Float.valueOf(25),
//                                Float.valueOf(1), Float.valueOf(50), "A", "trf"),
//                        new Repeat(null, "1", 1800743, 1800796, null, null,
//                                null, null, null, "windowMasker"),
//                        new Repeat(null, "1", 1800810, 1800854, null, null,
//                                null, null, null, "windowMasker"),
//                        new Repeat(null, "1", 1801025, 1801354, null, null,
//                                null, null, null, "windowMasker"),
//                        new Repeat(null, "1", 1801634, 1801700, null, null,
//                                null, null, null, "windowMasker"),
//                        new Repeat(null, "1", 1801704, 1801750, null, null,
//                                null, null, null, "windowMasker"),
//                        new Repeat(null, "1", 1822767, 1822794, null, null,
//                                null, null, null, "windowMasker"),
//                        new Repeat(null, "1", 1822871, 1822904, null, null,
//                                null, null, null, "windowMasker"),
//                        new Repeat(null, "1", 1822940, 1823278, null, null,
//                                null, null, null, "windowMasker"),
//                        new Repeat(null, "1", 1823332, 1823339, null, null,
//                                null, null, null, "windowMasker"),
//                        new Repeat(null, "1", 1823351, 1823397, null, null,
//                                null, null, null, "windowMasker"),
//                        new Repeat(null, "1", 1823460, 1823512, null, null,
//                                null, null, null, "windowMasker"),
//                        new Repeat(null, "1", 1823577, 1823603, null, null,
//                                null, null, null, "windowMasker"),
//                        new Repeat(null, "1", 1823664, 1823686, null, null,
//                                null, null, null, "windowMasker"),
//                        new Repeat(null, "1", 1823699, 1823720, null, null,
//                                null, null, null, "windowMasker"))));

    }

    @Test
    public void testClinicalAnnotation() throws Exception {
        QueryOptions queryOptions = new QueryOptions("useCache", false);
        queryOptions.put("include", "clinical");
        queryOptions.put("normalize", true);

        Variant variant = new Variant("5", 112136975, "GAG", "G");
        CellBaseDataResult<VariantAnnotation> CellBaseDataResult = variantAnnotationCalculator
                .getAnnotationByVariant(variant, queryOptions);
        assertEquals(Integer.valueOf(112136974), CellBaseDataResult.getResults().get(0).getStart());
        assertEquals("AG", CellBaseDataResult.getResults().get(0).getReference());
        assertEquals("", CellBaseDataResult.getResults().get(0).getAlternate());
        assertNotNull(CellBaseDataResult.getResults().get(0).getTraitAssociation());
        assertTrue(containsAccession(CellBaseDataResult, "RCV000000829"));

        variant = new Variant("11", 64577375, "G", "GGGGGC");
        CellBaseDataResult = variantAnnotationCalculator
                .getAnnotationByVariant(variant, queryOptions);
        assertEquals(Integer.valueOf(64577376), CellBaseDataResult.getResults().get(0).getStart());
        assertEquals("", CellBaseDataResult.getResults().get(0).getReference());
        assertEquals("GGGGC", CellBaseDataResult.getResults().get(0).getAlternate());
        assertNotNull(CellBaseDataResult.getResults().get(0).getTraitAssociation());
        assertTrue(containsAccession(CellBaseDataResult, "RCV000161945"));

        variant = new Variant("3", 37090475, "C", "CTT");
        CellBaseDataResult = variantAnnotationCalculator
                .getAnnotationByVariant(variant, queryOptions);
        assertEquals(Integer.valueOf(37090476), CellBaseDataResult.getResults().get(0).getStart());
        assertEquals("", CellBaseDataResult.getResults().get(0).getReference());
        assertEquals("TT", CellBaseDataResult.getResults().get(0).getAlternate());
        assertNotNull(CellBaseDataResult.getResults().get(0).getTraitAssociation());
        assertTrue(containsAccession(CellBaseDataResult, "RCV000221270"));

        // This example is peculiar. Was sent to me by Alona (slack 30th May). She expected this var below
        // 3:37089111:TGTTGAGTTTCTGAA:T
        // to match this other one in the variant_summary.txt
        // 3  37089112  37089125  GTTGAGTTTCTGAA  T
        // These two variants ARE NOT the same one! The first one is a deletion of GTTGAGTTTCTGAA. This second one is
        // a SUBSTITUTION of GTTGAGTTTCTGAA by T. This second one adds an extra T to the sequence context, therefore
        // are not the same and therefore should not be returned when annotating the first variant. The sequence context
        // is:   ...CATTGTTGAGTTTCTGAAGAAGAAGGCT...
        //             ^^
        variant = new Variant("3", 37089111, "TGTTGAGTTTCTGAA", "T");
        CellBaseDataResult = variantAnnotationCalculator
                .getAnnotationByVariant(variant, queryOptions);
        assertEquals(Integer.valueOf(37089112), CellBaseDataResult.getResults().get(0).getStart());
        assertEquals("GTTGAGTTTCTGAA", CellBaseDataResult.getResults().get(0).getReference());
        assertEquals("", CellBaseDataResult.getResults().get(0).getAlternate());
        assertNull(CellBaseDataResult.getResults().get(0).getTraitAssociation());

        variant = new Variant("3", 37045937, "A", "AAA");
        CellBaseDataResult = variantAnnotationCalculator
                .getAnnotationByVariant(variant, queryOptions);
        assertEquals(Integer.valueOf(37045937), CellBaseDataResult.getResults().get(0).getStart());
        assertEquals("", CellBaseDataResult.getResults().get(0).getReference());
        assertEquals("AA", CellBaseDataResult.getResults().get(0).getAlternate());
        assertNotNull(CellBaseDataResult.getResults().get(0).getTraitAssociation());
        assertTrue(containsAccession(CellBaseDataResult, "RCV000075667"));

        variant = new Variant("13", 32912901, "TAAGA", "T");
        CellBaseDataResult = variantAnnotationCalculator
                .getAnnotationByVariant(variant, queryOptions);
        assertEquals(Integer.valueOf(32912902), CellBaseDataResult.getResults().get(0).getStart());
        assertEquals("AAGA", CellBaseDataResult.getResults().get(0).getReference());
        assertEquals("", CellBaseDataResult.getResults().get(0).getAlternate());
        assertNotNull(CellBaseDataResult.getResults().get(0).getTraitAssociation());
        assertTrue(containsAccession(CellBaseDataResult, "RCV000044410"));


    }

    private boolean containsAccession(CellBaseDataResult<VariantAnnotation> CellBaseDataResult, String accession) {
        boolean found = false;
        int i = 0;
        while (i < CellBaseDataResult.getNumResults() && !found) {
            int j = 0;
            while (j < CellBaseDataResult.getResults().get(i).getTraitAssociation().size() && !found) {
                found = CellBaseDataResult
                        .getResults()
                        .get(i)
                        .getTraitAssociation()
                        .get(j)
                        .getId()
                        .equals(accession);
                j++;
            }
            i++;
        }
        return found;
    }

    @Test
    public void testGetAllConsequenceTypesByVariant() throws IOException {


//        try {
//            List<CellBaseDataResult<VariantAnnotation>> consequenceTypeResult = variantAnnotationCalculator.getAnnotationByVariantList(Collections.singletonList(new Variant("19:45411941:TG:CC")),
//                    new QueryOptions("normalize", true));
//        } catch (InterruptedException e) {
//            e.printStackTrace();
//        } catch (ExecutionException e) {
//            e.printStackTrace();
//        }
//        assertThat(getConsequenceType(consequenceTypeResult.getResults(), "ENST00000401847").getSequenceOntologyTerms(),
//                CoreMatchers.hasItems(new SequenceOntologyTerm("SO:0002012","start_lost")));
//        assertThat(getConsequenceType(consequenceTypeResult.getResults(), "ENST00000401847").getSequenceOntologyTerms(),
//                CoreMatchers.not(CoreMatchers.hasItems(new SequenceOntologyTerm("SO:0001583","missense_variant"))));

        /**
         * start codon SNV on negative transcript
         */
        //  first codon IS indeed a start codon (ATG)
        // --------------------------AACAGTATGCCATTTCAT------------XXXXXXXXXX
        //                                            C
        CellBaseDataResult<ConsequenceType> consequenceTypeResult =
                variantAnnotationCalculator.getAllConsequenceTypesByVariant(new Variant("7:6713425:G:A"),
                        new QueryOptions("normalize", false));
        assertThat(getConsequenceType(consequenceTypeResult.getResults(), "ENST00000401847").getSequenceOntologyTerms(),
                CoreMatchers.hasItems(new SequenceOntologyTerm("SO:0002012","start_lost")));
        assertThat(getConsequenceType(consequenceTypeResult.getResults(), "ENST00000401847").getSequenceOntologyTerms(),
                CoreMatchers.not(CoreMatchers.hasItems(new SequenceOntologyTerm("SO:0001583","missense_variant"))));

        //  first codon IS indeed a start codon (ATG)
        // --------------------------AACAGTATGCCATTTCAT------------XXXXXXXXXX
        //                                            C
        consequenceTypeResult =
                variantAnnotationCalculator.getAllConsequenceTypesByVariant(new Variant("1:152195729:T:C"),
                        new QueryOptions("normalize", false));
        assertThat(getConsequenceType(consequenceTypeResult.getResults(), "ENST00000368801").getSequenceOntologyTerms(),
                CoreMatchers.hasItems(new SequenceOntologyTerm("SO:0002012","start_lost")));

        //  first codon isn't actually a start codon (no ATG)
        // --------------------------AACAGTATGCCATTTACC------------XXXXXXXXXX
        //                                           A
        consequenceTypeResult =
                variantAnnotationCalculator.getAllConsequenceTypesByVariant(new Variant("7:100007167:A:A"),
                        new QueryOptions("normalize", false));
        assertThat(getConsequenceType(consequenceTypeResult.getResults(), "ENST00000471336").getSequenceOntologyTerms(),
                CoreMatchers.not(CoreMatchers.hasItems(new SequenceOntologyTerm("SO:0002012","start_lost"))));
        assertThat(getConsequenceType(consequenceTypeResult.getResults(), "ENST00000471336").getSequenceOntologyTerms(),
                CoreMatchers.hasItems(new SequenceOntologyTerm("SO:0001583","missense_variant")));

        /**
         * start codon SNV on positive transcript
         */
        //  first codon IS indeed a start codon (ATG)
        // --------------------------ATGCAGTATGCCATTTTTT------------XXXXXXXXXX
        //                             C
        consequenceTypeResult =
                variantAnnotationCalculator.getAllConsequenceTypesByVariant(new Variant("15:75182914:G:C"),
                        new QueryOptions("normalize", false));
        assertThat(getConsequenceType(consequenceTypeResult.getResults(), "ENST00000567570").getSequenceOntologyTerms(),
                CoreMatchers.hasItems(new SequenceOntologyTerm("SO:0002012","start_lost")));

        //  first codon isn't actually a start codon (no ATG)
        // --------------------------CAGCAGTATGCCATTTTTT------------XXXXXXXXXX
        //                            C
        consequenceTypeResult =
                variantAnnotationCalculator.getAllConsequenceTypesByVariant(new Variant("15:75182892:A:C"),
                        new QueryOptions("normalize", false));
        assertThat(getConsequenceType(consequenceTypeResult.getResults(), "ENST00000567177").getSequenceOntologyTerms(),
                CoreMatchers.not(CoreMatchers.hasItems(new SequenceOntologyTerm("SO:0002012","start_lost"))));
        assertThat(getConsequenceType(consequenceTypeResult.getResults(), "ENST00000567177").getSequenceOntologyTerms(),
                CoreMatchers.hasItems(new SequenceOntologyTerm("SO:0001583","missense_variant")));

        /**
         * start codon insertions on positive transcript
         */
        // Insertion of ONE nt affecting start codon on negative transcript. Start codon middle nt replaced by SAME alternate nt
        // --------------------------ATGXXXXXXXXCATTTTTT------------XXXXXXXXXX
        //                            ^
        //                            T
        consequenceTypeResult =
                variantAnnotationCalculator.getAllConsequenceTypesByVariant(new Variant("1:152487861:-:T"),
                        new QueryOptions("normalize", false));
        assertThat(getConsequenceType(consequenceTypeResult.getResults(), "ENST00000368790").getSequenceOntologyTerms(),
                CoreMatchers.hasItems(new SequenceOntologyTerm("SO:0002012","start_lost")));

        // Insertion affecting start codon on negative transcript. Start codon two last nts replaced by DIFFERENT two last alternate nts
        // --------------------------ATGXXXXXXXXCATTTTTT------------XXXXXXXXXX
        //                            ^
        //                            TAGGACCCT
        consequenceTypeResult =
                variantAnnotationCalculator.getAllConsequenceTypesByVariant(new Variant("1:152487861:-:TAGGACCCT"),
                        new QueryOptions("normalize", false));
        assertThat(getConsequenceType(consequenceTypeResult.getResults(), "ENST00000368790").getSequenceOntologyTerms(),
                CoreMatchers.hasItems(new SequenceOntologyTerm("SO:0002012","start_lost")));

        // Insertion affecting start codon on negative transcript. Start codon two last nts replaced SAME two last alternate nts
        // --------------------------ATGXXXXXXXXCATTTTTT------------XXXXXXXXXX
        //                            ^
        //                            TGGGACCCT
        consequenceTypeResult =
                variantAnnotationCalculator.getAllConsequenceTypesByVariant(new Variant("1:152487861:-:TGGGACCCT"),
                        new QueryOptions("normalize", false));
        assertThat(getConsequenceType(consequenceTypeResult.getResults(), "ENST00000368790").getSequenceOntologyTerms(),
                CoreMatchers.not(CoreMatchers.hasItems(new SequenceOntologyTerm("SO:0002012",
                        "start_lost"))));

        // Insertion affecting start codon on positive transcript. Start codon last nt replaced by first insertion nt
        // --------------------------ATGXXXXXXXXCATTTTTT------------XXXXXXXXXX
        //                             ^
        //                             G
        consequenceTypeResult =
                variantAnnotationCalculator.getAllConsequenceTypesByVariant(new Variant("1:152487862:-:G"),
                        new QueryOptions("normalize", false));
        assertThat(getConsequenceType(consequenceTypeResult.getResults(), "ENST00000368790").getSequenceOntologyTerms(),
                CoreMatchers.not(CoreMatchers.hasItems(new SequenceOntologyTerm("SO:0002012",
                        "start_lost"))));

        /**
         * start codon insertions on negative transcript
         */
        // Insertion of ONE nt affecting start codon on negative transcript. Start codon middle nt replaced by SAME alternate nt
        // --------------------------XXXXXXXXXXXCATTTTTT------------XXXXXXXXXX
        //                                        ^
        //                                        A
        consequenceTypeResult =
                variantAnnotationCalculator.getAllConsequenceTypesByVariant(new Variant("1:152195729:-:A"),
                        new QueryOptions("normalize", false));
        assertThat(getConsequenceType(consequenceTypeResult.getResults(), "ENST00000368801").getSequenceOntologyTerms(),
                CoreMatchers.hasItems(new SequenceOntologyTerm("SO:0002012","start_lost")));

        // Insertion affecting start codon on negative transcript. Start codon two last nts replaced by DIFFERENT two last alternate nts
        // --------------------------XXXXXXXXXXXCATTTTTT------------XXXXXXXXXX
        //                                        ^
        //                                AACTTCTGA
        consequenceTypeResult =
                variantAnnotationCalculator.getAllConsequenceTypesByVariant(new Variant("1:152195729:-:AACTTCTGA"),
                        new QueryOptions("normalize", false));
        assertThat(getConsequenceType(consequenceTypeResult.getResults(), "ENST00000368801").getSequenceOntologyTerms(),
                CoreMatchers.hasItems(new SequenceOntologyTerm("SO:0002012","start_lost")));

        // Insertion affecting start codon on negative transcript. Start codon two last nts replaced SAME two last alternate nts
        // --------------------------XXXXXXXXXXXCATTTTTT------------XXXXXXXXXX
        //                                        ^
        //                                AACTTCTCA
        consequenceTypeResult =
                variantAnnotationCalculator.getAllConsequenceTypesByVariant(new Variant("1:152195729:-:AACTTCTCA"),
                        new QueryOptions("normalize", false));
        assertThat(getConsequenceType(consequenceTypeResult.getResults(), "ENST00000368801").getSequenceOntologyTerms(),
                CoreMatchers.not(CoreMatchers.hasItems(new SequenceOntologyTerm("SO:0002012",
                        "start_lost"))));

        // Insertion affecting start codon on negative transcript. Start codon last nt replaced by first insertion nt
        // --------------------------XXXXXXXXXXXCATTTTTT------------XXXXXXXXXX
        //                                       ^
        //                                       C
        consequenceTypeResult =
                variantAnnotationCalculator.getAllConsequenceTypesByVariant(new Variant("1:152195728:-:C"),
                        new QueryOptions("normalize", false));
        assertThat(getConsequenceType(consequenceTypeResult.getResults(), "ENST00000368801").getSequenceOntologyTerms(),
                CoreMatchers.not(CoreMatchers.hasItems(new SequenceOntologyTerm("SO:0002012",
                        "start_lost"))));

        /**
         * start codon deletions on positive transcript
         */
        // Deletion affecting start codon on positive transcript. Variant end falls within start codon; variant start
        // falls outside coding region on the first base of the transcript.
        // ----XXXXXXXXX------------GGAGCTCCGCGATGXXXXXX-------
        //     |--------------------------------|
        consequenceTypeResult =
                variantAnnotationCalculator.getAllConsequenceTypesByVariant(new Variant("1:152486978-152487861:<DEL>"),
                        new QueryOptions("normalize", false));
        assertThat(getConsequenceType(consequenceTypeResult.getResults(), "ENST00000368790").getSequenceOntologyTerms(),
                CoreMatchers.hasItems(new SequenceOntologyTerm("SO:0002012",
                        "start_lost")));

        // Deletion affecting start codon on positive transcript. Variant end falls within start codon; variant start
        // falls outside coding region but within an exon (inside transcript). Not all deleted bases on the start codon are
        // replaced by the same bases
        // -------------------------GGAGCTCCGCGATGXXXXXX-------
        //                                |-----|
        consequenceTypeResult =
                variantAnnotationCalculator.getAllConsequenceTypesByVariant(new Variant("1", 152487855, "CCGCGAT", "-"),
                        new QueryOptions("normalize", false));
        assertThat(getConsequenceType(consequenceTypeResult.getResults(), "ENST00000368790").getSequenceOntologyTerms(),
                CoreMatchers.hasItems(new SequenceOntologyTerm("SO:0002012",
                        "start_lost")));

        // Deletion affecting start codon on positive transcript. Variant end falls within start codon; variant start
        // falls outside coding region but within an exon (inside transcript). Deleted base on the start codon is
        // replaced by same base
        // -------------------------GGAGCTCCGCGATGXXXXXX-------
        //                            |--------|
        consequenceTypeResult =
                variantAnnotationCalculator.getAllConsequenceTypesByVariant(new Variant("1", 152487852, "GCTCCGCGA", "-"),
                        new QueryOptions("normalize", false));
        assertThat(getConsequenceType(consequenceTypeResult.getResults(), "ENST00000368790").getSequenceOntologyTerms(),
                CoreMatchers.hasItems(new SequenceOntologyTerm("SO:0002019",
                        "start_retained_variant")));

        /**
         * start codon deletions on negative transcript
         */
        // Deletion affecting start codon on negative transcript. Variant start falls within start codon; variant end
        // falls outside the transcript.
        // --------------------------XXXXXXXXXXXCATTTTTT------------XXXXXXXXXX
        //                                        |---------------------------------|
        consequenceTypeResult =
            variantAnnotationCalculator.getAllConsequenceTypesByVariant(new Variant("1:152195728-152196682:<DEL>"),
                    new QueryOptions("normalize", false));
        assertThat(getConsequenceType(consequenceTypeResult.getResults(), "ENST00000368801").getSequenceOntologyTerms(),
                CoreMatchers.hasItems(new SequenceOntologyTerm("SO:0002012",
                                "start_lost")));

        // Deletion affecting start codon on negative transcript. Variant start falls within start codon; variant end
        // falls outside coding region on the last base of the transcript.
        // ------------------------------XXXXXXXCATTTTTT------------XXXXXXXXXX
        //                                        |--------------------------|
        consequenceTypeResult =
            variantAnnotationCalculator.getAllConsequenceTypesByVariant(new Variant("1:152195728-152196669:<DEL>"),
                    new QueryOptions("normalize", false));
        assertThat(getConsequenceType(consequenceTypeResult.getResults(), "ENST00000368801").getSequenceOntologyTerms(),
                CoreMatchers.hasItems(new SequenceOntologyTerm("SO:0002012",
                                "start_lost")));

        // Deletion affecting start codon on negative transcript. Variant start falls within start codon; variant end
        // falls outside coding region within an intron.
        // ------------------------------XXXXXXXCATTTTTT------------XXXXXXXXXX
        //                                        |------------|
        consequenceTypeResult =
            variantAnnotationCalculator.getAllConsequenceTypesByVariant(new Variant("1", 152195729, "TTTTTTTTTTTGCAAGTTTGAGTAACCTAAAGGGAGGAAAAAGAGA", "-"),
                    new QueryOptions("normalize", false));
        assertThat(getConsequenceType(consequenceTypeResult.getResults(), "ENST00000368801").getSequenceOntologyTerms(),
                CoreMatchers.hasItems(new SequenceOntologyTerm("SO:0002012",
                                "start_lost")));


        // Deletion affecting start codon on negative transcript. Variant start falls within start codon; variant end
        // falls outside coding region but within an exon (inside transcript). Not all deleted bases on the start codon are
        // replaced by same bases (just the first A)
        // -----------------------------XXXXXXXXCATTTTTTTTTTTGCAAG-------------
        //                                       |------------|
        consequenceTypeResult =
            variantAnnotationCalculator.getAllConsequenceTypesByVariant(new Variant("1", 152195728, "ATTTTTTTTTTTGC", "-"),
                    new QueryOptions("normalize", false));
        assertThat(getConsequenceType(consequenceTypeResult.getResults(), "ENST00000368801").getSequenceOntologyTerms(),
                CoreMatchers.hasItems(new SequenceOntologyTerm("SO:0002012",
                                "start_lost")));

        // Deletion affecting start codon on negative transcript. Variant start falls within start codon; variant end
        // falls outside coding region but within an exon (inside transcript). Deleted bases on the start codon are
        // replaced by same bases
        // -----------------------------XXXXXXXXCATTTTTT-------------
        //                                        |---|
        consequenceTypeResult =
            variantAnnotationCalculator.getAllConsequenceTypesByVariant(new Variant("1", 152195729, "TTT", "-"),
                    new QueryOptions("normalize", false));
        assertThat(getConsequenceType(consequenceTypeResult.getResults(), "ENST00000368801").getSequenceOntologyTerms(),
                CoreMatchers.hasItems(new SequenceOntologyTerm("SO:0002019",
                                "start_retained_variant")));

        consequenceTypeResult =
            variantAnnotationCalculator.getAllConsequenceTypesByVariant(new Variant("19", 33167329, "AC", "TT"),
                    new QueryOptions("normalize", false));
        assertObjectListEquals("[{\"geneName\":\"ANKRD27\",\"ensemblGeneId\":\"ENSG00000105186\",\"ensemblTranscriptId\":\"ENST00000306065\",\"strand\":\"-\",\"biotype\":\"protein_coding\",\"transcriptAnnotationFlags\":[\"CCDS\",\"basic\"],\"sequenceOntologyTerms\":[{\"accession\":\"SO:0001636\",\"name\":\"2KB_upstream_variant\"}]},{\"geneName\":\"ANKRD27\",\"ensemblGeneId\":\"ENSG00000105186\",\"ensemblTranscriptId\":\"ENST00000587352\",\"strand\":\"-\",\"biotype\":\"protein_coding\",\"transcriptAnnotationFlags\":[\"basic\"],\"sequenceOntologyTerms\":[{\"accession\":\"SO:0001636\",\"name\":\"2KB_upstream_variant\"}]},{\"geneName\":\"ANKRD27\",\"ensemblGeneId\":\"ENSG00000105186\",\"ensemblTranscriptId\":\"ENST00000586463\",\"strand\":\"-\",\"biotype\":\"protein_coding\",\"transcriptAnnotationFlags\":[\"mRNA_end_NF\",\"cds_end_NF\"],\"sequenceOntologyTerms\":[{\"accession\":\"SO:0001636\",\"name\":\"2KB_upstream_variant\"}]},{\"geneName\":\"ANKRD27\",\"ensemblGeneId\":\"ENSG00000105186\",\"ensemblTranscriptId\":\"ENST00000588700\",\"strand\":\"-\",\"biotype\":\"nonsense_mediated_decay\",\"sequenceOntologyTerms\":[{\"accession\":\"SO:0001636\",\"name\":\"2KB_upstream_variant\"}]},{\"geneName\":\"ANKRD27\",\"ensemblGeneId\":\"ENSG00000105186\",\"ensemblTranscriptId\":\"ENST00000586693\",\"strand\":\"-\",\"biotype\":\"protein_coding\",\"transcriptAnnotationFlags\":[\"mRNA_end_NF\",\"cds_end_NF\"],\"sequenceOntologyTerms\":[{\"accession\":\"SO:0001636\",\"name\":\"2KB_upstream_variant\"}]},{\"geneName\":\"ANKRD27\",\"ensemblGeneId\":\"ENSG00000105186\",\"ensemblTranscriptId\":\"ENST00000590519\",\"strand\":\"-\",\"biotype\":\"protein_coding\",\"exonOverlap\":[{\"percentage\":0.24630541871921183,\"number\":\"1/4\"}],\"transcriptAnnotationFlags\":[\"mRNA_end_NF\",\"cds_end_NF\"],\"cdnaPosition\":174,\"sequenceOntologyTerms\":[{\"accession\":\"SO:0001623\",\"name\":\"5_prime_UTR_variant\"}]},{\"geneName\":\"CTC-379B2.4\",\"ensemblGeneId\":\"ENSG00000267557\",\"ensemblTranscriptId\":\"ENST00000589127\",\"strand\":\"+\",\"biotype\":\"antisense\",\"transcriptAnnotationFlags\":[\"basic\"],\"sequenceOntologyTerms\":[{\"accession\":\"SO:0001632\",\"name\":\"downstream_gene_variant\"}]},{\"geneName\":\"RGS9BP\",\"ensemblGeneId\":\"ENSG00000186326\",\"ensemblTranscriptId\":\"ENST00000334176\",\"strand\":\"+\",\"biotype\":\"protein_coding\",\"exonOverlap\":[{\"percentage\":0.0691085003455425,\"number\":\"1/1\"}],\"transcriptAnnotationFlags\":[\"CCDS\",\"basic\"],\"cdnaPosition\":1017,\"cdsPosition\":160,\"codon\":\"ACC/TTC\",\"proteinVariantAnnotation\":{\"position\":54,\"reference\":\"THR\",\"alternate\":\"PHE\"},\"sequenceOntologyTerms\":[{\"accession\":\"SO:0001650\",\"name\":\"inframe_variant\"}]},{\"sequenceOntologyTerms\":[{\"accession\":\"SO:0001566\",\"name\":\"regulatory_region_variant\"}]},{\"sequenceOntologyTerms\":[{\"accession\":\"SO:0001782\",\"name\":\"TF_binding_site_variant\"}]}]",
                consequenceTypeResult.getResults(), ConsequenceType.class);

        consequenceTypeResult =
            variantAnnotationCalculator.getAllConsequenceTypesByVariant(new Variant("19", 33321526, "TTAC", "CC"),
                    new QueryOptions("normalize", false));
        assertObjectListEquals("[{\"geneName\":\"TDRD12\",\"ensemblGeneId\":\"ENSG00000173809\",\"ensemblTranscriptId\":\"ENST00000564769\",\"strand\":\"+\",\"biotype\":\"nonsense_mediated_decay\",\"transcriptAnnotationFlags\":[\"cds_start_NF\",\"mRNA_start_NF\"],\"sequenceOntologyTerms\":[{\"accession\":\"SO:0002083\",\"name\":\"2KB_downstream_variant\"}]},{\"geneName\":\"SLC7A9\",\"ensemblGeneId\":\"ENSG00000021488\",\"ensemblTranscriptId\":\"ENST00000590341\",\"strand\":\"-\",\"biotype\":\"protein_coding\",\"exonOverlap\":[{\"percentage\":2.272727272727273,\"number\":\"13/13\"}],\"transcriptAnnotationFlags\":[\"CCDS\",\"basic\"],\"cdnaPosition\":1638,\"cdsPosition\":1461,\"codon\":\"gaG/gaG\",\"proteinVariantAnnotation\":{\"position\":487,\"reference\":\"GLU\",\"alternate\":\"GLU\"},\"sequenceOntologyTerms\":[{\"accession\":\"SO:0001589\",\"name\":\"frameshift_variant\"},{\"accession\":\"SO:0001578\",\"name\":\"stop_lost\"}]},{\"geneName\":\"SLC7A9\",\"ensemblGeneId\":\"ENSG00000021488\",\"ensemblTranscriptId\":\"ENST00000590465\",\"strand\":\"-\",\"biotype\":\"nonsense_mediated_decay\",\"exonOverlap\":[{\"percentage\":2.3529411764705883,\"number\":\"9/9\"}],\"cdnaPosition\":1890,\"sequenceOntologyTerms\":[{\"accession\":\"SO:0001624\",\"name\":\"3_prime_UTR_variant\"},{\"accession\":\"SO:0001621\",\"name\":\"NMD_transcript_variant\"}]},{\"geneName\":\"SLC7A9\",\"ensemblGeneId\":\"ENSG00000021488\",\"ensemblTranscriptId\":\"ENST00000023064\",\"strand\":\"-\",\"biotype\":\"protein_coding\",\"exonOverlap\":[{\"percentage\":2.3529411764705883,\"number\":\"13/13\"}],\"transcriptAnnotationFlags\":[\"CCDS\",\"basic\"],\"cdnaPosition\":1653,\"cdsPosition\":1461,\"codon\":\"gaG/gaG\",\"proteinVariantAnnotation\":{\"position\":487,\"reference\":\"GLU\",\"alternate\":\"GLU\"},\"sequenceOntologyTerms\":[{\"accession\":\"SO:0001589\",\"name\":\"frameshift_variant\"},{\"accession\":\"SO:0001578\",\"name\":\"stop_lost\"}]},{\"geneName\":\"SLC7A9\",\"ensemblGeneId\":\"ENSG00000021488\",\"ensemblTranscriptId\":\"ENST00000592232\",\"strand\":\"-\",\"biotype\":\"nonsense_mediated_decay\",\"exonOverlap\":[{\"percentage\":4.123711340206185,\"number\":\"8/8\"}],\"cdnaPosition\":995,\"sequenceOntologyTerms\":[{\"accession\":\"SO:0001624\",\"name\":\"3_prime_UTR_variant\"},{\"accession\":\"SO:0001621\",\"name\":\"NMD_transcript_variant\"}]},{\"geneName\":\"SLC7A9\",\"ensemblGeneId\":\"ENSG00000021488\",\"ensemblTranscriptId\":\"ENST00000587772\",\"strand\":\"-\",\"biotype\":\"protein_coding\",\"exonOverlap\":[{\"percentage\":6.153846153846154,\"number\":\"13/13\"}],\"transcriptAnnotationFlags\":[\"CCDS\",\"basic\"],\"cdnaPosition\":1565,\"cdsPosition\":1461,\"codon\":\"gaG/gaG\",\"proteinVariantAnnotation\":{\"position\":487,\"reference\":\"GLU\",\"alternate\":\"GLU\"},\"sequenceOntologyTerms\":[{\"accession\":\"SO:0001589\",\"name\":\"frameshift_variant\"},{\"accession\":\"SO:0001578\",\"name\":\"stop_lost\"}]},{\"geneName\":\"CTD-2085J24.3\",\"ensemblGeneId\":\"ENSG00000267555\",\"ensemblTranscriptId\":\"ENST00000590069\",\"strand\":\"+\",\"biotype\":\"antisense\",\"transcriptAnnotationFlags\":[\"basic\"],\"sequenceOntologyTerms\":[{\"accession\":\"SO:0001636\",\"name\":\"2KB_upstream_variant\"}]},{\"sequenceOntologyTerms\":[{\"accession\":\"SO:0001566\",\"name\":\"regulatory_region_variant\"}]}]",
                consequenceTypeResult.getResults(), ConsequenceType.class);

        consequenceTypeResult =
            variantAnnotationCalculator.getAllConsequenceTypesByVariant(new Variant("13", 32884828, "CAAT", "CTT"),
                    new QueryOptions("normalize", false));
        assertObjectListEquals("[{\"geneName\":\"ZAR1L\",\"ensemblGeneId\":\"ENSG00000189167\",\"ensemblTranscriptId\":\"ENST00000533490\",\"strand\":\"-\",\"biotype\":\"protein_coding\",\"exonOverlap\":[{\"percentage\":4.301075268817204,\"number\":\"4/6\"}],\"transcriptAnnotationFlags\":[\"CCDS\",\"basic\"],\"cdnaPosition\":1111,\"cdsPosition\":692,\"codon\":\"gAT/gAA\",\"proteinVariantAnnotation\":{\"position\":231,\"reference\":\"ASP\",\"alternate\":\"GLU\"},\"sequenceOntologyTerms\":[{\"accession\":\"SO:0001589\",\"name\":\"frameshift_variant\"}]},{\"geneName\":\"ZAR1L\",\"ensemblGeneId\":\"ENSG00000189167\",\"ensemblTranscriptId\":\"ENST00000345108\",\"strand\":\"-\",\"biotype\":\"protein_coding\",\"exonOverlap\":[{\"percentage\":4.301075268817204,\"number\":\"2/4\"}],\"transcriptAnnotationFlags\":[\"CCDS\",\"basic\"],\"cdnaPosition\":721,\"cdsPosition\":692,\"codon\":\"gAT/gAA\",\"proteinVariantAnnotation\":{\"position\":231,\"reference\":\"ASP\",\"alternate\":\"GLU\"},\"sequenceOntologyTerms\":[{\"accession\":\"SO:0001589\",\"name\":\"frameshift_variant\"}]},{\"geneName\":\"BRCA2\",\"ensemblGeneId\":\"ENSG00000139618\",\"ensemblTranscriptId\":\"ENST00000380152\",\"strand\":\"+\",\"biotype\":\"protein_coding\",\"transcriptAnnotationFlags\":[\"CCDS\",\"basic\"],\"sequenceOntologyTerms\":[{\"accession\":\"SO:0001631\",\"name\":\"upstream_gene_variant\"}]},{\"geneName\":\"BRCA2\",\"ensemblGeneId\":\"ENSG00000139618\",\"ensemblTranscriptId\":\"ENST00000544455\",\"strand\":\"+\",\"biotype\":\"protein_coding\",\"transcriptAnnotationFlags\":[\"CCDS\",\"basic\"],\"sequenceOntologyTerms\":[{\"accession\":\"SO:0001631\",\"name\":\"upstream_gene_variant\"}]},{\"geneName\":\"BRCA2\",\"ensemblGeneId\":\"ENSG00000139618\",\"ensemblTranscriptId\":\"ENST00000530893\",\"strand\":\"+\",\"biotype\":\"protein_coding\",\"transcriptAnnotationFlags\":[\"mRNA_end_NF\",\"cds_end_NF\"],\"sequenceOntologyTerms\":[{\"accession\":\"SO:0001631\",\"name\":\"upstream_gene_variant\"}]},{\"sequenceOntologyTerms\":[{\"accession\":\"SO:0001566\",\"name\":\"regulatory_region_variant\"}]},{\"geneName\":null,\"ensemblGeneId\":null,\"ensemblTranscriptId\":null,\"strand\":null,\"biotype\":null,\"exonOverlap\":null,\"transcriptAnnotationFlags\":null,\"cdnaPosition\":null,\"cdsPosition\":null,\"codon\":null,\"proteinVariantAnnotation\":null,\"sequenceOntologyTerms\":[{\"accession\":\"SO:0001782\",\"name\":\"TF_binding_site_variant\"}]}]",
                consequenceTypeResult.getResults(), ConsequenceType.class);

        consequenceTypeResult =
            variantAnnotationCalculator.getAllConsequenceTypesByVariant(new Variant("13", 32316471, "GA", "AG"),
                    new QueryOptions());
        assertObjectListEquals("[{\"geneName\":\"RXFP2\",\"ensemblGeneId\":\"ENSG00000133105\",\"ensemblTranscriptId\":\"ENST00000380314\",\"strand\":\"+\",\"biotype\":\"protein_coding\",\"transcriptAnnotationFlags\":[\"CCDS\",\"basic\"],\"sequenceOntologyTerms\":[{\"accession\":\"SO:0001627\",\"name\":\"intron_variant\"}]},{\"geneName\":\"RXFP2\",\"ensemblGeneId\":\"ENSG00000133105\",\"ensemblTranscriptId\":\"ENST00000298386\",\"strand\":\"+\",\"biotype\":\"protein_coding\",\"transcriptAnnotationFlags\":[\"CCDS\",\"basic\"],\"sequenceOntologyTerms\":[{\"accession\":\"SO:0001627\",\"name\":\"intron_variant\"}]},{\"sequenceOntologyTerms\":[{\"accession\":\"SO:0001566\",\"name\":\"regulatory_region_variant\"}]},{\"geneName\":null,\"ensemblGeneId\":null,\"ensemblTranscriptId\":null,\"strand\":null,\"biotype\":null,\"exonOverlap\":null,\"transcriptAnnotationFlags\":null,\"cdnaPosition\":null,\"cdsPosition\":null,\"codon\":null,\"proteinVariantAnnotation\":null,\"sequenceOntologyTerms\":[{\"accession\":\"SO:0001782\",\"name\":\"TF_binding_site_variant\"}]}]",
                consequenceTypeResult.getResults(), ConsequenceType.class);

        consequenceTypeResult =
            variantAnnotationCalculator.getAllConsequenceTypesByVariant(new Variant("13", 32316469, "TG", "AT"),
                    new QueryOptions());
        assertObjectListEquals("[{\"geneName\":\"RXFP2\",\"ensemblGeneId\":\"ENSG00000133105\",\"ensemblTranscriptId\":\"ENST00000380314\",\"strand\":\"+\",\"biotype\":\"protein_coding\",\"transcriptAnnotationFlags\":[\"CCDS\",\"basic\"],\"sequenceOntologyTerms\":[{\"accession\":\"SO:0001627\",\"name\":\"intron_variant\"}]},{\"geneName\":\"RXFP2\",\"ensemblGeneId\":\"ENSG00000133105\",\"ensemblTranscriptId\":\"ENST00000298386\",\"strand\":\"+\",\"biotype\":\"protein_coding\",\"transcriptAnnotationFlags\":[\"CCDS\",\"basic\"],\"sequenceOntologyTerms\":[{\"accession\":\"SO:0001627\",\"name\":\"intron_variant\"}]},{\"sequenceOntologyTerms\":[{\"accession\":\"SO:0001566\",\"name\":\"regulatory_region_variant\"}]},{\"geneName\":null,\"ensemblGeneId\":null,\"ensemblTranscriptId\":null,\"strand\":null,\"biotype\":null,\"exonOverlap\":null,\"transcriptAnnotationFlags\":null,\"cdnaPosition\":null,\"cdsPosition\":null,\"codon\":null,\"proteinVariantAnnotation\":null,\"sequenceOntologyTerms\":[{\"accession\":\"SO:0001782\",\"name\":\"TF_binding_site_variant\"}]}]",
                consequenceTypeResult.getResults(), ConsequenceType.class);

        consequenceTypeResult =
            variantAnnotationCalculator.getAllConsequenceTypesByVariant(new Variant("17", 43124094, "AT", "TC"),
                    new QueryOptions());
        assertObjectListEquals("[{\"geneName\":\"DCAKD\",\"ensemblGeneId\":\"ENSG00000172992\",\"ensemblTranscriptId\":\"ENST00000342350\",\"strand\":\"-\",\"biotype\":\"protein_coding\",\"transcriptAnnotationFlags\":[\"CCDS\",\"basic\"],\"sequenceOntologyTerms\":[{\"accession\":\"SO:0001627\",\"name\":\"intron_variant\"}]},{\"geneName\":\"DCAKD\",\"ensemblGeneId\":\"ENSG00000172992\",\"ensemblTranscriptId\":\"ENST00000588499\",\"strand\":\"-\",\"biotype\":\"protein_coding\",\"transcriptAnnotationFlags\":[\"CCDS\",\"basic\"],\"sequenceOntologyTerms\":[{\"accession\":\"SO:0001627\",\"name\":\"intron_variant\"}]},{\"geneName\":\"DCAKD\",\"ensemblGeneId\":\"ENSG00000172992\",\"ensemblTranscriptId\":\"ENST00000593094\",\"strand\":\"-\",\"biotype\":\"protein_coding\",\"transcriptAnnotationFlags\":[\"mRNA_end_NF\",\"cds_end_NF\"],\"sequenceOntologyTerms\":[{\"accession\":\"SO:0001627\",\"name\":\"intron_variant\"}]},{\"geneName\":\"DCAKD\",\"ensemblGeneId\":\"ENSG00000172992\",\"ensemblTranscriptId\":\"ENST00000588295\",\"strand\":\"-\",\"biotype\":\"processed_transcript\",\"sequenceOntologyTerms\":[{\"accession\":\"SO:0001619\",\"name\":\"non_coding_transcript_variant\"},{\"accession\":\"SO:0001627\",\"name\":\"intron_variant\"}]},{\"geneName\":\"DCAKD\",\"ensemblGeneId\":\"ENSG00000172992\",\"ensemblTranscriptId\":\"ENST00000310604\",\"strand\":\"-\",\"biotype\":\"protein_coding\",\"transcriptAnnotationFlags\":[\"basic\"],\"sequenceOntologyTerms\":[{\"accession\":\"SO:0001627\",\"name\":\"intron_variant\"}]},{\"geneName\":\"NMT1\",\"ensemblGeneId\":\"ENSG00000136448\",\"ensemblTranscriptId\":\"ENST00000592782\",\"strand\":\"+\",\"biotype\":\"protein_coding\",\"transcriptAnnotationFlags\":[\"CCDS\",\"basic\"],\"sequenceOntologyTerms\":[{\"accession\":\"SO:0001631\",\"name\":\"upstream_gene_variant\"}]},{\"sequenceOntologyTerms\":[{\"accession\":\"SO:0001566\",\"name\":\"regulatory_region_variant\"}]},{\"geneName\":null,\"ensemblGeneId\":null,\"ensemblTranscriptId\":null,\"strand\":null,\"biotype\":null,\"exonOverlap\":null,\"transcriptAnnotationFlags\":null,\"cdnaPosition\":null,\"cdsPosition\":null,\"codon\":null,\"proteinVariantAnnotation\":null,\"sequenceOntologyTerms\":[{\"accession\":\"SO:0001782\",\"name\":\"TF_binding_site_variant\"}]}]",
                consequenceTypeResult.getResults(), ConsequenceType.class);

        consequenceTypeResult =
            variantAnnotationCalculator.getAllConsequenceTypesByVariant(new Variant("MT", 12906, "C", "A"),
                    new QueryOptions());
        assertObjectListEquals("[{\"geneName\":\"MT-CO2\",\"ensemblGeneId\":\"ENSG00000198712\",\"ensemblTranscriptId\":\"ENST00000361739\",\"strand\":\"+\",\"biotype\":\"protein_coding\",\"transcriptAnnotationFlags\":[\"basic\"],\"sequenceOntologyTerms\":[{\"accession\":\"SO:0001632\",\"name\":\"downstream_gene_variant\"}]},{\"geneName\":\"MT-TK\",\"ensemblGeneId\":\"ENSG00000210156\",\"ensemblTranscriptId\":\"ENST00000387421\",\"strand\":\"+\",\"biotype\":\"Mt_tRNA\",\"transcriptAnnotationFlags\":[\"basic\"],\"sequenceOntologyTerms\":[{\"accession\":\"SO:0001632\",\"name\":\"downstream_gene_variant\"}]},{\"geneName\":\"MT-ATP8\",\"ensemblGeneId\":\"ENSG00000228253\",\"ensemblTranscriptId\":\"ENST00000361851\",\"strand\":\"+\",\"biotype\":\"protein_coding\",\"transcriptAnnotationFlags\":[\"basic\"],\"sequenceOntologyTerms\":[{\"accession\":\"SO:0001632\",\"name\":\"downstream_gene_variant\"}]},{\"geneName\":\"MT-ATP6\",\"ensemblGeneId\":\"ENSG00000198899\",\"ensemblTranscriptId\":\"ENST00000361899\",\"strand\":\"+\",\"biotype\":\"protein_coding\",\"transcriptAnnotationFlags\":[\"basic\"],\"sequenceOntologyTerms\":[{\"accession\":\"SO:0001632\",\"name\":\"downstream_gene_variant\"}]},{\"geneName\":\"MT-CO3\",\"ensemblGeneId\":\"ENSG00000198938\",\"ensemblTranscriptId\":\"ENST00000362079\",\"strand\":\"+\",\"biotype\":\"protein_coding\",\"transcriptAnnotationFlags\":[\"basic\"],\"sequenceOntologyTerms\":[{\"accession\":\"SO:0001632\",\"name\":\"downstream_gene_variant\"}]},{\"geneName\":\"MT-TG\",\"ensemblGeneId\":\"ENSG00000210164\",\"ensemblTranscriptId\":\"ENST00000387429\",\"strand\":\"+\",\"biotype\":\"Mt_tRNA\",\"transcriptAnnotationFlags\":[\"basic\"],\"sequenceOntologyTerms\":[{\"accession\":\"SO:0001632\",\"name\":\"downstream_gene_variant\"}]},{\"geneName\":\"MT-ND3\",\"ensemblGeneId\":\"ENSG00000198840\",\"ensemblTranscriptId\":\"ENST00000361227\",\"strand\":\"+\",\"biotype\":\"protein_coding\",\"transcriptAnnotationFlags\":[\"basic\"],\"sequenceOntologyTerms\":[{\"accession\":\"SO:0001632\",\"name\":\"downstream_gene_variant\"}]},{\"geneName\":\"MT-TR\",\"ensemblGeneId\":\"ENSG00000210174\",\"ensemblTranscriptId\":\"ENST00000387439\",\"strand\":\"+\",\"biotype\":\"Mt_tRNA\",\"transcriptAnnotationFlags\":[\"basic\"],\"sequenceOntologyTerms\":[{\"accession\":\"SO:0001632\",\"name\":\"downstream_gene_variant\"}]},{\"geneName\":\"MT-ND4L\",\"ensemblGeneId\":\"ENSG00000212907\",\"ensemblTranscriptId\":\"ENST00000361335\",\"strand\":\"+\",\"biotype\":\"protein_coding\",\"transcriptAnnotationFlags\":[\"basic\"],\"sequenceOntologyTerms\":[{\"accession\":\"SO:0001632\",\"name\":\"downstream_gene_variant\"}]},{\"geneName\":\"MT-ND4\",\"ensemblGeneId\":\"ENSG00000198886\",\"ensemblTranscriptId\":\"ENST00000361381\",\"strand\":\"+\",\"biotype\":\"protein_coding\",\"transcriptAnnotationFlags\":[\"basic\"],\"sequenceOntologyTerms\":[{\"accession\":\"SO:0002083\",\"name\":\"2KB_downstream_variant\"}]},{\"geneName\":\"MT-TH\",\"ensemblGeneId\":\"ENSG00000210176\",\"ensemblTranscriptId\":\"ENST00000387441\",\"strand\":\"+\",\"biotype\":\"Mt_tRNA\",\"transcriptAnnotationFlags\":[\"basic\"],\"sequenceOntologyTerms\":[{\"accession\":\"SO:0002083\",\"name\":\"2KB_downstream_variant\"}]},{\"geneName\":\"MT-TS2\",\"ensemblGeneId\":\"ENSG00000210184\",\"ensemblTranscriptId\":\"ENST00000387449\",\"strand\":\"+\",\"biotype\":\"Mt_tRNA\",\"transcriptAnnotationFlags\":[\"basic\"],\"sequenceOntologyTerms\":[{\"accession\":\"SO:0002083\",\"name\":\"2KB_downstream_variant\"}]},{\"geneName\":\"MT-TL2\",\"ensemblGeneId\":\"ENSG00000210191\",\"ensemblTranscriptId\":\"ENST00000387456\",\"strand\":\"+\",\"biotype\":\"Mt_tRNA\",\"transcriptAnnotationFlags\":[\"basic\"],\"sequenceOntologyTerms\":[{\"accession\":\"SO:0002083\",\"name\":\"2KB_downstream_variant\"}]},{\"geneName\":\"MT-ND5\",\"ensemblGeneId\":\"ENSG00000198786\",\"ensemblTranscriptId\":\"ENST00000361567\",\"strand\":\"+\",\"biotype\":\"protein_coding\",\"exonOverlap\":[{\"percentage\":0.05518763796909492,\"number\":\"1/1\"}],\"transcriptAnnotationFlags\":[\"basic\"],\"cdnaPosition\":570,\"cdsPosition\":570,\"codon\":\"atC/atA\",\"proteinVariantAnnotation\":{\"uniprotAccession\":\"P03915\",\"position\":190,\"reference\":\"ILE\",\"alternate\":\"MET\",\"substitutionScores\":[{\"score\":0.31,\"source\":\"sift\",\"description\":\"tolerated\"},{\"score\":0.052,\"source\":\"polyphen\",\"description\":\"benign\"}],\"keywords\":[\"Complete proteome\",\"Disease mutation\",\"Electron transport\",\"Leber hereditary optic neuropathy\",\"Leigh syndrome\",\"MELAS syndrome\",\"Membrane\",\"Mitochondrion\",\"Mitochondrion inner membrane\",\"NAD\",\"Oxidoreductase\",\"Polymorphism\",\"Reference proteome\",\"Respiratory chain\",\"Transmembrane\",\"Transmembrane helix\",\"Transport\",\"Ubiquinone\"],\"features\":[{\"id\":\"IPR003945\",\"start\":8,\"end\":501,\"description\":\"NADH-plastoquinone oxidoreductase, chain 5\"},{\"id\":\"IPR001750\",\"start\":134,\"end\":418,\"description\":\"NADH:quinone oxidoreductase/Mrp antiporter, membrane subunit\"},{\"start\":171,\"end\":191,\"type\":\"transmembrane region\",\"description\":\"Helical\"},{\"id\":\"PRO_0000118101\",\"start\":1,\"end\":603,\"type\":\"chain\",\"description\":\"NADH-ubiquinone oxidoreductase chain 5\"}]},\"sequenceOntologyTerms\":[{\"accession\":\"SO:0001583\",\"name\":\"missense_variant\"}]},{\"geneName\":\"MT-ND6\",\"ensemblGeneId\":\"ENSG00000198695\",\"ensemblTranscriptId\":\"ENST00000361681\",\"strand\":\"-\",\"biotype\":\"protein_coding\",\"transcriptAnnotationFlags\":[\"basic\"],\"sequenceOntologyTerms\":[{\"accession\":\"SO:0002083\",\"name\":\"2KB_downstream_variant\"}]},{\"geneName\":\"MT-TE\",\"ensemblGeneId\":\"ENSG00000210194\",\"ensemblTranscriptId\":\"ENST00000387459\",\"strand\":\"-\",\"biotype\":\"Mt_tRNA\",\"transcriptAnnotationFlags\":[\"basic\"],\"sequenceOntologyTerms\":[{\"accession\":\"SO:0002083\",\"name\":\"2KB_downstream_variant\"}]},{\"geneName\":\"MT-CYB\",\"ensemblGeneId\":\"ENSG00000198727\",\"ensemblTranscriptId\":\"ENST00000361789\",\"strand\":\"+\",\"biotype\":\"protein_coding\",\"transcriptAnnotationFlags\":[\"basic\"],\"sequenceOntologyTerms\":[{\"accession\":\"SO:0001636\",\"name\":\"2KB_upstream_variant\"}]},{\"geneName\":\"MT-TT\",\"ensemblGeneId\":\"ENSG00000210195\",\"ensemblTranscriptId\":\"ENST00000387460\",\"strand\":\"+\",\"biotype\":\"Mt_tRNA\",\"transcriptAnnotationFlags\":[\"basic\"],\"sequenceOntologyTerms\":[{\"accession\":\"SO:0001631\",\"name\":\"upstream_gene_variant\"}]},{\"geneName\":\"MT-TP\",\"ensemblGeneId\":\"ENSG00000210196\",\"ensemblTranscriptId\":\"ENST00000387461\",\"strand\":\"-\",\"biotype\":\"Mt_tRNA\",\"transcriptAnnotationFlags\":[\"basic\"],\"sequenceOntologyTerms\":[{\"accession\":\"SO:0001632\",\"name\":\"downstream_gene_variant\"}]},{\"sequenceOntologyTerms\":[{\"accession\":\"SO:0001566\",\"name\":\"regulatory_region_variant\"}]},{\"geneName\":null,\"ensemblGeneId\":null,\"ensemblTranscriptId\":null,\"strand\":null,\"biotype\":null,\"exonOverlap\":null,\"transcriptAnnotationFlags\":null,\"cdnaPosition\":null,\"cdsPosition\":null,\"codon\":null,\"proteinVariantAnnotation\":null,\"sequenceOntologyTerms\":[{\"accession\":\"SO:0001782\",\"name\":\"TF_binding_site_variant\"}]}]",
                consequenceTypeResult.getResults(), ConsequenceType.class);

        // Tests normalisation of chromosome MT: should transform chrM -> MT
        consequenceTypeResult =
            variantAnnotationCalculator.getAllConsequenceTypesByVariant(new Variant("chrM", 12906, "C", "A"),
                    new QueryOptions());
        assertObjectListEquals("[{\"geneName\":\"MT-CO2\",\"ensemblGeneId\":\"ENSG00000198712\",\"ensemblTranscriptId\":\"ENST00000361739\",\"strand\":\"+\",\"biotype\":\"protein_coding\",\"transcriptAnnotationFlags\":[\"basic\"],\"sequenceOntologyTerms\":[{\"accession\":\"SO:0001632\",\"name\":\"downstream_gene_variant\"}]},{\"geneName\":\"MT-TK\",\"ensemblGeneId\":\"ENSG00000210156\",\"ensemblTranscriptId\":\"ENST00000387421\",\"strand\":\"+\",\"biotype\":\"Mt_tRNA\",\"transcriptAnnotationFlags\":[\"basic\"],\"sequenceOntologyTerms\":[{\"accession\":\"SO:0001632\",\"name\":\"downstream_gene_variant\"}]},{\"geneName\":\"MT-ATP8\",\"ensemblGeneId\":\"ENSG00000228253\",\"ensemblTranscriptId\":\"ENST00000361851\",\"strand\":\"+\",\"biotype\":\"protein_coding\",\"transcriptAnnotationFlags\":[\"basic\"],\"sequenceOntologyTerms\":[{\"accession\":\"SO:0001632\",\"name\":\"downstream_gene_variant\"}]},{\"geneName\":\"MT-ATP6\",\"ensemblGeneId\":\"ENSG00000198899\",\"ensemblTranscriptId\":\"ENST00000361899\",\"strand\":\"+\",\"biotype\":\"protein_coding\",\"transcriptAnnotationFlags\":[\"basic\"],\"sequenceOntologyTerms\":[{\"accession\":\"SO:0001632\",\"name\":\"downstream_gene_variant\"}]},{\"geneName\":\"MT-CO3\",\"ensemblGeneId\":\"ENSG00000198938\",\"ensemblTranscriptId\":\"ENST00000362079\",\"strand\":\"+\",\"biotype\":\"protein_coding\",\"transcriptAnnotationFlags\":[\"basic\"],\"sequenceOntologyTerms\":[{\"accession\":\"SO:0001632\",\"name\":\"downstream_gene_variant\"}]},{\"geneName\":\"MT-TG\",\"ensemblGeneId\":\"ENSG00000210164\",\"ensemblTranscriptId\":\"ENST00000387429\",\"strand\":\"+\",\"biotype\":\"Mt_tRNA\",\"transcriptAnnotationFlags\":[\"basic\"],\"sequenceOntologyTerms\":[{\"accession\":\"SO:0001632\",\"name\":\"downstream_gene_variant\"}]},{\"geneName\":\"MT-ND3\",\"ensemblGeneId\":\"ENSG00000198840\",\"ensemblTranscriptId\":\"ENST00000361227\",\"strand\":\"+\",\"biotype\":\"protein_coding\",\"transcriptAnnotationFlags\":[\"basic\"],\"sequenceOntologyTerms\":[{\"accession\":\"SO:0001632\",\"name\":\"downstream_gene_variant\"}]},{\"geneName\":\"MT-TR\",\"ensemblGeneId\":\"ENSG00000210174\",\"ensemblTranscriptId\":\"ENST00000387439\",\"strand\":\"+\",\"biotype\":\"Mt_tRNA\",\"transcriptAnnotationFlags\":[\"basic\"],\"sequenceOntologyTerms\":[{\"accession\":\"SO:0001632\",\"name\":\"downstream_gene_variant\"}]},{\"geneName\":\"MT-ND4L\",\"ensemblGeneId\":\"ENSG00000212907\",\"ensemblTranscriptId\":\"ENST00000361335\",\"strand\":\"+\",\"biotype\":\"protein_coding\",\"transcriptAnnotationFlags\":[\"basic\"],\"sequenceOntologyTerms\":[{\"accession\":\"SO:0001632\",\"name\":\"downstream_gene_variant\"}]},{\"geneName\":\"MT-ND4\",\"ensemblGeneId\":\"ENSG00000198886\",\"ensemblTranscriptId\":\"ENST00000361381\",\"strand\":\"+\",\"biotype\":\"protein_coding\",\"transcriptAnnotationFlags\":[\"basic\"],\"sequenceOntologyTerms\":[{\"accession\":\"SO:0002083\",\"name\":\"2KB_downstream_variant\"}]},{\"geneName\":\"MT-TH\",\"ensemblGeneId\":\"ENSG00000210176\",\"ensemblTranscriptId\":\"ENST00000387441\",\"strand\":\"+\",\"biotype\":\"Mt_tRNA\",\"transcriptAnnotationFlags\":[\"basic\"],\"sequenceOntologyTerms\":[{\"accession\":\"SO:0002083\",\"name\":\"2KB_downstream_variant\"}]},{\"geneName\":\"MT-TS2\",\"ensemblGeneId\":\"ENSG00000210184\",\"ensemblTranscriptId\":\"ENST00000387449\",\"strand\":\"+\",\"biotype\":\"Mt_tRNA\",\"transcriptAnnotationFlags\":[\"basic\"],\"sequenceOntologyTerms\":[{\"accession\":\"SO:0002083\",\"name\":\"2KB_downstream_variant\"}]},{\"geneName\":\"MT-TL2\",\"ensemblGeneId\":\"ENSG00000210191\",\"ensemblTranscriptId\":\"ENST00000387456\",\"strand\":\"+\",\"biotype\":\"Mt_tRNA\",\"transcriptAnnotationFlags\":[\"basic\"],\"sequenceOntologyTerms\":[{\"accession\":\"SO:0002083\",\"name\":\"2KB_downstream_variant\"}]},{\"geneName\":\"MT-ND5\",\"ensemblGeneId\":\"ENSG00000198786\",\"ensemblTranscriptId\":\"ENST00000361567\",\"strand\":\"+\",\"biotype\":\"protein_coding\",\"exonOverlap\":[{\"percentage\":0.05518763796909492,\"number\":\"1/1\"}],\"transcriptAnnotationFlags\":[\"basic\"],\"cdnaPosition\":570,\"cdsPosition\":570,\"codon\":\"atC/atA\",\"proteinVariantAnnotation\":{\"uniprotAccession\":\"P03915\",\"position\":190,\"reference\":\"ILE\",\"alternate\":\"MET\",\"substitutionScores\":[{\"score\":0.31,\"source\":\"sift\",\"description\":\"tolerated\"},{\"score\":0.052,\"source\":\"polyphen\",\"description\":\"benign\"}],\"keywords\":[\"Complete proteome\",\"Disease mutation\",\"Electron transport\",\"Leber hereditary optic neuropathy\",\"Leigh syndrome\",\"MELAS syndrome\",\"Membrane\",\"Mitochondrion\",\"Mitochondrion inner membrane\",\"NAD\",\"Oxidoreductase\",\"Polymorphism\",\"Reference proteome\",\"Respiratory chain\",\"Transmembrane\",\"Transmembrane helix\",\"Transport\",\"Ubiquinone\"],\"features\":[{\"id\":\"IPR003945\",\"start\":8,\"end\":501,\"description\":\"NADH-plastoquinone oxidoreductase, chain 5\"},{\"id\":\"IPR001750\",\"start\":134,\"end\":418,\"description\":\"NADH:quinone oxidoreductase/Mrp antiporter, membrane subunit\"},{\"start\":171,\"end\":191,\"type\":\"transmembrane region\",\"description\":\"Helical\"},{\"id\":\"PRO_0000118101\",\"start\":1,\"end\":603,\"type\":\"chain\",\"description\":\"NADH-ubiquinone oxidoreductase chain 5\"}]},\"sequenceOntologyTerms\":[{\"accession\":\"SO:0001583\",\"name\":\"missense_variant\"}]},{\"geneName\":\"MT-ND6\",\"ensemblGeneId\":\"ENSG00000198695\",\"ensemblTranscriptId\":\"ENST00000361681\",\"strand\":\"-\",\"biotype\":\"protein_coding\",\"transcriptAnnotationFlags\":[\"basic\"],\"sequenceOntologyTerms\":[{\"accession\":\"SO:0002083\",\"name\":\"2KB_downstream_variant\"}]},{\"geneName\":\"MT-TE\",\"ensemblGeneId\":\"ENSG00000210194\",\"ensemblTranscriptId\":\"ENST00000387459\",\"strand\":\"-\",\"biotype\":\"Mt_tRNA\",\"transcriptAnnotationFlags\":[\"basic\"],\"sequenceOntologyTerms\":[{\"accession\":\"SO:0002083\",\"name\":\"2KB_downstream_variant\"}]},{\"geneName\":\"MT-CYB\",\"ensemblGeneId\":\"ENSG00000198727\",\"ensemblTranscriptId\":\"ENST00000361789\",\"strand\":\"+\",\"biotype\":\"protein_coding\",\"transcriptAnnotationFlags\":[\"basic\"],\"sequenceOntologyTerms\":[{\"accession\":\"SO:0001636\",\"name\":\"2KB_upstream_variant\"}]},{\"geneName\":\"MT-TT\",\"ensemblGeneId\":\"ENSG00000210195\",\"ensemblTranscriptId\":\"ENST00000387460\",\"strand\":\"+\",\"biotype\":\"Mt_tRNA\",\"transcriptAnnotationFlags\":[\"basic\"],\"sequenceOntologyTerms\":[{\"accession\":\"SO:0001631\",\"name\":\"upstream_gene_variant\"}]},{\"geneName\":\"MT-TP\",\"ensemblGeneId\":\"ENSG00000210196\",\"ensemblTranscriptId\":\"ENST00000387461\",\"strand\":\"-\",\"biotype\":\"Mt_tRNA\",\"transcriptAnnotationFlags\":[\"basic\"],\"sequenceOntologyTerms\":[{\"accession\":\"SO:0001632\",\"name\":\"downstream_gene_variant\"}]},{\"sequenceOntologyTerms\":[{\"accession\":\"SO:0001566\",\"name\":\"regulatory_region_variant\"}]},{\"geneName\":null,\"ensemblGeneId\":null,\"ensemblTranscriptId\":null,\"strand\":null,\"biotype\":null,\"exonOverlap\":null,\"transcriptAnnotationFlags\":null,\"cdnaPosition\":null,\"cdsPosition\":null,\"codon\":null,\"proteinVariantAnnotation\":null,\"sequenceOntologyTerms\":[{\"accession\":\"SO:0001782\",\"name\":\"TF_binding_site_variant\"}]}]",
                consequenceTypeResult.getResults(), ConsequenceType.class);

        consequenceTypeResult =
                variantAnnotationCalculator.getAllConsequenceTypesByVariant(new Variant("1:818401-819973:<CN10>"),
                        new QueryOptions());
        assertObjectListEquals("[{\"geneName\":\"AL645608.2\",\"ensemblGeneId\":\"ENSG00000269308\",\"ensemblTranscriptId\":\"ENST00000594233\",\"strand\":\"+\",\"biotype\":\"protein_coding\",\"exonOverlap\":[{\"percentage\":100,\"number\":\"2/3\"},{\"percentage\":56.52173913043478,\"number\":\"3/3\"}],\"transcriptAnnotationFlags\":[\"basic\"],\"sequenceOntologyTerms\":[{\"accession\":\"SO:0001580\",\"name\":\"coding_sequence_variant\"},{\"accession\":\"SO:0001627\",\"name\":\"intron_variant\"}]},{\"sequenceOntologyTerms\":[{\"accession\":\"SO:0001566\",\"name\":\"regulatory_region_variant\"}]}]",
                consequenceTypeResult.getResults(), ConsequenceType.class);

        consequenceTypeResult =
                variantAnnotationCalculator.getAllConsequenceTypesByVariant(new Variant("1:819287-820859:<CN3>"),
                        new QueryOptions());
        assertObjectListEquals("[{\"geneName\":\"AL645608.2\",\"ensemblGeneId\":\"ENSG00000269308\",\"ensemblTranscriptId\":\"ENST00000594233\",\"strand\":\"+\",\"biotype\":\"protein_coding\",\"exonOverlap\":[{\"percentage\":100,\"number\":\"2/3\"},{\"percentage\":100,\"number\":\"3/3\"}],\"transcriptAnnotationFlags\":[\"basic\"],\"sequenceOntologyTerms\":[{\"accession\":\"SO:0001590\",\"name\":\"terminator_codon_variant\"},{\"accession\":\"SO:0001580\",\"name\":\"coding_sequence_variant\"},{\"accession\":\"SO:0001627\",\"name\":\"intron_variant\"}]},{\"sequenceOntologyTerms\":[{\"accession\":\"SO:0001566\",\"name\":\"regulatory_region_variant\"}]}]",
                consequenceTypeResult.getResults(), ConsequenceType.class);

        consequenceTypeResult =
                variantAnnotationCalculator.getAllConsequenceTypesByVariant(new Variant("1:816505-825225:<CN4>"),
                        new QueryOptions());
        assertObjectListEquals("[{\"geneName\":\"FAM41C\",\"ensemblGeneId\":\"ENSG00000230368\",\"ensemblTranscriptId\":\"ENST00000446136\",\"strand\":\"-\",\"biotype\":\"lincRNA\",\"transcriptAnnotationFlags\":[\"basic\"],\"sequenceOntologyTerms\":[{\"accession\":\"SO:0001631\",\"name\":\"upstream_gene_variant\"}]},{\"geneName\":\"FAM41C\",\"ensemblGeneId\":\"ENSG00000230368\",\"ensemblTranscriptId\":\"ENST00000427857\",\"strand\":\"-\",\"biotype\":\"lincRNA\",\"sequenceOntologyTerms\":[{\"accession\":\"SO:0001631\",\"name\":\"upstream_gene_variant\"}]},{\"geneName\":\"AL645608.2\",\"ensemblGeneId\":\"ENSG00000269308\",\"ensemblTranscriptId\":\"ENST00000594233\",\"strand\":\"+\",\"biotype\":\"protein_coding\",\"transcriptAnnotationFlags\":[\"basic\"],\"sequenceOntologyTerms\":[{\"accession\":\"SO:0001889\",\"name\":\"transcript_amplification\"}]},{\"sequenceOntologyTerms\":[{\"accession\":\"SO:0001566\",\"name\":\"regulatory_region_variant\"}]},{\"geneName\":null,\"ensemblGeneId\":null,\"ensemblTranscriptId\":null,\"strand\":null,\"biotype\":null,\"exonOverlap\":null,\"transcriptAnnotationFlags\":null,\"cdnaPosition\":null,\"cdsPosition\":null,\"codon\":null,\"proteinVariantAnnotation\":null,\"sequenceOntologyTerms\":[{\"accession\":\"SO:0001782\",\"name\":\"TF_binding_site_variant\"}]}]",
                consequenceTypeResult.getResults(), ConsequenceType.class);

        consequenceTypeResult =
                variantAnnotationCalculator.getAllConsequenceTypesByVariant(new Variant("17", 4542753, "N", "A"),
                        new QueryOptions());  // should not return things like {"score":0.0,"source":null,"description":null}  for ENST00000343518 substitution scores
        assertObjectListEquals("[{\"geneName\":\"ALOX15\",\"ensemblGeneId\":\"ENSG00000161905\",\"ensemblTranscriptId\":\"ENST00000570836\",\"strand\":\"-\",\"biotype\":\"protein_coding\",\"exonOverlap\":[{\"percentage\":0.49504950495049505,\"number\":\"3/15\"}],\"transcriptAnnotationFlags\":[\"CCDS\",\"basic\"],\"cdnaPosition\":406,\"cdsPosition\":309,\"codon\":\"aaC/aaT\",\"proteinVariantAnnotation\":{\"position\":103,\"reference\":\"ASN\",\"alternate\":\"ASN\"},\"sequenceOntologyTerms\":[{\"accession\":\"SO:0001819\",\"name\":\"synonymous_variant\"}]},{\"geneName\":\"ALOX15\",\"ensemblGeneId\":\"ENSG00000161905\",\"ensemblTranscriptId\":\"ENST00000293761\",\"strand\":\"-\",\"biotype\":\"protein_coding\",\"exonOverlap\":[{\"percentage\":0.49504950495049505,\"number\":\"2/14\"}],\"transcriptAnnotationFlags\":[\"CCDS\",\"basic\"],\"cdnaPosition\":323,\"cdsPosition\":309,\"codon\":\"aaC/aaT\",\"proteinVariantAnnotation\":{\"position\":103,\"reference\":\"ASN\",\"alternate\":\"ASN\"},\"sequenceOntologyTerms\":[{\"accession\":\"SO:0001819\",\"name\":\"synonymous_variant\"}]},{\"geneName\":\"ALOX15\",\"ensemblGeneId\":\"ENSG00000161905\",\"ensemblTranscriptId\":\"ENST00000574640\",\"strand\":\"-\",\"biotype\":\"protein_coding\",\"exonOverlap\":[{\"percentage\":1.1764705882352942,\"number\":\"2/14\"}],\"transcriptAnnotationFlags\":[\"basic\"],\"cdnaPosition\":476,\"cdsPosition\":192,\"codon\":\"aaC/aaT\",\"proteinVariantAnnotation\":{\"position\":64,\"reference\":\"ASN\",\"alternate\":\"ASN\"},\"sequenceOntologyTerms\":[{\"accession\":\"SO:0001819\",\"name\":\"synonymous_variant\"}]},{\"geneName\":\"ALOX15\",\"ensemblGeneId\":\"ENSG00000161905\",\"ensemblTranscriptId\":\"ENST00000545513\",\"strand\":\"-\",\"biotype\":\"protein_coding\",\"exonOverlap\":[{\"percentage\":0.49504950495049505,\"number\":\"3/15\"}],\"transcriptAnnotationFlags\":[\"basic\"],\"cdnaPosition\":406,\"cdsPosition\":375,\"codon\":\"aaC/aaT\",\"proteinVariantAnnotation\":{\"position\":125,\"reference\":\"ASN\",\"alternate\":\"ASN\"},\"sequenceOntologyTerms\":[{\"accession\":\"SO:0001819\",\"name\":\"synonymous_variant\"}]},{\"geneName\":\"ALOX15\",\"ensemblGeneId\":\"ENSG00000161905\",\"ensemblTranscriptId\":\"ENST00000576572\",\"strand\":\"-\",\"biotype\":\"retained_intron\",\"sequenceOntologyTerms\":[{\"accession\":\"SO:0001636\",\"name\":\"2KB_upstream_variant\"}]},{\"geneName\":\"ALOX15\",\"ensemblGeneId\":\"ENSG00000161905\",\"ensemblTranscriptId\":\"ENST00000572265\",\"strand\":\"-\",\"biotype\":\"protein_coding\",\"exonOverlap\":[{\"percentage\":0.22075055187637968,\"number\":\"1/3\"}],\"transcriptAnnotationFlags\":[\"mRNA_end_NF\",\"cds_end_NF\"],\"cdnaPosition\":425,\"sequenceOntologyTerms\":[{\"accession\":\"SO:0001623\",\"name\":\"5_prime_UTR_variant\"}]},{\"geneName\":\"ALOX15\",\"ensemblGeneId\":\"ENSG00000161905\",\"ensemblTranscriptId\":\"ENST00000573740\",\"strand\":\"-\",\"biotype\":\"retained_intron\",\"exonOverlap\":[{\"percentage\":0.49504950495049505,\"number\":\"2/3\"}],\"cdnaPosition\":336,\"sequenceOntologyTerms\":[{\"accession\":\"SO:0001792\",\"name\":\"non_coding_transcript_exon_variant\"}]},{\"geneName\":\"ALOX15\",\"ensemblGeneId\":\"ENSG00000161905\",\"ensemblTranscriptId\":\"ENST00000576394\",\"strand\":\"-\",\"biotype\":\"protein_coding\",\"exonOverlap\":[{\"percentage\":0.5154639175257731,\"number\":\"2/2\"}],\"transcriptAnnotationFlags\":[\"mRNA_end_NF\",\"cds_end_NF\"],\"cdnaPosition\":533,\"cdsPosition\":309,\"codon\":\"aaC/aaT\",\"proteinVariantAnnotation\":{\"position\":103,\"reference\":\"ASN\",\"alternate\":\"ASN\"},\"sequenceOntologyTerms\":[{\"accession\":\"SO:0001819\",\"name\":\"synonymous_variant\"}]},{\"sequenceOntologyTerms\":[{\"accession\":\"SO:0001566\",\"name\":\"regulatory_region_variant\"}]},{\"geneName\":null,\"ensemblGeneId\":null,\"ensemblTranscriptId\":null,\"strand\":null,\"biotype\":null,\"exonOverlap\":null,\"transcriptAnnotationFlags\":null,\"cdnaPosition\":null,\"cdsPosition\":null,\"codon\":null,\"proteinVariantAnnotation\":null,\"sequenceOntologyTerms\":[{\"accession\":\"SO:0001782\",\"name\":\"TF_binding_site_variant\"}]}]",
                consequenceTypeResult.getResults(), ConsequenceType.class);

        consequenceTypeResult =
                variantAnnotationCalculator.getAllConsequenceTypesByVariant(new Variant("9", 133936571, "N", "A"),
                        new QueryOptions());  // should not return things like {"score":0.0,"source":null,"description":null}  for ENST00000343518 substitution scores
        assertObjectListEquals("[{\"geneName\":\"LAMC3\",\"ensemblGeneId\":\"ENSG00000050555\",\"ensemblTranscriptId\":\"ENST00000361069\",\"strand\":\"+\",\"biotype\":\"protein_coding\",\"exonOverlap\":[{\"percentage\":0.5291005291005291,\"number\":\"13/28\"}],\"transcriptAnnotationFlags\":[\"CCDS\",\"basic\"],\"cdnaPosition\":2441,\"cdsPosition\":2308,\"codon\":\"Cgg/Agg\",\"proteinVariantAnnotation\":{\"position\":770,\"reference\":\"ARG\",\"alternate\":\"ARG\"},\"sequenceOntologyTerms\":[{\"accession\":\"SO:0001819\",\"name\":\"synonymous_variant\"}]},{\"geneName\":\"LAMC3\",\"ensemblGeneId\":\"ENSG00000050555\",\"ensemblTranscriptId\":\"ENST00000480883\",\"strand\":\"+\",\"biotype\":\"processed_transcript\",\"sequenceOntologyTerms\":[{\"accession\":\"SO:0001619\",\"name\":\"non_coding_transcript_variant\"},{\"accession\":\"SO:0001627\",\"name\":\"intron_variant\"}]},{\"sequenceOntologyTerms\":[{\"accession\":\"SO:0001566\",\"name\":\"regulatory_region_variant\"}]}]",
                consequenceTypeResult.getResults(), ConsequenceType.class);

        consequenceTypeResult =
                variantAnnotationCalculator.getAllConsequenceTypesByVariant(new Variant("22", 16287261, "G", "A"),
                        new QueryOptions());  // should not return things like {"score":0.0,"source":null,"description":null}  for ENST00000343518 substitution scores
        assertObjectListEquals("[{\"geneName\":\"POTEH\",\"ensemblGeneId\":\"ENSG00000198062\",\"ensemblTranscriptId\":\"ENST00000452800\",\"strand\":\"-\",\"biotype\":\"nonsense_mediated_decay\",\"exonOverlap\":[{\"percentage\":0.21551724137931033,\"number\":\"1/12\"}],\"transcriptAnnotationFlags\":[\"cds_start_NF\",\"mRNA_start_NF\"],\"cdnaPosition\":457,\"cdsPosition\":457,\"codon\":\"Caa/Taa\",\"proteinVariantAnnotation\":{\"position\":153,\"reference\":\"GLN\",\"alternate\":\"STOP\"},\"sequenceOntologyTerms\":[{\"accession\":\"SO:0001587\",\"name\":\"stop_gained\"},{\"accession\":\"SO:0001621\",\"name\":\"NMD_transcript_variant\"}]},{\"geneName\":\"POTEH\",\"ensemblGeneId\":\"ENSG00000198062\",\"ensemblTranscriptId\":\"ENST00000343518\",\"strand\":\"-\",\"biotype\":\"protein_coding\",\"exonOverlap\":[{\"percentage\":0.14619883040935672,\"number\":\"1/11\"}],\"transcriptAnnotationFlags\":[\"CCDS\",\"basic\"],\"cdnaPosition\":677,\"cdsPosition\":625,\"codon\":\"Caa/Taa\",\"proteinVariantAnnotation\":{\"position\":209,\"reference\":\"GLN\",\"alternate\":\"STOP\"},\"sequenceOntologyTerms\":[{\"accession\":\"SO:0001587\",\"name\":\"stop_gained\"}]},{\"sequenceOntologyTerms\":[{\"accession\":\"SO:0001566\",\"name\":\"regulatory_region_variant\"}]}]",
                consequenceTypeResult.getResults(), ConsequenceType.class);

        consequenceTypeResult =
                variantAnnotationCalculator.getAllConsequenceTypesByVariant(new Variant("22", 16057210, "C", "T"),
                        new QueryOptions());
        assertObjectListEquals("[{\"geneName\":\"LA16c-4G1.3\",\"ensemblGeneId\":\"ENSG00000233866\",\"ensemblTranscriptId\":\"ENST00000424770\",\"strand\":\"+\",\"biotype\":\"lincRNA\",\"transcriptAnnotationFlags\":[\"basic\"],\"sequenceOntologyTerms\":[{\"accession\":\"SO:0001631\",\"name\":\"upstream_gene_variant\"}]},{\"sequenceOntologyTerms\":[{\"accession\":\"SO:0001566\",\"name\":\"regulatory_region_variant\"}]}]",
                consequenceTypeResult.getResults(), ConsequenceType.class);

        consequenceTypeResult =
                variantAnnotationCalculator.getAllConsequenceTypesByVariant(new Variant("2", 163395, "T", "G"),
                        new QueryOptions());
        assertObjectListEquals("[{\"sequenceOntologyTerms\":[{\"accession\":\"SO:0001628\",\"name\":\"intergenic_variant\"}]},{\"sequenceOntologyTerms\":[{\"accession\":\"SO:0001566\",\"name\":\"regulatory_region_variant\"}]}]",
                consequenceTypeResult.getResults(), ConsequenceType.class);

        consequenceTypeResult =
                variantAnnotationCalculator.getAllConsequenceTypesByVariant(new Variant("18", 163395, "C", "G"),
                        new QueryOptions());
        assertObjectListEquals("[{\"geneName\":\"USP14\",\"ensemblGeneId\":\"ENSG00000101557\",\"ensemblTranscriptId\":\"ENST00000582707\",\"strand\":\"+\",\"biotype\":\"protein_coding\",\"exonOverlap\":[{\"percentage\":0.684931506849315,\"number\":\"2/15\"}],\"transcriptAnnotationFlags\":[\"CCDS\",\"basic\"],\"cdnaPosition\":420,\"cdsPosition\":104,\"codon\":\"gCg/gGg\",\"proteinVariantAnnotation\":{\"uniprotAccession\":\"P54578\",\"position\":35,\"reference\":\"ALA\",\"alternate\":\"GLY\",\"substitutionScores\":[{\"score\":0.01,\"source\":\"sift\",\"description\":\"deleterious\"},{\"score\":0.967,\"source\":\"polyphen\",\"description\":\"probably damaging\"}],\"keywords\":[\"3D-structure\",\"Acetylation\",\"Alternative splicing\",\"Cell membrane\",\"Complete proteome\",\"Cytoplasm\",\"Hydrolase\",\"Membrane\",\"Phosphoprotein\",\"Protease\",\"Proteasome\",\"Reference proteome\",\"Thiol protease\",\"Ubl conjugation pathway\"],\"features\":[{\"id\":\"IPR029071\",\"start\":2,\"end\":92,\"description\":\"Ubiquitin-related domain\"},{\"id\":\"IPR019954\",\"start\":30,\"end\":55,\"description\":\"Ubiquitin conserved site\"},{\"id\":\"IPR000626\",\"start\":4,\"end\":74,\"description\":\"Ubiquitin domain\"},{\"id\":\"IPR000626\",\"start\":4,\"end\":72,\"description\":\"Ubiquitin domain\"},{\"start\":4,\"end\":80,\"type\":\"domain\",\"description\":\"Ubiquitin-like\"},{\"id\":\"PRO_0000080636\",\"start\":1,\"end\":494,\"type\":\"chain\",\"description\":\"Ubiquitin carboxyl-terminal hydrolase 14\"}]},\"sequenceOntologyTerms\":[{\"accession\":\"SO:0001583\",\"name\":\"missense_variant\"}]},{\"geneName\":\"USP14\",\"ensemblGeneId\":\"ENSG00000101557\",\"ensemblTranscriptId\":\"ENST00000400266\",\"strand\":\"+\",\"biotype\":\"protein_coding\",\"exonOverlap\":[{\"percentage\":0.684931506849315,\"number\":\"2/15\"}],\"transcriptAnnotationFlags\":[\"basic\"],\"cdnaPosition\":267,\"cdsPosition\":104,\"codon\":\"gCg/gGg\",\"proteinVariantAnnotation\":{\"uniprotAccession\":\"P54578\",\"position\":35,\"reference\":\"ALA\",\"alternate\":\"GLY\",\"substitutionScores\":[{\"score\":0.01,\"source\":\"sift\",\"description\":\"deleterious\"},{\"score\":0.881,\"source\":\"polyphen\",\"description\":\"possibly damaging\"}],\"keywords\":[\"3D-structure\",\"Acetylation\",\"Alternative splicing\",\"Cell membrane\",\"Complete proteome\",\"Cytoplasm\",\"Hydrolase\",\"Membrane\",\"Phosphoprotein\",\"Protease\",\"Proteasome\",\"Reference proteome\",\"Thiol protease\",\"Ubl conjugation pathway\"],\"features\":[{\"id\":\"IPR029071\",\"start\":2,\"end\":92,\"description\":\"Ubiquitin-related domain\"},{\"id\":\"IPR019954\",\"start\":30,\"end\":55,\"description\":\"Ubiquitin conserved site\"},{\"id\":\"IPR000626\",\"start\":4,\"end\":74,\"description\":\"Ubiquitin domain\"},{\"id\":\"IPR000626\",\"start\":4,\"end\":72,\"description\":\"Ubiquitin domain\"},{\"start\":4,\"end\":80,\"type\":\"domain\",\"description\":\"Ubiquitin-like\"},{\"id\":\"PRO_0000080636\",\"start\":1,\"end\":494,\"type\":\"chain\",\"description\":\"Ubiquitin carboxyl-terminal hydrolase 14\"}]},\"sequenceOntologyTerms\":[{\"accession\":\"SO:0001583\",\"name\":\"missense_variant\"}]},{\"geneName\":\"USP14\",\"ensemblGeneId\":\"ENSG00000101557\",\"ensemblTranscriptId\":\"ENST00000580410\",\"strand\":\"+\",\"biotype\":\"protein_coding\",\"exonOverlap\":[{\"percentage\":0.8064516129032258,\"number\":\"3/3\"}],\"transcriptAnnotationFlags\":[\"mRNA_end_NF\",\"cds_end_NF\"],\"cdnaPosition\":438,\"cdsPosition\":26,\"codon\":\"gCg/gGg\",\"proteinVariantAnnotation\":{\"position\":9,\"reference\":\"ALA\",\"alternate\":\"GLY\",\"substitutionScores\":[{\"score\":0.926,\"source\":\"polyphen\",\"description\":\"probably damaging\"}]},\"sequenceOntologyTerms\":[{\"accession\":\"SO:0001583\",\"name\":\"missense_variant\"}]},{\"geneName\":\"USP14\",\"ensemblGeneId\":\"ENSG00000101557\",\"ensemblTranscriptId\":\"ENST00000578942\",\"strand\":\"+\",\"biotype\":\"retained_intron\",\"exonOverlap\":[{\"percentage\":0.684931506849315,\"number\":\"2/14\"}],\"cdnaPosition\":242,\"sequenceOntologyTerms\":[{\"accession\":\"SO:0001792\",\"name\":\"non_coding_transcript_exon_variant\"}]},{\"geneName\":\"USP14\",\"ensemblGeneId\":\"ENSG00000101557\",\"ensemblTranscriptId\":\"ENST00000383589\",\"strand\":\"+\",\"biotype\":\"protein_coding\",\"exonOverlap\":[{\"percentage\":0.684931506849315,\"number\":\"2/14\"}],\"transcriptAnnotationFlags\":[\"basic\"],\"cdnaPosition\":212,\"cdsPosition\":104,\"codon\":\"gCg/gGg\",\"proteinVariantAnnotation\":{\"position\":35,\"reference\":\"ALA\",\"alternate\":\"GLY\",\"substitutionScores\":[{\"score\":0.01,\"source\":\"sift\",\"description\":\"deleterious\"},{\"score\":0.985,\"source\":\"polyphen\",\"description\":\"probably damaging\"}]},\"sequenceOntologyTerms\":[{\"accession\":\"SO:0001583\",\"name\":\"missense_variant\"}]},{\"geneName\":\"USP14\",\"ensemblGeneId\":\"ENSG00000101557\",\"ensemblTranscriptId\":\"ENST00000261601\",\"strand\":\"+\",\"biotype\":\"protein_coding\",\"exonOverlap\":[{\"percentage\":0.684931506849315,\"number\":\"2/16\"}],\"transcriptAnnotationFlags\":[\"CCDS\",\"basic\"],\"cdnaPosition\":195,\"cdsPosition\":104,\"codon\":\"gCg/gGg\",\"proteinVariantAnnotation\":{\"uniprotAccession\":\"P54578\",\"position\":35,\"reference\":\"ALA\",\"alternate\":\"GLY\",\"substitutionScores\":[{\"score\":0.01,\"source\":\"sift\",\"description\":\"deleterious\"},{\"score\":0.926,\"source\":\"polyphen\",\"description\":\"probably damaging\"}],\"keywords\":[\"3D-structure\",\"Acetylation\",\"Alternative splicing\",\"Cell membrane\",\"Complete proteome\",\"Cytoplasm\",\"Hydrolase\",\"Membrane\",\"Phosphoprotein\",\"Protease\",\"Proteasome\",\"Reference proteome\",\"Thiol protease\",\"Ubl conjugation pathway\"],\"features\":[{\"id\":\"IPR029071\",\"start\":2,\"end\":92,\"description\":\"Ubiquitin-related domain\"},{\"id\":\"IPR019954\",\"start\":30,\"end\":55,\"description\":\"Ubiquitin conserved site\"},{\"id\":\"IPR000626\",\"start\":4,\"end\":74,\"description\":\"Ubiquitin domain\"},{\"id\":\"IPR000626\",\"start\":4,\"end\":72,\"description\":\"Ubiquitin domain\"},{\"start\":4,\"end\":80,\"type\":\"domain\",\"description\":\"Ubiquitin-like\"},{\"id\":\"PRO_0000080636\",\"start\":1,\"end\":494,\"type\":\"chain\",\"description\":\"Ubiquitin carboxyl-terminal hydrolase 14\"}]},\"sequenceOntologyTerms\":[{\"accession\":\"SO:0001583\",\"name\":\"missense_variant\"}]},{\"geneName\":\"USP14\",\"ensemblGeneId\":\"ENSG00000101557\",\"ensemblTranscriptId\":\"ENST00000581983\",\"strand\":\"+\",\"biotype\":\"protein_coding\",\"exonOverlap\":[{\"percentage\":0.6802721088435374,\"number\":\"3/3\"}],\"transcriptAnnotationFlags\":[\"mRNA_end_NF\",\"cds_end_NF\"],\"cdnaPosition\":444,\"cdsPosition\":26,\"codon\":\"gCg/gGg\",\"proteinVariantAnnotation\":{\"position\":9,\"reference\":\"ALA\",\"alternate\":\"GLY\",\"substitutionScores\":[{\"score\":0.926,\"source\":\"polyphen\",\"description\":\"probably damaging\"}]},\"sequenceOntologyTerms\":[{\"accession\":\"SO:0001583\",\"name\":\"missense_variant\"}]},{\"geneName\":\"USP14\",\"ensemblGeneId\":\"ENSG00000101557\",\"ensemblTranscriptId\":\"ENST00000583119\",\"strand\":\"+\",\"biotype\":\"nonsense_mediated_decay\",\"exonOverlap\":[{\"percentage\":1.639344262295082,\"number\":\"1/6\"}],\"transcriptAnnotationFlags\":[\"cds_start_NF\",\"mRNA_start_NF\"],\"cdnaPosition\":3,\"cdsPosition\":5,\"codon\":\"gCg/gGg\",\"proteinVariantAnnotation\":{\"position\":2,\"reference\":\"ALA\",\"alternate\":\"GLY\",\"substitutionScores\":[]},\"sequenceOntologyTerms\":[{\"accession\":\"SO:0001583\",\"name\":\"missense_variant\"},{\"accession\":\"SO:0001621\",\"name\":\"NMD_transcript_variant\"}]},{\"sequenceOntologyTerms\":[{\"accession\":\"SO:0001566\",\"name\":\"regulatory_region_variant\"}]}]",
                consequenceTypeResult.getResults(), ConsequenceType.class);

        consequenceTypeResult =
                variantAnnotationCalculator.getAllConsequenceTypesByVariant(new Variant("22", 17054103, "G", "A"),
                        new QueryOptions());
        assertObjectListEquals("[{\"geneName\":\"KB-67B5.12\",\"ensemblGeneId\":\"ENSG00000233995\",\"ensemblTranscriptId\":\"ENST00000454360\",\"strand\":\"+\",\"biotype\":\"unprocessed_pseudogene\",\"transcriptAnnotationFlags\":[\"basic\"],\"sequenceOntologyTerms\":[{\"accession\":\"SO:0001619\",\"name\":\"non_coding_transcript_variant\"},{\"accession\":\"SO:0001575\",\"name\":\"splice_donor_variant\"}]},{\"sequenceOntologyTerms\":[{\"accession\":\"SO:0001566\",\"name\":\"regulatory_region_variant\"}]}]",
                consequenceTypeResult.getResults(), ConsequenceType.class);

        consequenceTypeResult =
                variantAnnotationCalculator.getAllConsequenceTypesByVariant(new Variant("1", 69585, "TGAGGTCGATAGTTTTTA", "-"),
                        new QueryOptions());  // should not return NPE
        assertObjectListEquals("[{\"geneName\":\"OR4F5\",\"ensemblGeneId\":\"ENSG00000186092\",\"ensemblTranscriptId\":\"ENST00000335137\",\"strand\":\"+\",\"biotype\":\"protein_coding\",\"exonOverlap\":[{\"percentage\":1.9607843137254901,\"number\":\"1/1\"}],\"transcriptAnnotationFlags\":[\"CCDS\",\"basic\"],\"cdnaPosition\":495,\"cdsPosition\":495,\"codon\":\"aaT/AAT\",\"proteinVariantAnnotation\":{\"position\":165,\"reference\":\"ASN\",\"alternate\":\"ASN\"},\"sequenceOntologyTerms\":[{\"accession\":\"SO:0001822\",\"name\":\"inframe_deletion\"}]},{\"sequenceOntologyTerms\":[{\"accession\":\"SO:0001566\",\"name\":\"regulatory_region_variant\"}]}]",
                consequenceTypeResult.getResults(), ConsequenceType.class);

        consequenceTypeResult =
                variantAnnotationCalculator.getAllConsequenceTypesByVariant(new Variant("22", 17668822, "TCTCTACTAAAAATACAAAAAATTAGCCAGGCGTGGTGGCAGGTGCCTGTAGTACCAGCTACTTGGAAGGCTGAGGCAGGAGACTCTCTTGAACCTGGGAAGCCGAGGTTGCAGTGAGCTGGGCGACAGAGGGAGACTCCGTAAAAAAAAGAAAAAAAAAGAAGAAGAAGAAAAGAAAACAGGAAGGAAAGAAGAAAGAGAAACTAGAAATAATACATGTAAAGTGGCTGATTCTATTATCCTTGTTATTCCTTCTCCATGGGGCTGTTGTCAGGATTAAGTGAGATAGAGCACAGGAAAGGGCTCTGGAAACGCCTGTAGGCTCTAACCCTGAGGCATGGGCCTGTGGCCAGGAGCTCTCCCATTGACCACCTCCGCTGCCTCTGCTCGCATCCCGCAGGCTCACCTGTTTCTCCGGCGTGGAAGAAGTAAGGCAGCTTAACGCCATCCTTGGCGGGGATCATCAGAGCTTCCTTGTAGTCATGCAAGGAGTGGCCAGTGTCCTCATGCCCCACCTGCAGGACAGAGAGGGACAGGGAGGTGTCTGCAGGGCGCATGCCTCACTTGCTGATGGCGCGCCCTGGAGCCTGTGCACACCCTTCCTTGTACCCTGCCACCACTGCCGGGACCTTTGTCACACAGCCTTTTAAGAATGACCAGGAGCAGGCCAGGCGTGGTGGCTCACACCTGTAATCCCAGCACTTTGGGAGGCCGAGGCAGGCAGATCACGAAGTCAGGAGATCGAGACCATCCTGGCTAACACAGTGAAACCCCA", "-"),
                        new QueryOptions());  // should not return NPE
        assertObjectListEquals("[{\"geneName\":\"CECR1\",\"ensemblGeneId\":\"ENSG00000093072\",\"ensemblTranscriptId\":\"ENST00000399839\",\"strand\":\"-\",\"biotype\":\"protein_coding\",\"exonOverlap\":[{\"percentage\":100,\"number\":\"7/10\"}],\"transcriptAnnotationFlags\":[\"CCDS\",\"basic\"],\"sequenceOntologyTerms\":[{\"accession\":\"SO:0001580\",\"name\":\"coding_sequence_variant\"},{\"accession\":\"SO:0001906\",\"name\":\"feature_truncation\"},{\"accession\":\"SO:0001627\",\"name\":\"intron_variant\"}]},{\"geneName\":\"CECR1\",\"ensemblGeneId\":\"ENSG00000093072\",\"ensemblTranscriptId\":\"ENST00000330232\",\"strand\":\"-\",\"biotype\":\"protein_coding\",\"exonOverlap\":[{\"percentage\":100,\"number\":\"4/7\"}],\"transcriptAnnotationFlags\":[\"CCDS\",\"basic\"],\"sequenceOntologyTerms\":[{\"accession\":\"SO:0001580\",\"name\":\"coding_sequence_variant\"},{\"accession\":\"SO:0001906\",\"name\":\"feature_truncation\"},{\"accession\":\"SO:0001627\",\"name\":\"intron_variant\"}]},{\"geneName\":\"CECR1\",\"ensemblGeneId\":\"ENSG00000093072\",\"ensemblTranscriptId\":\"ENST00000262607\",\"strand\":\"-\",\"biotype\":\"protein_coding\",\"exonOverlap\":[{\"percentage\":100,\"number\":\"6/9\"}],\"transcriptAnnotationFlags\":[\"CCDS\",\"basic\"],\"sequenceOntologyTerms\":[{\"accession\":\"SO:0001580\",\"name\":\"coding_sequence_variant\"},{\"accession\":\"SO:0001906\",\"name\":\"feature_truncation\"},{\"accession\":\"SO:0001627\",\"name\":\"intron_variant\"}]},{\"geneName\":\"CECR1\",\"ensemblGeneId\":\"ENSG00000093072\",\"ensemblTranscriptId\":\"ENST00000449907\",\"strand\":\"-\",\"biotype\":\"protein_coding\",\"exonOverlap\":[{\"percentage\":100,\"number\":\"7/10\"}],\"transcriptAnnotationFlags\":[\"CCDS\",\"basic\"],\"sequenceOntologyTerms\":[{\"accession\":\"SO:0001580\",\"name\":\"coding_sequence_variant\"},{\"accession\":\"SO:0001906\",\"name\":\"feature_truncation\"},{\"accession\":\"SO:0001627\",\"name\":\"intron_variant\"}]},{\"geneName\":\"CECR1\",\"ensemblGeneId\":\"ENSG00000093072\",\"ensemblTranscriptId\":\"ENST00000399837\",\"strand\":\"-\",\"biotype\":\"protein_coding\",\"exonOverlap\":[{\"percentage\":100,\"number\":\"7/10\"}],\"transcriptAnnotationFlags\":[\"CCDS\",\"basic\"],\"sequenceOntologyTerms\":[{\"accession\":\"SO:0001580\",\"name\":\"coding_sequence_variant\"},{\"accession\":\"SO:0001906\",\"name\":\"feature_truncation\"},{\"accession\":\"SO:0001627\",\"name\":\"intron_variant\"}]},{\"geneName\":\"CECR1\",\"ensemblGeneId\":\"ENSG00000093072\",\"ensemblTranscriptId\":\"ENST00000469063\",\"strand\":\"-\",\"biotype\":\"processed_transcript\",\"exonOverlap\":[{\"percentage\":94.60154241645245,\"number\":\"1/2\"}],\"cdnaPosition\":22,\"sequenceOntologyTerms\":[{\"accession\":\"SO:0001792\",\"name\":\"non_coding_transcript_exon_variant\"},{\"accession\":\"SO:0001906\",\"name\":\"feature_truncation\"},{\"accession\":\"SO:0001627\",\"name\":\"intron_variant\"}]},{\"geneName\":\"CECR1\",\"ensemblGeneId\":\"ENSG00000093072\",\"ensemblTranscriptId\":\"ENST00000480276\",\"strand\":\"-\",\"biotype\":\"processed_transcript\",\"sequenceOntologyTerms\":[{\"accession\":\"SO:0002083\",\"name\":\"2KB_downstream_variant\"}]},{\"geneName\":\"AC005300.5\",\"ensemblGeneId\":\"ENSG00000236325\",\"ensemblTranscriptId\":\"ENST00000428401\",\"strand\":\"+\",\"biotype\":\"processed_pseudogene\",\"transcriptAnnotationFlags\":[\"basic\"],\"sequenceOntologyTerms\":[{\"accession\":\"SO:0001631\",\"name\":\"upstream_gene_variant\"}]},{\"sequenceOntologyTerms\":[{\"accession\":\"SO:0001566\",\"name\":\"regulatory_region_variant\"}]},{\"geneName\":null,\"ensemblGeneId\":null,\"ensemblTranscriptId\":null,\"strand\":null,\"biotype\":null,\"exonOverlap\":null,\"transcriptAnnotationFlags\":null,\"cdnaPosition\":null,\"cdsPosition\":null,\"codon\":null,\"proteinVariantAnnotation\":null,\"sequenceOntologyTerms\":[{\"accession\":\"SO:0001782\",\"name\":\"TF_binding_site_variant\"}]}]",
                consequenceTypeResult.getResults(), ConsequenceType.class);

        consequenceTypeResult =
                variantAnnotationCalculator.getAllConsequenceTypesByVariant(new Variant("1", 16555369, "T", "-"),
                        new QueryOptions());  // should not return NPE
        assertObjectListEquals("[{\"geneName\":\"ANO7P1\",\"ensemblGeneId\":\"ENSG00000237276\",\"ensemblTranscriptId\":\"ENST00000602586\",\"strand\":\"-\",\"biotype\":\"transcribed_unprocessed_pseudogene\",\"sequenceOntologyTerms\":[{\"accession\":\"SO:0001636\",\"name\":\"2KB_upstream_variant\"}]},{\"geneName\":\"C1orf134\",\"ensemblGeneId\":\"ENSG00000204377\",\"ensemblTranscriptId\":\"ENST00000375605\",\"strand\":\"-\",\"biotype\":\"protein_coding\",\"exonOverlap\":[{\"percentage\":0.5235602094240838,\"number\":\"2/2\"}],\"transcriptAnnotationFlags\":[\"basic\"],\"cdnaPosition\":251,\"cdsPosition\":251,\"codon\":\"tAG/TGT\",\"proteinVariantAnnotation\":{\"position\":84,\"reference\":\"STOP\",\"alternate\":\"CYS\"},\"sequenceOntologyTerms\":[{\"accession\":\"SO:0001589\",\"name\":\"frameshift_variant\"},{\"accession\":\"SO:0001578\",\"name\":\"stop_lost\"}]},{\"geneName\":\"RSG1\",\"ensemblGeneId\":\"ENSG00000132881\",\"ensemblTranscriptId\":\"ENST00000375599\",\"strand\":\"-\",\"biotype\":\"protein_coding\",\"transcriptAnnotationFlags\":[\"CCDS\",\"basic\"],\"sequenceOntologyTerms\":[{\"accession\":\"SO:0001632\",\"name\":\"downstream_gene_variant\"}]},{\"geneName\":\"RSG1\",\"ensemblGeneId\":\"ENSG00000132881\",\"ensemblTranscriptId\":\"ENST00000434014\",\"strand\":\"-\",\"biotype\":\"protein_coding\",\"transcriptAnnotationFlags\":[\"mRNA_end_NF\",\"cds_end_NF\",\"cds_start_NF\",\"mRNA_start_NF\"],\"sequenceOntologyTerms\":[{\"accession\":\"SO:0001632\",\"name\":\"downstream_gene_variant\"}]},{\"sequenceOntologyTerms\":[{\"accession\":\"SO:0001566\",\"name\":\"regulatory_region_variant\"}]}]",
                consequenceTypeResult.getResults(), ConsequenceType.class);

        consequenceTypeResult =
                variantAnnotationCalculator.getAllConsequenceTypesByVariant(new Variant("18", 30913143, "T", ""),
                        new QueryOptions());  // should not return String Index Out of Bounds
        assertObjectListEquals("[{\"geneName\":\"CCDC178\",\"ensemblGeneId\":\"ENSG00000166960\",\"ensemblTranscriptId\":\"ENST00000403303\",\"strand\":\"-\",\"biotype\":\"protein_coding\",\"exonOverlap\":[{\"percentage\":0.45248868778280543,\"number\":\"9/22\"}],\"transcriptAnnotationFlags\":[\"CCDS\",\"basic\"],\"cdnaPosition\":1016,\"cdsPosition\":874,\"codon\":\"ATG/TGG\",\"proteinVariantAnnotation\":{\"position\":292,\"reference\":\"MET\",\"alternate\":\"TRP\"},\"sequenceOntologyTerms\":[{\"accession\":\"SO:0001589\",\"name\":\"frameshift_variant\"}]},{\"geneName\":\"CCDC178\",\"ensemblGeneId\":\"ENSG00000166960\",\"ensemblTranscriptId\":\"ENST00000383096\",\"strand\":\"-\",\"biotype\":\"protein_coding\",\"exonOverlap\":[{\"percentage\":0.45248868778280543,\"number\":\"10/23\"}],\"transcriptAnnotationFlags\":[\"CCDS\",\"basic\"],\"cdnaPosition\":1057,\"cdsPosition\":874,\"codon\":\"ATG/TGG\",\"proteinVariantAnnotation\":{\"position\":292,\"reference\":\"MET\",\"alternate\":\"TRP\"},\"sequenceOntologyTerms\":[{\"accession\":\"SO:0001589\",\"name\":\"frameshift_variant\"}]},{\"geneName\":\"CCDC178\",\"ensemblGeneId\":\"ENSG00000166960\",\"ensemblTranscriptId\":\"ENST00000300227\",\"strand\":\"-\",\"biotype\":\"protein_coding\",\"exonOverlap\":[{\"percentage\":0.45248868778280543,\"number\":\"10/22\"}],\"transcriptAnnotationFlags\":[\"CCDS\",\"basic\"],\"cdnaPosition\":1085,\"cdsPosition\":874,\"codon\":\"ATG/TGG\",\"proteinVariantAnnotation\":{\"position\":292,\"reference\":\"MET\",\"alternate\":\"TRP\"},\"sequenceOntologyTerms\":[{\"accession\":\"SO:0001589\",\"name\":\"frameshift_variant\"}]},{\"geneName\":\"CCDC178\",\"ensemblGeneId\":\"ENSG00000166960\",\"ensemblTranscriptId\":\"ENST00000579916\",\"strand\":\"-\",\"biotype\":\"protein_coding\",\"transcriptAnnotationFlags\":[\"basic\"],\"sequenceOntologyTerms\":[{\"accession\":\"SO:0001627\",\"name\":\"intron_variant\"}]},{\"geneName\":\"CCDC178\",\"ensemblGeneId\":\"ENSG00000166960\",\"ensemblTranscriptId\":\"ENST00000583930\",\"strand\":\"-\",\"biotype\":\"protein_coding\",\"exonOverlap\":[{\"percentage\":0.45248868778280543,\"number\":\"9/23\"}],\"transcriptAnnotationFlags\":[\"basic\"],\"cdnaPosition\":953,\"cdsPosition\":874,\"codon\":\"ATG/TGG\",\"proteinVariantAnnotation\":{\"position\":292,\"reference\":\"MET\",\"alternate\":\"TRP\"},\"sequenceOntologyTerms\":[{\"accession\":\"SO:0001589\",\"name\":\"frameshift_variant\"}]},{\"geneName\":\"CCDC178\",\"ensemblGeneId\":\"ENSG00000166960\",\"ensemblTranscriptId\":\"ENST00000406524\",\"strand\":\"-\",\"biotype\":\"protein_coding\",\"exonOverlap\":[{\"percentage\":0.45248868778280543,\"number\":\"8/22\"}],\"transcriptAnnotationFlags\":[\"basic\"],\"cdnaPosition\":898,\"cdsPosition\":874,\"codon\":\"ATG/TGG\",\"proteinVariantAnnotation\":{\"position\":292,\"reference\":\"MET\",\"alternate\":\"TRP\"},\"sequenceOntologyTerms\":[{\"accession\":\"SO:0001589\",\"name\":\"frameshift_variant\"}]},{\"geneName\":\"CCDC178\",\"ensemblGeneId\":\"ENSG00000166960\",\"ensemblTranscriptId\":\"ENST00000402325\",\"strand\":\"-\",\"biotype\":\"protein_coding\",\"exonOverlap\":[{\"percentage\":0.45248868778280543,\"number\":\"8/20\"}],\"transcriptAnnotationFlags\":[\"basic\"],\"cdnaPosition\":874,\"cdsPosition\":874,\"codon\":\"ATG/TGG\",\"proteinVariantAnnotation\":{\"position\":292,\"reference\":\"MET\",\"alternate\":\"TRP\"},\"sequenceOntologyTerms\":[{\"accession\":\"SO:0001589\",\"name\":\"frameshift_variant\"}]},{\"geneName\":\"CCDC178\",\"ensemblGeneId\":\"ENSG00000166960\",\"ensemblTranscriptId\":\"ENST00000579947\",\"strand\":\"-\",\"biotype\":\"protein_coding\",\"exonOverlap\":[{\"percentage\":0.45248868778280543,\"number\":\"10/23\"}],\"transcriptAnnotationFlags\":[\"basic\"],\"cdnaPosition\":1057,\"cdsPosition\":874,\"codon\":\"ATG/TGG\",\"proteinVariantAnnotation\":{\"position\":292,\"reference\":\"MET\",\"alternate\":\"TRP\"},\"sequenceOntologyTerms\":[{\"accession\":\"SO:0001589\",\"name\":\"frameshift_variant\"}]},{\"geneName\":\"CCDC178\",\"ensemblGeneId\":\"ENSG00000166960\",\"ensemblTranscriptId\":\"ENST00000577268\",\"strand\":\"-\",\"biotype\":\"retained_intron\",\"exonOverlap\":[{\"percentage\":0.45248868778280543,\"number\":\"2/3\"}],\"cdnaPosition\":228,\"sequenceOntologyTerms\":[{\"accession\":\"SO:0001792\",\"name\":\"non_coding_transcript_exon_variant\"}]},{\"geneName\":\"CCDC178\",\"ensemblGeneId\":\"ENSG00000166960\",\"ensemblTranscriptId\":\"ENST00000399177\",\"strand\":\"-\",\"biotype\":\"non_stop_decay\",\"exonOverlap\":[{\"percentage\":0.46296296296296297,\"number\":\"9/9\"}],\"cdnaPosition\":1017,\"cdsPosition\":874,\"proteinVariantAnnotation\":{\"position\":292},\"sequenceOntologyTerms\":[{\"accession\":\"SO:0001589\",\"name\":\"frameshift_variant\"},{\"accession\":\"SO:0001626\",\"name\":\"incomplete_terminal_codon_variant\"}]}]",
                consequenceTypeResult.getResults(), ConsequenceType.class);

        consequenceTypeResult =
                variantAnnotationCalculator.getAllConsequenceTypesByVariant(new Variant("14", 38679764, "-", "GATCTGAGAAGNGGAANANAAGGG"),
                        new QueryOptions());  // should not return NPE
        assertObjectListEquals("[{\"geneName\":\"SSTR1\",\"ensemblGeneId\":\"ENSG00000139874\",\"ensemblTranscriptId\":\"ENST00000267377\",\"strand\":\"+\",\"biotype\":\"protein_coding\",\"exonOverlap\":[{\"percentage\":-1,\"number\":\"3/3\"}],\"transcriptAnnotationFlags\":[\"CCDS\",\"basic\"],\"cdnaPosition\":1786,\"cdsPosition\":1169,\"codon\":\"acG/acG\",\"proteinVariantAnnotation\":{\"position\":390,\"reference\":\"THR\",\"alternate\":\"THR\"},\"sequenceOntologyTerms\":[{\"accession\":\"SO:0001587\",\"name\":\"stop_gained\"},{\"accession\":\"SO:0001821\",\"name\":\"inframe_insertion\"}]},{\"sequenceOntologyTerms\":[{\"accession\":\"SO:0001566\",\"name\":\"regulatory_region_variant\"}]}]",
                consequenceTypeResult.getResults(), ConsequenceType.class);

        consequenceTypeResult =
                variantAnnotationCalculator.getAllConsequenceTypesByVariant(new Variant("20", 44485953, "-", "ATCT"),
                        new QueryOptions());  // should return ENSG00000101473 ENST00000217455 -       initiator_codon_variant
        assertObjectListEquals("[{\"geneName\":\"ACOT8\",\"ensemblGeneId\":\"ENSG00000101473\",\"ensemblTranscriptId\":\"ENST00000217455\",\"strand\":\"-\",\"biotype\":\"protein_coding\",\"exonOverlap\":[{\"percentage\":-1,\"number\":\"1/6\"}],\"transcriptAnnotationFlags\":[\"CCDS\",\"basic\"],\"cdnaPosition\":93,\"cdsPosition\":2,\"codon\":\"atG/atA\",\"proteinVariantAnnotation\":{\"position\":1,\"reference\":\"MET\",\"alternate\":\"ILE\"},\"sequenceOntologyTerms\":[{\"accession\":\"SO:0001589\",\"name\":\"frameshift_variant\"},{\"accession\":\"SO:0002012\",\"name\":\"start_lost\"}]},{\"geneName\":\"ACOT8\",\"ensemblGeneId\":\"ENSG00000101473\",\"ensemblTranscriptId\":\"ENST00000461272\",\"strand\":\"-\",\"biotype\":\"nonsense_mediated_decay\",\"exonOverlap\":[{\"percentage\":-1,\"number\":\"1/6\"}],\"cdnaPosition\":76,\"cdsPosition\":2,\"codon\":\"atG/atA\",\"proteinVariantAnnotation\":{\"position\":1,\"reference\":\"MET\",\"alternate\":\"ILE\"},\"sequenceOntologyTerms\":[{\"accession\":\"SO:0001589\",\"name\":\"frameshift_variant\"},{\"accession\":\"SO:0002012\",\"name\":\"start_lost\"},{\"accession\":\"SO:0001621\",\"name\":\"NMD_transcript_variant\"}]},{\"geneName\":\"ACOT8\",\"ensemblGeneId\":\"ENSG00000101473\",\"ensemblTranscriptId\":\"ENST00000488679\",\"strand\":\"-\",\"biotype\":\"nonsense_mediated_decay\",\"exonOverlap\":[{\"percentage\":-1,\"number\":\"1/5\"}],\"cdnaPosition\":89,\"cdsPosition\":2,\"codon\":\"atG/atA\",\"proteinVariantAnnotation\":{\"position\":1,\"reference\":\"MET\",\"alternate\":\"ILE\"},\"sequenceOntologyTerms\":[{\"accession\":\"SO:0001589\",\"name\":\"frameshift_variant\"},{\"accession\":\"SO:0002012\",\"name\":\"start_lost\"},{\"accession\":\"SO:0001621\",\"name\":\"NMD_transcript_variant\"}]},{\"geneName\":\"ACOT8\",\"ensemblGeneId\":\"ENSG00000101473\",\"ensemblTranscriptId\":\"ENST00000487205\",\"strand\":\"-\",\"biotype\":\"protein_coding\",\"transcriptAnnotationFlags\":[\"cds_start_NF\",\"mRNA_start_NF\"],\"sequenceOntologyTerms\":[{\"accession\":\"SO:0001631\",\"name\":\"upstream_gene_variant\"}]},{\"geneName\":\"ACOT8\",\"ensemblGeneId\":\"ENSG00000101473\",\"ensemblTranscriptId\":\"ENST00000493118\",\"strand\":\"-\",\"biotype\":\"retained_intron\",\"exonOverlap\":[{\"percentage\":-1,\"number\":\"1/3\"}],\"cdnaPosition\":58,\"sequenceOntologyTerms\":[{\"accession\":\"SO:0001792\",\"name\":\"non_coding_transcript_exon_variant\"}]},{\"geneName\":\"ACOT8\",\"ensemblGeneId\":\"ENSG00000101473\",\"ensemblTranscriptId\":\"ENST00000483141\",\"strand\":\"-\",\"biotype\":\"nonsense_mediated_decay\",\"exonOverlap\":[{\"percentage\":-1,\"number\":\"1/4\"}],\"cdnaPosition\":56,\"cdsPosition\":2,\"codon\":\"atG/atA\",\"proteinVariantAnnotation\":{\"position\":1,\"reference\":\"MET\",\"alternate\":\"ILE\"},\"sequenceOntologyTerms\":[{\"accession\":\"SO:0001589\",\"name\":\"frameshift_variant\"},{\"accession\":\"SO:0002012\",\"name\":\"start_lost\"},{\"accession\":\"SO:0001621\",\"name\":\"NMD_transcript_variant\"}]},{\"geneName\":\"ACOT8\",\"ensemblGeneId\":\"ENSG00000101473\",\"ensemblTranscriptId\":\"ENST00000484783\",\"strand\":\"-\",\"biotype\":\"retained_intron\",\"exonOverlap\":[{\"percentage\":-1,\"number\":\"1/4\"}],\"cdnaPosition\":84,\"sequenceOntologyTerms\":[{\"accession\":\"SO:0001792\",\"name\":\"non_coding_transcript_exon_variant\"}]},{\"geneName\":\"ACOT8\",\"ensemblGeneId\":\"ENSG00000101473\",\"ensemblTranscriptId\":\"ENST00000486165\",\"strand\":\"-\",\"biotype\":\"nonsense_mediated_decay\",\"exonOverlap\":[{\"percentage\":-1,\"number\":\"1/5\"}],\"cdnaPosition\":58,\"cdsPosition\":2,\"codon\":\"atG/atA\",\"proteinVariantAnnotation\":{\"position\":1,\"reference\":\"MET\",\"alternate\":\"ILE\"},\"sequenceOntologyTerms\":[{\"accession\":\"SO:0001589\",\"name\":\"frameshift_variant\"},{\"accession\":\"SO:0002012\",\"name\":\"start_lost\"},{\"accession\":\"SO:0001621\",\"name\":\"NMD_transcript_variant\"}]},{\"geneName\":\"ACOT8\",\"ensemblGeneId\":\"ENSG00000101473\",\"ensemblTranscriptId\":\"ENST00000481938\",\"strand\":\"-\",\"biotype\":\"nonsense_mediated_decay\",\"exonOverlap\":[{\"percentage\":-1,\"number\":\"1/4\"}],\"cdnaPosition\":92,\"cdsPosition\":2,\"codon\":\"atG/atA\",\"proteinVariantAnnotation\":{\"position\":1,\"reference\":\"MET\",\"alternate\":\"ILE\"},\"sequenceOntologyTerms\":[{\"accession\":\"SO:0001589\",\"name\":\"frameshift_variant\"},{\"accession\":\"SO:0002012\",\"name\":\"start_lost\"},{\"accession\":\"SO:0001621\",\"name\":\"NMD_transcript_variant\"}]},{\"geneName\":\"ACOT8\",\"ensemblGeneId\":\"ENSG00000101473\",\"ensemblTranscriptId\":\"ENST00000457981\",\"strand\":\"-\",\"biotype\":\"protein_coding\",\"transcriptAnnotationFlags\":[\"cds_start_NF\",\"mRNA_start_NF\"],\"sequenceOntologyTerms\":[{\"accession\":\"SO:0001636\",\"name\":\"2KB_upstream_variant\"}]},{\"geneName\":\"ACOT8\",\"ensemblGeneId\":\"ENSG00000101473\",\"ensemblTranscriptId\":\"ENST00000426915\",\"strand\":\"-\",\"biotype\":\"protein_coding\",\"transcriptAnnotationFlags\":[\"cds_start_NF\",\"mRNA_start_NF\"],\"sequenceOntologyTerms\":[{\"accession\":\"SO:0001636\",\"name\":\"2KB_upstream_variant\"}]},{\"geneName\":\"ZSWIM3\",\"ensemblGeneId\":\"ENSG00000132801\",\"ensemblTranscriptId\":\"ENST00000255152\",\"strand\":\"+\",\"biotype\":\"protein_coding\",\"transcriptAnnotationFlags\":[\"CCDS\",\"basic\"],\"sequenceOntologyTerms\":[{\"accession\":\"SO:0001636\",\"name\":\"2KB_upstream_variant\"}]},{\"geneName\":\"ZSWIM3\",\"ensemblGeneId\":\"ENSG00000132801\",\"ensemblTranscriptId\":\"ENST00000454862\",\"strand\":\"+\",\"biotype\":\"protein_coding\",\"transcriptAnnotationFlags\":[\"basic\"],\"sequenceOntologyTerms\":[{\"accession\":\"SO:0001636\",\"name\":\"2KB_upstream_variant\"}]},{\"sequenceOntologyTerms\":[{\"accession\":\"SO:0001566\",\"name\":\"regulatory_region_variant\"}]},{\"geneName\":null,\"ensemblGeneId\":null,\"ensemblTranscriptId\":null,\"strand\":null,\"biotype\":null,\"exonOverlap\":null,\"transcriptAnnotationFlags\":null,\"cdnaPosition\":null,\"cdsPosition\":null,\"codon\":null,\"proteinVariantAnnotation\":null,\"sequenceOntologyTerms\":[{\"accession\":\"SO:0001782\",\"name\":\"TF_binding_site_variant\"}]}]",
                consequenceTypeResult.getResults(), ConsequenceType.class);

        consequenceTypeResult =
                variantAnnotationCalculator.getAllConsequenceTypesByVariant(new Variant("15", 78224189, "-", "C"),
                        new QueryOptions());  // should return ENSG00000101473 ENST00000217455 -       initiator_codon_variant
        assertObjectListEquals("[{\"geneName\":\"RP11-114H24.2\",\"ensemblGeneId\":\"ENSG00000260776\",\"ensemblTranscriptId\":\"ENST00000567226\",\"strand\":\"-\",\"biotype\":\"processed_transcript\",\"transcriptAnnotationFlags\":[\"basic\"],\"sequenceOntologyTerms\":[{\"accession\":\"SO:0001631\",\"name\":\"upstream_gene_variant\"}]},{\"sequenceOntologyTerms\":[{\"accession\":\"SO:0001566\",\"name\":\"regulatory_region_variant\"}]}]",
                consequenceTypeResult.getResults(), ConsequenceType.class);

        consequenceTypeResult =
                variantAnnotationCalculator.getAllConsequenceTypesByVariant(new Variant("13", 52718051, "-", "T"),
                        new QueryOptions());
        assertObjectListEquals("[{\"geneName\":\"NEK3\",\"ensemblGeneId\":\"ENSG00000136098\",\"ensemblTranscriptId\":\"ENST00000258597\",\"strand\":\"-\",\"biotype\":\"nonsense_mediated_decay\",\"exonOverlap\":[{\"percentage\":-1,\"number\":\"10/16\"}],\"cdnaPosition\":951,\"cdsPosition\":876,\"codon\":\"CAA/ACA\",\"proteinVariantAnnotation\":{\"position\":292,\"reference\":\"GLN\",\"alternate\":\"THR\"},\"sequenceOntologyTerms\":[{\"accession\":\"SO:0001630\",\"name\":\"splice_region_variant\"},{\"accession\":\"SO:0001589\",\"name\":\"frameshift_variant\"},{\"accession\":\"SO:0001621\",\"name\":\"NMD_transcript_variant\"}]},{\"geneName\":\"NEK3\",\"ensemblGeneId\":\"ENSG00000136098\",\"ensemblTranscriptId\":\"ENST00000548127\",\"strand\":\"-\",\"biotype\":\"nonsense_mediated_decay\",\"exonOverlap\":[{\"percentage\":-1,\"number\":\"10/16\"}],\"cdnaPosition\":1252,\"cdsPosition\":876,\"codon\":\"CAA/ACA\",\"proteinVariantAnnotation\":{\"position\":292,\"reference\":\"GLN\",\"alternate\":\"THR\"},\"sequenceOntologyTerms\":[{\"accession\":\"SO:0001630\",\"name\":\"splice_region_variant\"},{\"accession\":\"SO:0001589\",\"name\":\"frameshift_variant\"},{\"accession\":\"SO:0001621\",\"name\":\"NMD_transcript_variant\"}]},{\"geneName\":\"NEK3\",\"ensemblGeneId\":\"ENSG00000136098\",\"ensemblTranscriptId\":\"ENST00000339406\",\"strand\":\"-\",\"biotype\":\"protein_coding\",\"exonOverlap\":[{\"percentage\":-1,\"number\":\"10/16\"}],\"transcriptAnnotationFlags\":[\"basic\"],\"cdnaPosition\":1252,\"cdsPosition\":876,\"codon\":\"GCA/AGC\",\"proteinVariantAnnotation\":{\"position\":292,\"reference\":\"ALA\",\"alternate\":\"SER\"},\"sequenceOntologyTerms\":[{\"accession\":\"SO:0001630\",\"name\":\"splice_region_variant\"},{\"accession\":\"SO:0001589\",\"name\":\"frameshift_variant\"}]},{\"geneName\":\"NEK3\",\"ensemblGeneId\":\"ENSG00000136098\",\"ensemblTranscriptId\":\"ENST00000378101\",\"strand\":\"-\",\"biotype\":\"protein_coding\",\"exonOverlap\":[{\"percentage\":-1,\"number\":\"10/16\"}],\"transcriptAnnotationFlags\":[\"basic\"],\"cdnaPosition\":1111,\"cdsPosition\":876,\"codon\":\"GCA/AGC\",\"proteinVariantAnnotation\":{\"position\":292,\"reference\":\"ALA\",\"alternate\":\"SER\"},\"sequenceOntologyTerms\":[{\"accession\":\"SO:0001630\",\"name\":\"splice_region_variant\"},{\"accession\":\"SO:0001589\",\"name\":\"frameshift_variant\"}]},{\"geneName\":\"NEK3\",\"ensemblGeneId\":\"ENSG00000136098\",\"ensemblTranscriptId\":\"ENST00000400357\",\"strand\":\"-\",\"biotype\":\"protein_coding\",\"exonOverlap\":[{\"percentage\":-1,\"number\":\"9/14\"}],\"transcriptAnnotationFlags\":[\"CCDS\",\"basic\"],\"cdnaPosition\":2170,\"cdsPosition\":876,\"codon\":\"CAA/ACA\",\"proteinVariantAnnotation\":{\"position\":292,\"reference\":\"GLN\",\"alternate\":\"THR\"},\"sequenceOntologyTerms\":[{\"accession\":\"SO:0001630\",\"name\":\"splice_region_variant\"},{\"accession\":\"SO:0001589\",\"name\":\"frameshift_variant\"}]},{\"geneName\":\"NEK3\",\"ensemblGeneId\":\"ENSG00000136098\",\"ensemblTranscriptId\":\"ENST00000452082\",\"strand\":\"-\",\"biotype\":\"protein_coding\",\"exonOverlap\":[{\"percentage\":-1,\"number\":\"9/14\"}],\"transcriptAnnotationFlags\":[\"basic\"],\"cdnaPosition\":2170,\"cdsPosition\":939,\"codon\":\"CAA/ACA\",\"proteinVariantAnnotation\":{\"position\":313,\"reference\":\"GLN\",\"alternate\":\"THR\"},\"sequenceOntologyTerms\":[{\"accession\":\"SO:0001630\",\"name\":\"splice_region_variant\"},{\"accession\":\"SO:0001589\",\"name\":\"frameshift_variant\"}]},{\"geneName\":\"NEK3\",\"ensemblGeneId\":\"ENSG00000136098\",\"ensemblTranscriptId\":\"ENST00000547820\",\"strand\":\"-\",\"biotype\":\"nonsense_mediated_decay\",\"exonOverlap\":[{\"percentage\":-1,\"number\":\"1/6\"}],\"transcriptAnnotationFlags\":[\"cds_start_NF\",\"mRNA_start_NF\"],\"cdnaPosition\":65,\"cdsPosition\":66,\"codon\":\"CAA/ACA\",\"proteinVariantAnnotation\":{\"position\":22,\"reference\":\"GLN\",\"alternate\":\"THR\"},\"sequenceOntologyTerms\":[{\"accession\":\"SO:0001630\",\"name\":\"splice_region_variant\"},{\"accession\":\"SO:0001589\",\"name\":\"frameshift_variant\"},{\"accession\":\"SO:0001621\",\"name\":\"NMD_transcript_variant\"}]},{\"geneName\":\"NEK3\",\"ensemblGeneId\":\"ENSG00000136098\",\"ensemblTranscriptId\":\"ENST00000551355\",\"strand\":\"-\",\"biotype\":\"nonsense_mediated_decay\",\"sequenceOntologyTerms\":[{\"accession\":\"SO:0002083\",\"name\":\"2KB_downstream_variant\"}]},{\"geneName\":\"NEK3\",\"ensemblGeneId\":\"ENSG00000136098\",\"ensemblTranscriptId\":\"ENST00000552973\",\"strand\":\"-\",\"biotype\":\"retained_intron\",\"sequenceOntologyTerms\":[{\"accession\":\"SO:0001632\",\"name\":\"downstream_gene_variant\"}]},{\"sequenceOntologyTerms\":[{\"accession\":\"SO:0001566\",\"name\":\"regulatory_region_variant\"}]}]",
                consequenceTypeResult.getResults(), ConsequenceType.class);

        consequenceTypeResult =
                variantAnnotationCalculator.getAllConsequenceTypesByVariant(new Variant("13", 32893271, "A", "G"),
                        new QueryOptions());  // should set functional description "In BC and ovarian cancer; unknown pathological significance; dbSNP:rs4987046" for ENST00000380152
        assertObjectListEquals("[{\"geneName\":\"ZAR1L\",\"ensemblGeneId\":\"ENSG00000189167\",\"ensemblTranscriptId\":\"ENST00000533490\",\"strand\":\"-\",\"biotype\":\"protein_coding\",\"transcriptAnnotationFlags\":[\"CCDS\",\"basic\"],\"sequenceOntologyTerms\":[{\"accession\":\"SO:0001631\",\"name\":\"upstream_gene_variant\"}]},{\"geneName\":\"BRCA2\",\"ensemblGeneId\":\"ENSG00000139618\",\"ensemblTranscriptId\":\"ENST00000380152\",\"strand\":\"+\",\"biotype\":\"protein_coding\",\"exonOverlap\":[{\"percentage\":0.40160642570281124,\"number\":\"3/27\"}],\"transcriptAnnotationFlags\":[\"CCDS\",\"basic\"],\"cdnaPosition\":358,\"cdsPosition\":125,\"codon\":\"tAt/tGt\",\"proteinVariantAnnotation\":{\"uniprotAccession\":\"P51587\",\"position\":42,\"reference\":\"TYR\",\"alternate\":\"CYS\",\"uniprotVariantId\":\"VAR_020705\",\"functionalDescription\":\"In BC and ovarian cancer; unknown pathological significance; dbSNP:rs4987046.\",\"substitutionScores\":[{\"score\":0.11,\"source\":\"sift\",\"description\":\"tolerated\"},{\"score\":0.032,\"source\":\"polyphen\",\"description\":\"benign\"}],\"keywords\":[\"3D-structure\",\"Cell cycle\",\"Complete proteome\",\"Cytoplasm\",\"Cytoskeleton\",\"Disease mutation\",\"DNA damage\",\"DNA recombination\",\"DNA repair\",\"DNA-binding\",\"Fanconi anemia\",\"Nucleus\",\"Phosphoprotein\",\"Polymorphism\",\"Reference proteome\",\"Repeat\",\"Tumor suppressor\",\"Ubl conjugation\"],\"features\":[{\"id\":\"IPR015525\",\"start\":2,\"end\":1709,\"description\":\"Breast cancer type 2 susceptibility protein\"},{\"id\":\"IPR015525\",\"start\":1,\"end\":3418,\"type\":\"chain\",\"description\":\"Breast cancer type 2 susceptibility protein\"}]},\"sequenceOntologyTerms\":[{\"accession\":\"SO:0001583\",\"name\":\"missense_variant\"}]},{\"geneName\":\"BRCA2\",\"ensemblGeneId\":\"ENSG00000139618\",\"ensemblTranscriptId\":\"ENST00000544455\",\"strand\":\"+\",\"biotype\":\"protein_coding\",\"exonOverlap\":[{\"percentage\":0.40160642570281124,\"number\":\"3/28\"}],\"transcriptAnnotationFlags\":[\"CCDS\",\"basic\"],\"cdnaPosition\":352,\"cdsPosition\":125,\"codon\":\"tAt/tGt\",\"proteinVariantAnnotation\":{\"uniprotAccession\":\"P51587\",\"position\":42,\"reference\":\"TYR\",\"alternate\":\"CYS\",\"uniprotVariantId\":\"VAR_020705\",\"functionalDescription\":\"In BC and ovarian cancer; unknown pathological significance; dbSNP:rs4987046.\",\"substitutionScores\":[{\"score\":0.11,\"source\":\"sift\",\"description\":\"tolerated\"},{\"score\":0.032,\"source\":\"polyphen\",\"description\":\"benign\"}],\"keywords\":[\"3D-structure\",\"Cell cycle\",\"Complete proteome\",\"Cytoplasm\",\"Cytoskeleton\",\"Disease mutation\",\"DNA damage\",\"DNA recombination\",\"DNA repair\",\"DNA-binding\",\"Fanconi anemia\",\"Nucleus\",\"Phosphoprotein\",\"Polymorphism\",\"Reference proteome\",\"Repeat\",\"Tumor suppressor\",\"Ubl conjugation\"],\"features\":[{\"id\":\"IPR015525\",\"start\":2,\"end\":1709,\"description\":\"Breast cancer type 2 susceptibility protein\"},{\"id\":\"IPR015525\",\"start\":1,\"end\":3418,\"type\":\"chain\",\"description\":\"Breast cancer type 2 susceptibility protein\"}]},\"sequenceOntologyTerms\":[{\"accession\":\"SO:0001583\",\"name\":\"missense_variant\"}]},{\"geneName\":\"BRCA2\",\"ensemblGeneId\":\"ENSG00000139618\",\"ensemblTranscriptId\":\"ENST00000530893\",\"strand\":\"+\",\"biotype\":\"protein_coding\",\"exonOverlap\":[{\"percentage\":0.40160642570281124,\"number\":\"3/10\"}],\"transcriptAnnotationFlags\":[\"mRNA_end_NF\",\"cds_end_NF\"],\"cdnaPosition\":323,\"sequenceOntologyTerms\":[{\"accession\":\"SO:0001623\",\"name\":\"5_prime_UTR_variant\"}]},{\"sequenceOntologyTerms\":[{\"accession\":\"SO:0001566\",\"name\":\"regulatory_region_variant\"}]}]",
                consequenceTypeResult.getResults(), ConsequenceType.class);

        consequenceTypeResult =
                variantAnnotationCalculator.getAllConsequenceTypesByVariant(new Variant("19", 45411941, "T", "C"),
                        new QueryOptions());
        assertObjectListEquals("[{\"geneName\":\"TOMM40\",\"ensemblGeneId\":\"ENSG00000130204\",\"ensemblTranscriptId\":\"ENST00000252487\",\"strand\":\"+\",\"biotype\":\"protein_coding\",\"transcriptAnnotationFlags\":[\"CCDS\",\"basic\"],\"sequenceOntologyTerms\":[{\"accession\":\"SO:0001632\",\"name\":\"downstream_gene_variant\"}]},{\"geneName\":\"TOMM40\",\"ensemblGeneId\":\"ENSG00000130204\",\"ensemblTranscriptId\":\"ENST00000592434\",\"strand\":\"+\",\"biotype\":\"protein_coding\",\"transcriptAnnotationFlags\":[\"basic\"],\"sequenceOntologyTerms\":[{\"accession\":\"SO:0001632\",\"name\":\"downstream_gene_variant\"}]},{\"geneName\":\"APOE\",\"ensemblGeneId\":\"ENSG00000130203\",\"ensemblTranscriptId\":\"ENST00000252486\",\"strand\":\"+\",\"biotype\":\"protein_coding\",\"exonOverlap\":[{\"percentage\":0.11614401858304298,\"number\":\"4/4\"}],\"transcriptAnnotationFlags\":[\"CCDS\",\"basic\"],\"cdnaPosition\":499,\"cdsPosition\":388,\"codon\":\"Tgc/Cgc\",\"proteinVariantAnnotation\":{\"uniprotAccession\":\"P02649\",\"position\":130,\"reference\":\"CYS\",\"alternate\":\"ARG\",\"uniprotVariantId\":\"VAR_000652\",\"functionalDescription\":\"In HLPP3; form E3**, form E4, form E4/3 and some forms E5-type; only form E3** is disease-linked; dbSNP:rs429358.\",\"substitutionScores\":[{\"score\":1,\"source\":\"sift\",\"description\":\"tolerated\"},{\"score\":0,\"source\":\"polyphen\",\"description\":\"benign\"}],\"keywords\":[\"3D-structure\",\"Alzheimer disease\",\"Amyloidosis\",\"Cholesterol metabolism\",\"Chylomicron\",\"Complete proteome\",\"Direct protein sequencing\",\"Disease mutation\",\"Glycation\",\"Glycoprotein\",\"HDL\",\"Heparin-binding\",\"Hyperlipidemia\",\"Lipid metabolism\",\"Lipid transport\",\"Neurodegeneration\",\"Oxidation\",\"Phosphoprotein\",\"Polymorphism\",\"Reference proteome\",\"Repeat\",\"Secreted\",\"Signal\",\"Steroid metabolism\",\"Sterol metabolism\",\"Transport\",\"VLDL\"],\"features\":[{\"start\":106,\"end\":141,\"type\":\"helix\"},{\"start\":80,\"end\":255,\"type\":\"region of interest\",\"description\":\"8 X 22 AA approximate tandem repeats\"},{\"start\":124,\"end\":145,\"type\":\"repeat\",\"description\":\"3\"},{\"id\":\"IPR000074\",\"start\":81,\"end\":292,\"description\":\"Apolipoprotein A/E\"},{\"id\":\"PRO_0000001987\",\"start\":19,\"end\":317,\"type\":\"chain\",\"description\":\"Apolipoprotein E\"}]},\"sequenceOntologyTerms\":[{\"accession\":\"SO:0001583\",\"name\":\"missense_variant\"}]},{\"geneName\":\"APOE\",\"ensemblGeneId\":\"ENSG00000130203\",\"ensemblTranscriptId\":\"ENST00000446996\",\"strand\":\"+\",\"biotype\":\"protein_coding\",\"exonOverlap\":[{\"percentage\":0.24271844660194175,\"number\":\"4/4\"}],\"transcriptAnnotationFlags\":[\"mRNA_end_NF\",\"cds_end_NF\"],\"cdnaPosition\":477,\"cdsPosition\":388,\"codon\":\"Tgc/Cgc\",\"proteinVariantAnnotation\":{\"position\":130,\"reference\":\"CYS\",\"alternate\":\"ARG\",\"substitutionScores\":[{\"score\":1,\"source\":\"sift\",\"description\":\"tolerated\"},{\"score\":0,\"source\":\"polyphen\",\"description\":\"benign\"}]},\"sequenceOntologyTerms\":[{\"accession\":\"SO:0001583\",\"name\":\"missense_variant\"}]},{\"geneName\":\"APOE\",\"ensemblGeneId\":\"ENSG00000130203\",\"ensemblTranscriptId\":\"ENST00000485628\",\"strand\":\"+\",\"biotype\":\"retained_intron\",\"sequenceOntologyTerms\":[{\"accession\":\"SO:0002083\",\"name\":\"2KB_downstream_variant\"}]},{\"geneName\":\"APOE\",\"ensemblGeneId\":\"ENSG00000130203\",\"ensemblTranscriptId\":\"ENST00000434152\",\"strand\":\"+\",\"biotype\":\"protein_coding\",\"exonOverlap\":[{\"percentage\":0.2028397565922921,\"number\":\"4/4\"}],\"transcriptAnnotationFlags\":[\"mRNA_end_NF\",\"cds_end_NF\"],\"cdnaPosition\":523,\"cdsPosition\":466,\"codon\":\"Tgc/Cgc\",\"proteinVariantAnnotation\":{\"position\":156,\"reference\":\"CYS\",\"alternate\":\"ARG\",\"substitutionScores\":[{\"score\":0.91,\"source\":\"sift\",\"description\":\"tolerated\"},{\"score\":0,\"source\":\"polyphen\",\"description\":\"benign\"}]},\"sequenceOntologyTerms\":[{\"accession\":\"SO:0001583\",\"name\":\"missense_variant\"}]},{\"geneName\":\"APOE\",\"ensemblGeneId\":\"ENSG00000130203\",\"ensemblTranscriptId\":\"ENST00000425718\",\"strand\":\"+\",\"biotype\":\"protein_coding\",\"exonOverlap\":[{\"percentage\":0.23696682464454977,\"number\":\"3/3\"}],\"transcriptAnnotationFlags\":[\"mRNA_end_NF\",\"cds_end_NF\"],\"cdnaPosition\":653,\"cdsPosition\":388,\"codon\":\"Tgc/Cgc\",\"proteinVariantAnnotation\":{\"position\":130,\"reference\":\"CYS\",\"alternate\":\"ARG\",\"substitutionScores\":[{\"score\":1,\"source\":\"sift\",\"description\":\"tolerated\"},{\"score\":0,\"source\":\"polyphen\",\"description\":\"benign\"}]},\"sequenceOntologyTerms\":[{\"accession\":\"SO:0001583\",\"name\":\"missense_variant\"}]},{\"sequenceOntologyTerms\":[{\"accession\":\"SO:0001566\",\"name\":\"regulatory_region_variant\"}]}]",
                consequenceTypeResult.getResults(), ConsequenceType.class);

        consequenceTypeResult =
                variantAnnotationCalculator.getAllConsequenceTypesByVariant(new Variant("17", 52, "C", "A"),
                        new QueryOptions());
        assertObjectListEquals("[{\"geneName\":\"AC108004.5\",\"ensemblGeneId\":\"ENSG00000273288\",\"ensemblTranscriptId\":\"ENST00000583926\",\"strand\":\"-\",\"biotype\":\"miRNA\",\"transcriptAnnotationFlags\":[\"basic\"],\"sequenceOntologyTerms\":[{\"accession\":\"SO:0001632\",\"name\":\"downstream_gene_variant\"}]},{\"sequenceOntologyTerms\":[{\"accession\":\"SO:0001566\",\"name\":\"regulatory_region_variant\"}]}]",
                consequenceTypeResult.getResults(), ConsequenceType.class);

////        CellBaseDataResult CellBaseDataResult = variantAnnotationCalculator.getAllConsequenceTypesByVariant(new Variant("19", 45411941, "T", "C"), new QueryOptions());  // should return intergenic_variant
////        variantAnnotationCalculator.getAllConsequenceTypesByVariant(new Variant("10", 6638139, "A", "T"), new QueryOptions());  // should return intergenic_variant
////        variantAnnotationCalculator.getAllConsequenceTypesByVariant(new Variant("10", 108309064, StringUtils.repeat("N",2252), "-"), new QueryOptions());  // should return ENSG00000215002 ENST00000399415 -       transcript_ablation
////        variantAnnotationCalculator.getAllConsequenceTypesByVariant(new Variant("10", 124814698, StringUtils.repeat("N",1048), "-"), new QueryOptions());  // should return ENSG00000215002 ENST00000399415 -       transcript_ablation
////        variantAnnotationCalculator.getAllConsequenceTypesByVariantOld(new Variant("10", 327947, "A", "-"), new QueryOptions());  // should return
////        variantAnnotationCalculator.getAllConsequenceTypesByVariantOld(new Variant("10", 327947, "A", "-"), new QueryOptions());  // should return
////        variantAnnotationCalculator.getAllConsequenceTypesByVariant(new Variant("10", 327947, "A", "-"), new QueryOptions());  // should return
////        variantAnnotationCalculator.getAllConsequenceTypesByVariant(new Variant("10", 101786, "A", "-"), new QueryOptions());  // should return ENSG00000173876 ENST00000413237 -       intron_variant
////        variantAnnotationCalculator.getAllConsequenceTypesByVariant(new Variant("10", 10103931, "A", "-"), new QueryOptions());  // should return ENSG00000224788 ENST00000429539 -       intron_variant
////        variantAnnotationCalculator.getAllConsequenceTypesByVariant(new Variant("10", 10005684, "-", "AT"), new QueryOptions());  // should return intergenic_variant
////        variantAnnotationCalculator.getAllConsequenceTypesByVariant(new Variant("10", 696869, "C", "-"), new QueryOptions());  // should not return NPE
////        variantAnnotationCalculator.getAllConsequenceTypesByVariantOld(new Variant("10", 52365874, "G", "A"), new QueryOptions());  // should not return 10      133761141       A       ENSG00000175470 ENST00000422256 -       missense_variant
////        variantAnnotationCalculator.getAllConsequenceTypesByVariant(new Variant("10", 133761141, "G", "A"), new QueryOptions());  // should not return 10      133761141       A       ENSG00000175470 ENST00000422256 -       missense_variant
////        variantAnnotationCalculator.getAllConsequenceTypesByVariant(new Variant("10", 12172775, "G", "A"), new QueryOptions());  // should return 10      12172775        A       ENSG00000265653 ENST00000584402 -       non_coding_transcript_exon_variant
////        variantAnnotationCalculator.getAllConsequenceTypesByVariant(new Variant("10", 10993859, "G", "C"), new QueryOptions());  // should return 10      10993859        C       ENSG00000229240 ENST00000598573 -       splice_region_variant
////          variantAnnotationCalculator.getAllConsequenceTypesByVariant(new Variant("10", 323246, "T", "C"), new QueryOptions());  // should not return NPE
////        variantAnnotationCalculator.getAllConsequenceTypesByVariantOld(new Variant("10", 323246, "T", "C"), new QueryOptions());  // should not return NPE
////        variantAnnotationCalculator.getAllConsequenceTypesByVariant(new Variant("10", 295047, "T", "G"), new QueryOptions());  // should return NPE
////        variantAnnotationCalculator.getAllConsequenceTypesByVariantOld(new Variant("10", 295047, "T", "G"), new QueryOptions());  // should return NPE
////        variantAnnotationCalculator.getAllConsequenceTypesByVariant(new Variant("10", 172663, "G", "A"), new QueryOptions());  // should return intergenic_variant
////        variantAnnotationCalculator.getAllConsequenceTypesByVariant(new Variant("2", 114340663, "GCTGGGCATCCT", "-"), new QueryOptions());  // should not return null
////        variantAnnotationCalculator.getAllConsequenceTypesByVariant(new Variant("2", 114340663, "GCTGGGCATCCT", "ACTGGGCATCCT"), new QueryOptions());  // should not return null
////        variantAnnotationCalculator.getAllConsequenceTypesByVariant(new Variant("1", 220603289, "-", "GTGT"), new QueryOptions());  // should not return null
////        variantAnnotationCalculator.getAllConsequenceTypesByVariant(new Variant("1", 220603347, "CCTAGTA", "ACTACTA"), new QueryOptions());  // last triplet of the transcript (- strand) and last codifying codon of the transcript, should not return null
////        variantAnnotationCalculator.getAllConsequenceTypesByVariant(new Variant("1", 16555369, "-", "TG"), new QueryOptions());  // last triplet of the transcript (- strand) and last codifying codon of the transcript, should not return null
////        variantAnnotationCalculator.getAllConsequenceTypesByVariant(new Variant("1", 16555369, "T", "-"), new QueryOptions());  // last triplet of the transcript (- strand) and last codifying codon of the transcript, should not return null
////        variantAnnotationCalculator.getAllConsequenceTypesByVariant(new Variant("1", 70008, "-", "TG"), new QueryOptions());  // should
////        variantAnnotationCalculator.getAllConsequenceTypesByVariant(new Variant("1", 167385325, "A", "-"), new QueryOptions());  // should
////        variantAnnotationCalculator.getAllConsequenceTypesByVariant(new Variant("22", 16287365, "C", "T"), new QueryOptions());  // should
////        variantAnnotationCalculator.getAllConsequenceTypesByVariant(new Variant("19", 45411941, "T", "C"), new QueryOptions());  // should
////        variantAnnotationCalculator.getAllConsequenceTypesByVariant(new Variant("5", 150407694, "G", "A"), new QueryOptions());  // should
////        variantAnnotationCalculator.getAllConsequenceTypesByVariant(new Variant("19", 20047783, "AAAAAA", "-"), new QueryOptions());  // should
////        variantAnnotationCalculator.getAllConsequenceTypesByVariant(new Variant("13", 28942717, "NNN", "-"), new QueryOptions());  // should return ENST00000541932 stop_retained
////        variantAnnotationCalculator.getAllConsequenceTypesByVariant(new Variant("13", 45411941, "T", "C"), new QueryOptions());  // should
////        variantAnnotationCalculator.getAllConsequenceTypesByVariant(new Variant("9", 107366952, StringUtils.repeat("N",12577), "A"), new QueryOptions());  // should
////        variantAnnotationCalculator.getAllConsequenceTypesByVariant(new Variant("7", 23775220, "T", "A"), new QueryOptions());  // should
////        variantAnnotationCalculator.getAllConsequenceTypesByVariant(new Variant("5", 150407694, "G", "A"), new QueryOptions());  // should
////        variantAnnotationCalculator.getAllConsequenceTypesByVariant(new Variant("5", 150407693, "T", "G"), new QueryOptions());  // should
////        variantAnnotationCalculator.getAllConsequenceTypesByVariant(new Variant("4", 48896023, "G", "C"), new QueryOptions());  // should
////        variantAnnotationCalculator.getAllConsequenceTypesByVariant(new Variant("1", 12837706, "-", "CC"), new QueryOptions());  // should not return null
////        variantAnnotationCalculator.getAllConsequenceTypesByVariant(new Variant("19", 20047783, "-", "AAAAAA"), new QueryOptions());  // should return stop_gained
////        variantAnnotationCalculator.getAllConsequenceTypesByVariant(new Variant("1", 115828861, "C", "G"), new QueryOptions());  // should return
////        variantAnnotationCalculator.getAllConsequenceTypesByVariant(new Variant("16", 32859177, "C", "T"), new QueryOptions());  // should return stop_lost
////        variantAnnotationCalculator.getAllConsequenceTypesByVariant(new Variant("10", 13481174, "NN", "-"), new QueryOptions());  // should return stop_lost
////        variantAnnotationCalculator.getAllConsequenceTypesByVariant(new Variant("1", 153600596, "-", "C"), new QueryOptions());  // should
////        variantAnnotationCalculator.getAllConsequenceTypesByVariant(new Variant("1", 10041199, "A", "T"), new QueryOptions());  // should
////        variantAnnotationCalculator.getAllConsequenceTypesByVariant(new Variant("1", 102269845, "C", "A"), new QueryOptions());  // should
////        variantAnnotationCalculator.getAllConsequenceTypesByVariant(new Variant("7", 158384306, "TGTG", "-"), new QueryOptions());  // should not return null
////        variantAnnotationCalculator.getAllConsequenceTypesByVariant(new Variant("11", 118898436, "N", "-"), new QueryOptions());  // should return intergenic_variant
////        variantAnnotationCalculator.getAllConsequenceTypesByVariant(new Variant("10", 6638139, "-", "T"), new QueryOptions());  // should return intergenic_variant
////        variantAnnotationCalculator.getAllConsequenceTypesByVariant(new Variant("10", 70612070, StringUtils.repeat("N",11725), "-"), new QueryOptions());  // should not return null
////        variantAnnotationCalculator.getAllConsequenceTypesByVariant(new Variant("22", 36587846, "-", "CT"), new QueryOptions());  // should not return null
////        variantAnnotationCalculator.getAllConsequenceTypesByVariant(new Variant("13", 52718051, "-", "T"), new QueryOptions());  // should not return null
////        variantAnnotationCalculator.getAllConsequenceTypesByVariant(new Variant("10", 115412783, "-", "C"), new QueryOptions());  // should not return null
////        variantAnnotationCalculator.getAllConsequenceTypesByVariant(new Variant("10", 27793991, StringUtils.repeat("N",1907), "-"), new QueryOptions());  // should not return null
////        variantAnnotationCalculator.getAllConsequenceTypesByVariant(new Variant("10", 27436462, StringUtils.repeat("N",2), "-"), new QueryOptions());  // should not return intergenic_variant
////        variantAnnotationCalculator.getAllConsequenceTypesByVariant(new Variant("10", 6638139, "A", "T"), new QueryOptions());  // should not return intergenic_variant
////        variantAnnotationCalculator.getAllConsequenceTypesByVariant(new Variant("1", 3745870, "C", "T"), new QueryOptions());  // should not return null
////          variantAnnotationCalculator.getAllConsequenceTypesByVariant(new Variant("1", 35656173, "C", "A"), new QueryOptions());  // should return initiator_codon_variant
////          variantAnnotationCalculator.getAllConsequenceTypesByVariant(new Variant("1", 28071285, "C", "G"), new QueryOptions());  // should return initiator_codon_variant
////          variantAnnotationCalculator.getAllConsequenceTypesByVariant(new Variant("1", 35656173, "C", "A"), new QueryOptions());  // should return synonymous_variant
////          variantAnnotationCalculator.getAllConsequenceTypesByVariant(new Variant("22", 22274249, "-", "AGGAG"), new QueryOptions());  // should return downstream_variant
////          variantAnnotationCalculator.getAllConsequenceTypesByVariant(new Variant("22", 51042514, "-", "G"), new QueryOptions());  // should return downstream_variant
////          variantAnnotationCalculator.getAllConsequenceTypesByVariant(new Variant("22", 36587846, "-", "CT"), new QueryOptions());  // should
////          variantAnnotationCalculator.getAllConsequenceTypesByVariant(new Variant("22", 42537628, "T", "C"), new QueryOptions());  // should return downstream_variant
////          variantAnnotationCalculator.getAllConsequenceTypesByVariant(new Variant("22", 27283340, "-", "C"), new QueryOptions());  // should return splice_region_variant
////          variantAnnotationCalculator.getAllConsequenceTypesByVariant(new Variant("22", 31478142, "-", "G"), new QueryOptions());  // should return downstream_variant
////          variantAnnotationCalculator.getAllConsequenceTypesByVariant(new Variant("22", 29684676, "G", "A"), new QueryOptions());  // should return downstream_variant
////          variantAnnotationCalculator.getAllConsequenceTypesByVariant(new Variant("22", 40806293, "-", "TGTG"), new QueryOptions());  // should return downstream_variant
////          variantAnnotationCalculator.getAllConsequenceTypesByVariant(new Variant("22", 39426437, StringUtils.repeat("N",20092), "-"), new QueryOptions());  // ¿should return 3_prime_UTR_variant? No if ENSEMBLs gtf was used
////          variantAnnotationCalculator.getAllConsequenceTypesByVariant(new Variant("22", 38069602, StringUtils.repeat("N",5799), "-"), new QueryOptions());  // should return 3_prime_UTR_variant
////          variantAnnotationCalculator.getAllConsequenceTypesByVariant(new Variant("22", 17054103, "A", "G"), new QueryOptions());  // should NOT return non_coding_transcript_exon_variant
////          variantAnnotationCalculator.getAllConsequenceTypesByVariant(new Variant("22", 35661560, "A", "G"), new QueryOptions());  // should return synonymous_variant
////          variantAnnotationCalculator.getAllConsequenceTypesByVariant(new Variant("22", 31368158, StringUtils.repeat("N",4), "-"), new QueryOptions());  // should return donor_variant, intron_variant
////          variantAnnotationCalculator.getAllConsequenceTypesByVariant(new Variant("22", 36587124, "-", "TA"), new QueryOptions());  // should return stop_retained_variant
////          variantAnnotationCalculator.getAllConsequenceTypesByVariant(new Variant("22", 30824659, "-", "A"), new QueryOptions());  // should return stop_retained_variant
////          variantAnnotationCalculator.getAllConsequenceTypesByVariant(new Variant("22", 26951215, "T", "C"), new QueryOptions());  // should NOT return null pointer exception
////          variantAnnotationCalculator.getAllConsequenceTypesByVariant(new Variant("22", 17602839, "G", "A"), new QueryOptions());  // should NOT return null pointer exception
////          variantAnnotationCalculator.getAllConsequenceTypesByVariant(new Variant("22", 20891503, "-", "CCTC"), new QueryOptions());  // should return missense_variant
////          variantAnnotationCalculator.getAllConsequenceTypesByVariant(new Variant("22", 21991357, "T", "C"), new QueryOptions());  // should return missense_variant
////          variantAnnotationCalculator.getAllConsequenceTypesByVariant(new Variant("22", 24717655, "C", "T"), new QueryOptions());  // should return missense_variant
////          variantAnnotationCalculator.getAllConsequenceTypesByVariant(new Variant("22", 24314402, StringUtils.repeat("N",19399), "-"), new QueryOptions());  // should return 3prime_UTR_variant
////          variantAnnotationCalculator.getAllConsequenceTypesByVariant(new Variant("22", 22007661, "G", "A"), new QueryOptions());  // should
////          variantAnnotationCalculator.getAllConsequenceTypesByVariant(new Variant("22", 23476261, "G", "A"), new QueryOptions());  // should
////          variantAnnotationCalculator.getAllConsequenceTypesByVariant(new Variant("22", 22517056, StringUtils.repeat("N",82585), "-"), new QueryOptions());  // should return 3prime_UTR_variant
////          variantAnnotationCalculator.getAllConsequenceTypesByVariant(new Variant("22", 21388510, "A", "T"), new QueryOptions());  // should NOT return mature_miRNA_variant but non_coding_transcript_variant,non_coding_transcript_exon_variant
////          variantAnnotationCalculator.getAllConsequenceTypesByVariant(new Variant("22", 22007634, "G", "A"), new QueryOptions());  // should NOT return mature_miRNA_variant but non_coding_transcript_variant,non_coding_transcript_exon_variant
////          variantAnnotationCalculator.getAllConsequenceTypesByVariant(new Variant("22", 20891502, "-", "CCTC"), new QueryOptions());  // should return splice_region_variant
////          variantAnnotationCalculator.getAllConsequenceTypesByVariant(new Variant("22", 18387495, "G", "A"), new QueryOptions());  // should NOT return incomplete_teminator_codon_variant
////          variantAnnotationCalculator.getAllConsequenceTypesByVariant(new Variant("22", 19258045, StringUtils.repeat("N",27376), "-"), new QueryOptions());  // should return initiator_codon_variant
////          variantAnnotationCalculator.getAllConsequenceTypesByVariant(new Variant("22", 18293502, "T", "C"), new QueryOptions());  // should return initiator_codon_variant
////          variantAnnotationCalculator.getAllConsequenceTypesByVariant(new Variant("22", 18620375, StringUtils.repeat("N",9436), "-"), new QueryOptions());  // should return transcript_ablation
////          variantAnnotationCalculator.getAllConsequenceTypesByVariant(new Variant("22", 18997219, StringUtils.repeat("N",12521), "-"), new QueryOptions());  // should return transcript_ablation
////          variantAnnotationCalculator.getAllConsequenceTypesByVariant(new Variant("22", 17449263, "G", "A"), new QueryOptions());  // should return
////          variantAnnotationCalculator.getAllConsequenceTypesByVariant(new Variant("22", 21982892, "C", "T"), new QueryOptions());  // should return a result
////          variantAnnotationCalculator.getAllConsequenceTypesByVariant(new Variant("22", 16676212, "C", "T"), new QueryOptions());  // should include downstream_variant
////          variantAnnotationCalculator.getAllConsequenceTypesByVariant(new Variant("22", 22022872, "T", "C"), new QueryOptions());  // should not raise an error
////          variantAnnotationCalculator.getAllConsequenceTypesByVariant(new Variant("2", 179633644, "G", "C"), new QueryOptions());  // should include
////          variantAnnotationCalculator.getAllConsequenceTypesByVariant(new Variant("22", 16123409, "-", "A"), new QueryOptions());  // should include
////          variantAnnotationCalculator.getAllConsequenceTypesByVariant(new Variant("22", 51234118, "C", "G"), new QueryOptions());  // should include upstream_variant
////          variantAnnotationCalculator.getAllConsequenceTypesByVariant(new Variant("1", 155159745, "G", "A"), new QueryOptions());  // should not raise error
////          variantAnnotationCalculator.getAllConsequenceTypesByVariant(new Variant("2", 179621477, "C", "T"), new QueryOptions());  // should not raise error
////          variantAnnotationCalculator.getAllConsequenceTypesByVariant(new Variant("22", 20918922, "C", "T"), new QueryOptions());  // should not raise java.lang.StringIndexOutOfBoundsException
////          variantAnnotationCalculator.getAllConsequenceTypesByVariant(new Variant("22", 18628756, "A", "T"), new QueryOptions());  // should not raise java.lang.NumberFormatException
////          variantAnnotationCalculator.getAllConsequenceTypesByVariant(new Variant("22", 17488995, "G", "A"), new QueryOptions());  // should not raise java.lang.NumberFormatException
////          variantAnnotationCalculator.getAllConsequenceTypesByVariant(new Variant("22", 17280889, "G", "A"), new QueryOptions());  // should not raise java.lang.NumberFormatException
////          variantAnnotationCalculator.getAllConsequenceTypesByVariant(new Variant("22", 16449075, "G", "A"), new QueryOptions());  // should not raise null exception
////          variantAnnotationCalculator.getAllConsequenceTypesByVariant(new Variant("22", 16287784, "C", "T"), new QueryOptions());  // should not raise null exception
////          variantAnnotationCalculator.getAllConsequenceTypesByVariant(new Variant("22", 16287365, "C", "T"), new QueryOptions());  // should not raise null exception
////          variantAnnotationCalculator.getAllConsequenceTypesByVariant(new Variant("22", 17468875, "C", "A"), new QueryOptions());  // missense_variant
////        variantAnnotationCalculator.getAllConsequenceTypesByVariant(new Variant("22", 17451081, "C", "T"), new QueryOptions());  // should not include stop_reained_variant
////        variantAnnotationCalculator.getAllConsequenceTypesByVariant(new Variant("22", 17468875, "C", "T"), new QueryOptions());  // synonymous_variant
////        variantAnnotationCalculator.getAllConsequenceTypesByVariant(new Variant("22", 17449263, "G", "A"), new QueryOptions());  // should not include stop_reained_variant
////        variantAnnotationCalculator.getAllConsequenceTypesByVariant(new Variant("22", 17449238, "T", "C"), new QueryOptions());  // should not include stop_codon
////        variantAnnotationCalculator.getAllConsequenceTypesByVariant(new Variant("22", 17071673, "A", "G"), new QueryOptions());  // 3_prime_UTR_variant
////        variantAnnotationCalculator.getAllConsequenceTypesByVariant(new Variant("22", 16151191, "G", "-"), new QueryOptions());
////        variantAnnotationCalculator.getAllConsequenceTypesByVariant(new Variant("22", 16340551, "A", "G"), new QueryOptions());
////        variantAnnotationCalculator.getAllConsequenceTypesByVariant(new Variant("22", 17039749, "C", "A"), new QueryOptions());
////        variantAnnotationCalculator.getAllConsequenceTypesByVariant(new Variant("22", 16287365, "C", "T"), new QueryOptions());
////        variantAnnotationCalculator.getAllConsequenceTypesByVariant(new Variant("22", 16101010, "TTA", "-"), new QueryOptions());
////        variantAnnotationCalculator.getAllConsequenceTypesByVariant(new Variant("22", 16062270, "G", "T"), new QueryOptions());
////        variantAnnotationCalculator.getAllConsequenceTypesByVariant(new Variant("22", 20918922, "C", "T"), new QueryOptions());
////        variantAnnotationCalculator.getAllConsequenceTypesByVariant(new Variant("22", 17668822, "TCTCTACTAAAAATACAAAAAATTAGCCAGGCGTGGTGGCAGGTGCCTGTAGTACCAGCTACTTGGAAGGCTGAGGCAGGAGACTCTCTTGAACCTGGGAAGCCGAGGTTGCAGTGAGCTGGGCGACAGAGGGAGACTCCGTAAAAAAAAGAAAAAAAAAGAAGAAGAAGAAAAGAAAACAGGAAGGAAAGAAGAAAGAGAAACTAGAAATAATACATGTAAAGTGGCTGATTCTATTATCCTTGTTATTCCTTCTCCATGGGGCTGTTGTCAGGATTAAGTGAGATAGAGCACAGGAAAGGGCTCTGGAAACGCCTGTAGGCTCTAACCCTGAGGCATGGGCCTGTGGCCAGGAGCTCTCCCATTGACCACCTCCGCTGCCTCTGCTCGCATCCCGCAGGCTCACCTGTTTCTCCGGCGTGGAAGAAGTAAGGCAGCTTAACGCCATCCTTGGCGGGGATCATCAGAGCTTCCTTGTAGTCATGCAAGGAGTGGCCAGTGTCCTCATGCCCCACCTGCAGGACAGAGAGGGACAGGGAGGTGTCTGCAGGGCGCATGCCTCACTTGCTGATGGCGCGCCCTGGAGCCTGTGCACACCCTTCCTTGTACCCTGCCACCACTGCCGGGACCTTTGTCACACAGCCTTTTAAGAATGACCAGGAGCAGGCCAGGCGTGGTGGCTCACACCTGTAATCCCAGCACTTTGGGAGGCCGAGGCAGGCAGATCACGAAGTCAGGAGATCGAGACCATCCTGGCTAACACAGTGAAACCCCA", "-"), new QueryOptions());
////        variantAnnotationCalculator.getAllConsequenceTypesByVariant(new Variant("22", 17668818, "C", "A"), new QueryOptions());
////        variantAnnotationCalculator.getAllConsequenceTypesByVariant(new Variant("8", 408515, "GAA", ""), new QueryOptions());
////        variantAnnotationCalculator.getAllConsequenceTypesByVariant(new Variant("3", 367747, "C", "T"), new QueryOptions());
////        variantAnnotationCalculator.getAllConsequenceTypesByVariant(new Variant("9", 214512, "C", "A"), new QueryOptions());
////        variantAnnotationCalculator.getAllConsequenceTypesByVariant(new Variant("14", 19108198, "-", "GGTCTAGCATG"), new QueryOptions());
////        variantAnnotationCalculator.getAllConsequenceTypesByVariant(new Variant("3L", 22024723, "G", "T"), new QueryOptions());
////        variantAnnotationCalculator.getAllConsequenceTypesByVariant(new Variant("2L", 37541199, "G", "A"), new QueryOptions());
//
////
////        // Use local gene collection to test these
////        variantAnnotationCalculator.getAllConsequenceTypesByVariant(new Variant("1", 5, "GGTCTAGCATG", "-"), new QueryOptions());
////        variantAnnotationCalculator.getAllConsequenceTypesByVariant(new Variant("1", 1, "G", "A"), new QueryOptions());
////        variantAnnotationCalculator.getAllConsequenceTypesByVariant(new Variant("1", 5, "GGTCTAGCATGTTACATGAAG", "-"), new QueryOptions());
////        variantAnnotationCalculator.getAllConsequenceTypesByVariant(new Variant("1", 15, "GTTACATGAAG", "-"), new QueryOptions());
////        variantAnnotationCalculator.getAllConsequenceTypesByVariant(new Variant("1", 21, "T", "A"), new QueryOptions());
////        variantAnnotationCalculator.getAllConsequenceTypesByVariant(new Variant("1", 34, "-", "AAAT"), new QueryOptions());
////        variantAnnotationCalculator.getAllConsequenceTypesByVariant(new Variant("1", 42, "G", "A"), new QueryOptions());
////        variantAnnotationCalculator.getAllConsequenceTypesByVariant(new Variant("1", 75, "T", "A"), new QueryOptions());
////        variantAnnotationCalculator.getAllConsequenceTypesByVariant(new Variant("1", 75, "TCTAAGGCCTC", "-"), new QueryOptions());
////        variantAnnotationCalculator.getAllConsequenceTypesByVariant(new Variant("1", 25, "GATAGTTCCTA", "-"), new QueryOptions());
////        variantAnnotationCalculator.getAllConsequenceTypesByVariant(new Variant("1", 45, "GATAGGGTAC", "-"), new QueryOptions());
//
//
////        try {
////            br = new BufferedReader(new InputStreamReader(Files.newInputStream(Paths.get("/tmp/22.wgs.integrated_phase1_v3.20101123.snps_indels_sv.sites.vcf"))));
////        } catch (IOException e) {
////            e.printStackTrace();
////        }
//
        /**
         * Calculates annotation for vcf file variants, loads vep annotations, compares batches and writes results
         */
//        String DIROUT = "/tmp/";
////        String DIROUT = "/homes/fjlopez/tmp/";
//        List<String> VCFS = new ArrayList<>();
//////        VCFS.add("/tmp/test.vcf");
//        VCFS.add("/media/shared/tmp/ALL.chr22.integrated_phase1_v3.20101123.snps_indels_svs.genotypes_accessioned.vcf");
//////        VCFS.add("/nfs/production2/eva/release-2015-pag/1000g-phase1/vcf_accessioned/ALL.chr10.integrated_phase1_v3.20101123.snps_indels_svs.genotypes_accessioned.vcf");
//////        VCFS.add("/nfs/production2/eva/release-2015-pag/1000g-phase1/vcf_accessioned/ALL.chr11.integrated_phase1_v3.20101123.snps_indels_svs.genotypes_accessioned.vcf");
//////        VCFS.add("/nfs/production2/eva/release-2015-pag/1000g-phase1/vcf_accessioned/ALL.chr12.integrated_phase1_v3.20101123.snps_indels_svs.genotypes_accessioned.vcf");
//////        VCFS.add("/nfs/production2/eva/release-2015-pag/1000g-phase1/vcf_accessioned/ALL.chr13.integrated_phase1_v3.20101123.snps_indels_svs.genotypes_accessioned.vcf");
//////        VCFS.add("/nfs/production2/eva/release-2015-pag/1000g-phase1/vcf_accessioned/ALL.chr14.integrated_phase1_v3.20101123.snps_indels_svs.genotypes_accessioned.vcf");
//////        VCFS.add("/nfs/production2/eva/release-2015-pag/1000g-phase1/vcf_accessioned/ALL.chr15.integrated_phase1_v3.20101123.snps_indels_svs.genotypes_accessioned.vcf");
//////        VCFS.add("/nfs/production2/eva/release-2015-pag/1000g-phase1/vcf_accessioned/ALL.chr16.integrated_phase1_v3.20101123.snps_indels_svs.genotypes_accessioned.vcf");
//////        VCFS.add("/nfs/production2/eva/release-2015-pag/1000g-phase1/vcf_accessioned/ALL.chr17.integrated_phase1_v3.20101123.snps_indels_svs.genotypes_accessioned.vcf");
//////        VCFS.add("/nfs/production2/eva/release-2015-pag/1000g-phase1/vcf_accessioned/ALL.chr18.integrated_phase1_v3.20101123.snps_indels_svs.genotypes_accessioned.vcf");
//////        VCFS.add("/nfs/production2/eva/release-2015-pag/1000g-phase1/vcf_accessioned/ALL.chr19.integrated_phase1_v3.20101123.snps_indels_svs.genotypes_accessioned.vcf");
//////        VCFS.add("/nfs/production2/eva/release-2015-pag/1000g-phase1/vcf_accessioned/ALL.chr1.integrated_phase1_v3.20101123.snps_indels_svs.genotypes_accessioned.vcf");
//////        VCFS.add("/nfs/production2/eva/release-2015-pag/1000g-phase1/vcf_accessioned/ALL.chr20.integrated_phase1_v3.20101123.snps_indels_svs.genotypes_accessioned.vcf");
//////        VCFS.add("/nfs/production2/eva/release-2015-pag/1000g-phase1/vcf_accessioned/ALL.chr21.integrated_phase1_v3.20101123.snps_indels_svs.genotypes_accessioned.vcf");
//////        VCFS.add("/nfs/production2/eva/release-2015-pag/1000g-phase1/vcf_accessioned/ALL.chr22.integrated_phase1_v3.20101123.snps_indels_svs.genotypes_accessioned.vcf");
//////        VCFS.add("/nfs/production2/eva/release-2015-pag/1000g-phase1/vcf_accessioned/ALL.chr2.integrated_phase1_v3.20101123.snps_indels_svs.genotypes_accessioned.vcf");
//////        VCFS.add("/nfs/production2/eva/release-2015-pag/1000g-phase1/vcf_accessioned/ALL.chr3.integrated_phase1_v3.20101123.snps_indels_svs.genotypes_accessioned.vcf");
//////        VCFS.add("/nfs/production2/eva/release-2015-pag/1000g-phase1/vcf_accessioned/ALL.chr4.integrated_phase1_v3.20101123.snps_indels_svs.genotypes_accessioned.vcf");
//////        VCFS.add("/nfs/production2/eva/release-2015-pag/1000g-phase1/vcf_accessioned/ALL.chr5.integrated_phase1_v3.20101123.snps_indels_svs.genotypes_accessioned.vcf");
//////        VCFS.add("/nfs/production2/eva/release-2015-pag/1000g-phase1/vcf_accessioned/ALL.chr6.integrated_phase1_v3.20101123.snps_indels_svs.genotypes_accessioned.vcf");
//////        VCFS.add("/nfs/production2/eva/release-2015-pag/1000g-phase1/vcf_accessioned/ALL.chr7.integrated_phase1_v3.20101123.snps_indels_svs.genotypes_accessioned.vcf");
//////        VCFS.add("/nfs/production2/eva/release-2015-pag/1000g-phase1/vcf_accessioned/ALL.chr8.integrated_phase1_v3.20101123.snps_indels_svs.genotypes_accessioned.vcf");
//////        VCFS.add("/nfs/production2/eva/release-2015-pag/1000g-phase1/vcf_accessioned/ALL.chr9.integrated_phase1_v3.20101123.snps_indels_svs.genotypes_accessioned.vcf");
//////        VCFS.add("/nfs/production2/eva/release-2015-pag/1000g-phase1/vcf_accessioned/ALL.chrX.integrated_phase1_v3.20101123.snps_indels_svs.genotypes_accessioned.vcf");
////
//        List<String> VEPFILENAMES = new ArrayList<>();
//////        VEPFILENAMES.add("/tmp/test.txt");
//        VEPFILENAMES.add("/media/shared/tmp/ALL.chr22.integrated_phase1_v3.20101123.snps_indels_svs.genotypes_accessioned_VEPprocessed.txt");
//////        VEPFILENAMES.add("/nfs/production2/eva/VEP/Old/eva_output_by_study/release-2015-pag/Complete/1000g-phase1/vcf_accessioned/ALL.chr10.integrated_phase1_v3.20101123.snps_indels_svs.genotypes_accessioned_VEPprocessed.txt");
//////        VEPFILENAMES.add("/nfs/production2/eva/VEP/Old/eva_output_by_study/release-2015-pag/Complete/1000g-phase1/vcf_accessioned/ALL.chr11.integrated_phase1_v3.20101123.snps_indels_svs.genotypes_accessioned_VEPprocessed.txt");
//////        VEPFILENAMES.add("/nfs/production2/eva/VEP/Old/eva_output_by_study/release-2015-pag/Complete/1000g-phase1/vcf_accessioned/ALL.chr12.integrated_phase1_v3.20101123.snps_indels_svs.genotypes_accessioned_VEPprocessed.txt");
//////        VEPFILENAMES.add("/nfs/production2/eva/VEP/Old/eva_output_by_study/release-2015-pag/Complete/1000g-phase1/vcf_accessioned/ALL.chr13.integrated_phase1_v3.20101123.snps_indels_svs.genotypes_accessioned_VEPprocessed.txt");
//////        VEPFILENAMES.add("/nfs/production2/eva/VEP/Old/eva_output_by_study/release-2015-pag/Complete/1000g-phase1/vcf_accessioned/ALL.chr14.integrated_phase1_v3.20101123.snps_indels_svs.genotypes_accessioned_VEPprocessed.txt");
//////        VEPFILENAMES.add("/nfs/production2/eva/VEP/Old/eva_output_by_study/release-2015-pag/Complete/1000g-phase1/vcf_accessioned/ALL.chr15.integrated_phase1_v3.20101123.snps_indels_svs.genotypes_accessioned_VEPprocessed.txt");
//////        VEPFILENAMES.add("/nfs/production2/eva/VEP/Old/eva_output_by_study/release-2015-pag/Complete/1000g-phase1/vcf_accessioned/ALL.chr16.integrated_phase1_v3.20101123.snps_indels_svs.genotypes_accessioned_VEPprocessed.txt");
//////        VEPFILENAMES.add("/nfs/production2/eva/VEP/Old/eva_output_by_study/release-2015-pag/Complete/1000g-phase1/vcf_accessioned/ALL.chr17.integrated_phase1_v3.20101123.snps_indels_svs.genotypes_accessioned_VEPprocessed.txt");
//////        VEPFILENAMES.add("/nfs/production2/eva/VEP/Old/eva_output_by_study/release-2015-pag/Complete/1000g-phase1/vcf_accessioned/ALL.chr18.integrated_phase1_v3.20101123.snps_indels_svs.genotypes_accessioned_VEPprocessed.txt");
//////        VEPFILENAMES.add("/nfs/production2/eva/VEP/Old/eva_output_by_study/release-2015-pag/Complete/1000g-phase1/vcf_accessioned/ALL.chr19.integrated_phase1_v3.20101123.snps_indels_svs.genotypes_accessioned_VEPprocessed.txt");
//////        VEPFILENAMES.add("/nfs/production2/eva/VEP/Old/eva_output_by_study/release-2015-pag/Complete/1000g-phase1/vcf_accessioned/ALL.chr1.integrated_phase1_v3.20101123.snps_indels_svs.genotypes_accessioned_VEPprocessed.txt");
//////        VEPFILENAMES.add("/nfs/production2/eva/VEP/Old/eva_output_by_study/release-2015-pag/Complete/1000g-phase1/vcf_accessioned/ALL.chr20.integrated_phase1_v3.20101123.snps_indels_svs.genotypes_accessioned_VEPprocessed.txt");
//////        VEPFILENAMES.add("/nfs/production2/eva/VEP/Old/eva_output_by_study/release-2015-pag/Complete/1000g-phase1/vcf_accessioned/ALL.chr21.integrated_phase1_v3.20101123.snps_indels_svs.genotypes_accessioned_VEPprocessed.txt");
//////        VEPFILENAMES.add("/nfs/production2/eva/VEP/Old/eva_output_by_study/release-2015-pag/Complete/1000g-phase1/vcf_accessioned/ALL.chr22.integrated_phase1_v3.20101123.snps_indels_svs.genotypes_accessioned_VEPprocessed.txt");
//////        VEPFILENAMES.add("/nfs/production2/eva/VEP/Old/eva_output_by_study/release-2015-pag/Complete/1000g-phase1/vcf_accessioned/ALL.chr2.integrated_phase1_v3.20101123.snps_indels_svs.genotypes_accessioned_VEPprocessed.txt");
//////        VEPFILENAMES.add("/nfs/production2/eva/VEP/Old/eva_output_by_study/release-2015-pag/Complete/1000g-phase1/vcf_accessioned/ALL.chr3.integrated_phase1_v3.20101123.snps_indels_svs.genotypes_accessioned_VEPprocessed.txt");
//////        VEPFILENAMES.add("/nfs/production2/eva/VEP/Old/eva_output_by_study/release-2015-pag/Complete/1000g-phase1/vcf_accessioned/ALL.chr4.integrated_phase1_v3.20101123.snps_indels_svs.genotypes_accessioned_VEPprocessed.txt");
//////        VEPFILENAMES.add("/nfs/production2/eva/VEP/Old/eva_output_by_study/release-2015-pag/Complete/1000g-phase1/vcf_accessioned/ALL.chr5.integrated_phase1_v3.20101123.snps_indels_svs.genotypes_accessioned_VEPprocessed.txt");
//////        VEPFILENAMES.add("/nfs/production2/eva/VEP/Old/eva_output_by_study/release-2015-pag/Complete/1000g-phase1/vcf_accessioned/ALL.chr6.integrated_phase1_v3.20101123.snps_indels_svs.genotypes_accessioned_VEPprocessed.txt");
//////        VEPFILENAMES.add("/nfs/production2/eva/VEP/Old/eva_output_by_study/release-2015-pag/Complete/1000g-phase1/vcf_accessioned/ALL.chr7.integrated_phase1_v3.20101123.snps_indels_svs.genotypes_accessioned_VEPprocessed.txt");
//////        VEPFILENAMES.add("/nfs/production2/eva/VEP/Old/eva_output_by_study/release-2015-pag/Complete/1000g-phase1/vcf_accessioned/ALL.chr8.integrated_phase1_v3.20101123.snps_indels_svs.genotypes_accessioned_VEPprocessed.txt");
//////        VEPFILENAMES.add("/nfs/production2/eva/VEP/Old/eva_output_by_study/release-2015-pag/Complete/1000g-phase1/vcf_accessioned/ALL.chr9.integrated_phase1_v3.20101123.snps_indels_svs.genotypes_accessioned_VEPprocessed.txt");
//////        VEPFILENAMES.add("/nfs/production2/eva/VEP/Old/eva_output_by_study/release-2015-pag/Complete/1000g-phase1/vcf_accessioned/ALL.chrX.integrated_phase1_v3.20101123.snps_indels_svs.genotypes_accessioned_VEPprocessed.txt");
////
////
////
//        Set<AnnotationComparisonObject> uvaAnnotationSet = new HashSet<>();
//        Set<AnnotationComparisonObject> vepAnnotationSet = new HashSet<>();
//        int vepFileIndex = 0;
//        int nNonRegulatoryAnnotations = 0;
//        int nVariants = 0;
//        for (String vcfFilename : VCFS) {
//            System.out.println("Processing "+vcfFilename+" lines...");
//            VcfRawReader vcfReader = new VcfRawReader(vcfFilename);
//            File file = new File(VEPFILENAMES.get(vepFileIndex));
//            RandomAccessFile raf = new RandomAccessFile(file, "r");
//            if (vcfReader.open()) {
//                vcfReader.pre();
//                skipVepFileHeader(raf);
//                int nLines = countLines(vcfFilename);
//                int nReadVariants;
//                int lineCounter=0;
//                do {
//                    nReadVariants = getVcfAnnotationBatch(vcfReader, variantAnnotationCalculator, uvaAnnotationSet);
//                    nNonRegulatoryAnnotations += getVepAnnotationBatch(raf, nReadVariants, vepAnnotationSet);
//                    nVariants += nReadVariants;
//                    compareAndWrite(uvaAnnotationSet, vepAnnotationSet, lineCounter, nLines, nNonRegulatoryAnnotations,
//                            nVariants, DIROUT);
//                    lineCounter += nReadVariants;
//                    System.out.print(lineCounter+"/"+nLines+" - non-regulatory annotations: "+nNonRegulatoryAnnotations+"\r");
//                } while (nReadVariants > 0);
//                vcfReader.post();
//                vcfReader.close();
//                raf.close();
//            }
//            vepFileIndex++;
//        }
    }

    private <T> void assertObjectListEquals(String expectedConsequenceTypeJson, List<T> actualList,
                                            Class<T> clazz) throws IOException {
        ObjectReader reader = jsonObjectMapper
                .readerFor(jsonObjectMapper.getTypeFactory().constructParametrizedType(List.class, null, clazz));

        Collection<? extends T> expectedList = reader.readValue(expectedConsequenceTypeJson);
        if (ConsequenceType.class.equals(clazz)) {
            sortProteinFeatureList((Collection<ConsequenceType>) expectedList);
            sortProteinFeatureList((Collection<ConsequenceType>) actualList);
        }

        Set<T> actual = new HashSet<>(actualList);
        Set<T> expected = new HashSet<>(expectedList);
        assertEquals(expected.size(), actualList.size());

        assertEquals(expected, actual);
    }

    private void sortProteinFeatureList(Collection<ConsequenceType> consequenceTypeSet) {
        for (ConsequenceType consequenceType : consequenceTypeSet) {
            if (consequenceType.getProteinVariantAnnotation() != null
                    && consequenceType.getProteinVariantAnnotation().getFeatures() != null) {
                Collections.sort(consequenceType.getProteinVariantAnnotation().getFeatures());
            }
        }
    }


}<|MERGE_RESOLUTION|>--- conflicted
+++ resolved
@@ -848,23 +848,15 @@
     public void testHgvsAnnotation() throws Exception {
         QueryOptions queryOptions = new QueryOptions("useCache", false);
         queryOptions.put("include", "hgvs");
-        CellBaseDataResult<VariantAnnotation> CellBaseDataResult = variantAnnotationCalculator
+        CellBaseDataResult<VariantAnnotation> cellBaseDataResult = variantAnnotationCalculator
                 .getAnnotationByVariant(new Variant("19:45411941:T:C"), queryOptions);
-<<<<<<< HEAD
-        assertEquals(1, CellBaseDataResult.getNumMatches());
-        assertEquals(4, CellBaseDataResult.getResults().get(0).getHgvs().size());
-        assertEquals(new HashSet<>(Arrays.asList("ENST00000252486(ENSG00000130203):c.388T>C",
-                "ENST00000446996(ENSG00000130203):c.388T>C", "ENST00000434152(ENSG00000130203):c.466T>C",
-                "ENST00000425718(ENSG00000130203):c.388T>C")), new HashSet<String>(CellBaseDataResult.getResults().get(0).getHgvs()));
-=======
-        assertEquals(1, queryResult.getNumTotalResults());
-        assertEquals(8, queryResult.getResult().get(0).getHgvs().size());
+        assertEquals(1, cellBaseDataResult.getNumMatches());
+        assertEquals(8, cellBaseDataResult.getResults().get(0).getHgvs().size());
         assertEquals(new HashSet<>(Arrays.asList("ENST00000252486(ENSG00000130203):c.388T>C",
                 "ENST00000446996(ENSG00000130203):c.388T>C", "ENST00000434152(ENSG00000130203):c.466T>C",
                 "ENST00000425718(ENSG00000130203):c.388T>C", "ENSP00000252486:p.Cys130Arg",
                 "ENSP00000413135:p.Cys130Arg", "ENSP00000413653:p.Cys156Arg", "ENSP00000410423:p.Cys130Arg")),
-                new HashSet<String>(queryResult.getResult().get(0).getHgvs()));
->>>>>>> bf5d8cd8
+                new HashSet<String>(cellBaseDataResult.getResults().get(0).getHgvs()));
     }
 
     @Test
