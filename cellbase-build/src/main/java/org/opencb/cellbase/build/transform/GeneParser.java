package org.opencb.cellbase.build.transform;

import org.opencb.biodata.formats.feature.gtf.Gtf;
import org.opencb.biodata.formats.feature.gtf.io.GtfReader;
import org.opencb.biodata.formats.io.FileFormatException;
import org.opencb.biodata.models.core.*;
import org.opencb.cellbase.core.serializer.CellBaseSerializer;
import org.opencb.commons.utils.FileUtils;

import java.io.*;
import java.nio.charset.Charset;
import java.nio.file.DirectoryStream;
import java.nio.file.Files;
import java.nio.file.Path;
import java.nio.file.Paths;
import java.sql.*;
import java.util.*;
import java.util.zip.GZIPInputStream;

public class GeneParser extends CellBaseParser {

    private Map<String, Integer> transcriptDict;
    private Map<String, Exon> exonDict;

<<<<<<< HEAD
    private Path gtfFile;
    private Path geneDescriptionFile;
    private Path xrefsFile;
    private Path uniprotIdMappingFile;
    private Path tfbsFile;
    private Path mirnaFile;
    private Path genomeSequenceFilePath;
=======
    private Connection sqlConn;
    private PreparedStatement sqlInsert, sqlQuery;

    private int CHUNK_SIZE = 2000;
    private String chunkIdSuffix = CHUNK_SIZE/1000 + "k";
>>>>>>> 27cb7d85


    public GeneParser(Path geneDirectoryPath, Path genomeSequenceFastaFile, CellBaseSerializer serializer) {
        this(null, geneDirectoryPath.resolve("description.txt"), geneDirectoryPath.resolve("xrefs.txt"),  geneDirectoryPath.resolve("idmapping_selected.tab.gz"), geneDirectoryPath.resolve("tfbs.txt"), geneDirectoryPath.resolve("mirna.txt"), genomeSequenceFastaFile, serializer);
        getGtfFileFromGeneDirectoryPath(geneDirectoryPath);

    }

    public GeneParser(Path gtfFile, Path geneDescriptionFile, Path xrefsFile, Path uniprotIdMappingFile, Path tfbsFile, Path mirnaFile, Path genomeSequenceFilePath, CellBaseSerializer serializer) {
        super(serializer);
        this.gtfFile = gtfFile;
        this.geneDescriptionFile = geneDescriptionFile;
        this.xrefsFile = xrefsFile;
        this.uniprotIdMappingFile = uniprotIdMappingFile;
        this.tfbsFile = tfbsFile;
        this.mirnaFile = mirnaFile;
        this.genomeSequenceFilePath = genomeSequenceFilePath;

        transcriptDict = new HashMap<>(250000);
        exonDict = new HashMap<>(8000000);
    }

    public void parse()
            throws IOException, SecurityException, NoSuchMethodException, FileFormatException, InterruptedException {
        Files.exists(gtfFile);

        String geneId;
        String transcriptId;
        String currentChromosome = "";
        String chromSequence = "";
        String exonSequence = "";

        Gene gene = null;
        Transcript transcript;
        Exon exon = null;

        int cdna = 1;
        int cds = 1;
        String[] fields;


//        Map<String, String> gseq = GenomeSequenceUtils.getGenomeSequence(genomeSequenceDir);

        /**
         Loading Gene Description data
         */
        Map<String, String> geneDescriptionMap = new HashMap<>();
        if (geneDescriptionFile != null && Files.exists(geneDescriptionFile)) {
            List<String> lines = Files.readAllLines(geneDescriptionFile, Charset.defaultCharset());
            for (String line : lines) {
                fields = line.split("\t", -1);
                geneDescriptionMap.put(fields[0], fields[1]);
            }
        }

        /**
         Loading Gene Xref data
         */
        Map<String, ArrayList<Xref>> xrefMap = new HashMap<>();
        if (xrefsFile != null && Files.exists(xrefsFile)) {
            List<String> lines = Files.readAllLines(xrefsFile, Charset.defaultCharset());
            for (String line : lines) {
                fields = line.split("\t", -1);
                if (fields.length >= 4) {
                    if (!xrefMap.containsKey(fields[0])) {
                        xrefMap.put(fields[0], new ArrayList<Xref>());
                    }
                    xrefMap.get(fields[0]).add(new Xref(fields[1], fields[2], fields[3]));
                }
            }
        }

        /**
         Loading Protein mapping into Xref data
         */
        if (uniprotIdMappingFile != null && Files.exists(uniprotIdMappingFile)) {
            BufferedReader br = FileUtils.newBufferedReader(uniprotIdMappingFile);
            String line;
            while ((line = br.readLine()) != null) {
                fields = line.split("\t", -1);
                if (fields.length >= 20 && fields[20].startsWith("ENST")) {
                    if (!xrefMap.containsKey(fields[20])) {
                        xrefMap.put(fields[20], new ArrayList<Xref>());
                    }
                    xrefMap.get(fields[20]).add(new Xref(fields[0], "uniprotkb_acc", "UniProtKB ACC"));
                    xrefMap.get(fields[20]).add(new Xref(fields[1], "uniprotkb_id", "UniProtKB ID"));
                }
            }
            br.close();
        }

        /*
            Loading Gene Description data
         */
        Map<String, ArrayList<TranscriptTfbs>> tfbsMap = new HashMap<>();
        if (tfbsFile != null && Files.exists(tfbsFile) && !Files.isDirectory(tfbsFile)) {
            List<String> lines = Files.readAllLines(tfbsFile, Charset.defaultCharset());
            for (String line : lines) {
                fields = line.split("\t", -1);
                if (!tfbsMap.containsKey(fields[0])) {
                    tfbsMap.put(fields[0], new ArrayList<TranscriptTfbs>());
                }
                tfbsMap.get(fields[0]).add(new TranscriptTfbs(fields[1], fields[2], fields[3], Integer.parseInt(fields[4]), Integer.parseInt(fields[5]), fields[6], Integer.parseInt(fields[7]), Integer.parseInt(fields[8]), Float.parseFloat(fields[9])));
            }
        }

        // Loading MiRNAGene file
        Map<String, MiRNAGene> mirnaGeneMap = new HashMap<>();
        if (mirnaFile != null && Files.exists(mirnaFile) && !Files.isDirectory(mirnaFile)) {
            mirnaGeneMap = getmiRNAGeneMap(mirnaFile);
        }

        // Preparing the fasta file for fast accessing
        // File must be ungunzipped and offsets stored
        // Commented because it takes too much time to gzip/gunzip
//        Map<String, Long> chromSequenceOffsets = prepareChromosomeSequenceFile(genomeSequenceFilePath);
        try {
            connect(genomeSequenceFilePath);
//            indexReferenceGenomeFasta(genomeSequenceFilePath);
        } catch (ClassNotFoundException | SQLException e) {
            e.printStackTrace();
            return;
        }

        // Empty transcript and exon dictionaries
        transcriptDict.clear();
        exonDict.clear();

        GtfReader gtfReader = new GtfReader(gtfFile);
        Gtf gtf;
        while ((gtf = gtfReader.read()) != null) {

            if (gtf.getFeature().equals("gene") || gtf.getFeature().equals("transcript") || gtf.getFeature().equals("UTR") || gtf.getFeature().equals("Selenocysteine")) {
                continue;
            }

            geneId = gtf.getAttributes().get("gene_id");
            transcriptId = gtf.getAttributes().get("transcript_id");

            /**
             * If chromosome is changed (or it's the first chromosome)
             * we load the new chromosome sequence.
             */
<<<<<<< HEAD
            if (!currentChromosome.equals(gtf.getSequenceName()) && !gtf.getSequenceName().startsWith("GL") && !gtf.getSequenceName().startsWith("HS") && !gtf.getSequenceName().startsWith("HG")) {
=======
            if(!currentChromosome.equals(gtf.getSequenceName()) && !gtf.getSequenceName().startsWith("GL") && !gtf.getSequenceName().startsWith("HS") && !gtf.getSequenceName().startsWith("HG")) {
>>>>>>> 27cb7d85
                currentChromosome = gtf.getSequenceName();
//                chromSequence = getSequenceByChromosome(currentChromosome, genomeSequenceFilePath);
//                chromSequence = getSequenceByChromosome(currentChromosome, chromSequenceOffsets, genomeSequenceFilePath);
//				chromSequence = getSequenceByChromosomeName(currentChromosome, genomeSequenceDir);
            }

            // Gene object can only be null the first time
            // If new geneId is different from the current then we must serialize before load new gene
            if (gene == null || !geneId.equals(gene.getId())) {
                // gene object can only be null the first time
                if (gene != null) { // genes.size()>0
                    logger.debug("Serializing gene {}", geneId);
                    serializer.serialize(gene);
                }

                gene = new Gene(geneId, gtf.getAttributes().get("gene_name"), gtf.getAttributes().get("gene_biotype"),
                        "KNOWN", gtf.getSequenceName().replaceFirst("chr", ""), gtf.getStart(), gtf.getEnd(),
                        gtf.getStrand(), "Ensembl", geneDescriptionMap.get(geneId), new ArrayList<Transcript>(), mirnaGeneMap.get(geneId));
                // Do not change order!! size()-1 is the index of the gene ID
            }

            // Check if Transcript exist in the Gene Set of transcripts
            if (!transcriptDict.containsKey(transcriptId)) {
                transcript = new Transcript(transcriptId, gtf.getAttributes().get("transcript_name"), gtf.getSource(),
                        "KNOWN", gtf.getSequenceName().replaceFirst("chr", ""), gtf.getStart(), gtf.getEnd(),
                        gtf.getStrand(), 0, 0, 0, 0, 0, "", "", xrefMap.get(transcriptId), new ArrayList<Exon>(), tfbsMap.get(transcriptId));
                gene.getTranscripts().add(transcript);
                // Do not change order!! size()-1 is the index of the transcript ID
                transcriptDict.put(transcriptId, gene.getTranscripts().size() - 1);
            } else {
                transcript = gene.getTranscripts().get(transcriptDict.get(transcriptId));
            }

            // At this point gene and transcript objects are set up

            // Update gene and transcript genomic coordinates, start must be the
            // lower, and end the higher
            updateTranscriptAndGeneCoords(transcript, gene, gtf);

            if (gtf.getFeature().equalsIgnoreCase("exon")) {
                // Obtaining the exon sequence
                exonSequence = "";
<<<<<<< HEAD
                if (currentChromosome.equals(gtf.getSequenceName()) && chromSequence.length() > 0) {
                    // as starts is inclusive and position begins in 1 we must -1, end is OK.
                    exonSequence = chromSequence.substring(gtf.getStart() - 1, gtf.getEnd());
=======
                if(currentChromosome.equals(gtf.getSequenceName()) ) { //&& chromSequence.length() > 0
                    // as starts is inclusive and position begins in 1 we must -1, end is OK.
//                    exonSequence = chromSequence.substring(gtf.getStart()-1, gtf.getEnd());
//                    System.out.println("exonSequence = " + exonSequence);
                    try {
                        exonSequence = getExonSequence(gtf.getSequenceName(), gtf.getStart(), gtf.getEnd());
                    } catch (SQLException e) {
                        System.out.println(gtf.getSequenceName()+", start: "+gtf.getStart()+", end: "+gtf.getEnd());
                        e.printStackTrace();
                    }
>>>>>>> 27cb7d85
                }
                exon = new Exon(gtf.getAttributes().get("exon_id"), gtf.getSequenceName().replaceFirst("chr", ""),
                        gtf.getStart(), gtf.getEnd(), gtf.getStrand(), 0, 0, 0, 0, 0, 0, -1, Integer.parseInt(gtf
                        .getAttributes().get("exon_number")), exonSequence);
                transcript.getExons().add(exon);
                exonDict.put(transcript.getId() + "_" + exon.getExonNumber(), exon);
                if (gtf.getAttributes().get("exon_number").equals("1")) {
                    cdna = 1;
                    cds = 1;
                } else {
                    // with every exon we update cDNA length with the previous exon length
                    cdna += exonDict.get(transcript.getId() + "_" + (exon.getExonNumber() - 1)).getEnd()
                            - exonDict.get(transcript.getId() + "_" + (exon.getExonNumber() - 1)).getStart() + 1;
                }
            } else {
                exon = exonDict.get(transcript.getId() + "_" + exon.getExonNumber());
                if (gtf.getFeature().equalsIgnoreCase("CDS")) {
                    if (gtf.getStrand().equals("+") || gtf.getStrand().equals("1")) {
                        // CDS states the beginning of coding start
                        exon.setGenomicCodingStart(gtf.getStart());
                        exon.setGenomicCodingEnd(gtf.getEnd());

                        // cDNA coordinates
                        exon.setCdnaCodingStart(gtf.getStart() - exon.getStart() + cdna);
                        exon.setCdnaCodingEnd(gtf.getEnd() - exon.getStart() + cdna);
                        transcript.setCdnaCodingEnd(gtf.getEnd() - exon.getStart() + cdna);  // Set cdnaCodingEnd to prevent those cases without stop_codon

                        exon.setCdsStart(cds);
                        exon.setCdsEnd(gtf.getEnd() - gtf.getStart() + cds);

                        // increment in the coding length
                        cds += gtf.getEnd() - gtf.getStart() + 1;
                        transcript.setCdsLength(cds-1);  // Set cdnaCodingEnd to prevent those cases without stop_codon

                        // phase calculation
                        if (gtf.getStart() == exon.getStart()) {
                            // retrieve previous exon if exists
                            if (exonDict.get(transcript.getId() + "_" + (exon.getExonNumber() - 1)) != null) {
                                Exon e = exonDict.get(transcript.getId() + "_" + (exon.getExonNumber() - 1));
                                if (e.getPhase() == -1) {
                                    exon.setPhase((e.getCdnaCodingEnd() - e.getCdnaCodingStart() + 1) % 3); // (prev-phase+1)%3
                                } else {
                                    exon.setPhase(((e.getCdnaCodingEnd() - e.getCdnaCodingStart() + 1) % 3 + e
                                            .getPhase()) % 3); // (prev-phase+current-phase+1)%3
                                }
                            } else {
                                // if it is the first exon then we just take the
                                // frame
                                if (gtf.getFrame().equals("0")) {
                                    exon.setPhase(Integer.parseInt(gtf.getFrame()));
                                } else {
                                    if (gtf.getFrame().equals("1")) {
                                        exon.setPhase(2);
                                    } else {
                                        exon.setPhase(1);
                                    }
                                }
                            }
                        } else {
                            // if coding start and genomic start is different
                            // then there is UTR: -1
                            exon.setPhase(-1);
                        }

                        if (transcript.getGenomicCodingStart() == 0 || transcript.getGenomicCodingStart() > gtf.getStart()) {
                            transcript.setGenomicCodingStart(gtf.getStart());
                        }
                        if (transcript.getGenomicCodingEnd() == 0 || transcript.getGenomicCodingEnd() < gtf.getEnd()) {
                            transcript.setGenomicCodingEnd(gtf.getEnd());
                        }
                        // only first time
                        if (transcript.getCdnaCodingStart() == 0) {
                            transcript.setCdnaCodingStart(gtf.getStart() - exon.getStart() + cdna);
                        }

                        // strand -
                    } else {
                        // CDS states the beginning of coding start
                        exon.setGenomicCodingStart(gtf.getStart());
                        exon.setGenomicCodingEnd(gtf.getEnd());

                        // cDNA coordinates
                        exon.setCdnaCodingStart(exon.getEnd() - gtf.getEnd() + cdna);  // cdnaCodingStart points to the same base position than genomicCodingEnd
                        exon.setCdnaCodingEnd(exon.getEnd() - gtf.getStart() + cdna);  // cdnaCodingEnd points to the same base position than genomicCodingStart
                        transcript.setCdnaCodingEnd(exon.getEnd() - gtf.getStart() + cdna);  // Set cdnaCodingEnd to prevent those cases without stop_codon

                        exon.setCdsStart(cds);
                        exon.setCdsEnd(gtf.getEnd() - gtf.getStart() + cds);

                        // increment in the coding length
                        cds += gtf.getEnd() - gtf.getStart() + 1;
                        transcript.setCdsLength(cds-1);  // Set cdnaCodingEnd to prevent those cases without stop_codon

                        // phase calculation
                        if (gtf.getEnd() == exon.getEnd()) {
                            // retrieve previous exon if exists
                            if (exonDict.get(transcript.getId() + "_" + (exon.getExonNumber() - 1)) != null) {
                                Exon e = exonDict.get(transcript.getId() + "_" + (exon.getExonNumber() - 1));
                                if (e.getPhase() == -1) {
                                    exon.setPhase((e.getCdnaCodingEnd() - e.getCdnaCodingStart() + 1) % 3); // (prev-phase+1)%3
                                } else {
                                    exon.setPhase(((e.getCdnaCodingEnd() - e.getCdnaCodingStart() + 1) % 3 + e
                                            .getPhase()) % 3); // (prev-phase+current-phase+1)%3
                                }
                            } else {
                                // if it is the first exon then we just take the
                                // frame
                                if (gtf.getFrame().equals("0")) {
                                    exon.setPhase(Integer.parseInt(gtf.getFrame()));
                                } else {
                                    if (gtf.getFrame().equals("1")) {
                                        exon.setPhase(2);
                                    } else {
                                        exon.setPhase(1);
                                    }
                                }
                            }
                        } else {
                            // if coding start and genomic start is different
                            // then there is UTR: -1
                            exon.setPhase(-1);
                        }

                        if (transcript.getGenomicCodingStart() == 0 || transcript.getGenomicCodingStart() > gtf.getStart()) {
                            transcript.setGenomicCodingStart(gtf.getStart());
                        }
                        if (transcript.getGenomicCodingEnd() == 0 || transcript.getGenomicCodingEnd() < gtf.getEnd()) {
                            transcript.setGenomicCodingEnd(gtf.getEnd());
                        }
                        // only first time
                        if (transcript.getCdnaCodingStart() == 0) {
                            transcript.setCdnaCodingStart(exon.getEnd() - gtf.getEnd() + cdna);  // cdnaCodingStart points to the same base position than genomicCodingEnd
                        }
                    }

                    // no strand dependent
                    transcript.setProteinID(gtf.getAttributes().get("protein_id"));
                }

                if (gtf.getFeature().equalsIgnoreCase("start_codon")) {
                    // nothing to do
                }

                if (gtf.getFeature().equalsIgnoreCase("stop_codon")) {
//                    setCdnaCodingEnd = false; // stop_codon found, cdnaCodingEnd will be set here, no need to set it at the beginning of next feature
                    if (exon.getStrand().equals("+")) {
                        // we need to increment 3 nts, the stop_codon length.
                        exon.setGenomicCodingEnd(gtf.getEnd());
                        exon.setCdnaCodingEnd(gtf.getEnd() - exon.getStart() + cdna);
                        exon.setCdsEnd(gtf.getEnd() - gtf.getStart() + cds);
                        cds += gtf.getEnd() - gtf.getStart();

                        // If stop_codon appears, overwrite values
                        transcript.setGenomicCodingEnd(gtf.getEnd());
                        transcript.setCdnaCodingEnd(gtf.getEnd() - exon.getStart() + cdna);
                        transcript.setCdsLength(cds-1);
                    } else {
                        // we need to increment 3 nts, the stop_codon length.
                        exon.setGenomicCodingStart(gtf.getStart());
                        exon.setCdnaCodingEnd(exon.getEnd() - gtf.getStart() + cdna);  // cdnaCodingEnd points to the same base position than genomicCodingStart
                        exon.setCdsEnd(gtf.getEnd() - gtf.getStart() + cds);
                        cds += gtf.getEnd() - gtf.getStart();

                        // If stop_codon appears, overwrite values
                        transcript.setGenomicCodingStart(gtf.getStart());
                        transcript.setCdnaCodingEnd(exon.getEnd() - gtf.getStart() + cdna);  // cdnaCodingEnd points to the same base position than genomicCodingStart
                        transcript.setCdsLength(cds-1);
                    }
                }
            }
        }

        // last gene must be serialized
        serializer.serialize(gene);

        // cleaning
        gtfReader.close();
<<<<<<< HEAD
//        serializer.close();
=======
        serializer.close();

        try {
            disconnect();
        } catch (SQLException e) {
            e.printStackTrace();
        }
>>>>>>> 27cb7d85
        // compress fasta file
        // commented becasue it takes too much time to gzip/gunzip the fasta file
//        Path gunzipedSeqFile = Paths.get(genomeSequenceFilePath.toString().replace(".gz", ""));
//        if(Files.exists(gunzipedSeqFile)) {
//            Process process = Runtime.getRuntime().exec("gzip " + gunzipedSeqFile.toAbsolutePath());
//            process.waitFor();
//        }
    }

    private void connect(Path genomeSequenceFilePath) throws ClassNotFoundException, SQLException, IOException {
        /**
         * Preparation of the SQLite database
         */
        Class.forName("org.sqlite.JDBC");
        sqlConn = DriverManager.getConnection("jdbc:sqlite:" + genomeSequenceFilePath.getParent().toString() + "/reference_genome.db");
        if(!Files.exists(Paths.get(genomeSequenceFilePath.getParent().toString(), "reference_genome.db")) ||
                Files.size(genomeSequenceFilePath.getParent().resolve("reference_genome.db")) == 0) {
            Statement createTable = sqlConn.createStatement();
            createTable.executeUpdate("CREATE TABLE if not exists  genome_sequence (sequenceName VARCHAR(50), chunkId VARCHAR(30), start INT, end INT, sequence VARCHAR(2000))");
            sqlInsert = sqlConn.prepareStatement("INSERT INTO genome_sequence (chunkID, start, end, sequence) values (?, ?, ?, ?)");
            indexReferenceGenomeFasta(genomeSequenceFilePath);
        }
        sqlQuery = sqlConn.prepareStatement("SELECT sequence from genome_sequence WHERE chunkId = ? "); //AND start <= ? AND end >= ?
    }

    private void disconnect() throws SQLException {
        sqlConn.close();
    }

    private void indexReferenceGenomeFasta(Path genomeSequenceFilePath) throws IOException, ClassNotFoundException, SQLException {

//        if(!Files.exists(Paths.get(genomeSequenceFilePath.getParent().toString(), "reference_genome.db"))) {
        BufferedReader bufferedReader = FileUtils.newBufferedReader(genomeSequenceFilePath);

//            Statement createTable = sqlConn.createStatement();
//            createTable.executeUpdate("CREATE TABLE if not exists  genome_sequence (sequenceName VARCHAR(50), chunkId VARCHAR(30), start INT, end INT, sequence VARCHAR(2000))");

        // Some parameters initialization
        String sequenceName = "";
//            String sequenceAssembly = "";
        boolean haplotypeSequenceType = true;
        int chunk = 0;
        int start = 1;
        int end = CHUNK_SIZE - 1;
        String sequence;
        String chunkSequence;

        StringBuilder sequenceStringBuilder = new StringBuilder();
        String line = "";
        while ((line = bufferedReader.readLine()) != null) {
            /**
             * We accumulate the complete sequence in a StringBuilder
             */
            if (!line.startsWith(">")) {
                sequenceStringBuilder.append(line);
            } else {
                /**
                 * New sequence has been found and we must insert it into SQLite.
                 * Note that the first time there is no sequence. Only not HAP sequences are stored.
                 */
                chunk = 0;
                start = 1;
                end = CHUNK_SIZE - 1;
                if (sequenceStringBuilder.length() > 0) {
                    // if the sequence read is not HAP then we stored in sqlite
                    if(!haplotypeSequenceType && !sequenceName.contains("PATCH") && !sequenceName.contains("HSCHR")) {
                        System.out.println(sequenceName);

                        //chromosome sequence length could shorter than CHUNK_SIZE
                        if (sequenceStringBuilder.length() < CHUNK_SIZE) {
//                                chunkSequence = sequenceStringBuilder.toString();
//                                genomeSequenceChunk = new GenomeSequenceChunk(chromosome, chromosome+"_"+0+"_"+chunkIdSuffix, start, sequence.length() - 1, sequenceType, sequenceAssembly, chunkSequence);
                            sqlInsert.setString(1, sequenceName+"_"+chunk+"_"+chunkIdSuffix);
                            sqlInsert.setInt(2, start);
                            sqlInsert.setInt(3, sequenceStringBuilder.length() - 1);
                            sqlInsert.setString(4, sequenceStringBuilder.toString());

                            start += CHUNK_SIZE - 1;
                            // Sequence to store is larger than CHUNK_SIZE
                        } else {
                            int sequenceLength = sequenceStringBuilder.length();

                            sqlConn.setAutoCommit(false);
                            while (start < sequenceLength) {
                                if (chunk % 10000 == 0 && chunk != 0) {
                                    System.out.println("Sequence: " + sequenceName + ", chunkId:" + chunk);
                                    sqlInsert.executeBatch();
                                    sqlConn.commit();
                                }

                                // chunkId is common for all the options
                                sqlInsert.setString(1, sequenceName+"_"+chunk+"_"+chunkIdSuffix);
                                if (start == 1) {   // First chunk of the chromosome
                                    // First chunk contains CHUNK_SIZE-1 nucleotides as index start at position 1 but must end at 1999
//                                        chunkSequence = sequenceStringBuilder.substring(start - 1, CHUNK_SIZE - 1);
//                                        genomeSequenceChunk = new GenomeSequenceChunk(chromosome, chromosome+"_"+chunk+"_"+chunkIdSuffix, start, end, sequenceType, sequenceAssembly, chunkSequence);
                                    sqlInsert.setInt(2, start);
                                    sqlInsert.setInt(3, end);
                                    sqlInsert.setString(4, sequenceStringBuilder.substring(start - 1, CHUNK_SIZE - 1));

                                    start += CHUNK_SIZE - 1;
                                } else {    // Regular chunk
                                    if ((start + CHUNK_SIZE) < sequenceLength) {
//                                            chunkSequence = sequenceStringBuilder.substring(start - 1, start + CHUNK_SIZE - 1);
//                                            genomeSequenceChunk = new GenomeSequenceChunk(chromosome, chromosome+"_"+chunk+"_"+chunkIdSuffix, start, end, sequenceType, sequenceAssembly, chunkSequence);
                                        sqlInsert.setInt(2, start);
                                        sqlInsert.setInt(3, end);
                                        sqlInsert.setString(4, sequenceStringBuilder.substring(start - 1, start + CHUNK_SIZE - 1));
                                        start += CHUNK_SIZE;
                                    } else {    // Last chunk of the chromosome
//                                            chunkSequence = sequenceStringBuilder.substring(start - 1, sequenceLength);
//                                            genomeSequenceChunk = new GenomeSequenceChunk(chromosome, chromosome+"_"+chunk+"_"+chunkIdSuffix, start, sequence.length(), sequenceType, sequenceAssembly, chunkSequence);
                                        sqlInsert.setInt(2, start);
                                        sqlInsert.setInt(3, sequenceLength);
                                        sqlInsert.setString(4, sequenceStringBuilder.substring(start - 1, sequenceLength));
                                        start = sequenceLength;
                                    }
                                }
                                // we add the inserts in a batch
                                sqlInsert.addBatch();

                                end = start + CHUNK_SIZE - 1;
                                chunk++;
                            }

                            sqlInsert.executeBatch();
                            sqlConn.commit();

                            sqlConn.setAutoCommit(true);
                        }
                    }
                }

                // initialize data structures
                sequenceName = line.replace(">", "").split(" ")[0];
                haplotypeSequenceType = line.endsWith("HAP");
//                    sequenceAssembly = line.replace(">", "").split(" ")[2].split(":")[1];
                sequenceStringBuilder.delete(0, sequenceStringBuilder.length());
            }
        }

        bufferedReader.close();

        Statement stm = sqlConn.createStatement();
        stm.executeUpdate("CREATE INDEX chunkkId_idx on genome_sequence(chunkId)");
//            sqlConn.commit();

//        }else {
//            System.out.println("File found: " + Paths.get(genomeSequenceFilePath.getParent().toString(), "reference_genome.db"));
//        }

    }

    private String getExonSequence(String sequenceName, int start, int end) throws SQLException {
        StringBuilder stringBuilder = new StringBuilder();
        ResultSet rs;
        int regionChunkStart = getChunk(start);
        int regionChunkEnd = getChunk(end);
        for (int chunkId = regionChunkStart; chunkId <= regionChunkEnd; chunkId++) {
            sqlQuery.setString(1, sequenceName + "_" + chunkId + "_" + chunkIdSuffix);
            rs = sqlQuery.executeQuery();
            stringBuilder.append(rs.getString(1));
        }

        int startStr = getOffset(start);
        int endStr = getOffset(start) + (end - start) + 1;
        String subStr = "";
        if (getChunk(start) > 0) {
            if (stringBuilder.toString().length() > 0 && stringBuilder.toString().length() >= endStr) {
                subStr = stringBuilder.toString().substring(startStr, endStr);
            }
        } else {
            if (stringBuilder.toString().length() > 0 && stringBuilder.toString().length() + 1 >= endStr) {
                subStr = stringBuilder.toString().substring(startStr - 1, endStr - 1);
            }
        }
        return subStr;
    }

    private int getChunk(int position) {
        return (position / CHUNK_SIZE);
    }

    private int getOffset(int position) {
        return (position % CHUNK_SIZE);
    }

    private Map<String, Long> prepareChromosomeSequenceFile(Path genomeSequenceFilePath) throws IOException, InterruptedException {
        if (Files.exists(genomeSequenceFilePath)) {
            Process process = Runtime.getRuntime().exec("gunzip " + genomeSequenceFilePath.toAbsolutePath());
            process.waitFor();
        }
        Map<String, Long> chromOffsets = new HashMap<>(200);
        Path gunzipedChromosomeSequenceFile = Paths.get(genomeSequenceFilePath.toString().replace(".gz", ""));
        if (Files.exists(gunzipedChromosomeSequenceFile)) {
            long offset = 0;
            String chrom;
            String line = null;
            BufferedReader br = FileUtils.newBufferedReader(gunzipedChromosomeSequenceFile, Charset.defaultCharset());
            while ((line = br.readLine()) != null) {
                if (line.startsWith(">")) {
                    chrom = line.split(" ")[0].replace(">", "");
                    chromOffsets.put(chrom, offset);
                }
                offset += line.length() + 1;
            }
            br.close();
//            rafChromosomeSequenceFile = new RandomAccessFile(new File(genomeSequenceFilePath.toString().replace(".gz", "")), "r");
//            for(String s: chromOffsets.keySet()) {
//                System.out.println(chromOffsets.get(s));
//                Long l = chromOffsets.get(s);
//                rafChromosomeSequenceFile.seek(l);
//                String li = rafChromosomeSequenceFile.readLine();
//                System.out.println(li);
//            }
//            rafChromosomeSequenceFile.close();
        }
        return chromOffsets;
    }

    private void updateTranscriptAndGeneCoords(Transcript transcript, Gene gene, Gtf gtf) {
        if (transcript.getStart() > gtf.getStart()) {
            transcript.setStart(gtf.getStart());
        }
        if (transcript.getEnd() < gtf.getEnd()) {
            transcript.setEnd(gtf.getEnd());
        }
        if (gene.getStart() > gtf.getStart()) {
            gene.setStart(gtf.getStart());
        }
        if (gene.getEnd() < gtf.getEnd()) {
            gene.setEnd(gtf.getEnd());
        }
    }

    public Map<String, String> readGenomeSequence(File genomeSequence) {
        Map<String, String> genomeSequenceMap = new HashMap<>();

        return genomeSequenceMap;
    }

    public String getSequenceByChromosomeName(String chrom, Path genomeSequenceDir) throws IOException {
//		File[] files = genomeSequenceDir.listFiles();
        File file = null;
        DirectoryStream<Path> ds = Files.newDirectoryStream(genomeSequenceDir);
        for (Path p : ds) {
            if (p.toFile().getName().endsWith("_" + chrom + ".fa.gz") || p.toFile().getName().endsWith("." + chrom + ".fa.gz")) {
                System.out.println(p.toAbsolutePath());
                file = p.toFile();
                break;
            }
        }

//		File file = null;
//		for(File f: files) {
//			if(f.getName().endsWith("_"+chrom+".fa.gz") || f.getName().endsWith("."+chrom+".fa.gz")) {
//				System.out.println(f.getAbsolutePath());
//				file = f;
//				break;
//			}
//		}

        StringBuilder sb = new StringBuilder(100000);
        if (file != null) {
            //		BufferedReader br = Files.newBufferedReader(files[0].toPath(), Charset.defaultCharset());
            BufferedReader br = new BufferedReader(new InputStreamReader(new GZIPInputStream(new FileInputStream(file))));
            String line = "";
            boolean found = false;
            while ((line = br.readLine()) != null) {
                if (found) {
                    if (!line.startsWith(">")) {
                        sb.append(line);
                    } else {
                        break;
                    }
                }
                if (line.startsWith(">")) {
                    found = true;
                }
            }
            br.close();
        }
        return sb.toString();
    }

    public String getSequenceByChromosome(String chrom, Path genomeSequenceFile) throws IOException {
        BufferedReader br = FileUtils.newBufferedReader(genomeSequenceFile, Charset.defaultCharset());
        StringBuilder sb = new StringBuilder(100000);
        String line = "";
        boolean found = false;
        while ((line = br.readLine()) != null) {
            if (found) {
                if (!line.startsWith(">")) {
                    sb.append(line);
                } else {
                    break;
                }
            }
            if (line.startsWith(">" + chrom + " ")) {
                found = true;
            }
        }
        br.close();
        return sb.toString();
    }

    public String getSequenceByChromosome(String chrom, Map<String, Long> chromOffsets, Path genomeSequenceFile) throws IOException {
//        BufferedReader br = FileUtils.newBufferedReader(genomeSequenceFile, Charset.defaultCharset());
        RandomAccessFile rafChromosomeSequenceFile = new RandomAccessFile(new File(genomeSequenceFile.toString().replace(".gz", "")), "r");
        rafChromosomeSequenceFile.seek(chromOffsets.get(chrom));
        StringBuilder sb = new StringBuilder(100000);
        String line = "";

        // first line contains the chromosome info line from fasta file
        // we must consume it
        rafChromosomeSequenceFile.readLine();
        while ((line = rafChromosomeSequenceFile.readLine()) != null) {
            if (!line.startsWith(">")) {
                sb.append(line);
            } else {
                break;
            }
        }
        rafChromosomeSequenceFile.close();
        return sb.toString();
    }

    private Map<String, MiRNAGene> getmiRNAGeneMap(Path mirnaGeneFile) throws IOException {
        Map<String, MiRNAGene> mirnaGeneMap = new HashMap<>(3000);
        BufferedReader br = Files.newBufferedReader(mirnaGeneFile, Charset.defaultCharset());
        String line = "";
        String[] fields, mirnaMatures, mirnaMaturesFields;
        List<String> aliases;
        MiRNAGene miRNAGene;
        while ((line = br.readLine()) != null) {
            fields = line.split("\t");

            // First, read aliases of miRNA, field #5
            aliases = new ArrayList<>();
            for (String alias : fields[5].split(",")) {
                aliases.add(alias);
            }

            miRNAGene = new MiRNAGene(fields[1], fields[2], fields[3], fields[4], aliases, new ArrayList<MiRNAGene.MiRNAMature>());

            // Second, read the miRNA matures, field #6
            mirnaMatures = fields[6].split(",");
            for (String s : mirnaMatures) {
                mirnaMaturesFields = s.split("\\|");
                // Save directly into MiRNAGene object.
                miRNAGene.addMiRNAMature(mirnaMaturesFields[0], mirnaMaturesFields[1], mirnaMaturesFields[2]);
            }

            // Add object to Map<EnsemblID, MiRNAGene>
            mirnaGeneMap.put(fields[0], miRNAGene);
        }
        br.close();
        return mirnaGeneMap;
    }


    public void parseGff3ToJson(File getFile, File geneDescriptionFile, File xrefsFile, File outJsonFile)
            throws IOException, SecurityException, NoSuchMethodException, FileFormatException {

        Map<String, Gene> genes = new HashMap<String, Gene>();
        Map<String, Transcript> transcripts = new HashMap<String, Transcript>();

        Map<String, String> attributes = new HashMap<>();

        System.out.println("READ FILE START::::::::::::::::::::::::::");
        String line = "";
        BufferedReader br = new BufferedReader(new FileReader(getFile));
        System.out.println(br.readLine());
        while ((line = br.readLine()) != null) {
            if (line.startsWith("#") || !line.contains("\t"))
                continue;

            String fields[] = line.split("\t", -1);
            String group[] = fields[8].split(";");

            String id = group[0].split("=")[1];
            String name = "";
            String parent = "";
            String chromosome = fields[0].replace("_Cc_182", "");
            int start = Integer.parseInt(fields[3]);
            int end = Integer.parseInt(fields[4]);
            String strand = fields[6];
            String feature = fields[2];

            // parsing attributres, column 9
            attributes.clear();
            String[] atrrFields = fields[8].split(";");
            String[] attrKeyValue;
            for (String attrField : atrrFields) {
                attrKeyValue = attrField.split("=");
                attributes.put(attrKeyValue[0].toLowerCase(), attrKeyValue[1]);
            }

            if (feature.equalsIgnoreCase("CDS")) {
                name = "";
                // parent = group[1].split("=")[1];
                parent = attributes.get("parent");
                int phase = Integer.parseInt(fields[7]);
                Transcript t = transcripts.get(parent);

                Exon e = new Exon();
                e.setId(id);
                e.setChromosome(chromosome);
                e.setStart(start);
                e.setEnd(end);
                e.setStrand(strand);
                e.setPhase(phase);

                e.setGenomicCodingStart(start);
                e.setGenomicCodingEnd(end);

                // // just in case...
                // if(t.getExons() == null) {
                // t.setExons(new ArrayList<Exon>());
                // }
                //
                // // before adding
                // if(t.getExons().size() > 0) {
                // if(strand.equals("1") || strand.equals("+")) {
                // Exon lastExon = t.getExons().get(t.getExons().size()-1);
                // if(lastExon.getEnd() == e.getStart()-1) {
                // lastExon.setEnd(e.getEnd());
                // lastExon.setId(e.getId());
                // lastExon.setGenomicCodingStart(e.getStart());
                // lastExon.setGenomicCodingEnd(e.getEnd());
                // }else {
                // t.getExons().add(e);
                // }
                // }else { // negative strand
                //
                // }
                // }else {
                // t.getExons().add(e);
                // }

                t.getExons().add(e);

                // Collections.sort(list, new FeatureComparable());

            }
            if (feature.equalsIgnoreCase("five_prime_UTR") || feature.equalsIgnoreCase("three_prime_UTR")) {

                // name = "";
                // parent = group[1].split("=")[1];
                // FivePrimeUtr fivePrimeUtr = new FivePrimeUtr(id, chromosome,
                // start, end, strand);
                // t.getFivePrimeUtr().add(fivePrimeUtr);
                parent = attributes.get("parent");
                // int phase = Integer.parseInt(fields[7]);
                Transcript t = transcripts.get(parent);

                Exon e = new Exon();
                e.setId(id);
                e.setChromosome(chromosome);
                e.setStart(start);
                e.setEnd(end);
                e.setStrand(strand);
                // e.setPhase(phase);

                e.setGenomicCodingStart(start);
                e.setGenomicCodingEnd(end);
                t.getExons().add(e);

            }
            // if (feature.equalsIgnoreCase("three_prime_UTR")) {
            // name = "";
            // parent = group[1].split("=")[1];

            // Transcript t = transcriptsId.get(parent);
            // ThreePrimeUtr threePrimeUtr = new ThreePrimeUtr(id,
            // chromosome, start, end, strand);
            // t.getThreePrimeUtr().add(threePrimeUtr);
            // }
            if (feature.equalsIgnoreCase("mRNA")) {
                id = group[0].split("=")[1];
                name = group[1].split("=")[1];
                parent = group[4].split("=")[1];

                Transcript tr = new Transcript();
                tr.setExons(new ArrayList<Exon>());
                tr.setXrefs(new ArrayList<Xref>());
                tr.setId(id);
                tr.setName(name);
                tr.setBiotype("");
                tr.setStatus("");
                tr.setChromosome(chromosome);
                tr.setStart(start);
                tr.setEnd(end);
                tr.setGenomicCodingStart(start);
                tr.setGenomicCodingStart(end);
                tr.setStrand(strand);

                transcripts.put(id, tr);
                genes.get(parent).getTranscripts().add(tr);
            }
            if (feature.equalsIgnoreCase("gene")) {

                name = group[1].split("=")[1];
                Gene g = new Gene(id, name, "", "", chromosome, start, end, strand, "JGI", "",
                        new ArrayList<Transcript>(), null);
                // g.setTranscripts(new ArrayList<Transcript>());
                // g.setId(id);
                // g.setBiotype("");
                // g.setStatus("");
                // g.setName(name);
                // g.setSequenceName(chromosome);
                // g.setStart(start);
                // g.setEnd(end);
                // g.setStrand(strand);

                genes.put(id, g);
            }

        }
        br.close();

        // Reorder
        for (String geneId : genes.keySet()) {
            Gene gene = genes.get(geneId);
            for (Transcript transcript : gene.getTranscripts()) {
                Collections.sort(transcript.getExons(), new FeatureComparable());

                Exon prevExon = null;
                List<Exon> toRemove = new ArrayList<Exon>();
                for (Exon exon : transcript.getExons()) {
                    if (prevExon != null) {

                        String strand = exon.getStrand();
                        if (strand.equals("1") || strand.equals("+")) {

                            if (prevExon.getEnd() == exon.getStart() - 1) {
                                if (prevExon.getId().contains("five_prime_UTR")) {
                                    exon.setStart(prevExon.getStart());
//									transcript.setGenomicCodingStart(exon.getGenomicCodingStart());
                                    toRemove.add(prevExon);
                                }
                                if (exon.getId().contains("three_prime_UTR")) {
                                    prevExon.setEnd(exon.getEnd());
//									transcript.setGenomicCodingEnd(prevExon.getGenomicCodingEnd());
                                    toRemove.add(exon);
                                }
                            }

                        } else { // negative strand

                            if (prevExon.getEnd() == exon.getStart() - 1) {
                                if (prevExon.getId().contains("three_prime_UTR")) {
                                    exon.setStart(prevExon.getStart());
//									transcript.setGenomicCodingStart(exon.getGenomicCodingStart());
                                    toRemove.add(prevExon);
                                }
                                if (exon.getId().contains("five_prime_UTR")) {
                                    prevExon.setEnd(exon.getEnd());
//									transcript.setGenomicCodingEnd(prevExon.getGenomicCodingEnd());
                                    toRemove.add(exon);
                                }
                            }
                        }
                    }

                    prevExon = exon;
                }
                for (Exon primeUTR : toRemove) {
                    transcript.getExons().remove(primeUTR);
                }

                //Update genomic coding region start and end on transcripts
                int i = 1;
                Exon e = transcript.getExons().get(0);
                while (e.getId().contains("prime_UTR")) {
                    e = transcript.getExons().get(i);
                    i++;
                }
                transcript.setGenomicCodingStart(e.getGenomicCodingStart());

                int exonSize = transcript.getExons().size();
                int j = exonSize - 2;
                Exon ee = transcript.getExons().get(exonSize - 1);
                while (ee.getId().contains("prime_UTR")) {
                    ee = transcript.getExons().get(j);
                    j--;
                }
                transcript.setGenomicCodingEnd(ee.getGenomicCodingEnd());

            }
        }

//		Gson gson = new Gson();
//		TextFileWriter tfw = new TextFileWriter(outJsonFile.getAbsolutePath());
        BufferedWriter bw = Files.newBufferedWriter(outJsonFile.toPath(), Charset.defaultCharset());

        System.out.println("");
        System.out.println("START WRITE");
        for (String geneId : genes.keySet()) {
            Gene gene = genes.get(geneId);
//			tfw.writeStringToFile(gson.writeValueAsString(gene));
//			tfw.writeStringToFile("\n");
        }
        bw.close();


//		System.out.println(gson.toJson(genes.get("Ciclev10007224m.g")));
//		System.out.println(gson.writeValueAsString(genes.get("Ciclev10008515m.g")));
//		System.out.println(gson.writeValueAsString(genes.get("Ciclev10007219m.g")));
        System.out.println("END WRITE");
    }

    private class FeatureComparable implements Comparator<Object> {
        @Override
        public int compare(Object exon1, Object exon2) {
            return ((Exon) exon1).getStart() - ((Exon) exon2).getStart();
        }
    }

    private void getGtfFileFromGeneDirectoryPath(Path geneDirectoryPath) {
        for (String fileName : geneDirectoryPath.toFile().list()) {
            if (fileName.endsWith(".gtf") || fileName.endsWith(".gtf.gz")) {
                gtfFile = geneDirectoryPath.resolve(fileName);
                break;
            }
        }
    }
}<|MERGE_RESOLUTION|>--- conflicted
+++ resolved
@@ -22,7 +22,7 @@
     private Map<String, Integer> transcriptDict;
     private Map<String, Exon> exonDict;
 
-<<<<<<< HEAD
+
     private Path gtfFile;
     private Path geneDescriptionFile;
     private Path xrefsFile;
@@ -30,13 +30,13 @@
     private Path tfbsFile;
     private Path mirnaFile;
     private Path genomeSequenceFilePath;
-=======
+
     private Connection sqlConn;
     private PreparedStatement sqlInsert, sqlQuery;
 
     private int CHUNK_SIZE = 2000;
     private String chunkIdSuffix = CHUNK_SIZE/1000 + "k";
->>>>>>> 27cb7d85
+
 
 
     public GeneParser(Path geneDirectoryPath, Path genomeSequenceFastaFile, CellBaseSerializer serializer) {
@@ -180,11 +180,7 @@
              * If chromosome is changed (or it's the first chromosome)
              * we load the new chromosome sequence.
              */
-<<<<<<< HEAD
             if (!currentChromosome.equals(gtf.getSequenceName()) && !gtf.getSequenceName().startsWith("GL") && !gtf.getSequenceName().startsWith("HS") && !gtf.getSequenceName().startsWith("HG")) {
-=======
-            if(!currentChromosome.equals(gtf.getSequenceName()) && !gtf.getSequenceName().startsWith("GL") && !gtf.getSequenceName().startsWith("HS") && !gtf.getSequenceName().startsWith("HG")) {
->>>>>>> 27cb7d85
                 currentChromosome = gtf.getSequenceName();
 //                chromSequence = getSequenceByChromosome(currentChromosome, genomeSequenceFilePath);
 //                chromSequence = getSequenceByChromosome(currentChromosome, chromSequenceOffsets, genomeSequenceFilePath);
@@ -227,11 +223,6 @@
             if (gtf.getFeature().equalsIgnoreCase("exon")) {
                 // Obtaining the exon sequence
                 exonSequence = "";
-<<<<<<< HEAD
-                if (currentChromosome.equals(gtf.getSequenceName()) && chromSequence.length() > 0) {
-                    // as starts is inclusive and position begins in 1 we must -1, end is OK.
-                    exonSequence = chromSequence.substring(gtf.getStart() - 1, gtf.getEnd());
-=======
                 if(currentChromosome.equals(gtf.getSequenceName()) ) { //&& chromSequence.length() > 0
                     // as starts is inclusive and position begins in 1 we must -1, end is OK.
 //                    exonSequence = chromSequence.substring(gtf.getStart()-1, gtf.getEnd());
@@ -242,7 +233,6 @@
                         System.out.println(gtf.getSequenceName()+", start: "+gtf.getStart()+", end: "+gtf.getEnd());
                         e.printStackTrace();
                     }
->>>>>>> 27cb7d85
                 }
                 exon = new Exon(gtf.getAttributes().get("exon_id"), gtf.getSequenceName().replaceFirst("chr", ""),
                         gtf.getStart(), gtf.getEnd(), gtf.getStrand(), 0, 0, 0, 0, 0, 0, -1, Integer.parseInt(gtf
@@ -420,17 +410,14 @@
 
         // cleaning
         gtfReader.close();
-<<<<<<< HEAD
-//        serializer.close();
-=======
         serializer.close();
 
         try {
-            disconnect();
+            disconnectSqlite();
         } catch (SQLException e) {
             e.printStackTrace();
         }
->>>>>>> 27cb7d85
+
         // compress fasta file
         // commented becasue it takes too much time to gzip/gunzip the fasta file
 //        Path gunzipedSeqFile = Paths.get(genomeSequenceFilePath.toString().replace(".gz", ""));
@@ -456,7 +443,7 @@
         sqlQuery = sqlConn.prepareStatement("SELECT sequence from genome_sequence WHERE chunkId = ? "); //AND start <= ? AND end >= ?
     }
 
-    private void disconnect() throws SQLException {
+    private void disconnectSqlite() throws SQLException {
         sqlConn.close();
     }
 
@@ -792,263 +779,263 @@
     }
 
 
-    public void parseGff3ToJson(File getFile, File geneDescriptionFile, File xrefsFile, File outJsonFile)
-            throws IOException, SecurityException, NoSuchMethodException, FileFormatException {
-
-        Map<String, Gene> genes = new HashMap<String, Gene>();
-        Map<String, Transcript> transcripts = new HashMap<String, Transcript>();
-
-        Map<String, String> attributes = new HashMap<>();
-
-        System.out.println("READ FILE START::::::::::::::::::::::::::");
-        String line = "";
-        BufferedReader br = new BufferedReader(new FileReader(getFile));
-        System.out.println(br.readLine());
-        while ((line = br.readLine()) != null) {
-            if (line.startsWith("#") || !line.contains("\t"))
-                continue;
-
-            String fields[] = line.split("\t", -1);
-            String group[] = fields[8].split(";");
-
-            String id = group[0].split("=")[1];
-            String name = "";
-            String parent = "";
-            String chromosome = fields[0].replace("_Cc_182", "");
-            int start = Integer.parseInt(fields[3]);
-            int end = Integer.parseInt(fields[4]);
-            String strand = fields[6];
-            String feature = fields[2];
-
-            // parsing attributres, column 9
-            attributes.clear();
-            String[] atrrFields = fields[8].split(";");
-            String[] attrKeyValue;
-            for (String attrField : atrrFields) {
-                attrKeyValue = attrField.split("=");
-                attributes.put(attrKeyValue[0].toLowerCase(), attrKeyValue[1]);
-            }
-
-            if (feature.equalsIgnoreCase("CDS")) {
-                name = "";
-                // parent = group[1].split("=")[1];
-                parent = attributes.get("parent");
-                int phase = Integer.parseInt(fields[7]);
-                Transcript t = transcripts.get(parent);
-
-                Exon e = new Exon();
-                e.setId(id);
-                e.setChromosome(chromosome);
-                e.setStart(start);
-                e.setEnd(end);
-                e.setStrand(strand);
-                e.setPhase(phase);
-
-                e.setGenomicCodingStart(start);
-                e.setGenomicCodingEnd(end);
-
-                // // just in case...
-                // if(t.getExons() == null) {
-                // t.setExons(new ArrayList<Exon>());
-                // }
-                //
-                // // before adding
-                // if(t.getExons().size() > 0) {
-                // if(strand.equals("1") || strand.equals("+")) {
-                // Exon lastExon = t.getExons().get(t.getExons().size()-1);
-                // if(lastExon.getEnd() == e.getStart()-1) {
-                // lastExon.setEnd(e.getEnd());
-                // lastExon.setId(e.getId());
-                // lastExon.setGenomicCodingStart(e.getStart());
-                // lastExon.setGenomicCodingEnd(e.getEnd());
-                // }else {
-                // t.getExons().add(e);
-                // }
-                // }else { // negative strand
-                //
-                // }
-                // }else {
-                // t.getExons().add(e);
-                // }
-
-                t.getExons().add(e);
-
-                // Collections.sort(list, new FeatureComparable());
-
-            }
-            if (feature.equalsIgnoreCase("five_prime_UTR") || feature.equalsIgnoreCase("three_prime_UTR")) {
-
-                // name = "";
-                // parent = group[1].split("=")[1];
-                // FivePrimeUtr fivePrimeUtr = new FivePrimeUtr(id, chromosome,
-                // start, end, strand);
-                // t.getFivePrimeUtr().add(fivePrimeUtr);
-                parent = attributes.get("parent");
-                // int phase = Integer.parseInt(fields[7]);
-                Transcript t = transcripts.get(parent);
-
-                Exon e = new Exon();
-                e.setId(id);
-                e.setChromosome(chromosome);
-                e.setStart(start);
-                e.setEnd(end);
-                e.setStrand(strand);
-                // e.setPhase(phase);
-
-                e.setGenomicCodingStart(start);
-                e.setGenomicCodingEnd(end);
-                t.getExons().add(e);
-
-            }
-            // if (feature.equalsIgnoreCase("three_prime_UTR")) {
-            // name = "";
-            // parent = group[1].split("=")[1];
-
-            // Transcript t = transcriptsId.get(parent);
-            // ThreePrimeUtr threePrimeUtr = new ThreePrimeUtr(id,
-            // chromosome, start, end, strand);
-            // t.getThreePrimeUtr().add(threePrimeUtr);
-            // }
-            if (feature.equalsIgnoreCase("mRNA")) {
-                id = group[0].split("=")[1];
-                name = group[1].split("=")[1];
-                parent = group[4].split("=")[1];
-
-                Transcript tr = new Transcript();
-                tr.setExons(new ArrayList<Exon>());
-                tr.setXrefs(new ArrayList<Xref>());
-                tr.setId(id);
-                tr.setName(name);
-                tr.setBiotype("");
-                tr.setStatus("");
-                tr.setChromosome(chromosome);
-                tr.setStart(start);
-                tr.setEnd(end);
-                tr.setGenomicCodingStart(start);
-                tr.setGenomicCodingStart(end);
-                tr.setStrand(strand);
-
-                transcripts.put(id, tr);
-                genes.get(parent).getTranscripts().add(tr);
-            }
-            if (feature.equalsIgnoreCase("gene")) {
-
-                name = group[1].split("=")[1];
-                Gene g = new Gene(id, name, "", "", chromosome, start, end, strand, "JGI", "",
-                        new ArrayList<Transcript>(), null);
-                // g.setTranscripts(new ArrayList<Transcript>());
-                // g.setId(id);
-                // g.setBiotype("");
-                // g.setStatus("");
-                // g.setName(name);
-                // g.setSequenceName(chromosome);
-                // g.setStart(start);
-                // g.setEnd(end);
-                // g.setStrand(strand);
-
-                genes.put(id, g);
-            }
-
-        }
-        br.close();
-
-        // Reorder
-        for (String geneId : genes.keySet()) {
-            Gene gene = genes.get(geneId);
-            for (Transcript transcript : gene.getTranscripts()) {
-                Collections.sort(transcript.getExons(), new FeatureComparable());
-
-                Exon prevExon = null;
-                List<Exon> toRemove = new ArrayList<Exon>();
-                for (Exon exon : transcript.getExons()) {
-                    if (prevExon != null) {
-
-                        String strand = exon.getStrand();
-                        if (strand.equals("1") || strand.equals("+")) {
-
-                            if (prevExon.getEnd() == exon.getStart() - 1) {
-                                if (prevExon.getId().contains("five_prime_UTR")) {
-                                    exon.setStart(prevExon.getStart());
-//									transcript.setGenomicCodingStart(exon.getGenomicCodingStart());
-                                    toRemove.add(prevExon);
-                                }
-                                if (exon.getId().contains("three_prime_UTR")) {
-                                    prevExon.setEnd(exon.getEnd());
-//									transcript.setGenomicCodingEnd(prevExon.getGenomicCodingEnd());
-                                    toRemove.add(exon);
-                                }
-                            }
-
-                        } else { // negative strand
-
-                            if (prevExon.getEnd() == exon.getStart() - 1) {
-                                if (prevExon.getId().contains("three_prime_UTR")) {
-                                    exon.setStart(prevExon.getStart());
-//									transcript.setGenomicCodingStart(exon.getGenomicCodingStart());
-                                    toRemove.add(prevExon);
-                                }
-                                if (exon.getId().contains("five_prime_UTR")) {
-                                    prevExon.setEnd(exon.getEnd());
-//									transcript.setGenomicCodingEnd(prevExon.getGenomicCodingEnd());
-                                    toRemove.add(exon);
-                                }
-                            }
-                        }
-                    }
-
-                    prevExon = exon;
-                }
-                for (Exon primeUTR : toRemove) {
-                    transcript.getExons().remove(primeUTR);
-                }
-
-                //Update genomic coding region start and end on transcripts
-                int i = 1;
-                Exon e = transcript.getExons().get(0);
-                while (e.getId().contains("prime_UTR")) {
-                    e = transcript.getExons().get(i);
-                    i++;
-                }
-                transcript.setGenomicCodingStart(e.getGenomicCodingStart());
-
-                int exonSize = transcript.getExons().size();
-                int j = exonSize - 2;
-                Exon ee = transcript.getExons().get(exonSize - 1);
-                while (ee.getId().contains("prime_UTR")) {
-                    ee = transcript.getExons().get(j);
-                    j--;
-                }
-                transcript.setGenomicCodingEnd(ee.getGenomicCodingEnd());
-
-            }
-        }
-
-//		Gson gson = new Gson();
-//		TextFileWriter tfw = new TextFileWriter(outJsonFile.getAbsolutePath());
-        BufferedWriter bw = Files.newBufferedWriter(outJsonFile.toPath(), Charset.defaultCharset());
-
-        System.out.println("");
-        System.out.println("START WRITE");
-        for (String geneId : genes.keySet()) {
-            Gene gene = genes.get(geneId);
-//			tfw.writeStringToFile(gson.writeValueAsString(gene));
-//			tfw.writeStringToFile("\n");
-        }
-        bw.close();
-
-
-//		System.out.println(gson.toJson(genes.get("Ciclev10007224m.g")));
-//		System.out.println(gson.writeValueAsString(genes.get("Ciclev10008515m.g")));
-//		System.out.println(gson.writeValueAsString(genes.get("Ciclev10007219m.g")));
-        System.out.println("END WRITE");
-    }
-
-    private class FeatureComparable implements Comparator<Object> {
-        @Override
-        public int compare(Object exon1, Object exon2) {
-            return ((Exon) exon1).getStart() - ((Exon) exon2).getStart();
-        }
-    }
+//    public void parseGff3ToJson(File getFile, File geneDescriptionFile, File xrefsFile, File outJsonFile)
+//            throws IOException, SecurityException, NoSuchMethodException, FileFormatException {
+//
+//        Map<String, Gene> genes = new HashMap<String, Gene>();
+//        Map<String, Transcript> transcripts = new HashMap<String, Transcript>();
+//
+//        Map<String, String> attributes = new HashMap<>();
+//
+//        System.out.println("READ FILE START::::::::::::::::::::::::::");
+//        String line = "";
+//        BufferedReader br = new BufferedReader(new FileReader(getFile));
+//        System.out.println(br.readLine());
+//        while ((line = br.readLine()) != null) {
+//            if (line.startsWith("#") || !line.contains("\t"))
+//                continue;
+//
+//            String fields[] = line.split("\t", -1);
+//            String group[] = fields[8].split(";");
+//
+//            String id = group[0].split("=")[1];
+//            String name = "";
+//            String parent = "";
+//            String chromosome = fields[0].replace("_Cc_182", "");
+//            int start = Integer.parseInt(fields[3]);
+//            int end = Integer.parseInt(fields[4]);
+//            String strand = fields[6];
+//            String feature = fields[2];
+//
+//            // parsing attributres, column 9
+//            attributes.clear();
+//            String[] atrrFields = fields[8].split(";");
+//            String[] attrKeyValue;
+//            for (String attrField : atrrFields) {
+//                attrKeyValue = attrField.split("=");
+//                attributes.put(attrKeyValue[0].toLowerCase(), attrKeyValue[1]);
+//            }
+//
+//            if (feature.equalsIgnoreCase("CDS")) {
+//                name = "";
+//                // parent = group[1].split("=")[1];
+//                parent = attributes.get("parent");
+//                int phase = Integer.parseInt(fields[7]);
+//                Transcript t = transcripts.get(parent);
+//
+//                Exon e = new Exon();
+//                e.setId(id);
+//                e.setChromosome(chromosome);
+//                e.setStart(start);
+//                e.setEnd(end);
+//                e.setStrand(strand);
+//                e.setPhase(phase);
+//
+//                e.setGenomicCodingStart(start);
+//                e.setGenomicCodingEnd(end);
+//
+//                // // just in case...
+//                // if(t.getExons() == null) {
+//                // t.setExons(new ArrayList<Exon>());
+//                // }
+//                //
+//                // // before adding
+//                // if(t.getExons().size() > 0) {
+//                // if(strand.equals("1") || strand.equals("+")) {
+//                // Exon lastExon = t.getExons().get(t.getExons().size()-1);
+//                // if(lastExon.getEnd() == e.getStart()-1) {
+//                // lastExon.setEnd(e.getEnd());
+//                // lastExon.setId(e.getId());
+//                // lastExon.setGenomicCodingStart(e.getStart());
+//                // lastExon.setGenomicCodingEnd(e.getEnd());
+//                // }else {
+//                // t.getExons().add(e);
+//                // }
+//                // }else { // negative strand
+//                //
+//                // }
+//                // }else {
+//                // t.getExons().add(e);
+//                // }
+//
+//                t.getExons().add(e);
+//
+//                // Collections.sort(list, new FeatureComparable());
+//
+//            }
+//            if (feature.equalsIgnoreCase("five_prime_UTR") || feature.equalsIgnoreCase("three_prime_UTR")) {
+//
+//                // name = "";
+//                // parent = group[1].split("=")[1];
+//                // FivePrimeUtr fivePrimeUtr = new FivePrimeUtr(id, chromosome,
+//                // start, end, strand);
+//                // t.getFivePrimeUtr().add(fivePrimeUtr);
+//                parent = attributes.get("parent");
+//                // int phase = Integer.parseInt(fields[7]);
+//                Transcript t = transcripts.get(parent);
+//
+//                Exon e = new Exon();
+//                e.setId(id);
+//                e.setChromosome(chromosome);
+//                e.setStart(start);
+//                e.setEnd(end);
+//                e.setStrand(strand);
+//                // e.setPhase(phase);
+//
+//                e.setGenomicCodingStart(start);
+//                e.setGenomicCodingEnd(end);
+//                t.getExons().add(e);
+//
+//            }
+//            // if (feature.equalsIgnoreCase("three_prime_UTR")) {
+//            // name = "";
+//            // parent = group[1].split("=")[1];
+//
+//            // Transcript t = transcriptsId.get(parent);
+//            // ThreePrimeUtr threePrimeUtr = new ThreePrimeUtr(id,
+//            // chromosome, start, end, strand);
+//            // t.getThreePrimeUtr().add(threePrimeUtr);
+//            // }
+//            if (feature.equalsIgnoreCase("mRNA")) {
+//                id = group[0].split("=")[1];
+//                name = group[1].split("=")[1];
+//                parent = group[4].split("=")[1];
+//
+//                Transcript tr = new Transcript();
+//                tr.setExons(new ArrayList<Exon>());
+//                tr.setXrefs(new ArrayList<Xref>());
+//                tr.setId(id);
+//                tr.setName(name);
+//                tr.setBiotype("");
+//                tr.setStatus("");
+//                tr.setChromosome(chromosome);
+//                tr.setStart(start);
+//                tr.setEnd(end);
+//                tr.setGenomicCodingStart(start);
+//                tr.setGenomicCodingStart(end);
+//                tr.setStrand(strand);
+//
+//                transcripts.put(id, tr);
+//                genes.get(parent).getTranscripts().add(tr);
+//            }
+//            if (feature.equalsIgnoreCase("gene")) {
+//
+//                name = group[1].split("=")[1];
+//                Gene g = new Gene(id, name, "", "", chromosome, start, end, strand, "JGI", "",
+//                        new ArrayList<Transcript>(), null);
+//                // g.setTranscripts(new ArrayList<Transcript>());
+//                // g.setId(id);
+//                // g.setBiotype("");
+//                // g.setStatus("");
+//                // g.setName(name);
+//                // g.setSequenceName(chromosome);
+//                // g.setStart(start);
+//                // g.setEnd(end);
+//                // g.setStrand(strand);
+//
+//                genes.put(id, g);
+//            }
+//
+//        }
+//        br.close();
+//
+//        // Reorder
+//        for (String geneId : genes.keySet()) {
+//            Gene gene = genes.get(geneId);
+//            for (Transcript transcript : gene.getTranscripts()) {
+//                Collections.sort(transcript.getExons(), new FeatureComparable());
+//
+//                Exon prevExon = null;
+//                List<Exon> toRemove = new ArrayList<Exon>();
+//                for (Exon exon : transcript.getExons()) {
+//                    if (prevExon != null) {
+//
+//                        String strand = exon.getStrand();
+//                        if (strand.equals("1") || strand.equals("+")) {
+//
+//                            if (prevExon.getEnd() == exon.getStart() - 1) {
+//                                if (prevExon.getId().contains("five_prime_UTR")) {
+//                                    exon.setStart(prevExon.getStart());
+////									transcript.setGenomicCodingStart(exon.getGenomicCodingStart());
+//                                    toRemove.add(prevExon);
+//                                }
+//                                if (exon.getId().contains("three_prime_UTR")) {
+//                                    prevExon.setEnd(exon.getEnd());
+////									transcript.setGenomicCodingEnd(prevExon.getGenomicCodingEnd());
+//                                    toRemove.add(exon);
+//                                }
+//                            }
+//
+//                        } else { // negative strand
+//
+//                            if (prevExon.getEnd() == exon.getStart() - 1) {
+//                                if (prevExon.getId().contains("three_prime_UTR")) {
+//                                    exon.setStart(prevExon.getStart());
+////									transcript.setGenomicCodingStart(exon.getGenomicCodingStart());
+//                                    toRemove.add(prevExon);
+//                                }
+//                                if (exon.getId().contains("five_prime_UTR")) {
+//                                    prevExon.setEnd(exon.getEnd());
+////									transcript.setGenomicCodingEnd(prevExon.getGenomicCodingEnd());
+//                                    toRemove.add(exon);
+//                                }
+//                            }
+//                        }
+//                    }
+//
+//                    prevExon = exon;
+//                }
+//                for (Exon primeUTR : toRemove) {
+//                    transcript.getExons().remove(primeUTR);
+//                }
+//
+//                //Update genomic coding region start and end on transcripts
+//                int i = 1;
+//                Exon e = transcript.getExons().get(0);
+//                while (e.getId().contains("prime_UTR")) {
+//                    e = transcript.getExons().get(i);
+//                    i++;
+//                }
+//                transcript.setGenomicCodingStart(e.getGenomicCodingStart());
+//
+//                int exonSize = transcript.getExons().size();
+//                int j = exonSize - 2;
+//                Exon ee = transcript.getExons().get(exonSize - 1);
+//                while (ee.getId().contains("prime_UTR")) {
+//                    ee = transcript.getExons().get(j);
+//                    j--;
+//                }
+//                transcript.setGenomicCodingEnd(ee.getGenomicCodingEnd());
+//
+//            }
+//        }
+//
+////		Gson gson = new Gson();
+////		TextFileWriter tfw = new TextFileWriter(outJsonFile.getAbsolutePath());
+//        BufferedWriter bw = Files.newBufferedWriter(outJsonFile.toPath(), Charset.defaultCharset());
+//
+//        System.out.println("");
+//        System.out.println("START WRITE");
+//        for (String geneId : genes.keySet()) {
+//            Gene gene = genes.get(geneId);
+////			tfw.writeStringToFile(gson.writeValueAsString(gene));
+////			tfw.writeStringToFile("\n");
+//        }
+//        bw.close();
+//
+//
+////		System.out.println(gson.toJson(genes.get("Ciclev10007224m.g")));
+////		System.out.println(gson.writeValueAsString(genes.get("Ciclev10008515m.g")));
+////		System.out.println(gson.writeValueAsString(genes.get("Ciclev10007219m.g")));
+//        System.out.println("END WRITE");
+//    }
+
+//    private class FeatureComparable implements Comparator<Object> {
+//        @Override
+//        public int compare(Object exon1, Object exon2) {
+//            return ((Exon) exon1).getStart() - ((Exon) exon2).getStart();
+//        }
+//    }
 
     private void getGtfFileFromGeneDirectoryPath(Path geneDirectoryPath) {
         for (String fileName : geneDirectoryPath.toFile().list()) {
