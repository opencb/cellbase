package org.opencb.cellbase.build.transform;

import org.opencb.biodata.models.variation.TranscriptVariation;
import org.opencb.biodata.models.variation.Variation;
import org.opencb.biodata.models.variation.Xref;
import org.opencb.cellbase.core.serializer.CellBaseSerializer;
import org.opencb.cellbase.build.transform.utils.FileUtils;
import org.opencb.cellbase.build.transform.utils.VariationUtils;

import java.io.BufferedReader;
import java.io.BufferedWriter;
import java.io.IOException;
import java.io.RandomAccessFile;
import java.nio.charset.Charset;
import java.nio.file.Files;
import java.nio.file.Path;
import java.sql.*;
import java.util.*;

public class VariationParser extends CellBaseParser {

    private RandomAccessFile raf, rafVariationFeature, rafTranscriptVariation, rafVariationSynonym;
    private Connection sqlConn = null;
    private PreparedStatement prepStmVariationFeature, prepStmTranscriptVariation, prepStmVariationSynonym;

    private static final int DEFAULT_CHUNK_SIZE = 1000;

    private int LIMITROWS = 100000;
    private Path variationDirectoryPath;


    public VariationParser(Path variationDirectoryPath, CellBaseSerializer serializer) {
        super(serializer);
        this.variationDirectoryPath = variationDirectoryPath;
    }

    //	public void parseCosmic(String species, String assembly, String source, String version, Path variationDirectoryPath, Path outfileJson) throws IOException, SQLException {
    @Override
    public void parse() throws IOException, InterruptedException, SQLException, ClassNotFoundException {

        if (!Files.exists(variationDirectoryPath) || !Files.isDirectory(variationDirectoryPath) || !Files.isReadable(variationDirectoryPath)) {
            throw new IOException("Variation directory whether does not exist, is not a directory or cannot be read");
        }

        BufferedWriter bwLog = Files.newBufferedWriter(variationDirectoryPath.resolve("variation.log"), Charset.defaultCharset());
        Map<String, List<String>> queryMap = null;
        String[] variationFields = null;
        String[] variationFeatureFields = null;
        String[] transcriptVariationFields = null;
        String[] variationSynonymFields = null;
        String chromosome;

        Variation variation = null;
//        VariationMongoDB variation = null;
        String[] allelesArray = null;
        String displayConsequenceType = null;
        List<String> consequenceTypes = null;
        List<TranscriptVariation> transcriptVariation = null;
        List<Xref> xrefs = null;

        // Open variation file, this file never gets uncompressed.
        // It's read from gzip file
        BufferedReader bufferedReaderVariation = FileUtils.newBufferedReader(variationDirectoryPath.resolve("variation.txt.gz"));

        // To speed up calculation a SQLite database is created with the IDs and file offsets,
        // file must be uncompressed for doing this.
        gunzipFiles(variationDirectoryPath);

        // Prepares connections to database to resolve queries by ID.
        // This version combines a SQLite database with the file offsets
        // with a RandomAccessFile to access data using offsets.
        connect(variationDirectoryPath);
//        createVariationDatabase(variationDirectoryPath);

        Map<String, String> seqRegionMap = VariationUtils.parseSeqRegionToMap(variationDirectoryPath);
        Map<String, String> sourceMap = VariationUtils.parseSourceToMap(variationDirectoryPath);

        String chunkIdSuffix = DEFAULT_CHUNK_SIZE / 1000 + "k";
        int countprocess = 0;
        int variationId = 0;
        String line = null;
        while ((line = bufferedReaderVariation.readLine()) != null) {
            variationFields = line.split("\t");
            variationId = Integer.parseInt(variationFields[0]);

            List<String> resultVariationFeature = queryByVariationId(variationId, "variation_feature", variationDirectoryPath);

            if (resultVariationFeature != null && resultVariationFeature.size() > 0) {
                transcriptVariation = new ArrayList<>();
                variationFeatureFields = resultVariationFeature.get(0).split("\t", -1);

                // Note the ID used, TranscriptVariation references to VariationFeature no Variation !!!
                List<String> resultTranscriptVariations = queryByVariationId(Integer.parseInt(variationFeatureFields[0]), "transcript_variation", variationDirectoryPath);
                if (resultTranscriptVariations != null && resultTranscriptVariations.size() > 0) {
                    for (String rtv : resultTranscriptVariations) {
                        transcriptVariationFields = rtv.split("\t");

                        TranscriptVariation tv = new TranscriptVariation((transcriptVariationFields[2] != null && !transcriptVariationFields[2].equals("\\N")) ? transcriptVariationFields[2] : ""
                                , (transcriptVariationFields[3] != null && !transcriptVariationFields[3].equals("\\N")) ? transcriptVariationFields[3] : ""
                                , (transcriptVariationFields[4] != null && !transcriptVariationFields[4].equals("\\N")) ? transcriptVariationFields[4] : ""
                                , Arrays.asList(transcriptVariationFields[5].split(","))
                                , (transcriptVariationFields[6] != null && !transcriptVariationFields[6].equals("\\N")) ? Integer.parseInt(transcriptVariationFields[6]) : 0
                                , (transcriptVariationFields[7] != null && !transcriptVariationFields[7].equals("\\N")) ? Integer.parseInt(transcriptVariationFields[7]) : 0
                                , (transcriptVariationFields[8] != null && !transcriptVariationFields[8].equals("\\N")) ? Integer.parseInt(transcriptVariationFields[8]) : 0
                                , (transcriptVariationFields[9] != null && !transcriptVariationFields[9].equals("\\N")) ? Integer.parseInt(transcriptVariationFields[9]) : 0
                                , (transcriptVariationFields[10] != null && !transcriptVariationFields[10].equals("\\N")) ? Integer.parseInt(transcriptVariationFields[10]) : 0
                                , (transcriptVariationFields[11] != null && !transcriptVariationFields[11].equals("\\N")) ? Integer.parseInt(transcriptVariationFields[11]) : 0
                                , (transcriptVariationFields[12] != null && !transcriptVariationFields[12].equals("\\N")) ? Integer.parseInt(transcriptVariationFields[12]) : 0
                                , (transcriptVariationFields[13] != null && !transcriptVariationFields[13].equals("\\N")) ? transcriptVariationFields[13] : ""
                                , (transcriptVariationFields[14] != null && !transcriptVariationFields[14].equals("\\N")) ? transcriptVariationFields[14] : ""
                                , (transcriptVariationFields[15] != null && !transcriptVariationFields[15].equals("\\N")) ? transcriptVariationFields[15] : ""
                                , (transcriptVariationFields[16] != null && !transcriptVariationFields[16].equals("\\N")) ? transcriptVariationFields[16] : ""
                                , (transcriptVariationFields[17] != null && !transcriptVariationFields[17].equals("\\N")) ? transcriptVariationFields[17] : ""
                                , (transcriptVariationFields[18] != null && !transcriptVariationFields[18].equals("\\N")) ? transcriptVariationFields[18] : ""
                                , (transcriptVariationFields[19] != null && !transcriptVariationFields[19].equals("\\N")) ? Float.parseFloat(transcriptVariationFields[19]) : 0f
                                , (transcriptVariationFields[20] != null && !transcriptVariationFields[20].equals("\\N")) ? transcriptVariationFields[20] : ""
                                , (transcriptVariationFields[21] != null && !transcriptVariationFields[21].equals("\\N")) ? Float.parseFloat(transcriptVariationFields[21]) : 0f);
                        transcriptVariation.add(tv);
                    }
                }

                // Reading XRefs
                List<String> resultVariationSynonym = queryByVariationId(variationId, "variation_synonym", variationDirectoryPath);
                xrefs = new ArrayList<>();
                if (resultVariationSynonym != null && resultVariationSynonym.size() > 0) {
                    String arr[];
                    for (String rxref : resultVariationSynonym) {
                        variationSynonymFields = rxref.split("\t");
                        if (sourceMap.get(variationSynonymFields[3]) != null) {
                            arr = sourceMap.get(variationSynonymFields[3]).split(",");
                            xrefs.add(new Xref(variationSynonymFields[4], arr[0], arr[1]));
                        }
                    }
                }

                try {
                    // Preparing the variation alleles
                    if (variationFeatureFields != null && variationFeatureFields[6] != null) {
                        allelesArray = variationFeatureFields[6].split("/");
                        if (allelesArray.length == 1) {    // In some cases no '/' exists, ie. in 'HGMD_MUTATION'
                            allelesArray = new String[]{"", ""};
                        }
                    } else {
                        allelesArray = new String[]{"", ""};
                    }

                    // For code sanity save chromosome in a variable
                    chromosome = seqRegionMap.get(variationFeatureFields[1]);

                    // Preparing displayConsequenceType and consequenceTypes attributes
<<<<<<< HEAD
                    consequenceTypes = (variationFeatureFields != null) ? Arrays.asList(variationFeatureFields[12].split(",")) : Arrays.asList("intergenic_variant");
                    if (consequenceTypes.size() == 0) {
=======
                    consequenceTypes = (variationFeatureFields != null) ? Arrays.asList(variationFeatureFields[12].split(",")): Arrays.asList("intergenic_variant");
                    if(consequenceTypes.size() == 1) {
>>>>>>> 27cb7d85
                        displayConsequenceType = consequenceTypes.get(0);
                    } else {
                        for (String cons : consequenceTypes) {
                            if (!cons.equals("intergenic_variant")) {
                                displayConsequenceType = cons;
                                break;
                            }
                        }
                    }

                    // we have all the necessary to construct the 'variation' object
                    variation = new Variation((variationFields[2] != null && !variationFields[2].equals("\\N")) ? variationFields[2] : "",
                            chromosome, "SNV",
                            (variationFeatureFields != null) ? Integer.parseInt(variationFeatureFields[2]) : 0,
                            (variationFeatureFields != null) ? Integer.parseInt(variationFeatureFields[3]) : 0,
                            variationFeatureFields[4], // strand
                            (allelesArray[0] != null && !allelesArray[0].equals("\\N")) ? allelesArray[0] : "",
                            (allelesArray[1] != null && !allelesArray[1].equals("\\N")) ? allelesArray[1] : "",
                            variationFeatureFields[6],
                            (variationFields[4] != null && !variationFields[4].equals("\\N")) ? variationFields[4] : "",
                            displayConsequenceType,
//							species, assembly, source, version,
                            consequenceTypes, transcriptVariation, null, null, null, xrefs, /*"featureId",*/
                            (variationFeatureFields[16] != null && !variationFeatureFields[16].equals("\\N")) ? variationFeatureFields[16] : "",
                            (variationFeatureFields[17] != null && !variationFeatureFields[17].equals("\\N")) ? variationFeatureFields[17] : "",
                            (variationFeatureFields[11] != null && !variationFeatureFields[11].equals("\\N")) ? variationFeatureFields[11] : "",
                            (variationFeatureFields[20] != null && !variationFeatureFields[20].equals("\\N")) ? variationFeatureFields[20] : "");

                    if (++countprocess % 10000 == 0 && countprocess != 0) {
                        logger.debug("Processed variations: " + countprocess);
                    }

                    serializer.serialize(variation);
                } catch (Exception e) {
                    e.printStackTrace();
                    bwLog.write(line + "\n");
                }
            }
        }

        // ONLY COMMENTED FOR SPEED UP DEVELOPMENT AS NO NEED TO COMPRESS EVERY RUN!!!
        gzipFiles(variationDirectoryPath);

        try {
            bwLog.close();
            bufferedReaderVariation.close();
        } catch (Exception e) {
            e.printStackTrace();
        }
    }

    public void connect(Path variationDirectoryPath) throws SQLException, ClassNotFoundException, IOException {
        Class.forName("org.sqlite.JDBC");
        sqlConn = DriverManager.getConnection("jdbc:sqlite:" + variationDirectoryPath.toAbsolutePath().toString() + "/variation_tables.db");
        if (!Files.exists(variationDirectoryPath.resolve("variation_tables.db")) || Files.size(variationDirectoryPath.resolve("variation_tables.db")) == 0) {
            sqlConn.setAutoCommit(false);
            createTable(5, variationDirectoryPath.resolve("variation_feature.txt"), "variation_feature");
            createTable(1, variationDirectoryPath.resolve("transcript_variation.txt"), "transcript_variation");
            createTable(1, variationDirectoryPath.resolve("variation_synonym.txt"), "variation_synonym");
            sqlConn.setAutoCommit(true);
        }

        prepStmVariationFeature = sqlConn.prepareStatement("select offset from variation_feature where variation_id = ? order by offset ASC ");
        prepStmTranscriptVariation = sqlConn.prepareStatement("select offset from transcript_variation where variation_id = ? order by offset ASC ");
        prepStmVariationSynonym = sqlConn.prepareStatement("select offset from variation_synonym where variation_id = ? order by offset ASC ");

        rafVariationFeature = new RandomAccessFile(variationDirectoryPath.resolve("variation_feature.txt").toFile(), "r");
        rafTranscriptVariation = new RandomAccessFile(variationDirectoryPath.resolve("transcript_variation.txt").toFile(), "r");
        rafVariationSynonym = new RandomAccessFile(variationDirectoryPath.resolve("variation_synonym.txt").toFile(), "r");
    }

    public void disconnect() {
        super.disconnect();
        try {
            if (sqlConn != null && !sqlConn.isClosed()) {
                prepStmVariationFeature.close();
                prepStmTranscriptVariation.close();
                prepStmVariationSynonym.close();

                sqlConn.close();
            }
        } catch (SQLException e) {
            logger.error("Error closing connections: " + e.getMessage());
        }

        try {
            rafVariationFeature.close();
            rafTranscriptVariation.close();
            rafVariationSynonym.close();
        } catch (IOException e) {
            logger.error("Error closing file: " + e.getMessage());
        }
    }

    public List<String> queryByVariationId(int variationId, String tableName, Path variationFilePath) throws IOException, SQLException {
        // First query SQLite to get offset position
        List<Long> offsets = new ArrayList<>();
        //		PreparedStatement pst = sqlConn.statement(sql)
        //		ResultSet rs = pst.executeQuery("select offset from "+tableName+" where variation_id = " + variationId + "");
        ResultSet rs = null;
        switch (tableName) {
            case "variation_feature":
                prepStmVariationFeature.setInt(1, variationId);
                rs = prepStmVariationFeature.executeQuery();
                raf = rafVariationFeature;
                break;
            case "transcript_variation":
                prepStmTranscriptVariation.setInt(1, variationId);
                rs = prepStmTranscriptVariation.executeQuery();
                raf = rafTranscriptVariation;
                break;
            case "variation_synonym":
                prepStmVariationSynonym.setInt(1, variationId);
                rs = prepStmVariationSynonym.executeQuery();
                raf = rafVariationSynonym;
                break;
        }

        while (rs.next()) {
            offsets.add(rs.getLong(1));
        }
        Collections.sort(offsets);
        // Second go to file
        String line = null;
        List<String> results = new ArrayList<>();
        if (offsets.size() > 0) {
//			RandomAccessFile raf = new RandomAccessFile(variationFilePath.resolve(tableName+".txt").toFile(), "r");
            for (Long offset : offsets) {
                if (offset >= 0) {
                    raf.seek(offset);
                    line = raf.readLine();
                    if (line != null) {
                        results.add(line);
                    }
                }
            }
        }
        return results;
    }

    private void createTable(int columnIndex, Path variationFilePath, String tableName) throws SQLException, IOException {
        Statement createTables = sqlConn.createStatement();

        // A table containing offset for files
        createTables.executeUpdate("CREATE TABLE if not exists " + tableName + "(" + "variation_id INT , offset BIGINT)");
        PreparedStatement ps = sqlConn.prepareStatement("INSERT INTO " + tableName + "(variation_id, offset) values (?, ?)");

        long offset = 0;
        int count = 0;
        String[] fields = null;
        String line = null;
        BufferedReader br = FileUtils.newBufferedReader(variationFilePath, Charset.defaultCharset());
        while ((line = br.readLine()) != null) {
            fields = line.split("\t");

            ps.setInt(1, Integer.parseInt(fields[columnIndex])); // motif_feature_id
            ps.setLong(2, offset); // seq_region_id
            ps.addBatch();
            count++;

            if (count % LIMITROWS == 0 && count != 0) {
                ps.executeBatch();
                sqlConn.commit();
                logger.info("Inserting in " + tableName + ": " + count);
//                if(count > 1000000) break;
            }

            offset += line.length() + 1;
        }
        br.close();

        ps.executeBatch();
        sqlConn.commit();

        Statement stm = sqlConn.createStatement();
        stm.executeUpdate("CREATE INDEX " + tableName + "_idx on " + tableName + "(variation_id)");
        sqlConn.commit();
    }

    private void gunzipFiles(Path variationDirectoryPath) throws IOException, InterruptedException {
        if (Files.exists(variationDirectoryPath.resolve("variation_feature.txt.gz"))) {
            Process process = Runtime.getRuntime().exec("gunzip " + variationDirectoryPath.resolve("variation_feature.txt.gz").toAbsolutePath());
            process.waitFor();
        }

        if (Files.exists(variationDirectoryPath.resolve("transcript_variation.txt.gz"))) {
            Process process = Runtime.getRuntime().exec("gunzip " + variationDirectoryPath.resolve("transcript_variation.txt.gz").toAbsolutePath());
            process.waitFor();
        }

        if (Files.exists(variationDirectoryPath.resolve("variation_synonym.txt.gz"))) {
            Process process = Runtime.getRuntime().exec("gunzip " + variationDirectoryPath.resolve("variation_synonym.txt.gz").toAbsolutePath());
            process.waitFor();
        }
    }

    private void gzipFiles(Path variationDirectoryPath) throws IOException, InterruptedException {
        if (Files.exists(variationDirectoryPath.resolve("variation_feature.txt"))) {
            Process process = Runtime.getRuntime().exec("gzip " + variationDirectoryPath.resolve("variation_feature.txt").toAbsolutePath());
            process.waitFor();
        }

        if (Files.exists(variationDirectoryPath.resolve("transcript_variation.txt"))) {
            Process process = Runtime.getRuntime().exec("gzip " + variationDirectoryPath.resolve("transcript_variation.txt").toAbsolutePath());
            process.waitFor();
        }

        if (Files.exists(variationDirectoryPath.resolve("variation_synonym.txt"))) {
            Process process = Runtime.getRuntime().exec("gzip " + variationDirectoryPath.resolve("variation_synonym.txt").toAbsolutePath());
            process.waitFor();
        }
    }

//    class VariationMongoDB extends Variation {
//
//        private List<String> chunkIds;
//
//        public VariationMongoDB(String id, String chromosome, String type, int start, int end, String strand, String reference, String alternate, String alleleString, String ancestralAllele, String displayConsequenceType, List<String> consequencesTypes, List<TranscriptVariation> transcriptVariations, Phenotype phenotype, List<SampleGenotype> samples, List<PopulationFrequency> populationFrequencies, List<Xref> xrefs, /*String featureId,*/ String minorAllele, String minorAlleleFreq, String validationStatus, String evidence) {
//            super(id, chromosome, type, start, end, strand, reference, alternate, alleleString, ancestralAllele, displayConsequenceType, consequencesTypes, transcriptVariations, phenotype, samples, populationFrequencies, xrefs, /*featureId,*/ minorAllele, minorAlleleFreq, validationStatus, evidence);
//            this.chunkIds = new ArrayList<>(5);
//        }
//
//        public List<String> getChunkIds() {
//            return chunkIds;
//        }
//
//        public void setChunkIds(List<String> chunkIds) {
//            this.chunkIds = chunkIds;
//        }
//    }

    @Deprecated
    public void createVariationDatabase(Path variationDirectoryPath) {
        try {
//            Class.forName("org.sqlite.JDBC");
//            sqlConn = DriverManager.getConnection("jdbc:sqlite::memory:");
//			sqlConn = DriverManager.getConnection("jdbc:sqlite:"+variationFilePath.toAbsolutePath().toString()+"/variation_tables.db");
            if (!Files.exists(variationDirectoryPath.resolve("variation_tables.db"))) {

                sqlConn.setAutoCommit(false);
                createTable(5, variationDirectoryPath.resolve("variation_feature.txt"), "variation_feature");
                createTable(1, variationDirectoryPath.resolve("transcript_variation.txt"), "transcript_variation");
                createTable(1, variationDirectoryPath.resolve("variation_synonym.txt"), "variation_synonym");
                sqlConn.setAutoCommit(true);
//                prepStmVariationFeature = sqlConn.prepareStatement("select offset from variation_feature where variation_id = ? order by offset ASC ");
//                prepStmTranscriptVariation = sqlConn.prepareStatement("select offset from transcript_variation where variation_id = ? order by offset ASC ");
//                prepStmVariationSynonym = sqlConn.prepareStatement("select offset from variation_synonym where variation_id = ? order by offset ASC ");
            }

        } catch (SQLException e) {
            e.printStackTrace();
        } catch (IOException e) {
            e.printStackTrace();
        }
    }

    @Deprecated
    public Map<String, List<String>> queryAllByVariationId(int variationId, Path variationFilePath) throws IOException, SQLException {

        List<String> tables = Arrays.asList("variation_feature", "transcript_variation", "variation_synonym");
        Map<String, List<String>> resultMap = new HashMap<>();
        List<Long> offsets;
        for (String table : tables) {

            // First query SQLite to get offset position
            offsets = new ArrayList<Long>();
            //		PreparedStatement pst = sqlConn.statement(sql)
            //		ResultSet rs = pst.executeQuery("select offset from "+tableName+" where variation_id = " + variationId + "");
            ResultSet rs = null;
            switch (table) {
                case "variation_feature":
                    prepStmVariationFeature.setInt(1, variationId);
                    rs = prepStmVariationFeature.executeQuery();
                    break;
                case "transcript_variation":
                    prepStmTranscriptVariation.setInt(1, variationId);
                    rs = prepStmTranscriptVariation.executeQuery();
                    break;
                case "variation_synonym":
                    prepStmVariationSynonym.setInt(1, variationId);
                    rs = prepStmVariationSynonym.executeQuery();
                    break;
            }

            while (rs.next()) {
                offsets.add(rs.getLong(1));
            }

            // Second go to file
            String line = null;
            List<String> results = new ArrayList<>();
            if (offsets.size() > 0) {
                RandomAccessFile raf = new RandomAccessFile(variationFilePath.resolve(table + ".txt.gz").toFile(), "r");
                for (Long offset : offsets) {
                    if (offset >= 0) {
                        raf.seek(offset);
                        line = raf.readLine();
                        if (line != null) {
                            results.add(line);
                        }
                    }
                }
                raf.close();
            }
            resultMap.put(table, results);
        }
        return resultMap;
    }

}<|MERGE_RESOLUTION|>--- conflicted
+++ resolved
@@ -7,6 +7,7 @@
 import org.opencb.cellbase.build.transform.utils.FileUtils;
 import org.opencb.cellbase.build.transform.utils.VariationUtils;
 
+import javax.ws.rs.HEAD;
 import java.io.BufferedReader;
 import java.io.BufferedWriter;
 import java.io.IOException;
@@ -148,13 +149,8 @@
                     chromosome = seqRegionMap.get(variationFeatureFields[1]);
 
                     // Preparing displayConsequenceType and consequenceTypes attributes
-<<<<<<< HEAD
-                    consequenceTypes = (variationFeatureFields != null) ? Arrays.asList(variationFeatureFields[12].split(",")) : Arrays.asList("intergenic_variant");
-                    if (consequenceTypes.size() == 0) {
-=======
                     consequenceTypes = (variationFeatureFields != null) ? Arrays.asList(variationFeatureFields[12].split(",")): Arrays.asList("intergenic_variant");
                     if(consequenceTypes.size() == 1) {
->>>>>>> 27cb7d85
                         displayConsequenceType = consequenceTypes.get(0);
                     } else {
                         for (String cons : consequenceTypes) {
