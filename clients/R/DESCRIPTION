--- conflicted
+++ resolved
@@ -22,12 +22,6 @@
     jsonlite,
     data.table,
     pbapply,
-<<<<<<< HEAD
-    doMC,
-    parallel,
-    Rsamtools, data.table, tidyr, doParallel, foreach
-RoxygenNote: 5.0.1
-=======
     tidyr,
     R.utils,
     Rsamtools,
@@ -37,7 +31,6 @@
     utils,
     parallel, doMC, doParallel
 RoxygenNote: 5.0.1.9000
->>>>>>> 8647308f
 biocViews: Annotation
 Lazy: TRUE
 Collate:
@@ -60,16 +53,9 @@
     'cbTranscriptClient-methods.R'
     'cbVariantClient-methods.R'
     'cbXrefClient-methods.R'
-<<<<<<< HEAD
-    'CellBaseParam-methods.R'
-    'CellBaseR-methods.R'
-    'show-methods.R'
-    'cbGet-methods.R'
-=======
     'cellbase.R'
     'show-methods.R'
     'tools.R'
->>>>>>> 8647308f
 VignetteBuilder: knitr
 Suggests:
     BiocStyle,
