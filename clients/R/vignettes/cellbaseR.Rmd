---
title: "Simplifying Genomic Annotations in R"
author: "Mohammed Omar Elsiddieg Abdallah"
date: "`r doc_date()`"
package: "`r pkg_ver('BiocStyle')`"
#  BiocStyle::html_document
vignette: >
  %\VignetteIndexEntry{"Simplifying Genomic Annotations in R"}
  %\VignetteEngine{knitr::rmarkdown}
  %\VignetteEncoding{UTF-8}  
output: 
   BiocStyle::html_document
---
# Introduction to CellbaseR
This R package makes use of the exhaustive RESTful Web service API that has been
implemented for the Cellabase database. It enable researchers to query and 
obtain a wealth of biological information from a single database saving a lot 
of time. Another benefit is that researchers can easily make  queries about 
different biological topics and link all this information together as all 
information is integrated.

```{r setup, include=FALSE}
knitr::opts_chunk$set(echo = TRUE)
```
# CellbaseR Classes and Methods
## The CellbaseR class  
This is an S4 class that holds the basic configuration for connecting to the 
Cellbase web services. Let us start by loading the library. 

```{r , eval=FALSE, message=FALSE}
# to get the default CellbaseR object (human data, from genome GRCh37)
library(cellbaseR)
# A default cellbaseR object is created as follows
cb <- CellBaseR()
# to change the default species from human to mouse for example
mm <-CellBaseR(species = "mmsculus") 

```

You can see the avaiable species and their corresonding data by
running the cbSpecies method passing  the CellbBseR object you just created 

```{r, message=FALSE, warning=FALSE}
library(cellbaseR)
cb <- CellBaseR()
sp <- cbSpeciesClient(object = cb)
# This will give you a CellbaseResult object
# to get the dataframe of all available species
sp <- cbData(sp)
str(sp,1)

```

## The CellbaseR Methods
In addition to the cbSpecies you have seen already, The cellbaseR package
provide many methods to query the cellbase webservices, they include:  
 
-  cbGeneClient  
-  cbSnpClient  
-  cbProteinClient   
-  cbTranscriptClient 
-  cbRegionClient 
-  cbVariantClient   
-  cbXrefClient   
-  cbClinicalClient 

In all cases the user is expected to provide the ids for the query and the 
resource to be queried, in addition to the CellbaseQuery object they created.
For example, a query through the cbGene will look something like this

### cbGeneClient
```{r, message=FALSE, warning=FALSE}
library(cellbaseR)
cb <- CellBaseR()
genes <- c("TP73","TET1")

res <- cbGeneClient(object = cb, ids = genes, resource = "info")
# to get the resulting data.frame run cellbaseData()
res <- cbData(object = res)
str(res,2)
# as you can see the res dataframe also contains a transcriots column 
# which is in fact a list column of nested dataframes, to get the
# trasnscripts data.frame for first gene
TET1_transcripts <- res$transcripts[[1]]
str(TET1_transcripts,1)
```


### cbRegionClient  
```{r, message=FALSE, warning=FALSE}
# making a query through cbRegion to get all the clinically relevant variants 
# in a specific region
library(cellbaseR)
cb <- CellBaseR()
res <- cbRegionClient(object=cb,ids="17:1000000-1100000",
resource="clinical")
# to get all conservation data in this region
res <- cbRegionClient(object=cb,ids="17:1000000-1100000",
resource="conservation")
#likewise to get all the regulatory data for the same region
res <- cbRegionClient(object=cb,ids="17:1000000-1100000", resource="regulatory")
res <- cbData(res)
str(res,1)
```
### cbVraiantClient 
Getting annotation for a specific variant
<<<<<<< HEAD
```{r, message=FALSE, warning=FALSE}
=======
```{r, eval=FALSE,message=FALSE, warning=FALSE}
>>>>>>> 8647308f
library(cellbaseR)
cb <- CellBaseR()
res2 <- cbVariantClient(object=cb, ids="1:169549811:A:G", resource="annotation")
# to get the data 
res2 <- cbData(res2)
str(res2, 1)
```

A very powerfull feature of cellbaseR is ability to fetch a wealth of clinical 
data, as well as abiliy to fiter these data by gene, phenotype, rs, etc…

### cbClinical

```{r, eval=TRUE, message=FALSE, warning=FALSE}
library(cellbaseR)
cb <- CellBaseR()
# First we have to specify aour filters, we do that by creating an object of
# class CellbaseParam
cbparam <- CellBaseParam(gene="TET1", genome="GRCh38")
cbparam
# Note that cbClinical does NOT require any Ids to be passed, only the filters
# and of course the CellbaseQuery object
res <- cbClinicalClient(object=cb,filters=cbparam)
res
res <- cbData(res)
str(res,1)

```

# CellbaseR utilities
## CreateGeneModel 
A usefull utility for fast building of gene models, compatible with Gviz 
package for genomic visualization

<<<<<<< HEAD
```{r,message=FALSE, warning=FALSE}
=======
```{r,message=FALSE, warning=FALSE, eval=FALSE}
>>>>>>> 8647308f
library(cellbaseR)
cb <- CellBaseR()
test <- createGeneModel(object = cb, region = "17:1500000-1550000")
library(Gviz)
testTrack <- GeneRegionTrack(test)
plotTracks(testTrack, transcriptAnnotation='symbol')
# then you can use this track in conjunction with any other tracks
ideoTrack <- IdeogramTrack(genome = "hg19", chromosome = "chr17")
axisTrack <- GenomeAxisTrack()
from <- min(test$start)-5000
to <- max(test$end)+5000
plotTracks(list(ideoTrack,axisTrack,testTrack),from = from, to = to, transcriptAnnotation='symbol')


```

## cbAnnotateVcf  
This utility allows users to annoate genomic variants from small to medium-sized vcf files directly from the cellbase server, with a wealth of genomic annotations including riche clinical annotations like clinvar, gwas, and cosmic data, as well as conservation and functional scores like phast and cadd  scores, without the need to download any files.  
```{r, message=FALSE, warning=FALSE, eval=FALSE}
library(cellbaseR)
cb <- CellBaseR()
fl <- system.file("extdata", "chr22.vcf.gz", package="VariantAnnotation")
res <- cbAnnotateVcf(object=cb, file=fl)
res <- cbData(res)
res

```




<|MERGE_RESOLUTION|>--- conflicted
+++ resolved
@@ -104,11 +104,7 @@
 ```
 ### cbVraiantClient 
 Getting annotation for a specific variant
-<<<<<<< HEAD
-```{r, message=FALSE, warning=FALSE}
-=======
 ```{r, eval=FALSE,message=FALSE, warning=FALSE}
->>>>>>> 8647308f
 library(cellbaseR)
 cb <- CellBaseR()
 res2 <- cbVariantClient(object=cb, ids="1:169549811:A:G", resource="annotation")
@@ -143,11 +139,7 @@
 A usefull utility for fast building of gene models, compatible with Gviz 
 package for genomic visualization
 
-<<<<<<< HEAD
-```{r,message=FALSE, warning=FALSE}
-=======
 ```{r,message=FALSE, warning=FALSE, eval=FALSE}
->>>>>>> 8647308f
 library(cellbaseR)
 cb <- CellBaseR()
 test <- createGeneModel(object = cb, region = "17:1500000-1550000")
