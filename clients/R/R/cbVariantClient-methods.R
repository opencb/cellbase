--- conflicted
+++ resolved
@@ -24,13 +24,10 @@
     subcateg<- "variant"
     ids <- ids
     resource <- resource
-<<<<<<< HEAD
-    result <- fetchCellbase(file=NULL, host=host, version=version, meta=NULL, species=species, categ=categ, subcateg=subcateg,
+    result <- fetchCellbase(file=NULL, host=host, version=version, meta=NULL, 
+                            species=species, categ=categ,  subcateg=subcateg,
                             ids=ids, resource=resource, filters=NULL,...)
-=======
-    result <- fetchCellbase(file=NULL, host=host, version=version, meta=NULL, species=species, categ=categ, 
-                            subcateg=subcateg, ids=ids, resource=resource, filters=NULL,...)
->>>>>>> 3c86ff5c
+
     data <- CellBaseResponse(cbData=result)
     return(data)
 })