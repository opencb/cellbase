# CellBaseR methods
<<<<<<< HEAD




########################################################################################################################
#' A method to query Clinical data from Cellbase web services. Please, for details on possible values for the parameters 
#' and  additional filters of this function refer to https://github.com/opencb/cellbase/wiki and the RESTful API 
#' documentation  http://bioinfo.hpc.cam.ac.uk/cellbase/webservices/
#' @aliases cbClinicalClient
#' @param object an object of class CellBaseR
#' @param filters a object of class CellBaseParam specifying the parameters limiting the query
#' @param ... any extra arguments
#' @return an object of class CellBaseResponse which holds a dataframe with the results of the query
#' @examples
#'    library(cellbaseR)
#'    cb <- CellBaseR()
#'    cbParam <- CellBaseParam(gene=c("TP73","TET1"))
#'    res <- cbClinicalClient(object=cb,filters=cbParam)
########################################################################################################################
=======
#'@include commons.R
################################################################################
################################################################################
>>>>>>> 8647308f
setGeneric("cbClinicalClient", function(object, filters,...)
standardGeneric("cbClinicalClient"))


setGeneric("cbGeneClient", function(object,ids,resource,filters=NULL, ...)
standardGeneric("cbGeneClient"))

<<<<<<< HEAD
########################################################################################################################
#' A method to query features within a genomic region from Cellbase web services.
#'  Please, for details on possible values
#' for the parameters  and  additional filters of this function refer to https://github.com/opencb/cellbase/wiki and the 
#' RESTful API documentation  http://bioinfo.hpc.cam.ac.uk/cellbase/webservices/
#' @aliases cbRegionClient
#' @param object an object of class CellBaseR
#' @param ids a character vector of the regions to be queried, for example, "1:1000000-1200000' should always be in the
#' form 'chr:start-end'
#' @param resource a character vector to specify the resource to be queried
#' @param filters a object of class CellBaseParam specifying additional filters for the query
#' @param ... any extra arguments
#' @return an object of class CellBaseResponse which holds a dataframe with the results of the query
#' @examples
#'    library(cellbaseR)
#'    cb <- CellBaseR()
#'    res <- cbRegionClient(object=cb, ids="17:1000000-1200000", resource="gene")
########################################################################################################################
=======
################################################################################

################################################################################
>>>>>>> 8647308f
setGeneric("cbRegionClient", function(object,ids,resource,filters, ...)
standardGeneric("cbRegionClient"))

################################################################################

################################################################################
setGeneric("cbSnpClient", function(object,ids,resource,filters=NULL, ...)
standardGeneric("cbSnpClient"))

################################################################################

########################################################################################################################
setGeneric("cbVariantClient", function(object,ids,resource,filters=NULL, ...)
standardGeneric("cbVariantClient"))

########################################################################################################################
<<<<<<< HEAD
#' The generic method for cbGet.
#' This method allows the user to query the cellbase web services without any 
#' predefined categories, subcategries, or resources. Please, for details on 
#' possible values for the parameters and additional filters of this function
#' refer to https://github.com/opencb/cellbase/wiki and the RESTful API
#' documentation http://bioinfo.hpc.cam.ac.uk/cellbase/webservices/
#' @aliases cbGet
#' @param object an object of class CellBaseR
#' @param category character to specify the category to be queried.
#' @param subcategory character to specify the subcategory to be queried
#' @param ids a character vector of the ids to be queried
#' @param resource a character to specify the resource to be queried
#' @param filters an object of class CellBaseParam specifying additional filters for the CellBaseR
#' @param ... any extra arguments
#' @return an object of class CellBaseResponse which holds a dataframe
#' @examples
#'    library(cellbaseR)
#'    cb <- CellBaseR()
#'    res <- cbGet(object=cb, category="feature", subcategory="gene", ids="TET1", resource="info")
#' @export
=======

>>>>>>> 8647308f
setGeneric("cbGet", function(object, category, subcategory, ids, resource, filters=NULL,...)
standardGeneric("cbGet"))

########################################################################################################################
<<<<<<< HEAD
#' A method to query transcription factors binding sites data from Cellbase web services. Please, 
#' for details on possible values for the parameters  and  additional filters of this function refer to
#' https://github.com/opencb/cellbase/wiki and the RESTful API documentation 
#' http://bioinfo.hpc.cam.ac.uk/cellbase/webservices/
#' @aliases cbTfbsClient
#' @param object an object of class CellBaseR
#' @param ids a character vector of the ids to be queried, must be a valid transcription factor name, for example, 
#' Pdr1, and Oaf1
#' @param resource a character vector to specify the resource to be queried
#' @param filters a object of class CellBaseParam specifying additional filters for the query
#' @param ... any extra arguments
#' @return an object of class CellBaseResponse which holds a dataframe with the results of the query
#' @examples
#'    library(cellbaseR)
#'    cb <- CellBaseR()
#'    res <- cbTfbsClient(object=cb, ids="PAX1", resource="gene")
=======

>>>>>>> 8647308f
########################################################################################################################
setGeneric("cbTfbsClient", function(object,ids,resource,filters=NULL, ...)
standardGeneric("cbTfbsClient"))

########################################################################################################################
<<<<<<< HEAD
#' A method to query transcript data from Cellbase web services.
#'  Please, for details on possible values for the 
#' parameters  and  additional filters of this function refer to https://github.com/opencb/cellbase/wiki and the RESTful 
#' http://bioinfo.hpc.cam.ac.uk/cellbase/webservices/
#' @aliases cbTranscriptClient
#' @param object an object of class CellBaseR
#' @param ids a character vector of the transcript ids to be queried, for example, ensemble transccript ID
#' like ENST00000380152
#' @param resource a character vector to specify the resource to be queried
#' @param filters a object of class CellBaseParam specifying additional filters for the query
#' @param ... any extra arguments
#' @return an object of class CellBaseResponse which holds a dataframe with the results of the query
#' @examples
#'    library(cellbaseR)
#'    cb <- CellBaseR()
#'    res <- cbTranscriptClient(object=cb, ids="ENST00000373644", resource="info")
=======

>>>>>>> 8647308f
########################################################################################################################
setGeneric("cbTranscriptClient", function(object,ids,resource,filters=NULL, ...)
standardGeneric("cbTranscriptClient"))

########################################################################################################################
<<<<<<< HEAD
#' A method to query cross reference data from Cellbase web services.
#'  Please, for details on possible values for the 
#' parameters  and  additional filters of this function refer to https://github.com/opencb/cellbase/wiki and the RESTful 
#' http://bioinfo.hpc.cam.ac.uk/cellbase/webservices/
#' @aliases cbXrefClient
#' @param object an object of class CellBaseR
#' @param ids a character vector of the ids to be queried, any crossrefereable ID, gene names, transcript ids, 
#' uniprot ids,etc.
#' @param resource a character vector to specify the resource to be queried
#' @param filters a object of class CellBaseParam specifying additional filters for the query
#' @param ... any extra arguments
#' @return an object of class CellBaseResponse which holds a dataframe with the results of the query
#' @examples
#'    library(cellbaseR)
#'    cb <- CellBaseR()
#'    res <- cbXrefClient(object=cb, ids="ENST00000373644", resource="xref")
=======

>>>>>>> 8647308f
########################################################################################################################
setGeneric("cbXrefClient", function(object,ids,resource,filters=NULL, ...)
standardGeneric("cbXrefClient"))

########################################################################################################################

########################################################################################################################
setGeneric("cbProteinClient", function(object,ids,resource,filters=NULL, ...)
standardGeneric("cbProteinClient"))

########################################################################################################################
################################################################################
setGeneric("cbChromosomeInfoClient", function(object,ids,resource,filters=NULL, ...)
standardGeneric("cbChromosomeInfoClient"))

################################################################################
#' A method for getting the avaiable species from the cellbase web services
#'
#' This method is for getting species data from the cellbase web services.
#' @details Please, for details on possible values for the 
#' parameters  and  additional filters of this function refer to 
#' https://github.com/opencb/cellbase/wiki and the RESTful 
#' http://bioinfo.hpc.cam.ac.uk/cellbase/webservices/
#' @param object an object of class CellBaseR
#' @return an object of class CellBaseResponse which holds a dataframe with the
#'  results of the query
#' @examples
#'    cb <- CellBaseR()
#'    res <- cbSpeciesClient(object=cb)
setGeneric("cbSpeciesClient", function(object) 
standardGeneric("cbSpeciesClient"))

################################################################################
setGeneric("cbAnnotateVcf", function(object,file, ...)
standardGeneric("cbAnnotateVcf"))


# CellBaseResponse methods

################################################################################
setGeneric("cbData", function(object)
standardGeneric("cbData"))
<|MERGE_RESOLUTION|>--- conflicted
+++ resolved
@@ -1,29 +1,7 @@
 # CellBaseR methods
-<<<<<<< HEAD
-
-
-
-
-########################################################################################################################
-#' A method to query Clinical data from Cellbase web services. Please, for details on possible values for the parameters 
-#' and  additional filters of this function refer to https://github.com/opencb/cellbase/wiki and the RESTful API 
-#' documentation  http://bioinfo.hpc.cam.ac.uk/cellbase/webservices/
-#' @aliases cbClinicalClient
-#' @param object an object of class CellBaseR
-#' @param filters a object of class CellBaseParam specifying the parameters limiting the query
-#' @param ... any extra arguments
-#' @return an object of class CellBaseResponse which holds a dataframe with the results of the query
-#' @examples
-#'    library(cellbaseR)
-#'    cb <- CellBaseR()
-#'    cbParam <- CellBaseParam(gene=c("TP73","TET1"))
-#'    res <- cbClinicalClient(object=cb,filters=cbParam)
-########################################################################################################################
-=======
 #'@include commons.R
 ################################################################################
 ################################################################################
->>>>>>> 8647308f
 setGeneric("cbClinicalClient", function(object, filters,...)
 standardGeneric("cbClinicalClient"))
 
@@ -31,30 +9,9 @@
 setGeneric("cbGeneClient", function(object,ids,resource,filters=NULL, ...)
 standardGeneric("cbGeneClient"))
 
-<<<<<<< HEAD
-########################################################################################################################
-#' A method to query features within a genomic region from Cellbase web services.
-#'  Please, for details on possible values
-#' for the parameters  and  additional filters of this function refer to https://github.com/opencb/cellbase/wiki and the 
-#' RESTful API documentation  http://bioinfo.hpc.cam.ac.uk/cellbase/webservices/
-#' @aliases cbRegionClient
-#' @param object an object of class CellBaseR
-#' @param ids a character vector of the regions to be queried, for example, "1:1000000-1200000' should always be in the
-#' form 'chr:start-end'
-#' @param resource a character vector to specify the resource to be queried
-#' @param filters a object of class CellBaseParam specifying additional filters for the query
-#' @param ... any extra arguments
-#' @return an object of class CellBaseResponse which holds a dataframe with the results of the query
-#' @examples
-#'    library(cellbaseR)
-#'    cb <- CellBaseR()
-#'    res <- cbRegionClient(object=cb, ids="17:1000000-1200000", resource="gene")
-########################################################################################################################
-=======
 ################################################################################
 
 ################################################################################
->>>>>>> 8647308f
 setGeneric("cbRegionClient", function(object,ids,resource,filters, ...)
 standardGeneric("cbRegionClient"))
 
@@ -71,104 +28,24 @@
 standardGeneric("cbVariantClient"))
 
 ########################################################################################################################
-<<<<<<< HEAD
-#' The generic method for cbGet.
-#' This method allows the user to query the cellbase web services without any 
-#' predefined categories, subcategries, or resources. Please, for details on 
-#' possible values for the parameters and additional filters of this function
-#' refer to https://github.com/opencb/cellbase/wiki and the RESTful API
-#' documentation http://bioinfo.hpc.cam.ac.uk/cellbase/webservices/
-#' @aliases cbGet
-#' @param object an object of class CellBaseR
-#' @param category character to specify the category to be queried.
-#' @param subcategory character to specify the subcategory to be queried
-#' @param ids a character vector of the ids to be queried
-#' @param resource a character to specify the resource to be queried
-#' @param filters an object of class CellBaseParam specifying additional filters for the CellBaseR
-#' @param ... any extra arguments
-#' @return an object of class CellBaseResponse which holds a dataframe
-#' @examples
-#'    library(cellbaseR)
-#'    cb <- CellBaseR()
-#'    res <- cbGet(object=cb, category="feature", subcategory="gene", ids="TET1", resource="info")
-#' @export
-=======
 
->>>>>>> 8647308f
 setGeneric("cbGet", function(object, category, subcategory, ids, resource, filters=NULL,...)
 standardGeneric("cbGet"))
 
 ########################################################################################################################
-<<<<<<< HEAD
-#' A method to query transcription factors binding sites data from Cellbase web services. Please, 
-#' for details on possible values for the parameters  and  additional filters of this function refer to
-#' https://github.com/opencb/cellbase/wiki and the RESTful API documentation 
-#' http://bioinfo.hpc.cam.ac.uk/cellbase/webservices/
-#' @aliases cbTfbsClient
-#' @param object an object of class CellBaseR
-#' @param ids a character vector of the ids to be queried, must be a valid transcription factor name, for example, 
-#' Pdr1, and Oaf1
-#' @param resource a character vector to specify the resource to be queried
-#' @param filters a object of class CellBaseParam specifying additional filters for the query
-#' @param ... any extra arguments
-#' @return an object of class CellBaseResponse which holds a dataframe with the results of the query
-#' @examples
-#'    library(cellbaseR)
-#'    cb <- CellBaseR()
-#'    res <- cbTfbsClient(object=cb, ids="PAX1", resource="gene")
-=======
 
->>>>>>> 8647308f
 ########################################################################################################################
 setGeneric("cbTfbsClient", function(object,ids,resource,filters=NULL, ...)
 standardGeneric("cbTfbsClient"))
 
 ########################################################################################################################
-<<<<<<< HEAD
-#' A method to query transcript data from Cellbase web services.
-#'  Please, for details on possible values for the 
-#' parameters  and  additional filters of this function refer to https://github.com/opencb/cellbase/wiki and the RESTful 
-#' http://bioinfo.hpc.cam.ac.uk/cellbase/webservices/
-#' @aliases cbTranscriptClient
-#' @param object an object of class CellBaseR
-#' @param ids a character vector of the transcript ids to be queried, for example, ensemble transccript ID
-#' like ENST00000380152
-#' @param resource a character vector to specify the resource to be queried
-#' @param filters a object of class CellBaseParam specifying additional filters for the query
-#' @param ... any extra arguments
-#' @return an object of class CellBaseResponse which holds a dataframe with the results of the query
-#' @examples
-#'    library(cellbaseR)
-#'    cb <- CellBaseR()
-#'    res <- cbTranscriptClient(object=cb, ids="ENST00000373644", resource="info")
-=======
 
->>>>>>> 8647308f
 ########################################################################################################################
 setGeneric("cbTranscriptClient", function(object,ids,resource,filters=NULL, ...)
 standardGeneric("cbTranscriptClient"))
 
 ########################################################################################################################
-<<<<<<< HEAD
-#' A method to query cross reference data from Cellbase web services.
-#'  Please, for details on possible values for the 
-#' parameters  and  additional filters of this function refer to https://github.com/opencb/cellbase/wiki and the RESTful 
-#' http://bioinfo.hpc.cam.ac.uk/cellbase/webservices/
-#' @aliases cbXrefClient
-#' @param object an object of class CellBaseR
-#' @param ids a character vector of the ids to be queried, any crossrefereable ID, gene names, transcript ids, 
-#' uniprot ids,etc.
-#' @param resource a character vector to specify the resource to be queried
-#' @param filters a object of class CellBaseParam specifying additional filters for the query
-#' @param ... any extra arguments
-#' @return an object of class CellBaseResponse which holds a dataframe with the results of the query
-#' @examples
-#'    library(cellbaseR)
-#'    cb <- CellBaseR()
-#'    res <- cbXrefClient(object=cb, ids="ENST00000373644", resource="xref")
-=======
 
->>>>>>> 8647308f
 ########################################################################################################################
 setGeneric("cbXrefClient", function(object,ids,resource,filters=NULL, ...)
 standardGeneric("cbXrefClient"))
