
# CellBaseR methods

########################################################################################################################
<<<<<<< HEAD
#' The generic method for getCellbase. 
#' @details This method allows the user to query the cellbase web services without any 
#' predefined categories, subcategries, or resources. Please, for details on possible values for the parameters and 
#' additional filters of this function refer to https://github.com/opencb/cellbase/wiki and the RESTful API documentation 
#' http://bioinfo.hpc.cam.ac.uk/cellbase/webservices/
#' @aliases getCellbase
#' @param object an object of class CellBaseR
#' @param category character to specify the category to be queried.
#' @param subcategory character to specify the subcategory to be queried
#' @param ids a character vector of the ids to be queried
#' @param resource a character to specify the resource to be queried
#' @param filters an object of class CellBaseParam specifying additional filters for the CellBaseR
#' @param ... any extra arguments
#' @return an object of class CellBaseResponse which holds a dataframe
#' @examples
#'    library(cellbaseR)
#'    cb <- CellBaseR()
#'    res <- getCellbase(object=cb,categ="feature",subcateg="gene",ids="TET1",
#'    resource="info")
#' @seealso for more information about the cellbase webservices see
#' \url{http://bioinfo.hpc.cam.ac.uk/cellbase/webservices/}
setGeneric("getCellbase", function(object, categ, subcateg,ids, resource,
          filters=NULL, ...) standardGeneric("getCellbase"))

########################################################################################################################
=======
>>>>>>> 3c86ff5c
#' A method to query Clinical data from Cellbase web services. Please, for details on possible values for the parameters 
#' and  additional filters of this function refer to https://github.com/opencb/cellbase/wiki and the RESTful API 
#' documentation  http://bioinfo.hpc.cam.ac.uk/cellbase/webservices/
#' @aliases cbClinicalClient
#' @param object an object of class CellBaseR
#' @param filters a object of class CellBaseParam specifying the parameters limiting the query
#' @param ... any extra arguments
#' @return an object of class CellBaseResponse which holds a dataframe with the results of the query
#' @examples
#'    library(cellbaseR)
#'    cb <- CellBaseR()
#'    cbParam <- CellBaseParam(gene=c("TP73","TET1"))
#'    res <- cbClinicalClient(object=cb,filters=cbParam)
########################################################################################################################
setGeneric("cbClinicalClient", function(object, filters,...)
standardGeneric("cbClinicalClient"))

########################################################################################################################
#' A method to query gene data from Cellbase web services. Please, for details on possible values for the parameters 
#' and  additional filters of this function refer to https://github.com/opencb/cellbase/wiki and the RESTful API 
#' documentation  http://bioinfo.hpc.cam.ac.uk/cellbase/webservices/
#' @aliases cbGeneClient
#' @param object an object of class CellBaseR
#' @param ids a character vector of gene ids to be queried
#' @param resource a character vector to specify the resource to be queried
#' @param filters a object of class CellBaseParam specifying additional filters for the query
#' @param ... any extra arguments
#' @return an object of class CellBaseResponse which holds a dataframe with the results of the query
#' @examples
#'    library(cellbaseR)
#'    cb <- CellBaseR()
#'    res <- cbGeneClient(object=cb, ids=c("TP73","TET1"), resource="clinical")
########################################################################################################################
setGeneric("cbGeneClient", function(object,ids,resource,filter, ...)
standardGeneric("cbGeneClient"))

########################################################################################################################
#' A method to query features within a genomic region from Cellbase web services. Please, for details on possible values
#' for the parameters  and  additional filters of this function refer to https://github.com/opencb/cellbase/wiki and the 
#' RESTful API documentation  http://bioinfo.hpc.cam.ac.uk/cellbase/webservices/
#' @aliases cbRegionClient
#' @param object an object of class CellBaseR
#' @param ids a character vector of the regions to be queried, for example, "1:1000000-1200000' should always be in the
#' form 'chr:start-end'
#' @param resource a character vector to specify the resource to be queried
#' @param filters a object of class CellBaseParam specifying additional filters for the query
#' @param ... any extra arguments
#' @return an object of class CellBaseResponse which holds a dataframe with the results of the query
#' @examples
#'    library(cellbaseR)
#'    cb <- CellBaseR()
#'    res <- cbRegionClient(object=cb, ids="17:1000000-1200000", resource="gene")
########################################################################################################################
setGeneric("cbRegionClient", function(object,ids,resource,filters, ...)
standardGeneric("cbRegionClient"))

########################################################################################################################
#' A method to query known genomic variation data from Cellbase web services from Cellbase web services. Please, 
#' for details on possible values for the parameters  and  additional filters of this function refer to
#' https://github.com/opencb/cellbase/wiki and the RESTful API documentation 
#' http://bioinfo.hpc.cam.ac.uk/cellbase/webservices/
#' @aliases cbSnpClient
#' @param object an object of class CellBaseR
#' @param ids a character vector of the ids to be queried, must be a valid rsid,
#' for example 'rs6025'
#' @param resource a character vector to specify the resource to be queried
#' @param filters a object of class CellBaseParam specifying additional filters for the query
#' @param ... any extra arguments
#' @return an object of class CellBaseResponse which holds a dataframe with the results of the query
#' @examples
#'    library(cellbaseR)
#'    cb <- CellBaseR()
#'    res <- cbSnpClient(object=cb, ids="rs6025", resource="info")
########################################################################################################################
setGeneric("cbSnpClient", function(object,ids,resource,filters=NULL, ...)
standardGeneric("cbSnpClient"))

########################################################################################################################
#' A method to query variant annotation data from Cellbase web services from Cellbase web services. Please, 
#' for details on possible values for the parameters  and  additional filters of this function refer to
#' https://github.com/opencb/cellbase/wiki and the RESTful API documentation 
#' http://bioinfo.hpc.cam.ac.uk/cellbase/webservices/
#' @aliases cbVariantClient
#' @param object an object of class CellBaseR
#' @param ids a character vector of the ids to be queried, must be in the following format 'chr:start:ref:alt', for 
#' example, '1:128546:A:T'
#' @param resource a character vector to specify the resource to be queried
#' @param filters a object of class CellBaseParam specifying additional filters for the query
#' @param ... any extra arguments
#' @return an object of class CellBaseResponse which holds a dataframe with the results of the query
#' @examples
#'    library(cellbaseR)
#'    cb <- CellBaseR()
#'    res <- cbVariantClient(object=cb, ids="19:45411941:T:C", resource="annotation")
########################################################################################################################
setGeneric("cbVariantClient", function(object,ids,resource,filters=NULL, ...)
standardGeneric("cbVariantClient"))

########################################################################################################################
#' The generic method for cbGet This method allows the user to query the cellbase web services without any 
#' predefined categories, subcategries, or resources. Please, for details on possible values for the parameters and 
#' additional filters of this function refer to https://github.com/opencb/cellbase/wiki and the RESTful API documentation 
#' http://bioinfo.hpc.cam.ac.uk/cellbase/webservices/
#' @aliases cbGet
#' @param object an object of class CellBaseR
#' @param category character to specify the category to be queried.
#' @param subcategory character to specify the subcategory to be queried
#' @param ids a character vector of the ids to be queried
#' @param resource a character to specify the resource to be queried
#' @param filters an object of class CellBaseParam specifying additional filters for the CellBaseR
#' @param ... any extra arguments
#' @return an object of class CellBaseResponse which holds a dataframe
#' @examples
#'    library(cellbaseR)
#'    cb <- CellBaseR()
#'    res <- cbGet(object=cb, category="feature", subcategory="gene", ids="TET1", resource="info")
########################################################################################################################
setGeneric("cbGet", function(object, category, subcategory, ids, resource, filters=NULL,...)
standardGeneric("cbGet"))

########################################################################################################################
#' A method to query transcription factors binding sites data from Cellbase web services. Please, 
#' for details on possible values for the parameters  and  additional filters of this function refer to
#' https://github.com/opencb/cellbase/wiki and the RESTful API documentation 
#' http://bioinfo.hpc.cam.ac.uk/cellbase/webservices/
#' @aliases cbTfbsClient
#' @param object an object of class CellBaseR
#' @param ids a character vector of the ids to be queried, must be a valid transcription factor name, for example, 
#' Pdr1, and Oaf1
#' @param resource a character vector to specify the resource to be queried
#' @param filters a object of class CellBaseParam specifying additional filters for the query
#' @param ... any extra arguments
#' @return an object of class CellBaseResponse which holds a dataframe with the results of the query
#' @examples
#'    library(cellbaseR)
#'    cb <- CellBaseR()
#'    res <- cbTfbsClient(object=cb, ids="PAX1", resource="gene")
########################################################################################################################
setGeneric("cbTfbsClient", function(object,ids,resource,filters=NULL, ...)
standardGeneric("cbTfbsClient"))

########################################################################################################################
#' A method to query transcript data from Cellbase web services. Please, for details on possible values for the 
#' parameters  and  additional filters of this function refer to https://github.com/opencb/cellbase/wiki and the RESTful 
#' http://bioinfo.hpc.cam.ac.uk/cellbase/webservices/
#' @aliases cbTranscriptClient
#' @param object an object of class CellBaseR
#' @param ids a character vector of the transcript ids to be queried, for example, ensemble transccript ID
#' like ENST00000380152
#' @param resource a character vector to specify the resource to be queried
#' @param filters a object of class CellBaseParam specifying additional filters for the query
#' @param ... any extra arguments
#' @return an object of class CellBaseResponse which holds a dataframe with the results of the query
#' @examples
#'    library(cellbaseR)
#'    cb <- CellBaseR()
#'    res <- cbTranscriptClient(object=cb, ids="ENST00000373644", resource="info")
########################################################################################################################
setGeneric("cbTranscriptClient", function(object,ids,resource,filters=NULL, ...)
standardGeneric("cbTranscriptClient"))

########################################################################################################################
#' A method to query cross reference data from Cellbase web services. Please, for details on possible values for the 
#' parameters  and  additional filters of this function refer to https://github.com/opencb/cellbase/wiki and the RESTful 
#' http://bioinfo.hpc.cam.ac.uk/cellbase/webservices/
#' @aliases cbXrefClient
#' @param object an object of class CellBaseR
#' @param ids a character vector of the ids to be queried, any crossrefereable ID, gene names, transcript ids, 
#' uniprot ids,etc.
#' @param resource a character vector to specify the resource to be queried
#' @param filters a object of class CellBaseParam specifying additional filters for the query
#' @param ... any extra arguments
#' @return an object of class CellBaseResponse which holds a dataframe with the results of the query
#' @examples
#'    library(cellbaseR)
#'    cb <- CellBaseR()
#'    res <- cbXrefClient(object=cb, ids="ENST00000373644", resource="xref")
########################################################################################################################
setGeneric("cbXrefClient", function(object,ids,resource,filters=NULL, ...)
standardGeneric("cbXrefClient"))

########################################################################################################################
#' A method to query protein data from Cellbase web services. Please, for details on possible values for the 
#' parameters  and  additional filters of this function refer to https://github.com/opencb/cellbase/wiki and the RESTful 
#' http://bioinfo.hpc.cam.ac.uk/cellbase/webservices/
#' @aliases cbProteinClient
#' @param object an object of class CellBaseR
#' @param ids a character vector of uniprot ids to be queried, should be one or more of uniprot ids, for example O15350.
#' @param resource a character vector to specify the resource to be queried
#' @param filters a object of class CellBaseParam specifying additional filters for the query
#' @param ... any extra arguments
#' @return an object of class CellBaseResponse which holds a dataframe with the results of the query
#' @examples
#'    library(cellbaseR)
#'    cb <- CellBaseR()
#'    res <- cbProteinClient(object=cb, ids="O15350", resource="sequence")
########################################################################################################################
setGeneric("cbProteinClient", function(object,ids,resource,filters=NULL, ...)
standardGeneric("cbProteinClient"))

########################################################################################################################
#' A method to query sequence data from Cellbase web services. Please, for details on possible values for the 
#' parameters  and  additional filters of this function refer to https://github.com/opencb/cellbase/wiki and the RESTful 
#' http://bioinfo.hpc.cam.ac.uk/cellbase/webservices/
#' @aliases cbChromosomeInfoClient
#' @param object an object of class CellBaseR
#' @param ids a character vector of chromosome ids to be queried
#' @param resource a character vector to specify the resource to be queried
#' @param filters a object of class CellBaseParam specifying additional filters for the query
#' @param ... any extra arguments
#' @return an object of class CellBaseResponse which holds a dataframe with the results of the query
#' @examples
#'    library(cellbaseR)
#'    cb <- CellBaseR()
#'    res <- cbChromosomeInfoClient(object=cb, ids="22", resource="info")
########################################################################################################################
setGeneric("cbChromosomeInfoClient", function(object,ids,resource,filters=NULL, ...)
standardGeneric("cbChromosomeInfoClient"))

########################################################################################################################
#' A method for getting the avaiable species from the cellbase web services. Please, for details on possible values for the 
#' parameters  and  additional filters of this function refer to https://github.com/opencb/cellbase/wiki and the RESTful 
#' http://bioinfo.hpc.cam.ac.uk/cellbase/webservices/
#' @aliases cbSpeciesClient
#' @param object an object of class CellBaseR
#' @param resource a character vector to specify the resource to be queried
#' @param filters a object of class CellBaseParam specifying additional filters for the query
#' @param ... any extra arguments
#' @return an object of class CellBaseResponse which holds a dataframe with the results of the query
#' @examples
#'    library(cellbaseR)
#'    cb <- CellBaseR()
#'    res <- cbSpeciesClient(object=cb)
########################################################################################################################
setGeneric("cbSpeciesClient", function(object, ...) 
standardGeneric("cbSpeciesClient"))

########################################################################################################################
#' This method is a convience method to annotate a vcf files. This methods is ideal for annotating small to medium sized 
#' vcf files.
#' @aliases cbAnnotateVcf
#' @param object an object of class CellBaseR
#' @param file Path to a bgzipped and tabix indexed vcf file
#' @param ... any extra arguments
#' @return an object of class CellBaseResponse which holds a dataframe with the results of the query
#' @export
setGeneric("cbAnnotateVcf", function(object,file, ...)
standardGeneric("cbAnnotateVcf"))


# CellBaseResponse methods

########################################################################################################################
#' An accessor method to get CellBaseResponse cbData slot
#' @aliases cbData
#' @param object an object of class CellBaseResponse
#' @return a dataframe
#' @export
setGeneric("cbData", function(object, ...)
standardGeneric("cbData"))
<|MERGE_RESOLUTION|>--- conflicted
+++ resolved
@@ -2,7 +2,6 @@
 # CellBaseR methods
 
 ########################################################################################################################
-<<<<<<< HEAD
 #' The generic method for getCellbase. 
 #' @details This method allows the user to query the cellbase web services without any 
 #' predefined categories, subcategries, or resources. Please, for details on possible values for the parameters and 
@@ -28,8 +27,6 @@
           filters=NULL, ...) standardGeneric("getCellbase"))
 
 ########################################################################################################################
-=======
->>>>>>> 3c86ff5c
 #' A method to query Clinical data from Cellbase web services. Please, for details on possible values for the parameters 
 #' and  additional filters of this function refer to https://github.com/opencb/cellbase/wiki and the RESTful API 
 #' documentation  http://bioinfo.hpc.cam.ac.uk/cellbase/webservices/
