################################################################################
#' This class defines the CellBaseR object
#' @include commons.R
#' This is an S4 class  which defines the CellBaseR object
#' @details This S4 class holds the default configuration required by CellBaseR 
#' methods to connect to the cellbase web 
#' services. By default it is configured to query human data based on the GRCh37
#' genome assembly. Please, visit https://github.com/opencb/cellbase/wiki and 
#' http://bioinfo.hpc.cam.ac.uk/cellbase/webservices/ for more details on
#' following parameters.
#' @slot host a character specifying the host url. Default 
#' "http://bioinfo.hpc.cam.ac.uk/cellbase/webservices/rest/"
#' @slot version a character specifying the API version. Default "v4"
#' @slot species a character specifying the species to be queried. Default
#'  "hsapiens"
#' @slot batch_size if multiple queries are raised by a single method call, e.g.
#'  getting annotation info for several genes,
#' queries will be sent to the server in batches. This slot indicates the size 
#' of these batches. Default 200
#' @slot num_threads the number of threads. Default 8
#' @export
setClass("CellBaseR", 
         slots = c(host="character", version="character", species="character", 
                   batch_size="numeric", num_threads="numeric"),
         prototype = prototype(host="http://bioinfodev.hpc.cam.ac.uk/cellbase-dev-v4.0/webservices/rest/",
                               version = "v4/",species="hsapiens/", batch_size=200, num_threads=8)
)

<<<<<<< HEAD
########################################################################################################################
#'  @title The CellBaseResponse class defintion
#' This class holds the response data from CellBaseR Methods

#' @details This class stores a response of CellBaseR query methods. An object of class CellBaseResponse is automatically
#' generated when you call any of CellbaseR methods.
#' @slot cbData an R dataframe which contains the result field within the response object returned by CellBase web services.
=======
################################################################################
#' The CellBaseResponse class defintion
#'  
#' This class holds the response data from CellBaseR Methods
#' @details This class stores a response of CellBaseR query methods. An object 
#' of class CellBaseResponse is automatically generated when you call any of 
#' CellbaseR methods.
#' @slot cbData an R dataframe which contains the result field within the 
#' response object returned by CellBase web services.
>>>>>>> 8647308f
#' @export
CellBaseResponse <-setClass("CellBaseResponse", slots=c(cbData="data.frame"))

###############################################################################
#' This Class defines a CellBaseParam object
#' 
#' This class  defines a CellBaseParam object to hold filtering parameters
#' @details This class stores filtering parameters to be used by CellBaseR query
#'  methods. Not all the slots will be
#' used by all query methods, please have a look at 
#' http://bioinfo.hpc.cam.ac.uk/cellbase/webservices/ and the 
#' Reference Manual for more information.
#' @slot genome A character the genome build to query, e.g.GRCh37(default)
#' @slot gene A character vector denoting the gene/s to be queried
#' @slot region A character vector denoting the region/s to be queried must be 
#' in the form 1:100000-1500000
#' @slot rs A character vector denoting the rs ids to be queried
#' @slot so A character vector denoting sequence ontology to be queried
#' @slot phenotype A character vector denoting the phenotype to be queried
#' @slot include A character vector denoting the fields to be returned
#' @slot exclude A character vector denoting the fields to be excluded
#' @slot limit A number limiting the number of results to be returned
#' @export
setClass("CellBaseParam",slots = c(genome="character", gene="character", 
                                   region="character", rs="character", 
                                   so="character", phenotype="character", 
                                   include ="character", exclude = "character", 
                                   limit="character"), 
                                  prototype = prototype(genome=character(0),
                                                        gene=character(0),
                                                        region=character(0), 
                                                        rs=character(0), 
                                                        so=character(0), 
                                                        phenotype=character(0),
                                                        include=character(),
                                                        exclude=character(),
                                                        limit="1000"))<|MERGE_RESOLUTION|>--- conflicted
+++ resolved
@@ -26,15 +26,6 @@
                                version = "v4/",species="hsapiens/", batch_size=200, num_threads=8)
 )
 
-<<<<<<< HEAD
-########################################################################################################################
-#'  @title The CellBaseResponse class defintion
-#' This class holds the response data from CellBaseR Methods
-
-#' @details This class stores a response of CellBaseR query methods. An object of class CellBaseResponse is automatically
-#' generated when you call any of CellbaseR methods.
-#' @slot cbData an R dataframe which contains the result field within the response object returned by CellBase web services.
-=======
 ################################################################################
 #' The CellBaseResponse class defintion
 #'  
@@ -44,7 +35,6 @@
 #' CellbaseR methods.
 #' @slot cbData an R dataframe which contains the result field within the 
 #' response object returned by CellBase web services.
->>>>>>> 8647308f
 #' @export
 CellBaseResponse <-setClass("CellBaseResponse", slots=c(cbData="data.frame"))
 
