########################################################################################################################
#' A method to query sequence data from Cellbase web services.
#' @details  Please, for details on possible values for the 
#' parameters  and  additional filters of this function refer to https://github.com/opencb/cellbase/wiki and the RESTful 
#' http://bioinfo.hpc.cam.ac.uk/cellbase/webservices/
#' @aliases cbChromosomeInfoClient
#' @param object an object of class CellBaseR
#' @param ids a character vector of chromosome ids to be queried
#' @param resource a character vector to specify the resource to be queried
#' @param filters a object of class CellBaseParam specifying additional filters for the query
#' @param ... any extra arguments
#' @return an object of class CellBaseResponse which holds a dataframe with the results of the query
#' @examples
#'    library(cellbaseR)
#'    cb <- CellBaseR()
#'    res <- cbChromosomeInfoClient(object=cb, ids="22", resource="info")
#' @export
setMethod("cbChromosomeInfoClient", "CellBaseR", definition = function(object , ids, filters=NULL,...) {
    host <- object@host
    species <- object@species
    version <- object@version
    categ <- "genomic"
    subcateg<- "chromosome"
    ids <- ids
    resource <- "info"
<<<<<<< HEAD
    result <- fetchCellbase(file=NULL,host=host, version=version, meta = NULL,
    species=species, categ=categ, subcateg=subcateg, ids=ids, resource=resource , filters=NULL,...)
    data <- result[[1]][[1]]
    data <- CellBaseResponse(cbData=data)
=======
    result <- fetchCellbase(file=NULL,host=host, version=version, meta = NULL, 
                            species=species, categ=categ, subcateg=subcateg, ids=ids, resource=resource , filters=NULL,...)
    #data <- result$result[[1]]
    data <- CellBaseResponse(cbData=result)
>>>>>>> 3c86ff5c
    return(data)
})<|MERGE_RESOLUTION|>--- conflicted
+++ resolved
@@ -15,7 +15,8 @@
 #'    cb <- CellBaseR()
 #'    res <- cbChromosomeInfoClient(object=cb, ids="22", resource="info")
 #' @export
-setMethod("cbChromosomeInfoClient", "CellBaseR", definition = function(object , ids, filters=NULL,...) {
+setMethod("cbChromosomeInfoClient", "CellBaseR", 
+          definition = function(object , ids, filters=NULL,...) {
     host <- object@host
     species <- object@species
     version <- object@version
@@ -23,16 +24,10 @@
     subcateg<- "chromosome"
     ids <- ids
     resource <- "info"
-<<<<<<< HEAD
     result <- fetchCellbase(file=NULL,host=host, version=version, meta = NULL,
-    species=species, categ=categ, subcateg=subcateg, ids=ids, resource=resource , filters=NULL,...)
+    species=species, categ=categ, subcateg=subcateg, ids=ids, resource=resource 
+    , filters=NULL,...)
     data <- result[[1]][[1]]
     data <- CellBaseResponse(cbData=data)
-=======
-    result <- fetchCellbase(file=NULL,host=host, version=version, meta = NULL, 
-                            species=species, categ=categ, subcateg=subcateg, ids=ids, resource=resource , filters=NULL,...)
-    #data <- result$result[[1]]
-    data <- CellBaseResponse(cbData=result)
->>>>>>> 3c86ff5c
     return(data)
 })