--- conflicted
+++ resolved
@@ -20,10 +20,9 @@
     def get(self, species, subtype, method, id, options):
         # Prepare the call to the server
         url = self.__createUrl(species, subtype, method, id, options)
-<<<<<<< HEAD
+
         print(url)
-=======
->>>>>>> 7e875475
+
         req = urllib.request.Request(url)
 
         # Inform to the server we accept gzip compression
@@ -41,19 +40,17 @@
 
     def __createUrl(self, species, subtype, method, id, options):
         url = "http://" + self.__configuration.getHost() + ":" + str(self.__configuration.getPort()) + \
-                   CellBaseClient.PATH + self.__configuration.getVersion() + "/"+species
+              CellBaseClient.PATH + self.__configuration.getVersion() + "/" + species
         if (CellBaseClient.ENABLEDQUERYTYPES[subtype] != None):
-            url += "/"+CellBaseClient.ENABLEDQUERYTYPES[subtype]
-        url += "/"+subtype
+            url += "/" + CellBaseClient.ENABLEDQUERYTYPES[subtype]
+        url += "/" + subtype
         if (id != None):
-            url += "/"+str.join(",", id)
-        url += "/"+method
+            url += "/" + str.join(",", id)
+        url += "/" + method
         if (options != None):
-<<<<<<< HEAD
-            for k, v in options.items():
-                url += "?" + k + "=" + str.join(",", v) + "&"
+            k, v in options.items():
+            url += "?" + k + "=" + str.join(",", v) + "&"
 
-=======
-            url += "?"+str.join("&", options)
->>>>>>> 7e875475
-        return url+    url += "?" + str.join("&", options)
+
+    return url