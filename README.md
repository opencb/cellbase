--- conflicted
+++ resolved
@@ -15,13 +15,12 @@
 ### Issues Tracking
 You can report bugs or request new features at [GitHub issue tracking](https://github.com/opencb/cellbase/issues).
 
-<<<<<<< HEAD
+
 ### Release Notes and Roadmap
 Releases notes are available at [GitHub releases](https://github.com/opencb/cellbase/releases).
-=======
     * Javier Lopez (fjlopez@ebi.ac.uk)
     * Ignacio Medina (imedina@ebi.ac.uk)
->>>>>>> 44f44fff
+
 
 Roadmap is available at [GitHub milestones](https://github.com/opencb/cellbase/milestones). You can report bugs or request new features at [GitHub issue tracking](https://github.com/opencb/cellbase/issues).
 
