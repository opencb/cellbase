<?xml version="1.0" encoding="UTF-8"?>
<project xmlns="http://maven.apache.org/POM/4.0.0"
         xmlns:xsi="http://www.w3.org/2001/XMLSchema-instance"
         xsi:schemaLocation="http://maven.apache.org/POM/4.0.0 http://maven.apache.org/xsd/maven-4.0.0.xsd">
    <modelVersion>4.0.0</modelVersion>
    <parent>
        <groupId>org.opencb.cellbase</groupId>
        <artifactId>cellbase</artifactId>
<<<<<<< HEAD
        <version>4.9.9-SNAPSHOT</version>
=======
        <version>4.9.10</version>
>>>>>>> 31461ce8
        <relativePath>../pom.xml</relativePath>
    </parent>

    <artifactId>cellbase-client</artifactId>
    <version>${cellbase.version}</version>
    <packaging>jar</packaging>

    <dependencies>
        <dependency>
            <groupId>org.opencb.cellbase</groupId>
            <artifactId>cellbase-core</artifactId>
        </dependency>
        <dependency>
            <groupId>com.fasterxml.jackson.dataformat</groupId>
            <artifactId>jackson-dataformat-yaml</artifactId>
        </dependency>
        <dependency>
            <groupId>com.fasterxml.jackson.core</groupId>
            <artifactId>jackson-databind</artifactId>
            <version>${jackson.version}</version>
        </dependency>
        <dependency>
            <groupId>org.glassfish.jersey.core</groupId>
            <artifactId>jersey-client</artifactId>
        </dependency>
        <dependency>
            <groupId>org.glassfish.jersey.containers</groupId>
            <artifactId>jersey-container-servlet</artifactId>
            <scope>test</scope>
        </dependency>
        <dependency>
            <groupId>junit</groupId>
            <artifactId>junit</artifactId>
            <scope>test</scope>
        </dependency>
    </dependencies>

</project><|MERGE_RESOLUTION|>--- conflicted
+++ resolved
@@ -6,11 +6,7 @@
     <parent>
         <groupId>org.opencb.cellbase</groupId>
         <artifactId>cellbase</artifactId>
-<<<<<<< HEAD
         <version>4.9.9-SNAPSHOT</version>
-=======
-        <version>4.9.10</version>
->>>>>>> 31461ce8
         <relativePath>../pom.xml</relativePath>
     </parent>
 
