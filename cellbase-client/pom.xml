--- conflicted
+++ resolved
@@ -19,19 +19,11 @@
             <groupId>org.opencb.cellbase</groupId>
             <artifactId>cellbase-core</artifactId>
         </dependency>
-<<<<<<< HEAD
         <dependency>
             <groupId>org.opencb.cellbase</groupId>
             <artifactId>cellbase-server</artifactId>
             <version>${cellbase.version}</version>
         </dependency>
-        <dependency>
-            <groupId>org.opencb.commons</groupId>
-            <artifactId>commons-datastore-core</artifactId>
-        </dependency>
-=======
-
->>>>>>> fb426728
         <dependency>
             <groupId>com.fasterxml.jackson.core</groupId>
             <artifactId>jackson-databind</artifactId>
