--- conflicted
+++ resolved
@@ -8,11 +8,7 @@
 rest:
   hosts:
   - "bioinfodev.hpc.cam.ac.uk/cellbase"
-<<<<<<< HEAD
-  - "bioinfodev.hpc.cam.ac.uk/cellbase-4.6.1-SNAPSHOT"
-=======
   - "bioinfodev.hpc.cam.ac.uk/cellbase-4.7.0-SNAPSHOT"
->>>>>>> 70cc3d6e
   timeout: 2000
 grpc:
   host: "localhost:9091"