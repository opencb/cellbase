--- conflicted
+++ resolved
@@ -7,13 +7,8 @@
 ## These are the RESTful configurations parameters
 rest:
   hosts:
-<<<<<<< HEAD
-  - "bioinfo.hpc.cam.ac.uk/cellbase"
-  #- "bioinfodev.hpc.cam.ac.uk/cellbase-4.6.0-SNAPSHOT"
-=======
   - "bioinfodev.hpc.cam.ac.uk/cellbase"
   - "bioinfodev.hpc.cam.ac.uk/cellbase-4.8.0-SNAPSHOT"
->>>>>>> f7d0ce3e
   timeout: 2000
 grpc:
   host: "localhost:9091"