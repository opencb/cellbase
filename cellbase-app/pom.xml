--- conflicted
+++ resolved
@@ -6,11 +6,7 @@
     <parent>
         <groupId>org.opencb.cellbase</groupId>
         <artifactId>cellbase</artifactId>
-<<<<<<< HEAD
         <version>4.5.0-rc</version>
-=======
-        <version>4.5.0-beta1.1</version>
->>>>>>> 31876c31
         <relativePath>../pom.xml</relativePath>
     </parent>
 
