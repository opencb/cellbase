--- conflicted
+++ resolved
@@ -25,13 +25,10 @@
         </dependency>
         <dependency>
             <groupId>org.opencb.cellbase</groupId>
-<<<<<<< HEAD
             <artifactId>cellbase-grpc</artifactId>
         </dependency>
         <dependency>
             <groupId>org.opencb.cellbase</groupId>
-=======
->>>>>>> 97fc3107
             <artifactId>cellbase-server</artifactId>
             <version>${cellbase.version}</version>
             <type>war</type>
