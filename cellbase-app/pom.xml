--- conflicted
+++ resolved
@@ -6,11 +6,7 @@
     <parent>
         <groupId>org.opencb.cellbase</groupId>
         <artifactId>cellbase</artifactId>
-<<<<<<< HEAD
-        <version>4.5.0-beta</version>
-=======
         <version>4.5.0-beta.1</version>
->>>>>>> e9ddab8f
         <relativePath>../pom.xml</relativePath>
     </parent>
 
@@ -70,6 +66,10 @@
         <dependency>
             <groupId>com.fasterxml.jackson.core</groupId>
             <artifactId>jackson-databind</artifactId>
+        </dependency>
+        <dependency>
+            <groupId>org.xerial</groupId>
+            <artifactId>sqlite-jdbc</artifactId>
         </dependency>
         <dependency>
             <groupId>org.spockframework</groupId>
