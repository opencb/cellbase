--- conflicted
+++ resolved
@@ -262,14 +262,11 @@
         } catch (JsonProcessingException e) {
             logger.warn("Variant {} annotation cannot be serialized to Json: {}", id, e.getMessage());
         }
-        VariantAnnotation variantAnnotation = new VariantAnnotation(null, null, null, null, ancestralAllele, id, xrefs, hgvs,
-<<<<<<< HEAD
-                displayConsequenceType, conseqTypes, null, minorAllele, minorAlleleFreq, null, null, null, null, null,
-                null, null, additionalAttributes);
-=======
-                displayConsequenceType, conseqTypes, null, minorAllele, minorAlleleFreq, null, null, null, null, null, null,
-                null, additionalAttributes);
->>>>>>> 38239362
+        VariantAnnotation variantAnnotation = new VariantAnnotation(null, null, null,
+                null, ancestralAllele, id, xrefs, hgvs,
+                displayConsequenceType, conseqTypes, null, minorAllele, minorAlleleFreq,
+                null, null, null, null,
+                null,null, null, additionalAttributes);
         variant.setAnnotation(variantAnnotation);
         variant.setStrand(strand);
 
