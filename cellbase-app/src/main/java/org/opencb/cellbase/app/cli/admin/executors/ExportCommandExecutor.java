--- conflicted
+++ resolved
@@ -82,15 +82,9 @@
         this.assembly = splits[2];
 
         if (exportCommandOptions.data.equals("all")) {
-            this.dataToExport = new String[]{EtlCommons.GENOME_DATA, EtlCommons.GENE_DATA, EtlCommons.REFSEQ_DATA,
-                    EtlCommons.CONSERVATION_DATA, EtlCommons.REGULATION_DATA, EtlCommons.PROTEIN_DATA,
-                    PROTEIN_SUBSTITUTION_PREDICTION_DATA, EtlCommons.VARIATION_DATA,
-                    EtlCommons.VARIATION_FUNCTIONAL_SCORE_DATA, EtlCommons.CLINICAL_VARIANTS_DATA, EtlCommons.REPEATS_DATA,
-<<<<<<< HEAD
-                    OBO_DATA, EtlCommons.SPLICE_SCORE_DATA, EtlCommons.PHARMACOGENOMICS_DATA};
-=======
-                    ONTOLOGY_DATA, MISSENSE_VARIATION_SCORE_DATA, EtlCommons.SPLICE_SCORE_DATA, EtlCommons.PHARMACOGENOMICS_DATA};
->>>>>>> 312c6540
+            this.dataToExport = new String[]{GENOME_DATA, GENE_DATA, REFSEQ_DATA, CONSERVATION_DATA, REGULATION_DATA, PROTEIN_DATA,
+                    PROTEIN_SUBSTITUTION_PREDICTION_DATA, VARIATION_DATA, VARIATION_FUNCTIONAL_SCORE_DATA, CLINICAL_VARIANTS_DATA,
+                    REPEATS_DATA, ONTOLOGY_DATA, SPLICE_SCORE_DATA, PHARMACOGENOMICS_DATA};
         } else {
             this.dataToExport = exportCommandOptions.data.split(",");
         }
