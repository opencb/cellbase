--- conflicted
+++ resolved
@@ -25,7 +25,6 @@
     public static final String REGULATION_DATA = "regulation";
     public static final String PROTEIN_DATA = "protein";
     public static final String CONSERVATION_DATA = "conservation";
-<<<<<<< HEAD
     public static final String CLINICAL_VARIANTS_DATA = "clinical_variants";
 
     public static final String CLINICAL_VARIANTS_FOLDER = "clinicalVariant";
@@ -38,11 +37,8 @@
     public static final String COSMIC_FILE = "CosmicMutantExport.tsv.gz";
     public static final String DBSNP_FILE = "All.vcf.gz";
 
-=======
-    public static final String CLINICAL_DATA = "clinical";
     public static final String STRUCTURAL_VARIANTS_DATA = "svs";
     public static final String REPEATS_DATA = "repeats";
->>>>>>> 00f300a4
 
     // Build specific data options
     public static final String GENOME_INFO_DATA = "genome_info";
@@ -65,12 +61,10 @@
     // Path and file names
     public static final String GERP_SUBDIRECTORY = "gerp";
     public static final String GERP_FILE = "hg19.GERP_scores.tar.gz";
-<<<<<<< HEAD
     public static final String CLINICAL_VARIANTS_JSON_FILE = "clinical_variants.json.gz";
     public static final String CLINICAL_VARIANTS_ANNOTATED_JSON_FILE = "clinical_variants.full.json.gz";
     public static final String DOCM_FILE = "docm.json.gz";
     public static final String DOCM_NAME = "DOCM";
-=======
     public static final String STRUCTURAL_VARIANTS_FOLDER = "structuralVariants";
     public static final String DGV_FILE = "dgv.txt";
     public static final String DGV_VERSION_FILE = "dgvVersion.json";
@@ -83,7 +77,6 @@
     public static final String WM_VERSION_FILE = "windowMasker.json";
     public static final String REPEATS_FOLDER = "repeats";
     public static final String REPEATS_JSON = "repeats";
->>>>>>> 00f300a4
 
     public static boolean runCommandLineProcess(File workingDirectory, String binPath, List<String> args, String logFilePath)
             throws IOException, InterruptedException {
