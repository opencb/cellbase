/*
 * Copyright 2015-2020 OpenCB
 *
 * Licensed under the Apache License, Version 2.0 (the "License");
 * you may not use this file except in compliance with the License.
 * You may obtain a copy of the License at
 *
 *     http://www.apache.org/licenses/LICENSE-2.0
 *
 * Unless required by applicable law or agreed to in writing, software
 * distributed under the License is distributed on an "AS IS" BASIS,
 * WITHOUT WARRANTIES OR CONDITIONS OF ANY KIND, either express or implied.
 * See the License for the specific language governing permissions and
 * limitations under the License.
 */

package org.opencb.cellbase.app.cli.admin;

import com.beust.jcommander.*;
import org.opencb.cellbase.app.cli.CliOptionsParser;
import org.opencb.cellbase.core.api.key.ApiKeyQuota;
import org.opencb.cellbase.lib.EtlCommons;

import java.util.HashMap;
import java.util.List;
import java.util.Map;

import static org.opencb.cellbase.lib.EtlCommons.*;

/**
 * Created by imedina on 03/02/15.
 */
public class AdminCliOptionsParser extends CliOptionsParser {

    private final CommonCommandOptions commonCommandOptions;
    private final SpeciesAndAssemblyCommandOptions speciesAndAssemblyCommandOptions;

    private DownloadCommandOptions downloadCommandOptions;
    private BuildCommandOptions buildCommandOptions;
    private DataReleaseCommandOptions dataReleaseCommandOptions;
    private ApiKeyCommandOptions apiKeyCommandOptions;
    private LoadCommandOptions loadCommandOptions;
    private ExportCommandOptions exportCommandOptions;
    private CustomiseCommandOptions customiseCommandOptions;
    private IndexCommandOptions indexCommandOptions;
    private InstallCommandOptions installCommandOptions;
    private ServerCommandOptions serverCommandOptions;
    private ValidationCommandOptions validationCommandOptions;

    public AdminCliOptionsParser() {
        jCommander.setProgramName("cellbase-admin.sh");
        commonCommandOptions = new CommonCommandOptions();
        speciesAndAssemblyCommandOptions = new SpeciesAndAssemblyCommandOptions();

        downloadCommandOptions = new DownloadCommandOptions();
        buildCommandOptions = new BuildCommandOptions();
        dataReleaseCommandOptions = new DataReleaseCommandOptions();
        apiKeyCommandOptions = new ApiKeyCommandOptions();
        loadCommandOptions = new LoadCommandOptions();
        exportCommandOptions = new ExportCommandOptions();
        customiseCommandOptions = new CustomiseCommandOptions();
        indexCommandOptions = new IndexCommandOptions();
        installCommandOptions = new InstallCommandOptions();
        serverCommandOptions = new ServerCommandOptions();
        validationCommandOptions = new ValidationCommandOptions();

        jCommander.addCommand("download", downloadCommandOptions);
        jCommander.addCommand("build", buildCommandOptions);
        jCommander.addCommand("data-release", dataReleaseCommandOptions);
        jCommander.addCommand("api-key", apiKeyCommandOptions);
        jCommander.addCommand("load", loadCommandOptions);
        jCommander.addCommand("export", exportCommandOptions);
        jCommander.addCommand("customise", customiseCommandOptions);
        jCommander.addCommand("index", indexCommandOptions);
        jCommander.addCommand("install", installCommandOptions);
        jCommander.addCommand("server", serverCommandOptions);
        jCommander.addCommand("validate", validationCommandOptions);
    }

    public void parse(String[] args) throws ParameterException {
        jCommander.parse(args);
    }

    @Parameters(commandNames = {"download"}, commandDescription = "Download all different data sources provided in the configuration.yml file")
    public class DownloadCommandOptions {

        @ParametersDelegate
        public CommonCommandOptions commonOptions = commonCommandOptions;

        @ParametersDelegate
        public SpeciesAndAssemblyCommandOptions speciesAndAssemblyOptions = speciesAndAssemblyCommandOptions;

<<<<<<< HEAD
        @Parameter(names = {"-d", "--data"}, description = "Comma separated list of data to download: genome, gene, "
                + "variation, variation_functional_score, regulation, protein, conservation, "
                + "clinical_variants, repeats, svs, pubmed, revel, alphamissense; and 'all' to download everything", required = true, arity = 1)
=======
        @Parameter(names = {"-d", "--data"}, description = "Comma separated list of data to download: " + GENOME_DATA + "," + GENE_DATA
                + "," + VARIATION_FUNCTIONAL_SCORE_DATA + "," + MISSENSE_VARIATION_SCORE_DATA + "," + REGULATION_DATA + "," + PROTEIN_DATA
                + "," + CONSERVATION_DATA + "," + CLINICAL_VARIANTS_DATA + "," + REPEATS_DATA + "," + ONTOLOGY_DATA + "," + PUBMED_DATA
                + "," + PHARMACOGENOMICS_DATA + "," + PGS_DATA + "; or use 'all' to download everything", required = true, arity = 1)
>>>>>>> 312c6540
        public String data;

        @Parameter(names = {"-o", "--outdir"}, description = "Downloaded files will be saved in this directory.", required = true,
                arity = 1)
        public String outputDirectory;
    }

    @Parameters(commandNames = {"build"}, commandDescription = "Build CellBase data models from all data sources downloaded")
    public class BuildCommandOptions {

        @ParametersDelegate
        public CommonCommandOptions commonOptions = commonCommandOptions;

<<<<<<< HEAD
        @Parameter(names = {"-d", "--data"}, description = "Comma separated list of data to build: genome, genome_info, "
                + "gene, variation, variation_functional_score, regulation, protein, ppi, conservation, drug, "
                + "clinical_variants, repeats, svs, splice_score, pubmed, revel and alphamissense; and 'all' builds everything.", required = true, arity = 1)
=======
        @Parameter(names = {"-d", "--data"}, description = "Comma separated list of data to build: " + GENOME_DATA + "," + GENE_DATA + ","
                + VARIATION_FUNCTIONAL_SCORE_DATA + "," + MISSENSE_VARIATION_SCORE_DATA + "," + REGULATION_DATA + "," + PROTEIN_DATA + ","
                + CONSERVATION_DATA + "," + CLINICAL_VARIANTS_DATA + "," + REPEATS_DATA + "," + ONTOLOGY_DATA + "," + SPLICE_SCORE_DATA
                + "," + PUBMED_DATA + "," + PHARMACOGENOMICS_DATA + "," + PGS_DATA + "; or use 'all' to build everything", required = true,
                arity = 1)
>>>>>>> 312c6540
        public String data;

        @Parameter(names = {"-s", "--species"}, description = "Name of the species to be built, valid formats include 'Homo sapiens' or 'hsapiens'", required = false, arity = 1)
        public String species = "Homo sapiens";

        @Parameter(names = {"-a", "--assembly"}, description = "Name of the assembly, if empty the first assembly in configuration.yml will be used", required = false, arity = 1)
        public String assembly;

        @Parameter(names = {"-o", "--outdir"}, description = "Downloaded files will be saved in this directory.", required = true, arity = 1)
        public String outputDirectory;

        @Parameter(names = {"--skip-normalize"}, description = "Skip normalization of clinical variants. Normalization"
                + " includes allele trimming and left alignment. **NOTE** this parameter will only be used when building"
                + " the clinical_variants dataset.",
                required = false, arity = 0)
        public boolean skipNormalize = false;

        @Parameter(names = {"--flexible-gtf-parsing"}, description = "By default, ENSEMBL GTF format is expected. "
                + " Nevertheless, GTF specification is quite loose and other GTFs may be provided in which the order "
                + "of the features is not as systematic as within the ENSEMBL's GTFs. Use this option to enable a more "
                + "flexible parsing of the GTF if it does not strictly follow ENSEMBL's GTFs format. Flexible GTF "
                + "requires more memory and is less efficient.", required = false, arity = 0)
        public boolean flexibleGTFParsing = false;

    }

    @Parameters(commandNames = {"data-release"}, commandDescription = "Manage data releases in order to support multiple versions of data")
    public class DataReleaseCommandOptions {

        @ParametersDelegate
        public CommonCommandOptions commonOptions = commonCommandOptions;

        @Parameter(names = {"--db", "--database"}, description = "Database name", required = true, arity = 1)
        public String database;

        @Parameter(names = {"--create"}, description = "Create a new data release", arity = 0)
        public boolean create;

        @Parameter(names = {"--list"}, description = "List the data releases present in the database", arity = 0)
        public boolean list;

        @Parameter(names = {"--update"}, description = "Data release to be updated by adding CellBase vesions", arity = 1)
        public int update;

        @Parameter(names = {"--add-versions"}, description = "CellBase versions separated by commas, e.g.: v5.2,v5.3. This parameter has to be used together to the parameter --update", arity = 1)
        public String versions;
    }

    @Parameters(commandNames = {"api-key"}, commandDescription = "Manage API keys in order to access to restricted/licensed data sources and set quota")
    public class ApiKeyCommandOptions {

        @ParametersDelegate
        public CommonCommandOptions commonOptions = commonCommandOptions;

        @Parameter(names = {"--create-api-key"}, description = "Create an API key", arity = 0)
        public boolean createApiKey;

        @Parameter(names = {"--licensed-data-sources"}, description = "Use this parameter in conjunction with --create-api-key to specify the"
                + " licensed data sources separated by commas and optionally the expiration date: source[:dd/mm/yyyy]. e.g.:"
                + " cosmic:31/01/2025,hgmd", arity = 1)
        public String dataSources;

        @Parameter(names = {"--expiration"}, description = "Use this parameter in conjunction with --create-api-key to specify the"
                + " expiration date in format dd/mm/yyyy, e.g.: 03/09/2030", arity = 1)
        public String expiration;

        @Parameter(names = {"--organization"}, description = "Use this parameter in conjunction with --create-api-key to specify the"
                + " organization", arity = 1)
        public String organization;

        @Parameter(names = {"--max-num-queries"}, description = "Use this parameter in conjunction with --create-api-key to specify the"
                + " maximum number of queries per month", arity = 1)
        public long maxNumQueries = ApiKeyQuota.DEFAULT_MAX_NUM_QUERIES;

        @Parameter(names = {"--view-api-key"}, description = "API key to view", arity = 1)
        public String apiKeyToView;
    }

    @Parameters(commandNames = {"load"}, commandDescription = "Load the built data models into the database")
    public class LoadCommandOptions {

        @ParametersDelegate
        public CommonCommandOptions commonOptions = commonCommandOptions;

        @Parameter(names = {"-d", "--data"}, description = "Data model type to be loaded: genome, gene, variation,"
                + " conservation, regulation, protein, clinical_variants, repeats, regulatory_pfm, splice_score, pubmed, pharmacogenomics,"
                + " protein_functional_prediction, missense_variation_functional_score, alphamissense; and 'all' loads everything",
                required = true, arity = 1)
        public String data;

        @Parameter(names = {"-i", "--input"}, required = true, arity = 1,
                description = "Input directory with the JSON data models to be loaded, e.g. "
                        + "'/data/hsapiens_grch38/generated-json'. Can also be used to specify a custom json file to be loaded (look at the "
                        + "--fields parameter).")
        public String input;

        @Parameter(names = {"--db", "--database"}, description = "Database name", required = true, arity = 1)
        public String database;

        @Parameter(names = {"--fields"}, description = "Use this parameter when an custom update of the database documents is required. "
                + "Indicate here the full path to the document field that must be updated, e.g. annotation.populationFrequencies. This "
                + "parameter must be used together with a custom file provided at --input and the data to update indicated at --data.",
                arity = 1)
        public String field;

        @Parameter(names = {"--overwrite-inner-fields"}, description = "Use this parameter together with --fields to specify"
                + " which inner attributes shall be overwritten for updated objects, "
                + " e.g. --fields annotation --overwrite-inner-fields consequenceTypes,displayConsequenceType,conservation"
                + " List of inner fields must be specified as a comma-separated list (no spaces in between).",
                arity = 1)
        public String innerFields;

        @Parameter(names = {"-l", "--loader"}, description = "Database specific data loader to be used", required = false, arity = 1)
        public String loader = "org.opencb.cellbase.lib.loader.MongoDBCellBaseLoader";

        @Parameter(names = {"--num-threads"}, description = "Number of threads used for loading data into the database", arity = 1)
        public int numThreads = 2;

        @Parameter(names = {"--skip-index"}, description = "After loading, add index to the database", arity = 0)
        public boolean skipIndex;

        @DynamicParameter(names = "-D", description = "Dynamic parameters go here", hidden = true)
        public Map<String, String> loaderParams = new HashMap<>();

    }

    @Parameters(commandNames = {"export"}, commandDescription = "Export data into JSON files")
    public class ExportCommandOptions {

        @ParametersDelegate
        public CommonCommandOptions commonOptions = commonCommandOptions;

        @Parameter(names = {"-d", "--data"}, description = "Data model type to be loaded: genome, gene, variation, "
                + EtlCommons.PROTEIN_SUBSTITUTION_PREDICTION_DATA + ", conservation, regulation, protein, clinical_variants, repeats,"
                + " regulatory_pfm, splice_score, pubmed. 'all' export everything", required = true, arity = 1)
        public String data;

        @Parameter(names = {"--db", "--database"}, description = "Database name, e.g., cellbase_hsapiens_grch38_v5", required = true,
                arity = 1)
        public String database;

        @Parameter(names = {"--data-release"}, description = "Data release for exporting data.", required = true, arity = 1)
        public int dataRelease;

        @Parameter(names = {"--api-key"}, description = "API key to export licensed data.", arity = 1)
        public String apiKey;

        @Parameter(names = {"--gene"}, description = "List of genes (separated by commas). Exported data will be related to these genes"
                + " (gene coordinates will be taken into account).", required = true, arity = 1)
        public String gene;

        @Parameter(names = {"--region"}, description = "List of regions (separated by commas). Exported data will be related to these"
                + " regions taking into account their coordinates.", arity = 1)
        public String region;

        @Parameter(names = {"-o", "--output"}, required = true, arity = 1,
                description = "Output directory where to save the JSON data models.")
        public String output;
    }

    @Parameters(commandNames = {"load"}, commandDescription = "Load the built data models into the database")
    public class CustomiseCommandOptions {

        @ParametersDelegate
        public CommonCommandOptions commonOptions = commonCommandOptions;

        @Parameter(names = {"--tf", "--transcript-flag"}, description = "Transcript flag data", arity = 1)
        public String transcriptFlag;

        @Parameter(names = {"-i", "--input"}, description = "Input file with the data to be loaded, e.g. "
                + "'/data/hsapiens_grch38/generated-json'. Can also be used to specify a custom json file to be loaded (look at the "
                + "--fields parameter).", required = true, arity = 1)
        public String input;

        @Parameter(names = {"--db", "--database"}, description = "Database name", required = true, arity = 1)
        public String database;

        @Parameter(names = {"-l", "--loader"}, description = "Database specific data loader to be used", required = false, arity = 1)
        public String loader = "org.opencb.cellbase.lib.loader.MongoDBCellBaseLoader";

        @Parameter(names = {"--num-threads"}, description = "Number of threads used for loading data into the database", arity = 1)
        public int numThreads = 2;

        @DynamicParameter(names = "-D", description = "Dynamic parameters go here", hidden = true)
        public Map<String, String> loaderParams = new HashMap<>();

    }

    @Parameters(commandNames = {"index"}, commandDescription = "Create indexes in mongodb")
    public class IndexCommandOptions {

        @ParametersDelegate
        public CommonCommandOptions commonOptions = commonCommandOptions;

        @Parameter(names = {"-d", "--data"}, description = "Data model type to be indexed: genome, gene, variation, "
                + "regulation, protein, ontology, clinical_variants, repeats, refseq and missense_variation_functional_score. 'all' "
                + "indexes everything", required = true,
                arity = 1)
        public String data;

        @Parameter(names = {"--db", "--database"}, description = "Database name.", required = true, arity = 1)
        public String database;

        @Parameter(names = {"--drop-indexes-first"}, description = "Use this flag to drop the indexes before creating new ones.", arity = 0)
        public boolean dropIndexesFirst;

        @Parameter(names = {"--validate"}, description = "Compare the existing indexes in specified database with the index JSON file",
                arity = 0)
        public boolean validate;
    }

    @Parameters(commandNames = {"install"}, commandDescription = "Set up sharding for CellBase")
    public class InstallCommandOptions {

        @ParametersDelegate
        public CommonCommandOptions commonOptions = commonCommandOptions;

        @ParametersDelegate
        public SpeciesAndAssemblyCommandOptions speciesAndAssemblyOptions = speciesAndAssemblyCommandOptions;
    }

    @Parameters(commandNames = {"server"}, commandDescription = "Manage REST server")
    public class ServerCommandOptions {

        @ParametersDelegate
        public CommonCommandOptions commonOptions = commonCommandOptions;

        @Parameter(names = {"--start"}, description = "Start the REST server", arity = 0)
        public boolean start;

        @Parameter(names = {"--stop"}, description = "Stop the REST server", arity = 0)
        public boolean stop;

        @Parameter(names = {"--port"}, description = "REST port to be used", arity = 1)
        public int port;
    }

    @Parameters(commandNames = {"validate"}, commandDescription = "Compare CellBase HGVS strings to Ensembl VEP. Only valid for GRCh38.")
    public class ValidationCommandOptions {

        @ParametersDelegate
        public CommonCommandOptions commonOptions = commonCommandOptions;

        @Parameter(names = {"-s", "--species"}, description = "Name of the species to be downloaded, valid format include 'Homo sapiens' or 'hsapiens'", arity = 1)
        public String species = "Homo sapiens";

        @Parameter(names = {"-a", "--assembly"}, description = "Name of the assembly, if empty the first assembly in configuration.json will be used", required = false, arity = 1)
        public String assembly = "GRCh38";

        @Parameter(names = {"--data-release"}, description = "Data release. To use the default data release, please, set this parameter to 0", required = false, arity = 1)
        public int dataRelease = 0;

        @Parameter(names = {"--api-key"}, description = "API key to get access to licensed/restricted data sources such as COSMIC or HGMD", required = false, arity = 1)
        public String apiKey;

        @Parameter(names = {"-i", "--input-file"}, description = "Full path to VCF", required = true, arity = 1)
        public String inputFile;

        @Parameter(names = {"-V", "--vep-file"}, description = "Full path to VEP annotation JSON file", required = true, arity = 1)
        public String vepFile;

        @Parameter(names = {"-o", "--output-dir"}, description = "Output directory where the comparison report is saved", required = false,
                arity = 1)
        public String outputDirectory = "/tmp";

        @Parameter(names = {"-t", "--type"}, description = "Which type to analyse: 'Protein', 'Transcript' or 'Both'", required =
                false, arity = 1)
        public String category = "protein";

        @Parameter(names = {"-m", "--mutation-type"}, description = "Which variant type to analyse: 'SNV', 'INSERTION', 'DELETION'. Leave "
                + "enpty to analyse all types",
                required = false, arity = 1)
        public String mutationType;
    }

    @Override
    public boolean isHelp() {
        String parsedCommand = jCommander.getParsedCommand();
        if (parsedCommand != null) {
            JCommander jCommander = this.jCommander.getCommands().get(parsedCommand);
            List<Object> objects = jCommander.getObjects();
            if (!objects.isEmpty() && objects.get(0) instanceof CommonCommandOptions) {
                return ((CommonCommandOptions) objects.get(0)).help;
            }
        }
        return getCommonCommandOptions().help;
    }

    public CommonCommandOptions getCommonCommandOptions() {
        return commonCommandOptions;
    }

    public DownloadCommandOptions getDownloadCommandOptions() {
        return downloadCommandOptions;
    }

    public BuildCommandOptions getBuildCommandOptions() {
        return buildCommandOptions;
    }

    public DataReleaseCommandOptions getDataReleaseCommandOptions() {
        return dataReleaseCommandOptions;
    }

    public ApiKeyCommandOptions getApiKeyCommandOptions() {return apiKeyCommandOptions; }

    public LoadCommandOptions getLoadCommandOptions() { return loadCommandOptions; }

    public ExportCommandOptions getExportCommandOptions() { return exportCommandOptions; }

    public IndexCommandOptions getIndexCommandOptions() {
        return indexCommandOptions;
    }

    public InstallCommandOptions getInstallCommandOptions() { return installCommandOptions; }

    public ServerCommandOptions getServerCommandOptions() { return serverCommandOptions; }

    public ValidationCommandOptions getValidationCommandOptions() { return validationCommandOptions; }

}<|MERGE_RESOLUTION|>--- conflicted
+++ resolved
@@ -90,16 +90,11 @@
         @ParametersDelegate
         public SpeciesAndAssemblyCommandOptions speciesAndAssemblyOptions = speciesAndAssemblyCommandOptions;
 
-<<<<<<< HEAD
-        @Parameter(names = {"-d", "--data"}, description = "Comma separated list of data to download: genome, gene, "
-                + "variation, variation_functional_score, regulation, protein, conservation, "
-                + "clinical_variants, repeats, svs, pubmed, revel, alphamissense; and 'all' to download everything", required = true, arity = 1)
-=======
         @Parameter(names = {"-d", "--data"}, description = "Comma separated list of data to download: " + GENOME_DATA + "," + GENE_DATA
-                + "," + VARIATION_FUNCTIONAL_SCORE_DATA + "," + MISSENSE_VARIATION_SCORE_DATA + "," + REGULATION_DATA + "," + PROTEIN_DATA
-                + "," + CONSERVATION_DATA + "," + CLINICAL_VARIANTS_DATA + "," + REPEATS_DATA + "," + ONTOLOGY_DATA + "," + PUBMED_DATA
-                + "," + PHARMACOGENOMICS_DATA + "," + PGS_DATA + "; or use 'all' to download everything", required = true, arity = 1)
->>>>>>> 312c6540
+                + "," + VARIATION_FUNCTIONAL_SCORE_DATA + "," + REGULATION_DATA + "," + PROTEIN_DATA + "," + CONSERVATION_DATA + ","
+                + CLINICAL_VARIANTS_DATA + "," + REPEATS_DATA + "," + ONTOLOGY_DATA + "," + PUBMED_DATA + "," + PHARMACOGENOMICS_DATA
+                + "," + PGS_DATA + "," + REVEL_DATA + "," + ALPHAMISSENSE_DATA + "; or use 'all' to download everything", required = true,
+                arity = 1)
         public String data;
 
         @Parameter(names = {"-o", "--outdir"}, description = "Downloaded files will be saved in this directory.", required = true,
@@ -113,17 +108,11 @@
         @ParametersDelegate
         public CommonCommandOptions commonOptions = commonCommandOptions;
 
-<<<<<<< HEAD
-        @Parameter(names = {"-d", "--data"}, description = "Comma separated list of data to build: genome, genome_info, "
-                + "gene, variation, variation_functional_score, regulation, protein, ppi, conservation, drug, "
-                + "clinical_variants, repeats, svs, splice_score, pubmed, revel and alphamissense; and 'all' builds everything.", required = true, arity = 1)
-=======
         @Parameter(names = {"-d", "--data"}, description = "Comma separated list of data to build: " + GENOME_DATA + "," + GENE_DATA + ","
-                + VARIATION_FUNCTIONAL_SCORE_DATA + "," + MISSENSE_VARIATION_SCORE_DATA + "," + REGULATION_DATA + "," + PROTEIN_DATA + ","
-                + CONSERVATION_DATA + "," + CLINICAL_VARIANTS_DATA + "," + REPEATS_DATA + "," + ONTOLOGY_DATA + "," + SPLICE_SCORE_DATA
-                + "," + PUBMED_DATA + "," + PHARMACOGENOMICS_DATA + "," + PGS_DATA + "; or use 'all' to build everything", required = true,
-                arity = 1)
->>>>>>> 312c6540
+                + VARIATION_FUNCTIONAL_SCORE_DATA + "," + REGULATION_DATA + "," + PROTEIN_DATA + "," + CONSERVATION_DATA + ","
+                + CLINICAL_VARIANTS_DATA + "," + REPEATS_DATA + "," + ONTOLOGY_DATA + "," + SPLICE_SCORE_DATA + "," + PUBMED_DATA + ","
+                + PHARMACOGENOMICS_DATA + "," + PGS_DATA + "," + REVEL_DATA + "," + ALPHAMISSENSE_DATA + "; or use 'all' to build"
+                + " everything", required = true, arity = 1)
         public String data;
 
         @Parameter(names = {"-s", "--species"}, description = "Name of the species to be built, valid formats include 'Homo sapiens' or 'hsapiens'", required = false, arity = 1)
