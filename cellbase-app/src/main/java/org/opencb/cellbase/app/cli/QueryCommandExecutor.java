--- conflicted
+++ resolved
@@ -154,64 +154,34 @@
     private void executeProteinQuery(Query query, QueryOptions queryOptions, PrintStream output) throws JsonProcessingException {
         ProteinDBAdaptor proteinDBAdaptor = dbAdaptorFactory.getProteinDBAdaptor(queryCommandOptions.species);
 
-<<<<<<< HEAD
-        if (queryCommandOptions.groupBy != null && !queryCommandOptions.groupBy.isEmpty()) {
-            QueryResult queryResult = proteinDBAdaptor.groupBy(query, queryCommandOptions.groupBy, queryOptions);
-            System.out.println(objectMapper.writerWithDefaultPrettyPrinter().writeValueAsString(queryResult));
-        } else {
-            switch (queryCommandOptions.resource) {
-                case "count":
-                    System.out.println(proteinDBAdaptor.count(query).getResult().get(0));
-                    break;
-                case "info":
-                    query.append(ProteinDBAdaptor.QueryParams.NAME.key(), queryCommandOptions.id);
-                    Iterator iterator = proteinDBAdaptor.nativeIterator(query, queryOptions);
-                    while (iterator.hasNext()) {
-                        Object next = iterator.next();
-                        System.out.println(objectMapper.writeValueAsString(next));
-                    }
-                    break;
-                default:
-                    break;
-            }
+        switch (queryCommandOptions.resource) {
+            case "info":
+                query.append(ProteinDBAdaptor.QueryParams.NAME.key(), queryCommandOptions.id);
+                Iterator iterator = proteinDBAdaptor.nativeIterator(query, queryOptions);
+                while (iterator.hasNext()) {
+                    Object next = iterator.next();
+                    output.println(objectMapper.writeValueAsString(next));
+                }
+                break;
+            default:
+                break;
         }
     }
 
     private void executeRegulatoryRegionQuery(Query query, QueryOptions queryOptions, PrintStream output) throws JsonProcessingException {
         RegulatoryRegionDBAdaptor regulatoryRegionDBAdaptor = dbAdaptorFactory.getRegulatoryRegionDBAdaptor(queryCommandOptions.species);
 
-        if (queryCommandOptions.groupBy != null && !queryCommandOptions.groupBy.isEmpty()) {
-            QueryResult queryResult = regulatoryRegionDBAdaptor.groupBy(query, queryCommandOptions.groupBy, queryOptions);
-            System.out.println(objectMapper.writerWithDefaultPrettyPrinter().writeValueAsString(queryResult));
-        } else {
-            switch (queryCommandOptions.resource) {
-                case "count":
-                    System.out.println(regulatoryRegionDBAdaptor.count(query).getResult().get(0));
-                    break;
-                case "info":
-                    query.append(ProteinDBAdaptor.QueryParams.NAME.key(), queryCommandOptions.id);
-                    Iterator iterator = regulatoryRegionDBAdaptor.nativeIterator(query, queryOptions);
-                    while (iterator.hasNext()) {
-                        Object next = iterator.next();
-                        System.out.println(objectMapper.writeValueAsString(next));
-                    }
-                    break;
-                default:
-                    break;
-            }
-=======
-        switch (queryCommandOptions.resource) {
-            case "info":
-                query.append(ProteinDBAdaptor.QueryParams.NAME.key(), queryCommandOptions.id);
-                Iterator iterator = proteinDBAdaptor.nativeIterator(query, queryOptions);
-                while (iterator.hasNext()) {
-                    Object next = iterator.next();
-                    output.println(objectMapper.writeValueAsString(next));
-                }
-                break;
-            default:
-                break;
->>>>>>> f37c37d1
+        switch (queryCommandOptions.resource) {
+            case "info":
+                query.append(RegulatoryRegionDBAdaptor.QueryParams.NAME.key(), queryCommandOptions.id);
+                Iterator iterator = regulatoryRegionDBAdaptor.nativeIterator(query, queryOptions);
+                while (iterator.hasNext()) {
+                    Object next = iterator.next();
+                    output.println(objectMapper.writeValueAsString(next));
+                }
+                break;
+            default:
+                break;
         }
     }
 
@@ -232,8 +202,6 @@
         }
     }
 
-<<<<<<< HEAD
-=======
     private void executeFeatureAggregation(FeatureDBAdaptor featureDBAdaptor, Query query, QueryOptions queryOptions, PrintStream output)
             throws JsonProcessingException {
 
@@ -262,7 +230,6 @@
         }
     }
 
->>>>>>> f37c37d1
     private Query createQuery() {
         Query query = new Query();
 
