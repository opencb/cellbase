/*
 * Copyright 2015 OpenCB
 *
 * Licensed under the Apache License, Version 2.0 (the "License");
 * you may not use this file except in compliance with the License.
 * You may obtain a copy of the License at
 *
 *     http://www.apache.org/licenses/LICENSE-2.0
 *
 * Unless required by applicable law or agreed to in writing, software
 * distributed under the License is distributed on an "AS IS" BASIS,
 * WITHOUT WARRANTIES OR CONDITIONS OF ANY KIND, either express or implied.
 * See the License for the specific language governing permissions and
 * limitations under the License.
 */

package org.opencb.cellbase.app.cli;

import com.fasterxml.jackson.core.JsonProcessingException;
import com.fasterxml.jackson.databind.ObjectMapper;
import org.opencb.cellbase.core.api.*;
import org.opencb.commons.datastore.core.Query;
import org.opencb.commons.datastore.core.QueryOptions;
import org.opencb.commons.datastore.core.QueryResult;

import java.io.FileNotFoundException;
import java.io.PrintStream;
import java.nio.file.Files;
import java.nio.file.Path;
import java.nio.file.Paths;
import java.util.Iterator;

/**
 * Created by imedina on 20/02/15.
 *
 * @author Javier Lopez fjlopez@ebi.ac.uk;
 */
public class QueryCommandExecutor extends CommandExecutor {

    private DBAdaptorFactory dbAdaptorFactory;

    private CliOptionsParser.QueryCommandOptions queryCommandOptions;

    private ObjectMapper objectMapper;
    private Path outputFile;

    public QueryCommandExecutor(CliOptionsParser.QueryCommandOptions queryCommandOptions) {
        super(queryCommandOptions.commonOptions.logLevel, queryCommandOptions.commonOptions.verbose,
                queryCommandOptions.commonOptions.conf);

        this.queryCommandOptions = queryCommandOptions;
    }


    @Override
    public void execute() {
        dbAdaptorFactory = new org.opencb.cellbase.mongodb.impl.MongoDBAdaptorFactory(configuration);

        Query query = createQuery();
        QueryOptions queryOptions = createQueryOptions();

        PrintStream output = System.out;
        if (queryCommandOptions.output != null && !queryCommandOptions.output.isEmpty()) {
            outputFile = Paths.get(queryCommandOptions.output);
            if (Files.exists(outputFile.getParent()) && Files.isDirectory(outputFile.getParent())) {
                try {
                    output = new PrintStream(outputFile.toString());
                } catch (FileNotFoundException e) {
                    e.printStackTrace();
                }
            }
        }

        objectMapper = new ObjectMapper();

        try {
            switch (queryCommandOptions.category) {
                case "gene":
                    executeGeneQuery(query, queryOptions, output);
                    break;
                case "transcript":
                    executeTranscriptQuery(query, queryOptions, output);
                    break;
                case "variation":
                    executeVariationQuery(query, queryOptions, output);
                    break;
                case "protein":
                    executeProteinQuery(query, queryOptions, output);
                    break;
                case "conservation":
                    break;
                default:
                    break;
            }
        } catch (JsonProcessingException e) {
            e.printStackTrace();
        }

        output.close();
    }


    private void executeGeneQuery(Query query, QueryOptions queryOptions, PrintStream output) throws JsonProcessingException {
        GeneDBAdaptor geneDBAdaptor = dbAdaptorFactory.getGeneDBAdaptor(queryCommandOptions.species);

        if (queryCommandOptions.groupBy != null && !queryCommandOptions.groupBy.isEmpty()) {
            QueryResult queryResult = geneDBAdaptor.groupBy(query, queryCommandOptions.groupBy, queryOptions);
            output.println(objectMapper.writerWithDefaultPrettyPrinter().writeValueAsString(queryResult));
        } else {
            switch (queryCommandOptions.resource) {
                case "count":
                    output.println(geneDBAdaptor.count(query));
                    break;
                case "info":
                    query.append(GeneDBAdaptor.QueryParams.ID.key(), queryCommandOptions.id);
                    Iterator iterator = geneDBAdaptor.nativeIterator(query, queryOptions);
                    while (iterator.hasNext()) {
                        Object next = iterator.next();
                        output.println(objectMapper.writeValueAsString(next));
                    }
                    break;
                case "variation":
                    VariantDBAdaptor variantDBAdaptor = dbAdaptorFactory.getVariationDBAdaptor(queryCommandOptions.species);
                    query.append(VariantDBAdaptor.QueryParams.GENE.key(), queryCommandOptions.id);
                    variantDBAdaptor.forEach(query, entry -> {
                        try {
                            output.println(objectMapper.writeValueAsString(entry));
                        } catch (JsonProcessingException e) {
                            e.printStackTrace();
                        }
                    }, queryOptions);
                    break;
                default:
                    break;
            }
        }
    }

    private void executeVariationQuery(Query query, QueryOptions queryOptions, PrintStream output) throws JsonProcessingException {
        VariantDBAdaptor variantDBAdaptor = dbAdaptorFactory.getVariationDBAdaptor(queryCommandOptions.species);

        switch (queryCommandOptions.resource) {
            case "count":
                output.println(variantDBAdaptor.count(query).getResult().get(0));
                break;
            case "info":
                query.append(GeneDBAdaptor.QueryParams.ID.key(), queryCommandOptions.id);
                Iterator iterator = variantDBAdaptor.nativeIterator(query, queryOptions);
                while (iterator.hasNext()) {
                    Object next = iterator.next();
                    output.println(objectMapper.writeValueAsString(next));
                }
                break;
            default:
                break;
        }
    }

    private void executeProteinQuery(Query query, QueryOptions queryOptions, PrintStream output) throws JsonProcessingException {
        ProteinDBAdaptor proteinDBAdaptor = dbAdaptorFactory.getProteinDBAdaptor(queryCommandOptions.species);
<<<<<<< HEAD
        if (queryCommandOptions.groupBy != null && !queryCommandOptions.groupBy.isEmpty()) {
            QueryResult queryResult = proteinDBAdaptor.groupBy(query, queryCommandOptions.groupBy, queryOptions);
            System.out.println(objectMapper.writerWithDefaultPrettyPrinter().writeValueAsString(queryResult));
        } else {
            switch (queryCommandOptions.resource) {
                case "count":
                    System.out.println(proteinDBAdaptor.count(query).getResult().get(0));
                    break;
                case "info":
                    query.append(ProteinDBAdaptor.QueryParams.NAME.key(), queryCommandOptions.id);
                    Iterator iterator = proteinDBAdaptor.nativeIterator(query, queryOptions);
                    while (iterator.hasNext()) {
                        Object next = iterator.next();
                        System.out.println(objectMapper.writeValueAsString(next));
                    }
                    break;
                default:
                    break;
            }
=======

        switch (queryCommandOptions.resource) {
            case "count":
                output.println(proteinDBAdaptor.count(query).getResult().get(0));
                break;
            case "info":
                query.append(ProteinDBAdaptor.QueryParams.NAME.key(), queryCommandOptions.id);
                Iterator iterator = proteinDBAdaptor.nativeIterator(query, queryOptions);
                while (iterator.hasNext()) {
                    Object next = iterator.next();
                    output.println(objectMapper.writeValueAsString(next));
                }
                break;
            default:
                break;
>>>>>>> dee60573
        }
    }

    private void executeTranscriptQuery(Query query, QueryOptions queryOptions, PrintStream output) throws JsonProcessingException {
        TranscriptDBAdaptor transcriptDBAdaptor = dbAdaptorFactory.getTranscriptDBAdaptor(queryCommandOptions.species);

        switch (queryCommandOptions.resource) {
            case "count":
                output.println(transcriptDBAdaptor.count(query).getResult().get(0));
                break;
            case "info":
                query.append(TranscriptDBAdaptor.QueryParams.ID.key(), queryCommandOptions.id);
                Iterator iterator = transcriptDBAdaptor.nativeIterator(query, queryOptions);
                while (iterator.hasNext()) {
                    Object next = iterator.next();
                    output.println(objectMapper.writeValueAsString(next));
                }
                break;
            default:
                break;
        }
    }


    private Query createQuery() {
        Query query = new Query();

        // we first append region CLI parameter, if specified in 'options' it will be overwritten
        if (queryCommandOptions.region != null) {
            query.append("region", queryCommandOptions.region);
        }

        for (String key : queryCommandOptions.options.keySet()) {
            query.append(key, queryCommandOptions.options.get(key));
        }
        return query;
    }

    private QueryOptions createQueryOptions() {
        QueryOptions queryOptions = new QueryOptions();
        queryOptions.append("include", queryCommandOptions.include);
        if (queryCommandOptions.exclude != null && !queryCommandOptions.exclude.isEmpty()) {
            queryOptions.append("exclude", queryCommandOptions.exclude + ",_id,_chunkIds");
        } else {
            queryOptions.append("exclude", "_id,_chunkIds");
        }
        queryOptions.append("skip", queryCommandOptions.skip);
        queryOptions.append("limit", queryCommandOptions.limit);
        queryOptions.append("count", queryCommandOptions.count);
        return queryOptions;
    }

//    private CellBaseClient getCellBaseClient() throws URISyntaxException {
//        CellBaseConfiguration.DatabaseProperties cellbaseDDBBProperties = configuration.getDatabase();
////        String host = cellbaseDDBBProperties.getHost();
////        int port = Integer.parseInt(cellbaseDDBBProperties.getPort());
//        // TODO: read path from configuration file?
//        // TODO: hardcoded port???
//        String path = "/cellbase/webservices/rest/";
//        return new CellBaseClient(queryCommandOptions.url, 8080, path, configuration.getVersion(), queryCommandOptions.species);
//    }
}<|MERGE_RESOLUTION|>--- conflicted
+++ resolved
@@ -158,7 +158,7 @@
 
     private void executeProteinQuery(Query query, QueryOptions queryOptions, PrintStream output) throws JsonProcessingException {
         ProteinDBAdaptor proteinDBAdaptor = dbAdaptorFactory.getProteinDBAdaptor(queryCommandOptions.species);
-<<<<<<< HEAD
+
         if (queryCommandOptions.groupBy != null && !queryCommandOptions.groupBy.isEmpty()) {
             QueryResult queryResult = proteinDBAdaptor.groupBy(query, queryCommandOptions.groupBy, queryOptions);
             System.out.println(objectMapper.writerWithDefaultPrettyPrinter().writeValueAsString(queryResult));
@@ -178,23 +178,6 @@
                 default:
                     break;
             }
-=======
-
-        switch (queryCommandOptions.resource) {
-            case "count":
-                output.println(proteinDBAdaptor.count(query).getResult().get(0));
-                break;
-            case "info":
-                query.append(ProteinDBAdaptor.QueryParams.NAME.key(), queryCommandOptions.id);
-                Iterator iterator = proteinDBAdaptor.nativeIterator(query, queryOptions);
-                while (iterator.hasNext()) {
-                    Object next = iterator.next();
-                    output.println(objectMapper.writeValueAsString(next));
-                }
-                break;
-            default:
-                break;
->>>>>>> dee60573
         }
     }
 
