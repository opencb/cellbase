/*
 * Copyright 2015 OpenCB
 *
 * Licensed under the Apache License, Version 2.0 (the "License");
 * you may not use this file except in compliance with the License.
 * You may obtain a copy of the License at
 *
 *     http://www.apache.org/licenses/LICENSE-2.0
 *
 * Unless required by applicable law or agreed to in writing, software
 * distributed under the License is distributed on an "AS IS" BASIS,
 * WITHOUT WARRANTIES OR CONDITIONS OF ANY KIND, either express or implied.
 * See the License for the specific language governing permissions and
 * limitations under the License.
 */

package org.opencb.cellbase.app.cli;

import com.beust.jcommander.ParameterException;
import org.opencb.cellbase.app.transform.*;
import org.opencb.cellbase.app.transform.variation.VariationParser;
import org.opencb.cellbase.core.config.Species;
import org.opencb.cellbase.core.serializer.CellBaseFileSerializer;
import org.opencb.cellbase.core.serializer.CellBaseJsonFileSerializer;
import org.opencb.cellbase.core.serializer.CellBaseSerializer;
import org.opencb.cellbase.lib.MongoDBCollectionConfiguration;
import org.opencb.commons.utils.FileUtils;

import java.io.File;
import java.io.IOException;
import java.nio.file.*;
import java.util.ArrayList;
import java.util.Arrays;
import java.util.Collections;
import java.util.List;

/**
 * Created by imedina on 03/02/15.
 */
public class BuildCommandExecutor extends CommandExecutor {

    // TODO: these constants should be defined in the 'download' module
    public static final String GWAS_INPUT_FILE_NAME = "gwas_catalog.tsv";
    public static final String CADD_INPUT_FILE_NAME = "whole_genome_SNVs.tsv.gz";
    public static final String DISGENET_INPUT_FILE_NAME = "all_gene_disease_associations.txt.gz";
    public static final String HPO_INPUT_FILE_NAME = "ALL_SOURCES_ALL_FREQUENCIES_diseases_to_genes_to_phenotypes.txt";
    public static final String DBSNP_INPUT_FILE_NAME = "All.vcf.gz";

    private CliOptionsParser.BuildCommandOptions buildCommandOptions;

    private Path input = null;
    private Path output = null;
    private Path common = null;

    private File ensemblScriptsFolder;
    private File proteinScriptsFolder;

    private boolean flexibleGTFParsing;
    private Species species;

    public BuildCommandExecutor(CliOptionsParser.BuildCommandOptions buildCommandOptions) {
        super(buildCommandOptions.commonOptions.logLevel, buildCommandOptions.commonOptions.verbose,
                buildCommandOptions.commonOptions.conf);

        this.buildCommandOptions = buildCommandOptions;

        if (buildCommandOptions.input != null) {
            input = Paths.get(buildCommandOptions.input);
        }
        if (buildCommandOptions.output != null) {
            output = Paths.get(buildCommandOptions.output);
        }
        if (buildCommandOptions.common != null) {
            common = Paths.get(buildCommandOptions.common);
        } else {
            common = input.getParent().getParent().resolve("common");
        }

        this.ensemblScriptsFolder = new File(System.getProperty("basedir") + "/bin/ensembl-scripts/");
        this.proteinScriptsFolder = new File(System.getProperty("basedir") + "/bin/protein/");
        this.flexibleGTFParsing = buildCommandOptions.flexibleGTFParsing;
    }


    /**
     * Parse specific 'build' command options.
     */
    public void execute() {
        try {
            checkParameters();

            // Output directory need to be created if it not exists
            if (!Files.exists(output)) {
                Files.createDirectories(output);
            }

            // We need to get the Species object from the CLI name
            // This can be the scientific or common name, or the ID
            for (Species sp : configuration.getAllSpecies()) {
                if (buildCommandOptions.species.equalsIgnoreCase(sp.getScientificName())
                        || buildCommandOptions.species.equalsIgnoreCase(sp.getCommonName())
                        || buildCommandOptions.species.equalsIgnoreCase(sp.getId())) {
                    species = sp;
                    break;
                }
            }

            if (species == null) {
                logger.error("Species '{}' not valid", buildCommandOptions.species);
            }

            if (buildCommandOptions.data != null) {

                String[] buildOptions;
                if (buildCommandOptions.data.equals("all")) {
//                    buildOptions = new String[]{EtlCommons.GENOME_INFO_DATA, EtlCommons.GENOME_DATA, EtlCommons.GENE_DATA,
//                            EtlCommons.DISGENET_DATA, EtlCommons.HPO_DATA, EtlCommons.CONSERVATION_DATA,
//                            EtlCommons.REGULATION_DATA, EtlCommons.PROTEIN_DATA, EtlCommons.PPI_DATA,
//                            EtlCommons.PROTEIN_FUNCTIONAL_PREDICTION_DATA, EtlCommons.VARIATION_DATA,
//                            EtlCommons.VARIATION_FUNCTIONAL_SCORE_DATA, EtlCommons.CLINVAR_DATA, EtlCommons.COSMIC_DATA,
//                            EtlCommons.GWAS_DATA, };
                    buildOptions = species.getData().toArray(new String[0]);
                } else {
                    buildOptions = buildCommandOptions.data.split(",");
                }

                for (int i = 0; i < buildOptions.length; i++) {
                    String buildOption = buildOptions[i];

                    logger.info("Building '{}' data", buildOption);
                    CellBaseParser parser = null;
                    switch (buildOption) {
                        case EtlCommons.GENOME_INFO_DATA:
                            buildGenomeInfo();
                            break;
                        case EtlCommons.GENOME_DATA:
                            parser = buildGenomeSequence();
                            break;
                        case EtlCommons.GENE_DATA:
                            parser = buildGene();
                            break;
//                        case EtlCommons.DISGENET_DATA:
//                            parser = buildDisgenet();
//                            break;
//                        case EtlCommons.HPO_DATA:
//                            parser = buildHpo();
//                            break;
                        case EtlCommons.VARIATION_DATA:
                            parser = buildVariation();
                            break;
                        case EtlCommons.VARIATION_FUNCTIONAL_SCORE_DATA:
                            parser = buildCadd();
                            break;
                        case EtlCommons.REGULATION_DATA:
                            parser = buildRegulation();
                            break;
                        case EtlCommons.PROTEIN_DATA:
                            parser = buildProtein();
                            break;
                        case EtlCommons.PPI_DATA:
                            parser = getInteractionParser();
                            break;
                        case EtlCommons.CONSERVATION_DATA:
                            parser = buildConservation();
                            break;
                        case EtlCommons.DRUG_DATA:
                            parser = buildDrugParser();
                            break;
                        case EtlCommons.CLINVAR_DATA:
                            parser = buildClinvar();
                            break;
                        case EtlCommons.COSMIC_DATA:
                            parser = buildCosmic();
                            break;
                        case EtlCommons.GWAS_DATA:
                            parser = buildGwas();
                            break;
<<<<<<< HEAD
                        case EtlCommons.STRUCTURAL_VARIANTS_DATA:
                            parser = buildStructuralVariants();
=======
                        case EtlCommons.REPEATS_DATA:
                            parser = buildRepeats();
>>>>>>> 0f77622e
                            break;
                        default:
                            logger.error("Build option '" + buildCommandOptions.data + "' is not valid");
                            break;
                    }

                    if (parser != null) {
                        try {
                            parser.parse();
                        } catch (Exception e) {
                            logger.error("Error executing 'build' command " + buildCommandOptions.data + ": " + e.getMessage(), e);
                        }
                        parser.disconnect();
                    }
                }
            }
        } catch (ParameterException e) {
            logger.error("Error parsing build command line parameters: " + e.getMessage(), e);
        } catch (IOException e) {
            logger.error(e.getMessage());
        }
    }

<<<<<<< HEAD
    private CellBaseParser buildStructuralVariants() {
        Path structuralVariantsFolder = input.resolve(EtlCommons.STRUCTURAL_VARIANTS_FOLDER);
        copyVersionFiles(Arrays.asList(structuralVariantsFolder.resolve(EtlCommons.DGV_VERSION_FILE)));
        Path structuralVariantsFile = structuralVariantsFolder.resolve(EtlCommons.DGV_FILE);

        CellBaseSerializer serializer = new CellBaseJsonFileSerializer(output, EtlCommons.STRUCTURAL_VARIANTS_JSON, true);
        return new DgvParser(structuralVariantsFile, serializer);

=======
    private CellBaseParser buildRepeats() {
        Path repeatsFilesDir = input.resolve(EtlCommons.REPEATS_FOLDER);
        copyVersionFiles(Arrays.asList(repeatsFilesDir.resolve(EtlCommons.TRF_VERSION_FILE)));
        // TODO: chunk size is not really used in ConvervedRegionParser, remove?
        CellBaseFileSerializer serializer = new CellBaseJsonFileSerializer(output, EtlCommons.REPEATS_JSON);
        return new RepeatsParser(repeatsFilesDir, serializer);
>>>>>>> 0f77622e
    }

    private void copyVersionFiles(List<Path> pathList) {
        for (Path path : pathList) {
            try {
                Files.copy(path, output.resolve(path.getFileName()), StandardCopyOption.REPLACE_EXISTING);
            } catch (IOException e) {
                logger.warn("Version file {} not found - skipping", path.toString());
            }
        }
    }

    private void checkParameters() throws IOException {
        if (!Files.exists(input) || !Files.isDirectory(input)) {
            throw new IOException("Input parameter '" + input.toString() + "' does not exist or is not a directory");
        }

        if (!Files.exists(common) || !Files.isDirectory(common)) {
            throw new IOException("Common parameter '" + common.toString() + "' does not exist or is not a directory");
        }

    }

    private void buildGenomeInfo() {
        /**
         * To get some extra info about the genome such as chromosome length or cytobands
         * we execute the following script.
         */
        try {
            String outputFileName = output.resolve("genome_info.json").toAbsolutePath().toString();
            List<String> args = new ArrayList<>();
            args.addAll(Arrays.asList("--species", species.getScientificName(), "-o", outputFileName,
                    "--ensembl-libs", configuration.getDownload().getEnsembl().getLibs()));
            if (!configuration.getSpecies().getVertebrates().contains(species)
                    && !species.getScientificName().equals("Drosophila melanogaster")) {
                args.add("--phylo");
                args.add("no-vertebrate");
            }

            String geneInfoLogFileName = output.resolve("genome_info.log").toAbsolutePath().toString();

            boolean downloadedGenomeInfo;
            downloadedGenomeInfo = EtlCommons.runCommandLineProcess(ensemblScriptsFolder, "./genome_info.pl", args, geneInfoLogFileName);

            if (downloadedGenomeInfo) {
                logger.info(outputFileName + " created OK");
            } else {
                logger.error("Genome info for " + species.getScientificName() + " cannot be downloaded");
            }
        } catch (IOException | InterruptedException e) {
            e.printStackTrace();
        }
    }

    private CellBaseParser buildGenomeSequence() {
        copyVersionFiles(Collections.singletonList(input.resolve("genome/genomeVersion.json")));
        Path fastaFile = getFastaReferenceGenome();
        CellBaseSerializer serializer = new CellBaseJsonFileSerializer(output, "genome_sequence");
        return new GenomeSequenceFastaParser(fastaFile, serializer);
    }

    private CellBaseParser buildGene() {
        Path geneFolderPath = input.resolve("gene");
        copyVersionFiles(Arrays.asList(geneFolderPath.resolve("geneDrug/dgidbVersion.json"),
                geneFolderPath.resolve("ensemblCoreVersion.json"), geneFolderPath.resolve("uniprotXrefVersion.json"),
                geneFolderPath.resolve(common.resolve("expression/geneExpressionAtlasVersion.json")),
                geneFolderPath.resolve("hpoVersion.json"), geneFolderPath.resolve("disgenetVersion.json")));
        Path genomeFastaFilePath = getFastaReferenceGenome();
        CellBaseSerializer serializer = new CellBaseJsonFileSerializer(output, "gene");
        return new GeneParser(geneFolderPath, genomeFastaFilePath, species, flexibleGTFParsing, serializer);
    }


    private CellBaseParser buildVariation() {
        Path variationFolderPath = input.resolve("variation");
        copyVersionFiles(Arrays.asList(variationFolderPath.resolve("ensemblVariationVersion.json")));
        CellBaseFileSerializer serializer = new CellBaseJsonFileSerializer(output, null, true, true, true);
        return new VariationParser(variationFolderPath, serializer);
    }

    private CellBaseParser buildCadd() {
        Path variationFunctionalScorePath = input.resolve("variation_functional_score");
        copyVersionFiles(Arrays.asList(variationFunctionalScorePath.resolve("caddVersion.json")));
        Path caddFilePath = variationFunctionalScorePath.resolve(CADD_INPUT_FILE_NAME);
        CellBaseFileSerializer serializer = new CellBaseJsonFileSerializer(output, "cadd");
        return new CaddScoreParser(caddFilePath, serializer);
    }

    private CellBaseParser buildRegulation() {
        Path regulatoryRegionFilesDir = input.resolve("regulation");
        copyVersionFiles(Arrays.asList(regulatoryRegionFilesDir.resolve("ensemblRegulationVersion.json"),
                common.resolve("mirbase/mirbaseVersion.json"),
                regulatoryRegionFilesDir.resolve("targetScanVersion.json"),
                regulatoryRegionFilesDir.resolve("miRTarBaseVersion.json")));
        CellBaseSerializer serializer = new CellBaseJsonFileSerializer(output, "regulatory_region");
        return new RegulatoryRegionParser(regulatoryRegionFilesDir, serializer);

    }

    private CellBaseParser buildProtein() {
        Path proteinFolder = common.resolve("protein");
        copyVersionFiles(Arrays.asList(proteinFolder.resolve("uniprotVersion.json"),
                proteinFolder.resolve("interproVersion.json")));
        CellBaseSerializer serializer = new CellBaseJsonFileSerializer(output, "protein");
        return new ProteinParser(proteinFolder.resolve("uniprot_chunks"),
                common.resolve("protein").resolve("protein2ipr.dat.gz"), species.getScientificName(), serializer);
    }

    private void getProteinFunctionPredictionMatrices(Species sp, Path geneFolder)
            throws IOException, InterruptedException {
        logger.info("Downloading protein function prediction matrices ...");

        // run protein_function_prediction_matrices.pl
        String proteinFunctionProcessLogFile = geneFolder.resolve("protein_function_prediction_matrices.log").toString();
        List<String> args = Arrays.asList("--species", sp.getScientificName(), "--outdir", geneFolder.toString(),
                "--ensembl-libs", configuration.getDownload().getEnsembl().getLibs());

        boolean proteinFunctionPredictionMatricesObtaines = EtlCommons.runCommandLineProcess(ensemblScriptsFolder,
                "./protein_function_prediction_matrices.pl",
                args,
                proteinFunctionProcessLogFile);

        // check output
        if (proteinFunctionPredictionMatricesObtaines) {
            logger.info("Protein function prediction matrices created OK");
        } else {
            logger.error("Protein function prediction matrices for " + sp.getScientificName() + " cannot be downloaded");
        }
    }

    private CellBaseParser getInteractionParser() {
        Path proteinFolder = common.resolve("protein");
        Path psimiTabFile = proteinFolder.resolve("intact.txt");
        copyVersionFiles(Arrays.asList(proteinFolder.resolve("intactVersion.json")));
        CellBaseSerializer serializer = new CellBaseJsonFileSerializer(output, "protein_protein_interaction");
        return new InteractionParser(psimiTabFile, species.getScientificName(), serializer);
    }

    private CellBaseParser buildDrugParser() {
        throw new ParameterException("'drug' builder is not implemented yet");
//        Path drugFile = getInputFileFromCommandLine();
//        CellBaseSerializer serializer = new JsonParser(output, "drug");
//        return new DrugParser(drugFile, serializer);
    }


    private CellBaseParser buildConservation() {
        Path conservationFilesDir = input.resolve("conservation");
        copyVersionFiles(Arrays.asList(conservationFilesDir.resolve("gerpVersion.json"),
                conservationFilesDir.resolve("phastConsVersion.json"),
                conservationFilesDir.resolve("phyloPVersion.json")));
        // TODO: chunk size is not really used in ConvervedRegionParser, remove?
        int conservationChunkSize = MongoDBCollectionConfiguration.CONSERVATION_CHUNK_SIZE;
        CellBaseFileSerializer serializer = new CellBaseJsonFileSerializer(output);
        return new ConservationParser(conservationFilesDir, conservationChunkSize, serializer);
    }


    private CellBaseParser buildClinvar() {
        Path clinvarFolder = input.resolve("clinical");
        copyVersionFiles(Arrays.asList(clinvarFolder.resolve("clinvarVersion.json")));
        Path clinvarFile = clinvarFolder.resolve("ClinVar.xml.gz");
        Path clinvarSummaryFile = clinvarFolder.resolve("variant_summary.txt.gz");
        Path efosFilePath = clinvarFolder.resolve("ClinVar_Traits_EFO_Names.csv");
        if (!efosFilePath.toFile().exists()) {
            efosFilePath = null;
        }

        String assembly = buildCommandOptions.assembly;
        checkMandatoryOption("assembly", assembly);
        if (!assembly.equals(ClinVarParser.GRCH37_ASSEMBLY) && !assembly.equals(ClinVarParser.GRCH38_ASSEMBLY)) {
            throw new ParameterException("Assembly '" + assembly + "' is not valid. Possible values: " + ClinVarParser.GRCH37_ASSEMBLY
                    + ", " + ClinVarParser.GRCH38_ASSEMBLY);
        }

        CellBaseSerializer serializer = new CellBaseJsonFileSerializer(output, "clinvar", true);
        return new ClinVarParser(clinvarFile, clinvarSummaryFile, efosFilePath, assembly, serializer);
    }

    private CellBaseParser buildCosmic() {
        Path cosmicFilePath = input.resolve("CosmicMutantExport.tsv");
        //MutationParser vp = new MutationParser(Paths.get(cosmicFilePath), mSerializer);
        // this parser works with cosmic file: CosmicCompleteExport_vXX.tsv (XX >= 70)
        CellBaseSerializer serializer = new CellBaseJsonFileSerializer(output, "cosmic", true);
        String assembly = buildCommandOptions.assembly;
        return new CosmicParser(cosmicFilePath, serializer, assembly);
    }

    private CellBaseParser buildGwas() throws IOException {
        Path inputDir = getInputDirFromCommandLine().resolve("clinical");
        copyVersionFiles(Arrays.asList(inputDir.resolve("gwasVersion.json")));
        Path gwasFile = inputDir.resolve(GWAS_INPUT_FILE_NAME);
        FileUtils.checkPath(gwasFile);
        Path dbsnpFile = inputDir.resolve(DBSNP_INPUT_FILE_NAME);
        FileUtils.checkPath(dbsnpFile);
        CellBaseSerializer serializer = new CellBaseJsonFileSerializer(output, "gwas");
        return new GwasParser(gwasFile, dbsnpFile, serializer);
    }

    @Deprecated
    private CellBaseParser buildDisgenet() throws IOException {
        Path inputDir = getInputDirFromCommandLine().resolve("gene_disease_association");
        copyVersionFiles(Collections.singletonList(inputDir.resolve("disgenetVersion.json")));
        Path disgenetFile = inputDir.resolve(DISGENET_INPUT_FILE_NAME);
        FileUtils.checkPath(disgenetFile);
        CellBaseSerializer serializer = new CellBaseJsonFileSerializer(output, "disgenet");
        return new DisgenetParser(disgenetFile, serializer);
    }

    @Deprecated
    private CellBaseParser buildHpo() throws IOException {
        Path inputDir = getInputDirFromCommandLine().resolve("gene_disease_association");
        copyVersionFiles(Collections.singletonList(inputDir.resolve("hpoVersion.json")));
        Path hpoFilePath = inputDir.resolve(HPO_INPUT_FILE_NAME);
        FileUtils.checkPath(hpoFilePath);
        CellBaseSerializer serializer = new CellBaseJsonFileSerializer(output, "hpo");
        return new DisgenetParser(hpoFilePath, serializer);
    }

    private Path getInputDirFromCommandLine() {
        File inputDirectory = new File(input.toString());
        if (inputDirectory.exists()) {
            if (inputDirectory.isDirectory()) {
                return input;
            } else {
                throw new ParameterException("'" + input + "' is not a directory");
            }
        } else {
            throw new ParameterException("Folder '" + input + "' doesn't exist");
        }
    }

    private Path getFastaReferenceGenome() {
        Path fastaFile = null;
        try {
            DirectoryStream<Path> stream = Files.newDirectoryStream(input.resolve("genome"), entry -> {
                return entry.toString().endsWith(".fa.gz");
            });
            for (Path entry : stream) {
                fastaFile = entry;
            }
        } catch (IOException e) {
            e.printStackTrace();
        }
        return fastaFile;
    }

    private void checkMandatoryOption(String option, String value) {
        if (value == null) {
            throw new ParameterException("'" + option + "' option is mandatory for '" + buildCommandOptions.data + "' builder");
        }
    }

}<|MERGE_RESOLUTION|>--- conflicted
+++ resolved
@@ -175,13 +175,11 @@
                         case EtlCommons.GWAS_DATA:
                             parser = buildGwas();
                             break;
-<<<<<<< HEAD
                         case EtlCommons.STRUCTURAL_VARIANTS_DATA:
                             parser = buildStructuralVariants();
-=======
+                            break;
                         case EtlCommons.REPEATS_DATA:
                             parser = buildRepeats();
->>>>>>> 0f77622e
                             break;
                         default:
                             logger.error("Build option '" + buildCommandOptions.data + "' is not valid");
@@ -205,7 +203,6 @@
         }
     }
 
-<<<<<<< HEAD
     private CellBaseParser buildStructuralVariants() {
         Path structuralVariantsFolder = input.resolve(EtlCommons.STRUCTURAL_VARIANTS_FOLDER);
         copyVersionFiles(Arrays.asList(structuralVariantsFolder.resolve(EtlCommons.DGV_VERSION_FILE)));
@@ -213,15 +210,14 @@
 
         CellBaseSerializer serializer = new CellBaseJsonFileSerializer(output, EtlCommons.STRUCTURAL_VARIANTS_JSON, true);
         return new DgvParser(structuralVariantsFile, serializer);
-
-=======
+    }
+
     private CellBaseParser buildRepeats() {
         Path repeatsFilesDir = input.resolve(EtlCommons.REPEATS_FOLDER);
         copyVersionFiles(Arrays.asList(repeatsFilesDir.resolve(EtlCommons.TRF_VERSION_FILE)));
         // TODO: chunk size is not really used in ConvervedRegionParser, remove?
         CellBaseFileSerializer serializer = new CellBaseJsonFileSerializer(output, EtlCommons.REPEATS_JSON);
         return new RepeatsParser(repeatsFilesDir, serializer);
->>>>>>> 0f77622e
     }
 
     private void copyVersionFiles(List<Path> pathList) {
