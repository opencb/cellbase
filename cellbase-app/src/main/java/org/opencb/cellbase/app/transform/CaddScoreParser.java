/*
 * Copyright 2015 OpenCB
 *
 * Licensed under the Apache License, Version 2.0 (the "License");
 * you may not use this file except in compliance with the License.
 * You may obtain a copy of the License at
 *
 *     http://www.apache.org/licenses/LICENSE-2.0
 *
 * Unless required by applicable law or agreed to in writing, software
 * distributed under the License is distributed on an "AS IS" BASIS,
 * WITHOUT WARRANTIES OR CONDITIONS OF ANY KIND, either express or implied.
 * See the License for the specific language governing permissions and
 * limitations under the License.
 */

package org.opencb.cellbase.app.transform;

import org.opencb.biodata.models.core.GenomicScoreRegion;
import org.opencb.cellbase.core.serializer.CellBaseSerializer;
import org.opencb.commons.utils.FileUtils;
import org.slf4j.LoggerFactory;

import java.io.BufferedReader;
import java.nio.file.Path;
import java.util.ArrayList;
import java.util.HashMap;
import java.util.List;
import java.util.Map;

/**
 * Created by imedina on 06/11/15.
 */
public class CaddScoreParser extends CellBaseParser {

    private Path caddFilePath;

    private static final int CHUNK_SIZE = 1000;
    private static final int DECIMAL_RESOLUTION = 100;

    public CaddScoreParser(Path caddFilePath, CellBaseSerializer serializer) {
        super(serializer);
        this.caddFilePath = caddFilePath;

        logger = LoggerFactory.getLogger(ConservationParser.class);
    }

    /* Example:
        ## CADD v1.3 (c) University of Washington and Hudson-Alpha Institute for Biotechnology 2013-2015. All rights reserved.
        #Chrom  Pos     Ref     Alt     RawScore        PHRED
        1       10001   T       A       0.337036        6.046
        1       10001   T       C       0.143254        4.073
        1       10001   T       G       0.202491        4.705
        1       10002   A       C       0.192576        4.601
        1       10002   A       G       0.178363        4.450
        1       10002   A       T       0.347401        6.143
    */
    @Override
    public void parse() throws Exception {
        FileUtils.checkPath(caddFilePath);

        BufferedReader bufferedReader = FileUtils.newBufferedReader(caddFilePath);
        List<Long> rawValues = new ArrayList<>(CHUNK_SIZE);
        List<Long> scaledValues = new ArrayList<>(CHUNK_SIZE);

        int start = 1;
//        int end = 1999;
        int end = CHUNK_SIZE - 1;
        String line;
        String[] fields = new String[0];
        short v;
        int lineCount = 0;
        int counter = 1;
        int serializedChunks = 0;
        int previousPosition = 0;
        int newPosition = 0;
        String chromosome = null;

        String[] nucleotides = new String[]{"A", "C", "G", "T"};
        long rawLongValue = 0;
        long scaledLongValue = 0;
        Map<String, Float> rawScoreValuesMap = new HashMap<>();
        Map<String, Float> scaledScoreValuesMap = new HashMap<>();
        while ((line = bufferedReader.readLine()) != null) {
            if (!line.startsWith("#")) {
                fields = line.split("\t");
                newPosition = Integer.parseInt(fields[1]);
//                if (fields[0].equals("1") && fields[1].equals("249240621")) {
//                if (fields[0].equals("1") && fields[1].equals("69100")) {
//                if (fields[0].equals("1") && fields[1].equals("144854598")) {
//                    logger.debug("line {} reached", line);
//                    logger.debug("Associated chunk count {}", serializedChunks);
//                    logger.debug("start {}", start);
//                    logger.debug("end {}", end);
//                    logger.debug("chunk size {}", CHUNK_SIZE);
//                }
                // this only happens the first time, when we start reading the file
                if (chromosome == null) {
                    logger.info("Parsing chr {} ", fields[0]);
                    chromosome = fields[0];

                    start = newPosition;
                    previousPosition = newPosition;
                    end = start + CHUNK_SIZE - 2;
                }

                if (!chromosome.equals(fields[0])) {
                    logger.info("Parsing chr {} ", fields[0]);
                    // both raw and scaled are serialized
<<<<<<< HEAD
                    GenomicScoreRegion<Long> genomicScoreRegion = new GenomicScoreRegion<>(fields[0], start, end, "cadd_raw", rawValues);
=======
                    GenomicScoreRegion<Long> genomicScoreRegion =
                            new GenomicScoreRegion<>(chromosome, start, previousPosition, "cadd_raw", rawValues);
>>>>>>> b6da89c5
                    serializer.serialize(genomicScoreRegion);

                    genomicScoreRegion = new GenomicScoreRegion<>(chromosome, start, previousPosition, "cadd_scaled", scaledValues);
                    serializer.serialize(genomicScoreRegion);

                    serializedChunks++;
                    chromosome = fields[0];
<<<<<<< HEAD
                    start = Integer.parseInt(fields[1]);
=======
                    start = newPosition;
//                    end = CHUNK_SIZE - 1;
>>>>>>> b6da89c5
                    end = start + CHUNK_SIZE - 2;

                    counter = 0;
                    rawValues.clear();
                    scaledValues.clear();
<<<<<<< HEAD
=======
//                    rawLongValue = 0;
//                    lineCount = 0;
//                    rawScoreValuesMap.clear();
//                    scaledScoreValuesMap.clear();
                // The series of cadd scores is not continuous through the whole chromosome
                } else if (end < newPosition || (newPosition - previousPosition) > 1) {
                    // both raw and scaled are serialized
                    GenomicScoreRegion genomicScoreRegion
                            = new GenomicScoreRegion<>(fields[0], start, previousPosition, "cadd_raw", rawValues);
                    serializer.serialize(genomicScoreRegion);

                    genomicScoreRegion
                            = new GenomicScoreRegion<>(fields[0], start, previousPosition, "cadd_scaled", scaledValues);
                    serializer.serialize(genomicScoreRegion);

                    serializedChunks++;
                    start = newPosition;
//                    start = end + 1;
//                    end += CHUNK_SIZE;
                    end = (start / CHUNK_SIZE) * CHUNK_SIZE + CHUNK_SIZE - 1;

                    counter = 0;
                    rawValues.clear();
                    scaledValues.clear();
>>>>>>> b6da89c5
                }

                rawScoreValuesMap.put(fields[3], Float.valueOf(fields[4]));
                scaledScoreValuesMap.put(fields[3], Float.valueOf(fields[5]));

                if (++lineCount == 3) {
//                    if (fields[0].equals("1") && fields[1].equals("249240621")) {
//                    if (fields[0].equals("1") && fields[1].equals("69100")) {
//                    if (fields[0].equals("1") && fields[1].equals("144854598")) {
//                        logger.info("offset: {}", rawValues.size());
//                    }

                    for (String nucleotide : nucleotides) {
                        // raw CADD score values can be negative, we add 10 to make positive
                        float a = rawScoreValuesMap.getOrDefault(nucleotide, 10f) + 10.0f;
                        v = (short) (a * DECIMAL_RESOLUTION);
                        rawLongValue = (rawLongValue << 16) | v;

                        // scaled CADD scores are always positive
                        a = scaledScoreValuesMap.getOrDefault(nucleotide, 0f);
                        v = (short) (a * DECIMAL_RESOLUTION);
                        scaledLongValue = (scaledLongValue << 16) | v;
                    }

//                    if (rawLongValue < 0 || scaledLongValue < 0) {
//                        logger.error("raw/scaled Long Values cannot be 0");
//                        logger.error("Last read line {}", line);
//                        System.exit(1);
//                    }
                    rawValues.add(rawLongValue);
                    scaledValues.add(scaledLongValue);

                    counter++;
                    rawLongValue = 0;
                    lineCount = 0;
                    rawScoreValuesMap.clear();
                    scaledScoreValuesMap.clear();
                }
                previousPosition = newPosition;
            }
        }

        // Last chunks can be incomplete for both raw and scaled are serialized
//        GenomicScoreRegion<Long> genomicScoreRegion =
//                new GenomicScoreRegion<>(fields[0], start, start + rawValues.size() - 1, "cadd_raw", rawValues);
        GenomicScoreRegion<Long> genomicScoreRegion =
                new GenomicScoreRegion<>(fields[0], start, newPosition, "cadd_raw", rawValues);
        serializer.serialize(genomicScoreRegion);

//        genomicScoreRegion = new GenomicScoreRegion<>(fields[0], start, start + scaledValues.size() - 1, "cadd_scaled", scaledValues);
        genomicScoreRegion = new GenomicScoreRegion<>(fields[0], start, newPosition, "cadd_scaled", scaledValues);
        serializer.serialize(genomicScoreRegion);

        serializer.close();
        bufferedReader.close();
        logger.info("Parsing finished.");
    }
}<|MERGE_RESOLUTION|>--- conflicted
+++ resolved
@@ -107,12 +107,8 @@
                 if (!chromosome.equals(fields[0])) {
                     logger.info("Parsing chr {} ", fields[0]);
                     // both raw and scaled are serialized
-<<<<<<< HEAD
-                    GenomicScoreRegion<Long> genomicScoreRegion = new GenomicScoreRegion<>(fields[0], start, end, "cadd_raw", rawValues);
-=======
                     GenomicScoreRegion<Long> genomicScoreRegion =
                             new GenomicScoreRegion<>(chromosome, start, previousPosition, "cadd_raw", rawValues);
->>>>>>> b6da89c5
                     serializer.serialize(genomicScoreRegion);
 
                     genomicScoreRegion = new GenomicScoreRegion<>(chromosome, start, previousPosition, "cadd_scaled", scaledValues);
@@ -120,19 +116,13 @@
 
                     serializedChunks++;
                     chromosome = fields[0];
-<<<<<<< HEAD
-                    start = Integer.parseInt(fields[1]);
-=======
                     start = newPosition;
 //                    end = CHUNK_SIZE - 1;
->>>>>>> b6da89c5
                     end = start + CHUNK_SIZE - 2;
 
                     counter = 0;
                     rawValues.clear();
                     scaledValues.clear();
-<<<<<<< HEAD
-=======
 //                    rawLongValue = 0;
 //                    lineCount = 0;
 //                    rawScoreValuesMap.clear();
@@ -157,7 +147,6 @@
                     counter = 0;
                     rawValues.clear();
                     scaledValues.clear();
->>>>>>> b6da89c5
                 }
 
                 rawScoreValuesMap.put(fields[3], Float.valueOf(fields[4]));
