package org.opencb.cellbase.app.cli;

import org.opencb.cellbase.core.CellBaseConfiguration;
import org.slf4j.Logger;
import org.slf4j.LoggerFactory;

import java.io.File;
import java.io.FileInputStream;
import java.io.IOException;
import java.net.URISyntaxException;
import java.nio.file.Files;
import java.nio.file.Paths;

/**
 * Created by imedina on 03/02/15.
 */
public abstract class CommandParser {

    protected String logLevel;
    protected boolean verbose;
    protected String configFile;

    protected String appHome;
    protected CellBaseConfiguration configuration;

    protected Logger logger;

    public CommandParser() {

    }

    public CommandParser(String logLevel, boolean verbose, String configFile) {
        this.logLevel = logLevel;
        this.verbose = verbose;
        this.configFile = configFile;

        /**
         * System property 'app.home' is set up by cellbase.sh. If by any reason this is null
         * then CELLBASE_HOME environment variable is used instead.
         */
        this.appHome = System.getProperty("app.home", System.getenv("CELLBASE_HOME"));

        if(logLevel != null && !logLevel.isEmpty()) {
            // We must call to this method
            setLogLevel(logLevel);
        }
    }

    public abstract void parse();

    public String getLogLevel() {
        return logLevel;
    }

    public void setLogLevel(String logLevel) {
        // This small hack allow to configure the appropriate Logger level from the command line, this is done
        // by setting the DEFAULT_LOG_LEVEL_KEY before the logger object is created.
        System.setProperty(org.slf4j.impl.SimpleLogger.DEFAULT_LOG_LEVEL_KEY, logLevel);
        logger = LoggerFactory.getLogger(this.getClass().toString());
        this.logLevel = logLevel;
    }

    public boolean isVerbose() {
        return verbose;
    }

    public void setVerbose(boolean verbose) {
        this.verbose = verbose;
    }

    public String getConfigFile() {
        return configFile;
    }

    public void setConfigFile(String configFile) {
        this.configFile = configFile;
    }

    public Logger getLogger() {
        return logger;
    }

<<<<<<< HEAD
    public void readCellBaseConfiguration() throws URISyntaxException, IOException {
        this.configuration = CellBaseConfiguration.load();
=======
    /**
     * This method attempts to first load configuration from CLI parameter, if not present then uses
     * the configuration from installation directory, if not exists then loads JAR configuration.json
     * @throws URISyntaxException
     * @throws IOException
     */
    public void loadCellBaseConfiguration() throws URISyntaxException, IOException {
        if(this.configFile != null) {
            logger.debug("Loading configuration from '{}'", this.configFile);
            this.configuration = CellBaseConfiguration.load(new FileInputStream(new File(this.configFile)));
        }else {
            if(Files.exists(Paths.get(this.appHome+"/configuration.json"))) {
                logger.debug("Loading configuration from '{}'", this.appHome+"/configuration.json");
                this.configuration = CellBaseConfiguration.load(new FileInputStream(new File(this.appHome+"/configuration.json")));
            }else {
                logger.debug("Loading configuration from '{}'",
                        CellBaseConfiguration.class.getClassLoader().getResourceAsStream("configuration.json").toString());
                this.configuration = CellBaseConfiguration.load(CellBaseConfiguration.class.getClassLoader().getResourceAsStream("configuration.json"));
            }
        }
>>>>>>> fb553d9b
    }
}<|MERGE_RESOLUTION|>--- conflicted
+++ resolved
@@ -80,10 +80,6 @@
         return logger;
     }
 
-<<<<<<< HEAD
-    public void readCellBaseConfiguration() throws URISyntaxException, IOException {
-        this.configuration = CellBaseConfiguration.load();
-=======
     /**
      * This method attempts to first load configuration from CLI parameter, if not present then uses
      * the configuration from installation directory, if not exists then loads JAR configuration.json
@@ -104,6 +100,5 @@
                 this.configuration = CellBaseConfiguration.load(CellBaseConfiguration.class.getClassLoader().getResourceAsStream("configuration.json"));
             }
         }
->>>>>>> fb553d9b
     }
 }