/*
 * Copyright 2015 OpenCB
 *
 * Licensed under the Apache License, Version 2.0 (the "License");
 * you may not use this file except in compliance with the License.
 * You may obtain a copy of the License at
 *
 *     http://www.apache.org/licenses/LICENSE-2.0
 *
 * Unless required by applicable law or agreed to in writing, software
 * distributed under the License is distributed on an "AS IS" BASIS,
 * WITHOUT WARRANTIES OR CONDITIONS OF ANY KIND, either express or implied.
 * See the License for the specific language governing permissions and
 * limitations under the License.
 */

package org.opencb.cellbase.app.cli;

import com.beust.jcommander.ParameterException;
import org.opencb.biodata.formats.variant.annotation.io.VepFormatReader;

import java.nio.file.Path;
import java.nio.file.Paths;

/**
 * Created by fjlopez on 14/04/15.
 */
public class PostLoadCommandExecutor extends CommandExecutor {

    private CliOptionsParser.PostLoadCommandOptions postLoadCommandOptions;

    private Path clinicalAnnotationFilename = null;
    private String assembly = null;
    private static final int CLINICAL_ANNOTATION_BATCH_SIZE = 1000;
//    private static final int CLINICAL_ANNOTATION_BATCH_SIZE=1000;

    // TODO: remove constructor, just for debugging purposes
    public PostLoadCommandExecutor() {
    }

    public PostLoadCommandExecutor(CliOptionsParser.PostLoadCommandOptions postLoadCommandOptions) {
        super(postLoadCommandOptions.commonOptions.logLevel, postLoadCommandOptions.commonOptions.verbose,
                postLoadCommandOptions.commonOptions.conf);

        this.postLoadCommandOptions = postLoadCommandOptions;
    }

    @Override
    public void execute() {
        checkParameters();
        if (clinicalAnnotationFilename != null) {
            loadClinicalAnnotation();
        } else {
            throw new ParameterException("Only post-load of clinical annotations is available right now.");
        }
    }

    private void checkParameters() {
        // input file
        if (postLoadCommandOptions.clinicalAnnotationFilename != null) {
            clinicalAnnotationFilename = Paths.get(postLoadCommandOptions.clinicalAnnotationFilename);
            if (!clinicalAnnotationFilename.toFile().exists()) {
                throw new ParameterException("Input file " + clinicalAnnotationFilename + " doesn't exist");
            } else if (clinicalAnnotationFilename.toFile().isDirectory()) {
                throw new ParameterException("Input file cannot be a directory: " + clinicalAnnotationFilename);
            }

            if (postLoadCommandOptions.assembly != null) {
                assembly = postLoadCommandOptions.assembly;
                if (!assembly.equals("GRCh37") && !assembly.equals("GRCh38")) {
                    throw new ParameterException("Please, provide a valid human assembly. Available assemblies: GRCh37, GRCh38");
                }
            } else {
                throw new ParameterException("Providing human assembly is mandatory if loading clinical annotations. "
                        + "Available assemblies: GRCh37, GRCh38");
            }

        } else {
            throw new ParameterException("Please check command line syntax. Provide a valid input file name.");
        }
    }

    // TODO: change to private - just for debugging purposes
    public void loadClinicalAnnotation() {

        /**
         * Initialize VEP reader
         */
        logger.info("Initializing VEP reader...");
        VepFormatReader vepFormatReader = new VepFormatReader(clinicalAnnotationFilename.toString());
        vepFormatReader.open();
        vepFormatReader.pre();

        /**
         * Prepare clinical adaptor
         */
        logger.info("Initializing adaptor, connecting to the database...");

<<<<<<< HEAD
        System.out.println("cellBaseConfiguration = " + configuration.getDatabase().getUser());
        System.out.println("cellBaseConfiguration = " + configuration.getDatabase().getHost());
        System.out.println("cellBaseConfiguration = " + configuration.getDatabase().getPassword());
        // TODO: this shall be done in a different way - old Java API was deprecated and removed
//        DBAdaptorFactory dbAdaptorFactory = new MongoDBAdaptorFactory(configuration);
//        ClinicalDBAdaptor clinicalDBAdaptor = dbAdaptorFactory.getClinicalDBAdaptor("hsapiens", assembly);
//
//        /**
//         * Load annotations
//         */
//        logger.info("Reading/Loading variant annotations...");
//        int nVepAnnotatedVariants = 0;
//        List<VariantAnnotation> variantAnnotationList = vepFormatReader.read(CLINICAL_ANNOTATION_BATCH_SIZE);
//        while (!variantAnnotationList.isEmpty()) {
//            nVepAnnotatedVariants += variantAnnotationList.size();
//            clinicalDBAdaptor.updateAnnotations(variantAnnotationList, new QueryOptions());
//            logger.info(Integer.valueOf(nVepAnnotatedVariants) + " read variants with vep annotations");
//            variantAnnotationList = vepFormatReader.read(CLINICAL_ANNOTATION_BATCH_SIZE);
//        }
//
//        vepFormatReader.post();
//        vepFormatReader.close();
//        logger.info(nVepAnnotatedVariants + " VEP annotated variants were read from " + clinicalAnnotationFilename.toString());
//        logger.info("Finished");
=======
        System.out.println("cellBaseConfiguration = " + configuration.getDatabases().getMongodb().getUser());
        System.out.println("cellBaseConfiguration = " + configuration.getDatabases().getMongodb().getHost());
        System.out.println("cellBaseConfiguration = " + configuration.getDatabases().getMongodb().getPassword());
        DBAdaptorFactory dbAdaptorFactory = new MongoDBAdaptorFactory(configuration);
//        DBAdaptorFactory dbAdaptorFactory = new MongoDBAdaptorFactory(adaptorCellbaseConfiguration);
        ClinicalDBAdaptor clinicalDBAdaptor = dbAdaptorFactory.getClinicalDBAdaptor("hsapiens", assembly);

        /**
         * Load annotations
         */
        logger.info("Reading/Loading variant annotations...");
        int nVepAnnotatedVariants = 0;
        List<VariantAnnotation> variantAnnotationList = vepFormatReader.read(CLINICAL_ANNOTATION_BATCH_SIZE);
        while (!variantAnnotationList.isEmpty()) {
            nVepAnnotatedVariants += variantAnnotationList.size();
            clinicalDBAdaptor.updateAnnotations(variantAnnotationList, new QueryOptions());
            logger.info(Integer.valueOf(nVepAnnotatedVariants) + " read variants with vep annotations");
            variantAnnotationList = vepFormatReader.read(CLINICAL_ANNOTATION_BATCH_SIZE);
        }

        vepFormatReader.post();
        vepFormatReader.close();
        logger.info(nVepAnnotatedVariants + " VEP annotated variants were read from " + clinicalAnnotationFilename.toString());
        logger.info("Finished");
>>>>>>> 03c02c6a
    }


}<|MERGE_RESOLUTION|>--- conflicted
+++ resolved
@@ -95,12 +95,13 @@
          * Prepare clinical adaptor
          */
         logger.info("Initializing adaptor, connecting to the database...");
+        logger.error("Implementation of this functionality  is outdated and must be re-written if needed");
 
-<<<<<<< HEAD
-        System.out.println("cellBaseConfiguration = " + configuration.getDatabase().getUser());
-        System.out.println("cellBaseConfiguration = " + configuration.getDatabase().getHost());
-        System.out.println("cellBaseConfiguration = " + configuration.getDatabase().getPassword());
         // TODO: this shall be done in a different way - old Java API was deprecated and removed
+
+//        System.out.println("cellBaseConfiguration = " + configuration.getDatabase().getUser());
+//        System.out.println("cellBaseConfiguration = " + configuration.getDatabase().getHost());
+//        System.out.println("cellBaseConfiguration = " + configuration.getDatabase().getPassword());
 //        DBAdaptorFactory dbAdaptorFactory = new MongoDBAdaptorFactory(configuration);
 //        ClinicalDBAdaptor clinicalDBAdaptor = dbAdaptorFactory.getClinicalDBAdaptor("hsapiens", assembly);
 //
@@ -121,32 +122,6 @@
 //        vepFormatReader.close();
 //        logger.info(nVepAnnotatedVariants + " VEP annotated variants were read from " + clinicalAnnotationFilename.toString());
 //        logger.info("Finished");
-=======
-        System.out.println("cellBaseConfiguration = " + configuration.getDatabases().getMongodb().getUser());
-        System.out.println("cellBaseConfiguration = " + configuration.getDatabases().getMongodb().getHost());
-        System.out.println("cellBaseConfiguration = " + configuration.getDatabases().getMongodb().getPassword());
-        DBAdaptorFactory dbAdaptorFactory = new MongoDBAdaptorFactory(configuration);
-//        DBAdaptorFactory dbAdaptorFactory = new MongoDBAdaptorFactory(adaptorCellbaseConfiguration);
-        ClinicalDBAdaptor clinicalDBAdaptor = dbAdaptorFactory.getClinicalDBAdaptor("hsapiens", assembly);
-
-        /**
-         * Load annotations
-         */
-        logger.info("Reading/Loading variant annotations...");
-        int nVepAnnotatedVariants = 0;
-        List<VariantAnnotation> variantAnnotationList = vepFormatReader.read(CLINICAL_ANNOTATION_BATCH_SIZE);
-        while (!variantAnnotationList.isEmpty()) {
-            nVepAnnotatedVariants += variantAnnotationList.size();
-            clinicalDBAdaptor.updateAnnotations(variantAnnotationList, new QueryOptions());
-            logger.info(Integer.valueOf(nVepAnnotatedVariants) + " read variants with vep annotations");
-            variantAnnotationList = vepFormatReader.read(CLINICAL_ANNOTATION_BATCH_SIZE);
-        }
-
-        vepFormatReader.post();
-        vepFormatReader.close();
-        logger.info(nVepAnnotatedVariants + " VEP annotated variants were read from " + clinicalAnnotationFilename.toString());
-        logger.info("Finished");
->>>>>>> 03c02c6a
     }
 
 
