/*
 * Copyright 2015-2020 OpenCB
 *
 * Licensed under the Apache License, Version 2.0 (the "License");
 * you may not use this file except in compliance with the License.
 * You may obtain a copy of the License at
 *
 *     http://www.apache.org/licenses/LICENSE-2.0
 *
 * Unless required by applicable law or agreed to in writing, software
 * distributed under the License is distributed on an "AS IS" BASIS,
 * WITHOUT WARRANTIES OR CONDITIONS OF ANY KIND, either express or implied.
 * See the License for the specific language governing permissions and
 * limitations under the License.
 */

package org.opencb.cellbase.app.cli.admin.executors;

import org.apache.commons.lang3.StringUtils;
import org.opencb.biodata.formats.io.FileFormatException;
import org.opencb.cellbase.app.cli.CommandExecutor;
import org.opencb.cellbase.app.cli.admin.AdminCliOptionsParser;
import org.opencb.cellbase.core.exception.CellBaseException;
import org.opencb.cellbase.lib.download.AbstractDownloadManager;
import org.opencb.cellbase.lib.download.DownloadFile;
import org.opencb.cellbase.lib.download.Downloader;

import java.io.IOException;
import java.nio.file.Path;
import java.nio.file.Paths;
import java.util.ArrayList;
import java.util.Arrays;
import java.util.List;

import static org.opencb.cellbase.lib.EtlCommons.*;

/**
 * Created by imedina on 03/02/15.
 */
public class DownloadCommandExecutor extends CommandExecutor {

    private AdminCliOptionsParser.DownloadCommandOptions downloadCommandOptions;
    private Path outputDirectory;

    private static final List<String> VALID_SOURCES_TO_DOWNLOAD = Arrays.asList(GENOME_DATA, GENE_DATA, VARIATION_FUNCTIONAL_SCORE_DATA,
            MISSENSE_VARIATION_SCORE_DATA, REGULATION_DATA, PROTEIN_DATA, CONSERVATION_DATA, CLINICAL_VARIANTS_DATA, REPEATS_DATA,
            ONTOLOGY_DATA, PUBMED_DATA, PHARMACOGENOMICS_DATA);

    public DownloadCommandExecutor(AdminCliOptionsParser.DownloadCommandOptions downloadCommandOptions) {
        super(downloadCommandOptions.commonOptions.logLevel, downloadCommandOptions.commonOptions.conf);

        this.downloadCommandOptions = downloadCommandOptions;
        this.outputDirectory = Paths.get(downloadCommandOptions.outputDirectory);
    }

    /**
     * Process CellBase command 'download'.
     *
     * @throws CellBaseException Exception
     */
    public void execute() throws CellBaseException {
        try {
            String species = downloadCommandOptions.speciesAndAssemblyOptions.species;
            String assembly = downloadCommandOptions.speciesAndAssemblyOptions.assembly;
            List<DownloadFile> downloadFiles = new ArrayList<>();
            List<String> dataList = checkDataSources();
            Downloader downloader = new Downloader(species, assembly, outputDirectory, configuration);
            for (String data : dataList) {
                switch (data) {
                    case GENOME_DATA:
                        downloadFiles.addAll(downloader.downloadGenome());
                        break;
                    case GENE_DATA:
                        downloadFiles.addAll(downloader.downloadGene());
                        break;
                    case VARIATION_FUNCTIONAL_SCORE_DATA:
                        downloadFiles.addAll(downloader.downloadCaddScores());
                        break;
                    case MISSENSE_VARIATION_SCORE_DATA:
                        downloadFiles.addAll(downloader.downloadPredictionScores());
                        break;
                    case REGULATION_DATA:
                        downloadFiles.addAll(downloader.downloadRegulation());
                        break;
                    case PROTEIN_DATA:
                        downloadFiles.addAll(downloader.downloadProtein());
                        break;
                    case CONSERVATION_DATA:
                        downloadFiles.addAll(downloader.downloadConservation());
                        break;
                    case CLINICAL_VARIANTS_DATA:
                        downloadFiles.addAll(downloader.downloadClinicalVariants());
                        break;
                    case REPEATS_DATA:
                        downloadFiles.addAll(downloader.downloadRepeats());
                        break;
                    case ONTOLOGY_DATA:
                        downloadFiles.addAll(downloader.downloadOntologies());
                        break;
                    case PUBMED_DATA:
                        downloadFiles.addAll(downloader.downloadPubMed());
                        break;
                    case PHARMACOGENOMICS_DATA:
                        downloadFiles.addAll(downloader.downloadPharmKGB());
                        break;
                    case EtlCommons.PGS_DATA:
                        downloadFiles.addAll(downloader.downloadPolygenicScores());
                        break;
                    default:
<<<<<<< HEAD
                        System.out.println("Value \"" + data + "\" is not allowed for the data parameter. Allowed values"
                                + " are: {genome, gene, gene_disease_association, variation, variation_functional_score,"
                                + " regulation, protein, conservation, clinical_variants, ontology, pubmed, polygenic_score}");
                        break;
=======
                        throw new IllegalArgumentException("Value '" + data + "' is not allowed for the data parameter. Valid values are: "
                                + StringUtils.join(VALID_SOURCES_TO_DOWNLOAD, ",") + "; or use 'all' to download everything");
>>>>>>> 55afe6b8
                }
            }
            AbstractDownloadManager.writeDownloadLogFile(outputDirectory, downloadFiles);
        } catch (IOException | NoSuchMethodException | FileFormatException e) {
            throw new CellBaseException("Error executing command line 'download'", e);
        } catch (InterruptedException e) {
            // Restore interrupted state...
            Thread.currentThread().interrupt();
            throw new CellBaseException("Error executing command line 'download'", e);
        }
    }

    private List<String> checkDataSources() {
        if (StringUtils.isEmpty(downloadCommandOptions.data)) {
            throw new IllegalArgumentException("Missing data parameter. Valid values are: "
                    + StringUtils.join(VALID_SOURCES_TO_DOWNLOAD, ",") + "; or use 'all' to download everything");
        }
        List<String> dataList = Arrays.asList(downloadCommandOptions.data.split(","));
        for (String data : dataList) {
            switch (data) {
                case GENOME_DATA:
                case GENE_DATA:
                case VARIATION_FUNCTIONAL_SCORE_DATA:
                case MISSENSE_VARIATION_SCORE_DATA:
                case REGULATION_DATA:
                case PROTEIN_DATA:
                case CONSERVATION_DATA:
                case CLINICAL_VARIANTS_DATA:
                case REPEATS_DATA:
                case ONTOLOGY_DATA:
                case PUBMED_DATA:
                case PHARMACOGENOMICS_DATA:
                    break;
                default:
                    throw new IllegalArgumentException("Value '" + data + "' is not allowed for the data parameter. Valid values are: "
                            + StringUtils.join(VALID_SOURCES_TO_DOWNLOAD, ",") + "; or use 'all' to download everything");
            }
        }
        return dataList;
    }
}<|MERGE_RESOLUTION|>--- conflicted
+++ resolved
@@ -44,7 +44,7 @@
 
     private static final List<String> VALID_SOURCES_TO_DOWNLOAD = Arrays.asList(GENOME_DATA, GENE_DATA, VARIATION_FUNCTIONAL_SCORE_DATA,
             MISSENSE_VARIATION_SCORE_DATA, REGULATION_DATA, PROTEIN_DATA, CONSERVATION_DATA, CLINICAL_VARIANTS_DATA, REPEATS_DATA,
-            ONTOLOGY_DATA, PUBMED_DATA, PHARMACOGENOMICS_DATA);
+            ONTOLOGY_DATA, PUBMED_DATA, PHARMACOGENOMICS_DATA, PGS_DATA);
 
     public DownloadCommandExecutor(AdminCliOptionsParser.DownloadCommandOptions downloadCommandOptions) {
         super(downloadCommandOptions.commonOptions.logLevel, downloadCommandOptions.commonOptions.conf);
@@ -103,19 +103,12 @@
                     case PHARMACOGENOMICS_DATA:
                         downloadFiles.addAll(downloader.downloadPharmKGB());
                         break;
-                    case EtlCommons.PGS_DATA:
+                    case PGS_DATA:
                         downloadFiles.addAll(downloader.downloadPolygenicScores());
                         break;
                     default:
-<<<<<<< HEAD
-                        System.out.println("Value \"" + data + "\" is not allowed for the data parameter. Allowed values"
-                                + " are: {genome, gene, gene_disease_association, variation, variation_functional_score,"
-                                + " regulation, protein, conservation, clinical_variants, ontology, pubmed, polygenic_score}");
-                        break;
-=======
                         throw new IllegalArgumentException("Value '" + data + "' is not allowed for the data parameter. Valid values are: "
                                 + StringUtils.join(VALID_SOURCES_TO_DOWNLOAD, ",") + "; or use 'all' to download everything");
->>>>>>> 55afe6b8
                 }
             }
             AbstractDownloadManager.writeDownloadLogFile(outputDirectory, downloadFiles);
@@ -148,6 +141,7 @@
                 case ONTOLOGY_DATA:
                 case PUBMED_DATA:
                 case PHARMACOGENOMICS_DATA:
+                case PGS_DATA:
                     break;
                 default:
                     throw new IllegalArgumentException("Value '" + data + "' is not allowed for the data parameter. Valid values are: "
