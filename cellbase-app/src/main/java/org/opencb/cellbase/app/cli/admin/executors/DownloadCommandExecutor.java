--- conflicted
+++ resolved
@@ -42,11 +42,7 @@
 
     public static final List<String> VALID_SOURCES_TO_DOWNLOAD = Arrays.asList(GENOME_DATA, GENE_DATA, VARIATION_FUNCTIONAL_SCORE_DATA,
             MISSENSE_VARIATION_SCORE_DATA, REGULATION_DATA, PROTEIN_DATA, CONSERVATION_DATA, CLINICAL_VARIANT_DATA, REPEATS_DATA,
-<<<<<<< HEAD
-            ONTOLOGY_DATA, PUBMED_DATA, PHARMACOGENOMICS_DATA, PGS_DATA);
-=======
-            ONTOLOGY_DATA, SPLICE_SCORE_DATA, PUBMED_DATA, PHARMACOGENOMICS_DATA);
->>>>>>> 100d6f3c
+            ONTOLOGY_DATA, SPLICE_SCORE_DATA, PUBMED_DATA, PHARMACOGENOMICS_DATA, PGS_DATA);
 
     public DownloadCommandExecutor(AdminCliOptionsParser.DownloadCommandOptions downloadCommandOptions) {
         super(downloadCommandOptions.commonOptions.logLevel, downloadCommandOptions.commonOptions.conf);
@@ -134,26 +130,7 @@
         }
         List<String> dataList = Arrays.asList(downloadCommandOptions.data.split(","));
         for (String data : dataList) {
-<<<<<<< HEAD
-            switch (data) {
-                case GENOME_DATA:
-                case GENE_DATA:
-                case VARIATION_FUNCTIONAL_SCORE_DATA:
-                case MISSENSE_VARIATION_SCORE_DATA:
-                case REGULATION_DATA:
-                case PROTEIN_DATA:
-                case CONSERVATION_DATA:
-                case CLINICAL_VARIANT_DATA:
-                case REPEATS_DATA:
-                case ONTOLOGY_DATA:
-                case PUBMED_DATA:
-                case PHARMACOGENOMICS_DATA:
-                case PGS_DATA:
-                    break;
-                default:
-=======
             if (!VALID_SOURCES_TO_DOWNLOAD.contains(data)) {
->>>>>>> 100d6f3c
                     throw new IllegalArgumentException("Value '" + data + "' is not allowed for the data parameter. Valid values are: "
                             + StringUtils.join(VALID_SOURCES_TO_DOWNLOAD, ",") + "; or use 'all' to download everything");
             }
