package org.opencb.cellbase.app.cli;

import org.opencb.cellbase.core.loader.LoadRunner;
import org.opencb.cellbase.core.loader.LoaderException;

import java.io.IOException;
import java.lang.reflect.InvocationTargetException;
import java.nio.file.DirectoryStream;
import java.nio.file.Files;
import java.nio.file.Path;
import java.nio.file.Paths;
import java.util.concurrent.ExecutionException;

/**
 * Created by imedina on 03/02/15.
 */
public class LoadCommandExecutor extends CommandExecutor {

    private LoadRunner loadRunner;
    private CliOptionsParser.LoadCommandOptions loadCommandOptions;

    private Path input;

    private String database;
    private String loader;
    private int numThreads;

    public LoadCommandExecutor(CliOptionsParser.LoadCommandOptions loadCommandOptions) {
        super(loadCommandOptions.commonOptions.logLevel, loadCommandOptions.commonOptions.verbose,
                loadCommandOptions.commonOptions.conf);

        this.loadCommandOptions = loadCommandOptions;

        if(loadCommandOptions.input != null) {
            input = Paths.get(loadCommandOptions.input);
        }
        if(loadCommandOptions.database != null) {
            database = loadCommandOptions.database;
        }
        if(loadCommandOptions.loader != null) {
            loader = loadCommandOptions.loader;
        }
    }


    /**
     * Parse specific 'data' command options
     */
    public void execute() {

        if (Files.exists(input) && Files.isDirectory(input)) {
            checkParameters();

            if (loadCommandOptions.data != null) {
                loadRunner = new LoadRunner(loader, database, loadCommandOptions.loaderParams, numThreads, configuration);

                String[] buildOptions;
                if (loadCommandOptions.data.equals("all")) {
                    buildOptions = new String[]{"genome", "gene", "variation", "regulatory_region", "protein", "ppi",
                            "protein_functional_prediction", "conservation", "clinical"};
                } else {
                    buildOptions = loadCommandOptions.data.split(",");
                }

                for (int i = 0; i < buildOptions.length; i++) {
                    String buildOption = buildOptions[i];

<<<<<<< HEAD
                    switch (buildOption) {
                        case "genome":
                            loadRunner.load(input.resolve("genome_info.json"), "genome_info");
                            loadRunner.load(input.resolve("genome_sequence.json.gz"), "genome_sequence");
                            loadRunner.index("genome_sequence");
                            break;
                        case "gene":
                            loadRunner.load(input.resolve("gene.json.gz"), "gene");
                            loadRunner.index("gene");
                            break;
                        case "variation":
                            loadVariationData();
                            break;
                        case "regulatory_region":
                            loadRunner.load(input.resolve("regulatory_region.json.gz"), "regulatory_region");
                            loadRunner.index("regulatory_region");
                            break;
                        case "protein":
                            loadRunner.load(input.resolve("protein.json.gz"), "protein");
                            loadRunner.index("protein");
                            break;
                        case "ppi":
                            loadRunner.load(input.resolve("protein_protein_interaction.json.gz"), "protein_protein_interaction");
                            loadRunner.index("protein_protein_interaction");
                            break;
                        case "protein_functional_prediction":
                            loadProteinFunctionalPrediction();
                            break;
                        case "conservation":
                            loadConservation();
                            break;
                        case "clinical":
                            loadRunner.load(input.resolve("clinvar.json.gz"), "clinvar");
                            loadRunner.load(input.resolve("cosmic.json.gz"), "cosmic");
                            loadRunner.load(input.resolve("gwas.json.gz"), "gwas");
                            loadRunner.index("clinical");
                            break;
=======
                    try {
                        switch (buildOption) {
                            case "genome":
                                loadRunner.load(input.resolve("genome_info.json"), "genome_info");
                                loadRunner.load(input.resolve("genome_sequence.json.gz"), "genome_sequence");
                                loadRunner.index("genome_sequence");
                                break;
                            case "gene":
                                loadRunner.load(input.resolve("gene.json.gz"), "gene");
                                loadRunner.index("gene");
                                break;
                            case "variation":
                                loadVariationData();
                                break;
                            case "regulatory_region":
                                loadRunner.load(input.resolve("regulatory_region.json.gz"), "regulatory_region");
                                loadRunner.index("regulatory_region");
                                break;
                            case "protein":
                                loadRunner.load(input.resolve("protein.json.gz"), "protein");
                                loadRunner.index("protein");
                                break;
                            case "ppi":
                                loadRunner.load(input.resolve("protein_protein_interaction.json.gz"), "protein_protein_interaction");
                                loadRunner.index("protein_protein_interaction");
                                break;
                            case "protein_functional_prediction":
                                loadProteinFunctionalPrediction();
                                break;
                            case "conservation":
                                loadConservation();
                                break;
                            case "clinical":
                                loadRunner.load(input.resolve("clinvar.json.gz"), "clinvar");
                                loadRunner.load(input.resolve("cosmic.json.gz"), "cosmic");
                                loadRunner.load(input.resolve("gwas.json.gz"), "gwas");
                                break;
                        }
                    } catch (IllegalAccessException | InstantiationException | InvocationTargetException
                            | ExecutionException | NoSuchMethodException | InterruptedException | ClassNotFoundException e) {
                        e.printStackTrace();
                    } catch (LoaderException e) {
                        e.printStackTrace();
                    } catch (IOException e) {
                        e.printStackTrace();
>>>>>>> 20c706ae
                    }
                }
            }
        } else {
            logger.error("Input parameter '{}' does not exist or is not a directory", input.toString());
        }
    }

    private void checkParameters() {
        if (loadCommandOptions.numThreads > 1) {
            numThreads = loadCommandOptions.numThreads;
        }else {
            numThreads = 1;
            logger.warn("Incorrect number of threads, it must be a positive value. This has been set to '{}'", numThreads);
        }

        try {
            Class.forName(loader);
        } catch (ClassNotFoundException e) {
            logger.error("Loader Java class '{}' does not exist", loader);
            e.printStackTrace();
            System.exit(-1);
        }
    }


    private void loadVariationData() throws NoSuchMethodException, InterruptedException, ExecutionException,
            InstantiationException, IllegalAccessException, InvocationTargetException, ClassNotFoundException,
            IOException, LoaderException {

        DirectoryStream<Path> stream = Files.newDirectoryStream(input, new DirectoryStream.Filter<Path>() {
            @Override
            public boolean accept(Path entry) throws IOException {
                return entry.getFileName().toString().startsWith("variation_chr");
            }
        });
        for (Path entry: stream) {
            logger.info("Loading file '{}'", entry.toString());
            loadRunner.load(input.resolve(entry.getFileName()), "variation");
        }
        loadRunner.index("variation");
    }

    private void loadConservation() throws NoSuchMethodException, InterruptedException, ExecutionException,
            InstantiationException, IllegalAccessException, InvocationTargetException, ClassNotFoundException,
            IOException, LoaderException {

        DirectoryStream<Path> stream = Files.newDirectoryStream(input, new DirectoryStream.Filter<Path>() {
            @Override
            public boolean accept(Path entry) throws IOException {
                return entry.getFileName().toString().startsWith("conservation_");
            }
        });
        for (Path entry: stream) {
            logger.info("Loading file '{}'", entry.toString());
            loadRunner.load(input.resolve(entry.getFileName()), "conservation");
        }
        loadRunner.index("conservation");
    }

    private void loadProteinFunctionalPrediction() throws NoSuchMethodException, InterruptedException, ExecutionException,
            InstantiationException, IllegalAccessException, InvocationTargetException, ClassNotFoundException,
            IOException, LoaderException {

        DirectoryStream<Path> stream = Files.newDirectoryStream(input, new DirectoryStream.Filter<Path>() {
            @Override
            public boolean accept(Path entry) throws IOException {
                return entry.getFileName().toString().startsWith("prot_func_pred_");
            }
        });
        for (Path entry: stream) {
            logger.info("Loading file '{}'", entry.toString());
            loadRunner.load(input.resolve(entry.getFileName()), "protein_functional_prediction");
        }
        loadRunner.index("protein_functional_prediction");
    }

}<|MERGE_RESOLUTION|>--- conflicted
+++ resolved
@@ -64,46 +64,7 @@
 
                 for (int i = 0; i < buildOptions.length; i++) {
                     String buildOption = buildOptions[i];
-
-<<<<<<< HEAD
-                    switch (buildOption) {
-                        case "genome":
-                            loadRunner.load(input.resolve("genome_info.json"), "genome_info");
-                            loadRunner.load(input.resolve("genome_sequence.json.gz"), "genome_sequence");
-                            loadRunner.index("genome_sequence");
-                            break;
-                        case "gene":
-                            loadRunner.load(input.resolve("gene.json.gz"), "gene");
-                            loadRunner.index("gene");
-                            break;
-                        case "variation":
-                            loadVariationData();
-                            break;
-                        case "regulatory_region":
-                            loadRunner.load(input.resolve("regulatory_region.json.gz"), "regulatory_region");
-                            loadRunner.index("regulatory_region");
-                            break;
-                        case "protein":
-                            loadRunner.load(input.resolve("protein.json.gz"), "protein");
-                            loadRunner.index("protein");
-                            break;
-                        case "ppi":
-                            loadRunner.load(input.resolve("protein_protein_interaction.json.gz"), "protein_protein_interaction");
-                            loadRunner.index("protein_protein_interaction");
-                            break;
-                        case "protein_functional_prediction":
-                            loadProteinFunctionalPrediction();
-                            break;
-                        case "conservation":
-                            loadConservation();
-                            break;
-                        case "clinical":
-                            loadRunner.load(input.resolve("clinvar.json.gz"), "clinvar");
-                            loadRunner.load(input.resolve("cosmic.json.gz"), "cosmic");
-                            loadRunner.load(input.resolve("gwas.json.gz"), "gwas");
-                            loadRunner.index("clinical");
-                            break;
-=======
+                    
                     try {
                         switch (buildOption) {
                             case "genome":
@@ -140,6 +101,7 @@
                                 loadRunner.load(input.resolve("clinvar.json.gz"), "clinvar");
                                 loadRunner.load(input.resolve("cosmic.json.gz"), "cosmic");
                                 loadRunner.load(input.resolve("gwas.json.gz"), "gwas");
+                                loadRunner.index("clinical");
                                 break;
                         }
                     } catch (IllegalAccessException | InstantiationException | InvocationTargetException
@@ -149,7 +111,6 @@
                         e.printStackTrace();
                     } catch (IOException e) {
                         e.printStackTrace();
->>>>>>> 20c706ae
                     }
                 }
             }
