--- conflicted
+++ resolved
@@ -168,88 +168,18 @@
                     case PHARMACOGENOMICS_DATA:
                         parser = buildPharmacogenomics();
                         break;
+                    case EtlCommons.PGS_DATA:
+                        parser = buildPolygenicScores();
+                        break;
                     default:
                         throw new IllegalArgumentException("Value '" + data + "' is not allowed for the data parameter."
                                 + " Valid values are: " + StringUtils.join(VALID_SOURCES_TO_BUILD, ",") + "; or use 'all' to build"
                                 + " everything");
                 }
 
-<<<<<<< HEAD
-                for (int i = 0; i < buildOptions.length; i++) {
-                    String buildOption = buildOptions[i];
-
-                    logger.info("Building '{}' data", buildOption);
-                    CellBaseBuilder parser = null;
-                    switch (buildOption) {
-//                        case EtlCommons.GENOME_INFO_DATA:
-//                            buildGenomeInfo();
-//                            break;
-                        case EtlCommons.GENOME_DATA:
-                            parser = buildGenomeSequence();
-                            break;
-                        case EtlCommons.GENE_DATA:
-                            parser = buildGene();
-                            break;
-                        case EtlCommons.REFSEQ_DATA:
-                            parser = buildRefSeq();
-                            break;
-                        case EtlCommons.VARIATION_FUNCTIONAL_SCORE_DATA:
-                            parser = buildCadd();
-                            break;
-                        case EtlCommons.MISSENSE_VARIATION_SCORE_DATA:
-                            parser = buildRevel();
-                            break;
-                        case EtlCommons.REGULATION_DATA:
-                            parser = buildRegulation();
-                            break;
-                        case EtlCommons.PROTEIN_DATA:
-                            parser = buildProtein();
-                            break;
-//                        case EtlCommons.PPI_DATA:
-//                            parser = getInteractionParser();
-//                            break;
-                        case EtlCommons.CONSERVATION_DATA:
-                            parser = buildConservation();
-                            break;
-                        case EtlCommons.CLINICAL_VARIANTS_DATA:
-                            parser = buildClinicalVariants();
-                            break;
-                        case EtlCommons.REPEATS_DATA:
-                            parser = buildRepeats();
-                            break;
-                        case ONTOLOGY_DATA:
-                            parser = buildObo();
-                            break;
-                        case EtlCommons.SPLICE_SCORE_DATA:
-                            parser = buildSplice();
-                            break;
-                        case EtlCommons.PUBMED_DATA:
-                            parser = buildPubMed();
-                            break;
-                        case EtlCommons.PHARMACOGENOMICS_DATA:
-                            parser = buildPharmacogenomics();
-                            break;
-                        case EtlCommons.PGS_DATA:
-                            parser = buildPolygenicScores();
-                            break;
-                        default:
-                            logger.error("Build option '" + buildCommandOptions.data + "' is not valid");
-                            break;
-                    }
-
-                    if (parser != null) {
-                        try {
-                            parser.parse();
-                        } catch (Exception e) {
-                            logger.error("Error executing 'build' command " + buildCommandOptions.data + ": " + e.getMessage(), e);
-                        }
-                        parser.disconnect();
-                    }
-=======
                 if (parser != null) {
                     parser.parse();
                     parser.disconnect();
->>>>>>> 68c47efb
                 }
             }
         } catch (Exception e) {
