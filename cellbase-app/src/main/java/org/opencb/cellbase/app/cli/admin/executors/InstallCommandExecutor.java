/*
 * Copyright 2015-2020 OpenCB
 *
 * Licensed under the Apache License, Version 2.0 (the "License");
 * you may not use this file except in compliance with the License.
 * You may obtain a copy of the License at
 *
 *     http://www.apache.org/licenses/LICENSE-2.0
 *
 * Unless required by applicable law or agreed to in writing, software
 * distributed under the License is distributed on an "AS IS" BASIS,
 * WITHOUT WARRANTIES OR CONDITIONS OF ANY KIND, either express or implied.
 * See the License for the specific language governing permissions and
 * limitations under the License.
 */

package org.opencb.cellbase.app.cli.admin.executors;

import org.opencb.cellbase.app.cli.CommandExecutor;
import org.opencb.cellbase.app.cli.admin.AdminCliOptionsParser;
import org.opencb.cellbase.core.exception.CellbaseException;
import org.opencb.cellbase.lib.install.InstallManager;

import java.io.IOException;


public class InstallCommandExecutor extends CommandExecutor {

    private AdminCliOptionsParser.InstallCommandOptions installCommandOptions;

    public InstallCommandExecutor(AdminCliOptionsParser.InstallCommandOptions installCommandOptions) {
        super(installCommandOptions.commonOptions.logLevel, installCommandOptions.commonOptions.verbose,
                installCommandOptions.commonOptions.conf);

        this.installCommandOptions = installCommandOptions;
    }

    public void execute() throws CellbaseException {
        try {
            logger.info("Starting installation ...");
            InstallManager installManager = new InstallManager(configuration);
<<<<<<< HEAD
            installManager.install(installCommandOptions.species, installCommandOptions.assembly);
        } catch (CellbaseException e) {
=======
            installManager.shard(installCommandOptions.speciesAndAssemblyOptions.species,
                    installCommandOptions.speciesAndAssemblyOptions.assembly);
        } catch (CellbaseException | IOException e) {
>>>>>>> efc166fd
            logger.error("Error installing:" + e.toString());
        }
    }
}<|MERGE_RESOLUTION|>--- conflicted
+++ resolved
@@ -39,14 +39,9 @@
         try {
             logger.info("Starting installation ...");
             InstallManager installManager = new InstallManager(configuration);
-<<<<<<< HEAD
-            installManager.install(installCommandOptions.species, installCommandOptions.assembly);
+            installManager.install(installCommandOptions.speciesAndAssemblyOptions.species,
+                    installCommandOptions.speciesAndAssemblyOptions.assembly);
         } catch (CellbaseException e) {
-=======
-            installManager.shard(installCommandOptions.speciesAndAssemblyOptions.species,
-                    installCommandOptions.speciesAndAssemblyOptions.assembly);
-        } catch (CellbaseException | IOException e) {
->>>>>>> efc166fd
             logger.error("Error installing:" + e.toString());
         }
     }
