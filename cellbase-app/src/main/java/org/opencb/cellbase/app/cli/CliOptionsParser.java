package org.opencb.cellbase.app.cli;

import com.beust.jcommander.*;

import java.util.Arrays;
import java.util.List;

/**
 * Created by imedina on 03/02/15.
 */
public class CliOptionsParser {

    private final JCommander jcommander;

    private final GeneralOptions generalOptions;
    private final CommonCommandOptions commonCommandOptions;

    private DownloadCommandOptions downloadCommandOptions;
    private BuildCommandOptions buildCommandOptions;
    private LoadCommandOptions loadCommandOptions;
    private QueryCommandOptions queryCommandOptions;


    public CliOptionsParser() {
        generalOptions = new GeneralOptions();

        jcommander = new JCommander(generalOptions);
        jcommander.setProgramName("cellbase.sh");

        commonCommandOptions = new CommonCommandOptions();

        downloadCommandOptions = new DownloadCommandOptions();
        buildCommandOptions = new BuildCommandOptions();
        loadCommandOptions = new LoadCommandOptions();
        queryCommandOptions = new QueryCommandOptions();

        jcommander.addCommand("download", downloadCommandOptions);
        jcommander.addCommand("build", buildCommandOptions);
        jcommander.addCommand("load", loadCommandOptions);
        jcommander.addCommand("query", queryCommandOptions);

    }

    public void parse(String[] args) throws ParameterException {
        jcommander.parse(args);
    }

    public String getCommand() {
        return (jcommander.getParsedCommand() != null) ? jcommander.getParsedCommand(): "";
    }

    public void printUsage(){
        if(getCommand().isEmpty()) {
            jcommander.usage();
        } else {
            jcommander.usage(getCommand());
        }
    }

    public class GeneralOptions {


        @Parameter(names = {"-h", "--help"}, help = true)
        public boolean help;
        @Parameter(names = {"--version"})
        public boolean version;

    }

    public class CommonCommandOptions {

        @Parameter(names = {"-h", "--help"}, help = true)
        public boolean help;
        @Parameter(names = {"-L", "--log-level"}, description = "This parameter set the level of the logging", required = false, arity = 1)
        public String logLevel = "info";

        @Parameter(names = {"-v", "--verbose"}, description = "This parameter set the level of the logging", required = false, arity = 1)
        public boolean verbose;

        @Parameter(names = {"-C", "--conf"}, description = "This parameter set the level of the logging", required = false, arity = 1)
        public String conf;

    }


    @Parameters(commandNames = {"download"}, commandDescription = "Description")
    public class DownloadCommandOptions {


        @ParametersDelegate
        public CommonCommandOptions commonOptions = commonCommandOptions;

        @Parameter(names = {"-s", "--species"}, description = "", required = false, variableArity = true)
        public List<String> species = Arrays.asList("Homo sapiens");


        @Parameter(names = {"-a", "--assembly"}, description = "", required = false, arity = 1)
        public String assembly;

        @Parameter(names = {"-o", "--output-dir"}, description = "", required = false, arity = 1)
        public String outputDir = "/tmp";

        @Parameter(names = {"--sequence"}, description = "", required = false)
        public boolean sequence = false;

        @Parameter(names = {"--gene"}, description = "", required = false)
        public boolean gene = false;

        @Parameter(names = {"--variation"}, description = "", required = false)
        public boolean variation = false;

        @Parameter(names = {"--regulation"}, description = "", required = false)
        public boolean regulation = false;

        @Parameter(names = {"--protein"}, description = "", required = false)
        public boolean protein = false;

    }


    @Parameters(commandNames = {"build"}, commandDescription = "Description")
    public class BuildCommandOptions {


        @ParametersDelegate
        public CommonCommandOptions commonOptions = commonCommandOptions;

        @Parameter(names = {"-b", "--build"}, description = "", required = true, arity = 1)
        public String build;

        @Parameter(names = {"-i", "--input"}, description = "", required = true, arity = 1)
        public String input;

        @Parameter(names = {"-o", "--output"}, description = "", required = false, arity = 1)
        public String output = "/tmp";

        @Parameter(names = {"--reference-genome-file"}, description = "", required = false)
        public String referenceGenomeFile;

        @Parameter(names = {"--species"}, description = "", required = false)
        public String species;

        @Parameter(names = {"--assembly"}, description = "", required = false)
        public String assembly;

    }


    @Parameters(commandNames = {"load"}, commandDescription = "Description")
    public class LoadCommandOptions {


        @ParametersDelegate
        public CommonCommandOptions commonOptions = commonCommandOptions;

        @Parameter(names = {"-l", "--load"}, description = "", required = true, arity = 1)
        public String load;


        @Parameter(names = {"-i", "--input-file"}, description = "", required = false, arity = 1)
        public String inputFile;

        @Parameter(names = {"--input-dir"}, description = "", required = false, arity = 1)
        public String inputDir;

        @Parameter(names = {"--host"}, description = "", required = false, arity = 1)
        public String host;

        @Parameter(names = {"--port"}, description = "", required = false)
        public int port;

        @Parameter(names = {"--user"}, description = "", required = false, arity = 1)
        public String user;

        @Parameter(names = {"--password"}, description = "", required = false, arity = 1)
        public String password;

        @Parameter(names = {"--indexFile"}, description = "", required = false, arity = 1)
        public String indexFile;

<<<<<<< HEAD
        @Parameter(names = {"--num-threads"}, description = "", required = false, arity = 1)
        public int threads = 2;
=======
    }


    @Parameters(commandNames = {"query"}, commandDescription = "Description")
    public class QueryCommandOptions {


        @ParametersDelegate
        public CommonCommandOptions commonOptions = commonCommandOptions;


        @Parameter(names = {"--species"}, description = "", required = true)
        public String species;

        @Parameter(names = {"--assembly"}, description = "", required = false)
        public String assembly;

        @Parameter(names = {"--type"}, description = "", required = false, arity = 1)
        public String category;

        @Parameter(names = {"--id"}, description = "", required = false, variableArity = true)
        public List<String> ids;

        @Parameter(names = {"--resource"}, description = "", required = false, arity = 1)
        public String resource;

        @Parameter(names = {"--variant-annot"}, description = "", required = false)
        public boolean annotate;

        @Parameter(names = {"-i", "--input-file"}, description = "", required = false, arity = 1)
        public String inputFile;

        @Parameter(names = {"-o", "--output-file"}, description = "", required = false, arity = 1)
        public String outputFile;

        @Parameter(names = {"--host-url"}, description = "", required = false, arity = 1)
        public String url;

>>>>>>> ba77eb62
    }


    public GeneralOptions getGeneralOptions() {
        return generalOptions;
    }

    public DownloadCommandOptions getDownloadCommandOptions() {
        return downloadCommandOptions;
    }

    public BuildCommandOptions getBuildCommandOptions() {
        return buildCommandOptions;
    }

    public LoadCommandOptions getLoadCommandOptions() {
        return loadCommandOptions;
    }

    public QueryCommandOptions getQueryCommandOptions() {
        return queryCommandOptions;
    }

}<|MERGE_RESOLUTION|>--- conflicted
+++ resolved
@@ -178,10 +178,8 @@
         @Parameter(names = {"--indexFile"}, description = "", required = false, arity = 1)
         public String indexFile;
 
-<<<<<<< HEAD
         @Parameter(names = {"--num-threads"}, description = "", required = false, arity = 1)
         public int threads = 2;
-=======
     }
 
 
@@ -219,8 +217,6 @@
 
         @Parameter(names = {"--host-url"}, description = "", required = false, arity = 1)
         public String url;
-
->>>>>>> ba77eb62
     }
 
 
