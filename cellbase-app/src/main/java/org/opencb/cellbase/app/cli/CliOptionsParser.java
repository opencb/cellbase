--- conflicted
+++ resolved
@@ -85,94 +85,8 @@
 
         @Parameter(names = {"-a", "--assembly"}, description = "Name of the assembly, if empty the first assembly in configuration.yml will be used",
                 required = false, arity = 1)
-<<<<<<< HEAD
+
         public String assembly;
-=======
-        public String referenceFasta;
-
-        @Parameter(names = {"--skip-normalize"}, description = "Skip normalization of input variants. Should not be used"
-                + " when the input (-i, --input-file) is a VCF file. Normalization includes splitting multi-allele positions "
-                + "read from a VCF, allele trimming and decomposing MNVs. Has"
-                + " no effect if reading variants from a CellBase variation collection "
-                + "(\"--input-variation-collection\") or running a variant annotation benchmark (\"--benchmark\"): in"
-                + " these two cases variant normalization is never carried out.",
-                required = false, arity = 0)
-        public boolean skipNormalize = false;
-
-        @Parameter(names = {"--skip-decompose"}, description = "Use this flag to avoid decomposition of "
-                + "multi-nucleotide-variants (MNVs) / block substitutions as part of the normalization process. If this"
-                + " flag is NOT activated, as a step during the normalization process reference and alternate alleles"
-                + " from MNVs/Block substitutions will be aligned and decomposed into their forming simple variants. "
-                + " This flag has no effect if --skip-normalize is present.",
-                required = false, arity = 0)
-        public boolean skipDecompose = false;
-
-        @Parameter(names = {"--skip-left-align"}, description = "Use this flag to avoid left alignment as part of the"
-                + " normalization process. If this"
-                + " flag is NOT activated, as a step during the normalization process will left align the variant with"
-                + " respect to the reference genome."
-                + " This flag has no effect if --skip-normalize is present.",
-                required = false, arity = 0)
-        public boolean skipLeftAlign = false;
-
-        // TODO: remove "phased" CLI parameter in next release. Default behavior from here onwards should be
-        //  ignorePhase = false
-        @Parameter(names = {"--phased"}, description = "This parameter is now deprecated and will be removed in next" +
-                " release. Please, use --ignorePhase instead. Flag to indicate whether phased annotation shall be " +
-                " activated.", required = false, arity = 0)
-        @Deprecated
-        public Boolean phased;
-
-        @Parameter(names = {"--ignorePhase"}, description = "Flag to indicate whether phase should be ignored during" +
-                " annotation. By default phased annotation is enabled, i.e. ignorePhase=false.", required = false,
-                arity = 0)
-        public Boolean ignorePhase;
-
-        @Parameter(names = {"--no-imprecision"}, description = "Flag to indicate whether imprecision borders (CIPOS, CIEND)"
-                + " should be taken into account when annotating structural variants or CNVs."
-                + " By default imprecision annotation is enabled.", required = false, arity = 0)
-        public boolean noImprecision;
-
-        @Parameter(names = {"--check-aminoacid-change"}, description = "true/false to specify whether variant match in " +
-                "the clinical variant collection should also be performed at the aminoacid change level",
-                required = false,
-                arity = 0)
-        public boolean checkAminoAcidChange;
-
-        @DynamicParameter(names = "-D", description = "Dynamic parameters. Available parameters: "
-                + "{population-frequencies=for internal purposes mainly. Full path to a json file containing Variant "
-                + "documents that include lists of population frequencies objects. Will allow annotating the input file "
-                + "(-i) with the population frequencies present in this json file; complete-input-population=for internal "
-                + "purposes only. To be used together with population-frequencies. Boolean to indicate whether variants "
-                + "in the population-frequencies file but not in the input file (-i) should be included in the output. "
-                + "sv-extra-padding=Integer to optionally "
-                + "provide the size of the extra padding to be used when annotating noImprecision (or not) "
-                + "structural variants}; cnv-extra-padding=Integer to optionally provide the size of the extra padding "
-                + "to be used when annotating noImprecision (or not) structural variants}")
-        public Map<String, String> buildParams;
-
-        public VariantAnnotationCommandOptions() {
-            buildParams = new HashMap<>();
-            buildParams.put("population-frequencies", null);
-            buildParams.put("complete-input-population", "true");
-            buildParams.put("sv-extra-padding", "0");
-            buildParams.put("cnv-extra-padding", "0");
-        }
-
-    }
-
-    @Parameters(commandNames = {"post-load"}, commandDescription = "Complements data already loaded in CellBase")
-    public class PostLoadCommandOptions {
-
-        @ParametersDelegate
-        public CommonCommandOptions commonOptions = commonCommandOptions;
-
-        @Parameter(names = {"-a", "--assembly"}, description = "The name of the assembly", required = false, arity = 1)
-        public String assembly = null;
-
-        @Parameter(names = {"--clinical-annotation-file"}, description = "Specify a file containing variant annotations for CellBase clinical data. Accepted file formats: VEP's file format", required = false)
-        public String clinicalAnnotationFilename = null;
->>>>>>> bf5d8cd8
 
     }
 
