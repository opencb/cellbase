--- conflicted
+++ resolved
@@ -321,11 +321,7 @@
         public boolean local;
 
         @Parameter(names = {"--remote-url"}, description = "The URL of CellBase REST web services, this has no effect if --local is present", required = false, arity = 1)
-<<<<<<< HEAD
-        public String url = "http://bioinfodev.hpc.cam.ac.uk:80/cellbase";
-=======
-        public String url = "bioinfo.hpc.cam.ac.uk:80/cellbase/webservices/rest";
->>>>>>> a010f649
+        public String url = "http://bioinfo.hpc.cam.ac.uk:80/cellbase";
 
         @Parameter(names = {"--include"}, description = "Comma separated list of annotators to be included", required = false)
         public String include;
