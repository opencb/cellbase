--- conflicted
+++ resolved
@@ -84,14 +84,8 @@
         public String species;
 
         @Parameter(names = {"-a", "--assembly"}, description = "Name of the assembly, if empty the first assembly in configuration.yml will be used",
-<<<<<<< HEAD
                 arity = 1)
-=======
-                required = false, arity = 1)
-
->>>>>>> d62e258d
         public String assembly;
-
     }
 
     public static final String ANSI_RESET = "\u001B[0m";
