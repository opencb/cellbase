/*
 * Copyright 2015 OpenCB
 *
 * Licensed under the Apache License, Version 2.0 (the "License");
 * you may not use this file except in compliance with the License.
 * You may obtain a copy of the License at
 *
 *     http://www.apache.org/licenses/LICENSE-2.0
 *
 * Unless required by applicable law or agreed to in writing, software
 * distributed under the License is distributed on an "AS IS" BASIS,
 * WITHOUT WARRANTIES OR CONDITIONS OF ANY KIND, either express or implied.
 * See the License for the specific language governing permissions and
 * limitations under the License.
 */

package org.opencb.cellbase.app.cli;

import com.beust.jcommander.*;
import org.opencb.cellbase.core.CellBaseConfiguration;
import org.opencb.commons.utils.CommandLineUtils;

import java.io.IOException;
import java.util.*;

/**
 * Created by imedina on 03/02/15.
 */
public class CliOptionsParser {

    private final JCommander jCommander;

    private final GeneralOptions generalOptions;
    private final CommonCommandOptions commonCommandOptions;

    private DownloadCommandOptions downloadCommandOptions;
    private BuildCommandOptions buildCommandOptions;
    private LoadCommandOptions loadCommandOptions;
    private QueryCommandOptions queryCommandOptions;
    private QueryGrpcCommandOptions queryGrpcCommandOptions;
    private VariantAnnotationCommandOptions variantAnnotationCommandOptions;
    private PostLoadCommandOptions postLoadCommandOptions;


    public CliOptionsParser() {
        generalOptions = new GeneralOptions();

        jCommander = new JCommander(generalOptions);
        jCommander.setProgramName("cellbase.sh");

        commonCommandOptions = new CommonCommandOptions();

        downloadCommandOptions = new DownloadCommandOptions();
        buildCommandOptions = new BuildCommandOptions();
        loadCommandOptions = new LoadCommandOptions();
        queryCommandOptions = new QueryCommandOptions();
        queryGrpcCommandOptions = new QueryGrpcCommandOptions();
        variantAnnotationCommandOptions = new VariantAnnotationCommandOptions();
        postLoadCommandOptions = new PostLoadCommandOptions();

        jCommander.addCommand("download", downloadCommandOptions);
        jCommander.addCommand("build", buildCommandOptions);
        jCommander.addCommand("load", loadCommandOptions);
        jCommander.addCommand("query", queryCommandOptions);
        jCommander.addCommand("query-grpc", queryGrpcCommandOptions);
        jCommander.addCommand("variant-annotation", variantAnnotationCommandOptions);
        jCommander.addCommand("post-load", postLoadCommandOptions);
    }

    public void parse(String[] args) throws ParameterException {
        jCommander.parse(args);
    }

    public String getCommand() {
        return (jCommander.getParsedCommand() != null) ? jCommander.getParsedCommand(): "";
    }

    public boolean isHelp() {
        String parsedCommand = jCommander.getParsedCommand();
        if (parsedCommand != null) {
            JCommander jCommander = this.jCommander.getCommands().get(parsedCommand);
            List<Object> objects = jCommander.getObjects();
            if (!objects.isEmpty() && objects.get(0) instanceof CommonCommandOptions) {
                return ((CommonCommandOptions) objects.get(0)).help;
            }
        }
        return getCommonCommandOptions().help;
    }

    public class GeneralOptions {

        @Parameter(names = {"-h", "--help"}, description = "Display this help and exit", help = true)
        public boolean help;

        @Parameter(names = {"--version"}, description = "Display the version and exit")
        public boolean version;

    }

    public class CommonCommandOptions {

        @Parameter(names = {"-h", "--help"}, description = "Display this help and exit", help = true)
        public boolean help;

        @Parameter(names = {"-L", "--log-level"}, description = "Set the logging level, accepted values are: debug, info, warn, error and fatal", required = false, arity = 1)
        public String logLevel = "info";

        @Deprecated
        @Parameter(names = {"-v", "--verbose"}, description = "[Deprecated] Set the level of the logging", required = false, arity = 1)
        public boolean verbose;

        @Parameter(names = {"-C", "--config"}, description = "CellBase configuration.json file. Have a look at cellbase/cellbase-core/src/main/resources/configuration.json for an example", required = false, arity = 1)
        public String conf;

    }


    @Parameters(commandNames = {"download"}, commandDescription = "Download all different data sources provided in the configuration.json file")
    public class DownloadCommandOptions {

        @ParametersDelegate
        public CommonCommandOptions commonOptions = commonCommandOptions;


        @Parameter(names = {"-d", "--data"}, description = "Comma separated list of data to download: genome, gene, gene_disease_association, variation, variation_functional_score, regulation, protein, conservation, clinical and . 'all' to download everything", required = true, arity = 1)
        public String data;

        @Parameter(names = {"-s", "--species"}, description = "Name of the species to be downloaded, valid format include 'Homo sapiens' or 'hsapiens'", required = false, arity = 1)
        public String species = "Homo sapiens";

        @Parameter(names = {"-a", "--assembly"}, description = "Name of the assembly, if empty the first assembly in configuration.json will be used", required = false, arity = 1)
        public String assembly = null;

        @Parameter(names = {"-o", "--output"}, description = "The output directory, species folder will be created", required = false, arity = 1)
        public String output = "/tmp";

        @Parameter(names = {"--common"}, description = "Directory where common multi-species data will be downloaded, this is mainly protein and expression data [<OUTPUT>/common]", required = false, arity = 1)
        public String common;

    }


    @Parameters(commandNames = {"build"}, commandDescription = "Build CellBase data models from all data sources downloaded")
    public class BuildCommandOptions {

        @ParametersDelegate
        public CommonCommandOptions commonOptions = commonCommandOptions;


        @Parameter(names = {"-d", "--data"}, description = "Comma separated list of data to build: genome, gene, disgenet, hpo, variation, cadd, regulation, protein, conservation, drug, clinvar, cosmic and GWAS CAatalog. 'all' build everything.", required = true, arity = 1)
        public String data;

        @Parameter(names = {"-s", "--species"}, description = "Name of the species to be built, valid format include 'Homo sapiens' or 'hsapiens'", required = false, arity = 1)
        public String species = "Homo sapiens";

        @Parameter(names = {"-a", "--assembly"}, description = "Name of the assembly, if empty the first assembly in configuration.json will be used", required = false, arity = 1)
        public String assembly = null;

        @Parameter(names = {"-i", "--input"}, description = "Input directory with the downloaded data sources to be loaded", required = true, arity = 1)
        public String input;

        @Parameter(names = {"-o", "--output"}, description = "Output directory where the JSON data models are saved", required = false, arity = 1)
        public String output = "/tmp";

        @Parameter(names = {"--common"}, description = "Directory where common multi-species data will be downloaded, this is mainly protein and expression data [<OUTPUT>/common]", required = false, arity = 1)
        public String common;

    }


    @Parameters(commandNames = {"load"}, commandDescription = "Load the built data models into the database")
    public class LoadCommandOptions {

        @ParametersDelegate
        public CommonCommandOptions commonOptions = commonCommandOptions;


        @Parameter(names = {"-d", "--data"}, description = "Data model type to be loaded, i.e. genome, gene, ...", required = true, arity = 1)
        public String data;

        @Parameter(names = {"-i", "--input"}, description = "Input directory with the JSON data models to be loaded. Can also be used to specify a" +
                "custom json file to be loaded (look at the --field parameter).", required = true, arity = 1)
        public String input;

        @Parameter(names = {"--database"}, description = "Data model type to be loaded, i.e. genome, gene, ...", required = true, arity = 1)
        public String database;

        @Parameter(names = {"--fields"}, description = "Use this parameter when an custom update of the database documents is required. Indicate here" +
                " the full path to the document field that must be updated, e.g. annotation.populationFrequencies. This parameter must be used together" +
                "with a custom file provided at --input and the data to update indicated at --data.", required = false, arity = 1)
        public String field;

        @Parameter(names = {"--overwrite-inner-fields"}, description = "Use this parameter together with --fields to specify"
                + " which inner attributes shall be overwritten for updated objects, "
                + " e.g. --fields annotation --overwrite-inner-fields consequenceTypes,displayConsequenceType,conservation"
                + " List of inner fields must be specified as a comma-separated list (no spaces in between).",
                required = false, arity = 1)
        public String innerFields;

        @Parameter(names = {"-l", "--loader"}, description = "Database specific data loader to be used", required = false, arity = 1)
        public String loader = "org.opencb.cellbase.mongodb.loader.MongoDBCellBaseLoader";

        @Parameter(names = {"--num-threads"}, description = "Number of threads used for loading data into the database", required = false, arity = 1)
        public int numThreads = 2;

        @DynamicParameter(names = "-D", description = "Dynamic parameters go here", hidden = true)
        public Map<String, String> loaderParams = new HashMap<>();

    }


    @Parameters(commandNames = {"query"}, commandDescription = "Query and fetch data from CellBase database using this command line")
    public class QueryCommandOptions {

        @ParametersDelegate
        public CommonCommandOptions commonOptions = commonCommandOptions;


        @Parameter(names = {"-s", "--species"}, description = "Name of the species to be downloaded, valid format include 'Homo sapiens' or 'hsapiens'", arity = 1)
        public String species = "Homo sapiens";

        @Parameter(names = {"-a", "--assembly"}, description = "Name of the assembly, if empty the first assembly in configuration.json will be used", required = false, arity = 1)
        public String assembly = null;

        @Parameter(names = {"-o", "--output"}, description = "Write result into the file path", required = false, arity = 1)
        public String output;

        @Parameter(names = {"-t", "--type"}, description = "", required = true, arity = 1)
        public String category;

        @Parameter(names = {"--id"}, description = "", required = false, arity = 1)
        public String id;

        @Parameter(names = {"-r", "--resource"}, description = "", required = false, arity = 1)
        public String resource;

        @Parameter(names = {"--region"}, description = "", required = false, arity = 1)
        public String region;

        @Parameter(names = {"--group-by"}, description = "", required = false, arity = 1)
        public String groupBy;

        @Parameter(names = {"--rank"}, description = "", required = false, arity = 1)
        public String rank;

        @Parameter(names = {"--distinct"}, description = "", required = false, arity = 1)
        public String distinct;

        @Parameter(names = {"--histogram"}, description = "", required = false, arity = 0)
        public boolean histogram;

        @Parameter(names = {"--interval"}, description = "", required = false, arity = 1)
        public int interval = 100000;

        @DynamicParameter(names = {"-O", "--options"}, description = "Filter options in the form of -Oa=b, eg. -Obiotype=protein_coding,pseudogene -Oregion=3:44444-55555", required = false)
        public Map<String, String> options = new HashMap<>();

        // QueryOptions parameters
        @Parameter(names = {"-i", "--include"}, description = "Comma separated list of fields to be included, eg. chromsome,start,end", required = false)
        public String include;

        @Parameter(names = {"-e", "--exclude"}, description = "Comma separated list of fields to be excluded, eg. chromsome,start,end", required = false)
        public String exclude;

        @Parameter(names = {"--skip"}, description = "Skip the number of records specified", required = false)
        public int skip;

        @Parameter(names = {"--limit"}, description = "Return the number of records specified", required = false)
        public int limit;

        @Parameter(names = {"-c", "--count"}, description = "Comma separated list of annotators to be excluded", required = false, arity = 0)
        public boolean count;

    }

    @Parameters(commandNames = {"query-grpc"}, commandDescription = "Query and fetch data from CellBase database using gRPC server")
    public class QueryGrpcCommandOptions extends QueryCommandOptions {

        @Parameter(names = {"--host"}, description = "", required = false, arity = 1)
        public String host = "localhost";

        @Parameter(names = {"--port"}, description = "", required = false, arity = 1)
        public int port = 9090;
    }

    @Parameters(commandNames = {"variant-annotation"}, commandDescription = "Annotate variants from VCF files using CellBase and other custom files")
    public class VariantAnnotationCommandOptions {

        @ParametersDelegate
        public CommonCommandOptions commonOptions = commonCommandOptions;


        @Parameter(names = {"-i", "--input-file"}, description = "Input file with the data file to be annotated", required = false, arity = 1)
        public String input;

        @Parameter(names = {"--variant"}, description = "A comma separated variant list in the format chr:pos:ref:alt, ie. 1:451941:A:T,19:45411941:T:C", required = false, arity = 1)
        public String variant;

        @Parameter(names = {"-o", "--output"}, description = "Output file/directory where annotations will be saved. "
                + "Set here a directory if flag \"--input-variation-collection\" is activated (see below). Set a file "
                + "name otherwise.", required = true, arity = 1)
        public String output;

        @Parameter(names = {"-s", "--species"}, description = "Name of the species to be downloaded, valid format include 'Homo sapiens' or 'hsapiens'", required = true, arity = 1)
        public String species = "Homo sapiens";

        @Parameter(names = {"-a", "--assembly"}, description = "Name of the assembly, if empty the first assembly in configuration.json will be read", required = false, arity = 1)
        public String assembly = null;

        @Parameter(names = {"-l", "--local"}, description = "Database credentials for local annotation are read from configuration.json file", required = false, arity = 0)
        public boolean local;

        @Parameter(names = {"--remote-url"}, description = "The URL of CellBase REST web services, this has no effect if --local is present", required = false, arity = 1)
        public String url = "bioinfodev.hpc.cam.ac.uk:80/cellbase/webservices/rest";

        @Parameter(names = {"--include"}, description = "Comma separated list of annotators to be included", required = false)
        public String include;

        @Parameter(names = {"--exclude"}, description = "Comma separated list of annotators to be excluded", required = false)
        public String exclude;

        @Parameter(names = {"-t", "--num-threads"}, description = "Number of threads to be used for loading", required = false, arity = 1)
        public int numThreads = 4;

        @Parameter(names = {"--batch-size"}, description = "Number of variants per batch", required = false, arity = 1)
        public int batchSize = 200;

        @Parameter(names = {"--resume"}, description = "Whether we resume annotation or overwrite the annotation in the output file", required = false, arity = 0)
        public boolean resume;

        @Parameter(names = {"--custom-file"}, description = "String with a comma separated list (no spaces in between) of files with custom annotation to be included during the annotation process. File format must be VCF. For example: file1.vcf,file2.vcf", required = false)
        public String customFiles;

        @Parameter(names = {"--custom-file-id"}, description = "String with a comma separated list (no spaces in between) of short identifiers for each custom file. For example: fileId1,fileId2", required = false)
        public String customFileIds;

        @Parameter(names = {"--custom-file-fields"}, description = "String containing a colon separated list (no spaces in between) of field lists which indicate the info fields to be taken from each VCF file. For example: field1File1,field2File1:field1File2,field3File2", required = false, arity = 1)
        public String customFileFields;

        @Parameter(names = {"--output-format"}, description = "Variant annotation output format. Values: JSON, PB, VEP", required = false, arity = 1)
        public String outputFormat = "JSON";

        @Parameter(names = {"--gzip"}, description = "Whether the output file is gzipped", required = false, arity = 0)
        public boolean gzip;

        @Parameter(names = {"--input-variation-collection"}, description = "Input will be a local installation of the"
                + "CellBase variation collection. Connection details must be properly specified at a configuration.json file",
                required = false, arity = 0)
        public boolean cellBaseAnnotation;

        @Parameter(names = {"--chromosomes"}, description = "Comma separated list (no empty spaces in between) of"
                + " chromosomes to annotate. One may use this parameter only when the --input-variation-collection"
                + " flag is activated. Variants from all chromosomes will be annotated by default. E.g.: 1,22,X,Y",
                required = false, arity = 1)
        public String chromosomeList;

        @Parameter(names = {"--benchmark"}, description = "Run variant annotation benchmark. If this flag is enabled,"
                + "a directory containing a list of Variant Effect Predictor (VEP) files is expected at the -i parameter."
                + " All .vep files within the directory will be processed - the directory must contain only .vep files that "
                + "should be tested",
                required = false, arity = 0)
        public boolean benchmark;

        @Parameter(names = {"--reference-fasta"}, description = "To use only with the --benchmark flag. Full path to a "
                + " fasta file containing the reference genome.",
                required = false, arity = 1)
        public String referenceFasta;

        @Parameter(names = {"--skip-normalize"}, description = "Skip normalization of input variants. Normalization"
                + " includes splitting multi-allele positions read from a VCF, allele trimming and decomposing MNVs. Has"
                + " no effect if reading variants from a CellBase variation collection "
                + "(\"--input-variation-collection\") or running a variant annotation benchmark (\"--benchmark\"): in"
                + " these two cases variant normalization is never carried out.",
                required = false, arity = 0)
        public boolean skipNormalize;

<<<<<<< HEAD
        @Parameter(names = {"--no-server-cache"}, description = "Annotation was already pre-calculated and cached in "
                + "our servers for the whole ENSEMBL variation collection. Most of variants will be included in that "
                + "collection, meaning that the use of this cache may significantly improve performance. Use this flag "
                + "if you want to avoid the use of this server cache.",
                required = false, arity = 0)
        public boolean noCache;

        @Parameter(names = {"--phased"}, description = "Flag to indicate whether phased annotation shall be activated." +
                " By default phased annotation is not enabled.", required = false, arity = 0)
        public boolean phased;

=======
        @DynamicParameter(names = "-D", description = "Dynamic parameters go here", hidden = true)
        public Map<String, String> buildParams;

        public VariantAnnotationCommandOptions() {
            buildParams = new HashMap<>();
            buildParams.put("population-frequencies", null);
        }
>>>>>>> 3210f385
    }

    @Parameters(commandNames = {"post-load"}, commandDescription = "Complements data already loaded in CellBase")
    public class PostLoadCommandOptions {

        @ParametersDelegate
        public CommonCommandOptions commonOptions = commonCommandOptions;

        @Parameter(names = {"-a", "--assembly"}, description = "The name of the assembly", required = false, arity = 1)
        public String assembly = null;

        @Parameter(names = {"--clinical-annotation-file"}, description = "Specify a file containing variant annotations for CellBase clinical data. Accepted file formats: VEP's file format", required = false)
        public String clinicalAnnotationFilename = null;

    }

    public static final String ANSI_RESET = "\u001B[0m";
    public static final String ANSI_BLACK = "\u001B[30m";
    public static final String ANSI_RED = "\u001B[31m";
    public static final String ANSI_GREEN = "\u001B[32m";
    public static final String ANSI_YELLOW = "\u001B[33m";
    public static final String ANSI_BLUE = "\u001B[34m";
    public static final String ANSI_PURPLE = "\u001B[35m";
    public static final String ANSI_CYAN = "\u001B[36m";
    public static final String ANSI_WHITE = "\u001B[37m";

    public void printUsage(){
        if(getCommand().isEmpty()) {
            System.err.println("");
            System.err.println("Program:     " + ANSI_WHITE + "CellBase (OpenCB)" + ANSI_RESET);
            System.err.println("Version:     " + getAPIVersion());
            System.err.println("Description: High-Performance NoSQL database and RESTful web services to access the most relevant biological data");
            System.err.println("");
            System.err.println("Usage:       cellbase.sh [-h|--help] [--version] <command> [options]");
            System.err.println("");
            System.err.println("Commands:");
            printMainUsage();
            System.err.println("");
        } else {
            String parsedCommand = getCommand();
            System.err.println("");
            System.err.println("Usage:   cellbase.sh " + parsedCommand + " [options]");
            System.err.println("");
            System.err.println("Options:");
            CommandLineUtils.printCommandUsage(jCommander.getCommands().get(parsedCommand));
            System.err.println("");
        }
    }

    public void printVersion() {
        System.err.println("");
        System.err.println("Program:     " + ANSI_WHITE + "CellBase (OpenCB)" + ANSI_RESET);
        System.err.println("Version:     " + getAPIVersion());
        System.err.println("");
    }

    private String getAPIVersion() {
        CellBaseConfiguration cellBaseConfiguration = new CellBaseConfiguration();
        try {
            cellBaseConfiguration = CellBaseConfiguration
                    .load(CellBaseConfiguration.class.getClassLoader().getResourceAsStream("configuration.json"));
        } catch (IOException e) {
            e.printStackTrace();
        }
        return cellBaseConfiguration.getApiVersion();
    }

    private void printMainUsage() {
        for (String s : jCommander.getCommands().keySet()) {
            System.err.printf("%20s  %s\n", s, jCommander.getCommandDescription(s));
        }
    }

    public GeneralOptions getGeneralOptions() {
        return generalOptions;
    }

    public CommonCommandOptions getCommonCommandOptions() {
        return commonCommandOptions;
    }

    public DownloadCommandOptions getDownloadCommandOptions() {
        return downloadCommandOptions;
    }

    public BuildCommandOptions getBuildCommandOptions() {
        return buildCommandOptions;
    }

    public LoadCommandOptions getLoadCommandOptions() {
        return loadCommandOptions;
    }

    public QueryCommandOptions getQueryCommandOptions() {
        return queryCommandOptions;
    }

    public QueryGrpcCommandOptions getQueryGrpcCommandOptions() {
        return queryGrpcCommandOptions;
    }

    public VariantAnnotationCommandOptions getVariantAnnotationCommandOptions() { return variantAnnotationCommandOptions; }

    public PostLoadCommandOptions getPostLoadCommandOptions() { return postLoadCommandOptions; }

}<|MERGE_RESOLUTION|>--- conflicted
+++ resolved
@@ -374,7 +374,6 @@
                 required = false, arity = 0)
         public boolean skipNormalize;
 
-<<<<<<< HEAD
         @Parameter(names = {"--no-server-cache"}, description = "Annotation was already pre-calculated and cached in "
                 + "our servers for the whole ENSEMBL variation collection. Most of variants will be included in that "
                 + "collection, meaning that the use of this cache may significantly improve performance. Use this flag "
@@ -386,7 +385,6 @@
                 " By default phased annotation is not enabled.", required = false, arity = 0)
         public boolean phased;
 
-=======
         @DynamicParameter(names = "-D", description = "Dynamic parameters go here", hidden = true)
         public Map<String, String> buildParams;
 
@@ -394,7 +392,7 @@
             buildParams = new HashMap<>();
             buildParams.put("population-frequencies", null);
         }
->>>>>>> 3210f385
+
     }
 
     @Parameters(commandNames = {"post-load"}, commandDescription = "Complements data already loaded in CellBase")
