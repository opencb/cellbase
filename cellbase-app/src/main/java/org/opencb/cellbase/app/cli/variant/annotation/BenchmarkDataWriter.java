package org.opencb.cellbase.app.cli.variant.annotation;

import com.fasterxml.jackson.annotation.JsonInclude;
import com.fasterxml.jackson.core.JsonProcessingException;
import com.fasterxml.jackson.databind.MapperFeature;
import com.fasterxml.jackson.databind.ObjectMapper;
import com.fasterxml.jackson.databind.ObjectWriter;
import org.apache.commons.lang3.tuple.Pair;
import org.opencb.biodata.models.variant.avro.ConsequenceType;
import org.opencb.biodata.models.variant.avro.SequenceOntologyTerm;
import org.opencb.cellbase.core.variant.annotation.VariantAnnotationUtils;
import org.opencb.commons.io.DataWriter;
import org.slf4j.Logger;
import org.slf4j.LoggerFactory;

import java.io.BufferedWriter;
import java.io.IOException;
import java.io.OutputStream;
import java.io.OutputStreamWriter;
import java.nio.file.Files;
import java.nio.file.Path;
import java.util.HashMap;
import java.util.List;
<<<<<<< HEAD
=======
import java.util.Map;
import java.util.stream.Collectors;
import java.util.zip.GZIPOutputStream;
>>>>>>> b7da7035

import static java.nio.file.StandardOpenOption.APPEND;
import static java.nio.file.StandardOpenOption.CREATE;

/**
 * Created by fjlopez on 07/04/16.
 */
public class BenchmarkDataWriter implements DataWriter<Pair<VariantAnnotationDiff, VariantAnnotationDiff>> {

    private String annotator1Name;
    private String annotator2Name;
    private Path outdir;
    private BufferedWriter nonRegulatorydiff1Bw;
    private BufferedWriter regulatorydiff1Bw;
    private BufferedWriter nonRegulatorydiff2Bw;
    private BufferedWriter regulatorydiff2Bw;
    private BufferedWriter annotation1Bw;
    private BufferedWriter annotation2Bw;
    private ObjectWriter jsonObjectWriter;

    private Map<String, Integer> overallSummaryStats;
    private Map<String, Integer> annotator1SummaryStats;
    private Map<String, Integer> annotator2SummaryStats;
    private static final String TOTAL_VARIANTS = "totalVariants";
    private static final String TOTAL_NON_REGULATORY_ANNOTATIONS = "totalNonRegulatoryAnnotations";
    private static final String TOTAL_REGULATORY_ANNOTATIONS = "totalRegulatoryAnnotations";
    private static final String TOTAL_ANNOTATIONS = "totalAnnotations";
    private static final String TOTAL_NON_REGULATORY_DIFF_VARIANTS = "totalNonRegulatoryDiffVariants";
    private static final String TOTAL_REGULATORY_DIFF_VARIANTS = "totalRegulatoryDiffVariants";
    private static final String TOTAL_DIFF_VARIANTS = "totalDiffVariants";
    private static final String TOTAL_DIFF_NON_REGULATORY_SO_TERMS = "totalDiffNonRegulatorySOTerms";
    private static final String TOTAL_DIFF_REGULATORY_SO_TERMS = "totalDiffRegulatorySOTerms";
    private static final String TOTAL_DIFF_SO_TERMS = "totalDiffSOTerms";

    private Map<String, Integer> countsBySOTerm1;
    private Map<String, Integer> countsBySOTerm2;

    private int totalVariants = 0;
    private int totalAnnotations1 = 0;
    private int totalAnnotations2 = 0;
    private int totalDiffVariants = 0;
    private int totalDiff1SequenceOntologyTerms = 0;
    private int totalDiff2SequenceOntologyTerms = 0;
    private Logger logger;


    public BenchmarkDataWriter(String annotator1Name, String annotator2Name, Path outdir) {
        logger = LoggerFactory.getLogger(this.getClass());
        this.annotator1Name = annotator1Name;
        this.annotator2Name = annotator2Name;
        this.outdir = outdir;

        // To store overall stats
        overallSummaryStats = new HashMap<>();
        overallSummaryStats.put(TOTAL_VARIANTS, 0);
        overallSummaryStats.put(TOTAL_NON_REGULATORY_DIFF_VARIANTS, 0);
        overallSummaryStats.put(TOTAL_REGULATORY_DIFF_VARIANTS, 0);
        overallSummaryStats.put(TOTAL_DIFF_VARIANTS, 0);

        // To store annotator 1 stats
        annotator1SummaryStats = new HashMap<>();
        annotator1SummaryStats.put(TOTAL_NON_REGULATORY_ANNOTATIONS, 0);
        annotator1SummaryStats.put(TOTAL_REGULATORY_ANNOTATIONS, 0);
        annotator1SummaryStats.put(TOTAL_ANNOTATIONS, 0);
        annotator1SummaryStats.put(TOTAL_DIFF_NON_REGULATORY_SO_TERMS, 0);
        annotator1SummaryStats.put(TOTAL_DIFF_REGULATORY_SO_TERMS, 0);
        annotator1SummaryStats.put(TOTAL_DIFF_SO_TERMS, 0);

        // To store annotator 2 stats
        annotator2SummaryStats = new HashMap<>();
        annotator2SummaryStats.put(TOTAL_NON_REGULATORY_ANNOTATIONS, 0);
        annotator2SummaryStats.put(TOTAL_REGULATORY_ANNOTATIONS, 0);
        annotator2SummaryStats.put(TOTAL_ANNOTATIONS, 0);
        annotator2SummaryStats.put(TOTAL_DIFF_NON_REGULATORY_SO_TERMS, 0);
        annotator2SummaryStats.put(TOTAL_DIFF_REGULATORY_SO_TERMS, 0);
        annotator2SummaryStats.put(TOTAL_DIFF_SO_TERMS, 0);

        // Counts breakdown by SO term
        countsBySOTerm1 = new HashMap<>();
        countsBySOTerm2 = new HashMap<>();
    }

    @Override
    public boolean open() {
        try {
<<<<<<< HEAD
            OutputStream os = Files.newOutputStream(outdir.resolve("diff_" + annotator1Name + ".tsv"), CREATE, APPEND);
            diff1Bw = new BufferedWriter(new OutputStreamWriter(os));
            os = Files.newOutputStream(outdir.resolve("diff_" + annotator2Name + ".tsv"), CREATE, APPEND);
            diff2Bw = new BufferedWriter(new OutputStreamWriter(os));
            os = Files.newOutputStream(outdir.resolve("annotation_" + annotator1Name + ".json"), CREATE, APPEND);
=======
            // Files that will contain differences on SO terms (annotator 1)
            OutputStream os = new GZIPOutputStream(Files.newOutputStream(outdir.resolve("diff_non_regulatory_"
                    + annotator1Name + ".tsv.gz"), CREATE, APPEND));
            nonRegulatorydiff1Bw = new BufferedWriter(new OutputStreamWriter(os));
            os = new GZIPOutputStream(Files.newOutputStream(outdir.resolve("diff_regulatory_" + annotator1Name
                    + ".tsv.gz"), CREATE, APPEND));
            regulatorydiff1Bw = new BufferedWriter(new OutputStreamWriter(os));

            // Files that will contain differences on SO terms (annotator 2)
            os = new GZIPOutputStream(Files.newOutputStream(outdir.resolve("diff_non_regulatory_" + annotator2Name
                    + ".tsv.gz"), CREATE, APPEND));
            nonRegulatorydiff2Bw = new BufferedWriter(new OutputStreamWriter(os));
            os = new GZIPOutputStream(Files.newOutputStream(outdir.resolve("diff_regulatory_" + annotator2Name
                    + ".tsv.gz"), CREATE, APPEND));
            regulatorydiff2Bw = new BufferedWriter(new OutputStreamWriter(os));

            // Files that will contain whole variant objects for those variants with conflicting annotation
            os = new GZIPOutputStream(Files.newOutputStream(outdir.resolve("annotation_" + annotator1Name + ".json.gz"),
                    CREATE, APPEND));
>>>>>>> b7da7035
            annotation1Bw = new BufferedWriter(new OutputStreamWriter(os));
            os = Files.newOutputStream(outdir.resolve("annotation_" + annotator2Name + ".json"), CREATE, APPEND);
            annotation2Bw = new BufferedWriter(new OutputStreamWriter(os));
        } catch (IOException e) {
            e.printStackTrace();
            return false;
        }
        return true;
    }

    @Override
    public boolean close() {
        try {
            nonRegulatorydiff1Bw.close();
            regulatorydiff1Bw.close();
            nonRegulatorydiff2Bw.close();
            regulatorydiff2Bw.close();
            annotation1Bw.close();
            annotation2Bw.close();
        } catch (IOException e) {
            e.printStackTrace();
            return false;
        }
        return true;
    }

    @Override
    public boolean pre() {
        ObjectMapper jsonObjectMapper = new ObjectMapper();
        jsonObjectMapper.setSerializationInclusion(JsonInclude.Include.NON_NULL);
        jsonObjectMapper.configure(MapperFeature.REQUIRE_SETTERS_FOR_GETTERS, true);
        jsonObjectWriter = jsonObjectMapper.writer();
        return true;
    }

    @Override
    public boolean post() {

       try {
           BufferedWriter bw = new BufferedWriter(new OutputStreamWriter(Files.newOutputStream(outdir.resolve("summary.tsv"))));
           bw.write("Total number of checked variants\t" + overallSummaryStats.get(TOTAL_VARIANTS) + "\n");
           bw.write("Total number of annotations provided by " + annotator1Name + "\t"
                   + annotator1SummaryStats.get(TOTAL_ANNOTATIONS) + "\n");
           bw.write("Total number of annotations provided by " + annotator2Name + "\t"
                   + annotator2SummaryStats.get(TOTAL_ANNOTATIONS) + "\n");
           bw.write("Total number of non-regulatory annotations provided by " + annotator1Name + "\t"
                   + annotator1SummaryStats.get(TOTAL_NON_REGULATORY_ANNOTATIONS) + "\n");
           bw.write("Total number of non-regulatory annotations provided by " + annotator2Name + "\t"
                   + annotator2SummaryStats.get(TOTAL_NON_REGULATORY_ANNOTATIONS) + "\n");
           bw.write("Total number of regulatory annotations provided by " + annotator1Name + "\t"
                   + annotator1SummaryStats.get(TOTAL_REGULATORY_ANNOTATIONS) + "\n");
           bw.write("Total number of regulatory annotations provided by " + annotator2Name + "\t"
                   + annotator2SummaryStats.get(TOTAL_REGULATORY_ANNOTATIONS) + "\n\n");

           // Coincidence variant level
           bw.write("################# Coincidence at variant level #################\t\n");
           bw.write("Total number of variants with conflicting annotation\t"
                   + overallSummaryStats.get(TOTAL_DIFF_VARIANTS) + "/" + overallSummaryStats.get(TOTAL_VARIANTS) + "\t"
                   + (100 - overallSummaryStats.get(TOTAL_DIFF_VARIANTS) * 100.0 / overallSummaryStats.get(TOTAL_VARIANTS))
                   + "% coincidence\n");
           bw.write("Total number of variants with conflicting non-regulatory annotation\t"
                   + overallSummaryStats.get(TOTAL_NON_REGULATORY_DIFF_VARIANTS) + "/" + overallSummaryStats.get(TOTAL_VARIANTS) + "\t"
                   + (100 - overallSummaryStats.get(TOTAL_NON_REGULATORY_DIFF_VARIANTS) * 100.0 / overallSummaryStats.get(TOTAL_VARIANTS))
                   + "% coincidence\n");
           bw.write("Total number of variants with conflicting regulatory annotation\t"
                   + overallSummaryStats.get(TOTAL_REGULATORY_DIFF_VARIANTS) + "/" + overallSummaryStats.get(TOTAL_VARIANTS) + "\t"
                   + (100 - overallSummaryStats.get(TOTAL_REGULATORY_DIFF_VARIANTS) * 100.0 / overallSummaryStats.get(TOTAL_VARIANTS))
                   + "% coincidence\n\n");

           // Coincidence annotation level (annotator 1)
           bw.write("################# Coincidence at SO term level - " + annotator1Name + " annotations #################\t\n");
           bw.write("Total annotations provided by " + annotator1Name + " and not provided by "
                   + annotator2Name + "\t" + annotator1SummaryStats.get(TOTAL_DIFF_SO_TERMS) + "/"
                   + annotator1SummaryStats.get(TOTAL_ANNOTATIONS) + "\t"
                   + (100 - annotator1SummaryStats.get(TOTAL_DIFF_SO_TERMS) * 100.0
                   / annotator1SummaryStats.get(TOTAL_ANNOTATIONS)) + "% coincidence\n");
           bw.write("Total non-regulatory annotations provided by " + annotator1Name + " and not provided by "
                   + annotator2Name + "\t" + annotator1SummaryStats.get(TOTAL_DIFF_NON_REGULATORY_SO_TERMS) + "/"
                   + annotator1SummaryStats.get(TOTAL_NON_REGULATORY_ANNOTATIONS) + "\t"
                   + (100 - annotator1SummaryStats.get(TOTAL_DIFF_NON_REGULATORY_SO_TERMS) * 100.0
                   / annotator1SummaryStats.get(TOTAL_NON_REGULATORY_ANNOTATIONS)) + "% coincidence\n");
           bw.write("Total regulatory annotations provided by " + annotator1Name + " and not provided by "
                   + annotator2Name + "\t" + annotator1SummaryStats.get(TOTAL_DIFF_REGULATORY_SO_TERMS) + "/"
                   + annotator1SummaryStats.get(TOTAL_REGULATORY_ANNOTATIONS) + "\t"
                   + (100 - annotator1SummaryStats.get(TOTAL_DIFF_REGULATORY_SO_TERMS) * 100.0
                   / annotator1SummaryStats.get(TOTAL_REGULATORY_ANNOTATIONS)) + "% coincidence\n\n");

           // Coincidence annotation level (annotator 2)
           bw.write("################# Coincidence at SO term level - " + annotator2Name + " annotations #################\t\n");
           bw.write("Total annotations provided by " + annotator2Name + " and not provided by "
                   + annotator1Name + "\t" + annotator2SummaryStats.get(TOTAL_DIFF_SO_TERMS) + "/"
                   + annotator2SummaryStats.get(TOTAL_ANNOTATIONS) + "\t"
                   + (100 - annotator2SummaryStats.get(TOTAL_DIFF_SO_TERMS) * 100.0
                   / annotator2SummaryStats.get(TOTAL_ANNOTATIONS)) + "% coincidence\n");
           bw.write("Total non-regulatory annotations provided by " + annotator2Name + " and not provided by "
                   + annotator1Name + "\t" + annotator2SummaryStats.get(TOTAL_DIFF_NON_REGULATORY_SO_TERMS) + "/"
                   + annotator2SummaryStats.get(TOTAL_NON_REGULATORY_ANNOTATIONS) + "\t"
                   + (100 - annotator2SummaryStats.get(TOTAL_DIFF_NON_REGULATORY_SO_TERMS) * 100.0
                   / annotator2SummaryStats.get(TOTAL_NON_REGULATORY_ANNOTATIONS)) + "% coincidence\n");
           bw.write("Total regulatory annotations provided by " + annotator2Name + " and not provided by "
                   + annotator1Name + "\t" + annotator2SummaryStats.get(TOTAL_DIFF_REGULATORY_SO_TERMS) + "/"
                   + annotator2SummaryStats.get(TOTAL_REGULATORY_ANNOTATIONS) + "\t"
                   + (100 - annotator2SummaryStats.get(TOTAL_DIFF_REGULATORY_SO_TERMS) * 100.0
                   / annotator2SummaryStats.get(TOTAL_REGULATORY_ANNOTATIONS)) + "% coincidence\n");
           bw.close();

           writeCountsBySOTerm(countsBySOTerm1, "diff_counts_by_SO_term_" + annotator1Name + ".tsv");
           writeCountsBySOTerm(countsBySOTerm2, "diff_counts_by_SO_term_" + annotator2Name + ".tsv");
        } catch (IOException e) {
            e.printStackTrace();
        }


        return true;
    }

    private void writeCountsBySOTerm(Map<String, Integer> countsBySOTerm, String fileName) throws IOException {
        BufferedWriter bw = new BufferedWriter(new OutputStreamWriter(Files.newOutputStream(outdir.resolve(fileName))));
        List<String> sortedSOTerms = countsBySOTerm.entrySet()
                .stream()
                .sorted((e1, e2) -> e2.getValue().compareTo(e1.getValue())) // custom Comparator
                .map(e -> e.getKey())
                .collect(Collectors.toList());
        for (String soTerm : sortedSOTerms) {
            bw.write(soTerm + "\t" + countsBySOTerm.get(soTerm) + "\n");
        }
        bw.close();
    }

    @Override
    public boolean write(Pair<VariantAnnotationDiff, VariantAnnotationDiff> variantAnnotationDiffPair) {
        // Write differing sequence ontology terms
        writeSequenceOntologyTerms(nonRegulatorydiff1Bw, regulatorydiff1Bw, variantAnnotationDiffPair.getLeft());
        writeSequenceOntologyTerms(nonRegulatorydiff2Bw, regulatorydiff2Bw, variantAnnotationDiffPair.getRight());
        // Write full variant annotations for conflicting variants only - i.e. variants with differing annotations
        if (!(variantAnnotationDiffPair.getLeft().isEmpty() && variantAnnotationDiffPair.getRight().isEmpty())) {
            try {
                annotation1Bw.write(jsonObjectWriter
                        .writeValueAsString(variantAnnotationDiffPair.getLeft().getVariantAnnotation()) + "\n");
                annotation2Bw.write(jsonObjectWriter
                        .writeValueAsString(variantAnnotationDiffPair.getRight().getVariantAnnotation()) + "\n");
            } catch (IOException e) {
                e.printStackTrace();
                return false;
            }
        }

        updateSummaryStats(variantAnnotationDiffPair);

        return true;
    }

    private void updateSummaryStats(Pair<VariantAnnotationDiff, VariantAnnotationDiff> variantAnnotationDiffPair) {

        // Count total number of conflicting variants
        if (!(variantAnnotationDiffPair.getLeft().isEmpty() && variantAnnotationDiffPair.getRight().isEmpty())) {
            increment(overallSummaryStats, TOTAL_DIFF_VARIANTS, 1);
        }

        // Update annotator-dependent counts - some overall stats will be updated as well
        updateAnnotatorSummaryStats(variantAnnotationDiffPair.getLeft(), annotator1SummaryStats, countsBySOTerm1);
        updateAnnotatorSummaryStats(variantAnnotationDiffPair.getRight(), annotator2SummaryStats, countsBySOTerm2);

        // Count total number of processed variants
        increment(overallSummaryStats, TOTAL_VARIANTS, 1);

        int sum = 0;
        for (String soName : countsBySOTerm2.keySet()) {
            if (!isRegulatory(soName)) {
                sum += countsBySOTerm2.get(soName);
            }
        }
        if (!annotator2SummaryStats.get(TOTAL_DIFF_NON_REGULATORY_SO_TERMS).equals(sum)) {
            int a = 1;
        }
    }

    private void updateAnnotatorSummaryStats(VariantAnnotationDiff variantAnnotationDiff,
                                             Map<String, Integer> summaryStats, Map<String, Integer> countsBySOTerm) {

        boolean regulatoryDifferenceFound = false;
        boolean nonRegulatoryDifferenceFound = false;

        // Count number of conflicting annotations provided by each annotator
        if (variantAnnotationDiff.getSequenceOntology() != null) {
            increment(summaryStats, TOTAL_DIFF_SO_TERMS, variantAnnotationDiff.getSequenceOntology().size());
            for (SequenceOntologyTermComparisonObject comparisonObject : variantAnnotationDiff.getSequenceOntology()) {
                if (isRegulatory(comparisonObject.getName())) {
                    increment(summaryStats, TOTAL_DIFF_REGULATORY_SO_TERMS, 1);
                    regulatoryDifferenceFound = true;
                } else {
                    increment(summaryStats, TOTAL_DIFF_NON_REGULATORY_SO_TERMS, 1);
                    nonRegulatoryDifferenceFound = true;
                }
                if (countsBySOTerm.containsKey(comparisonObject.getName())) {
                    increment(countsBySOTerm, comparisonObject.getName(), 1);
                } else {
                    countsBySOTerm.put(comparisonObject.getName(), 1);
                }
            }
        }

        // Go through all annotations and update the counts
        for (ConsequenceType consequenceType : variantAnnotationDiff.getVariantAnnotation().getConsequenceTypes()) {
            for (SequenceOntologyTerm sequenceOntologyTerm : consequenceType.getSequenceOntologyTerms()) {
                if (isRegulatory(sequenceOntologyTerm.getName())) {
                    increment(summaryStats, TOTAL_REGULATORY_ANNOTATIONS, 1);
                } else {
                    increment(summaryStats, TOTAL_NON_REGULATORY_ANNOTATIONS, 1);
                }
            }
            increment(summaryStats, TOTAL_ANNOTATIONS, consequenceType.getSequenceOntologyTerms().size());
        }

        if (regulatoryDifferenceFound) {
            increment(overallSummaryStats, TOTAL_REGULATORY_DIFF_VARIANTS, 1);
        }
        if (nonRegulatoryDifferenceFound) {
            increment(overallSummaryStats, TOTAL_NON_REGULATORY_DIFF_VARIANTS, 1);
        }
    }

    private void increment(Map<String, Integer> map, String key, Integer incrementValue) {
        map.put(key, map.get(key) + incrementValue);
    }

    private boolean isRegulatory(String soName) {
        return (soName.equals(VariantAnnotationUtils.REGULATORY_REGION_VARIANT)
                || soName.equals(VariantAnnotationUtils.TF_BINDING_SITE_VARIANT));
    }

    private void writeSequenceOntologyTerms(BufferedWriter nonRegulatoryBw, BufferedWriter regulatoryBw,
                                            VariantAnnotationDiff variantAnnotationDiff) {
        try {
            if (variantAnnotationDiff.getSequenceOntology() != null) {
                for (SequenceOntologyTermComparisonObject comparisonObject : variantAnnotationDiff.getSequenceOntology()) {
                    StringBuilder stringBuilder = new StringBuilder(variantAnnotationDiff.getVariantAnnotation().getChromosome());
                    stringBuilder.append("\t");
                    stringBuilder.append(variantAnnotationDiff.getVariantAnnotation().getStart());
                    stringBuilder.append("\t");
                    stringBuilder.append(variantAnnotationDiff.getVariantAnnotation().getReference());
                    stringBuilder.append("\t");
                    stringBuilder.append(variantAnnotationDiff.getVariantAnnotation().getAlternate());
                    stringBuilder.append("\t");
                    stringBuilder.append(comparisonObject.getTranscriptId() != null ? comparisonObject.getTranscriptId() : "");
                    stringBuilder.append("\t");
                    stringBuilder.append(comparisonObject.getName());
                    stringBuilder.append("\t");
                    stringBuilder.append(comparisonObject.getAccession());
                    stringBuilder.append("\n");

                    // Expected many differences depending on the regulatory source databases used by the annotators.
                    // Better separate regulatory_region_variant annotations
                    if (isRegulatory(comparisonObject.getName())) {
                        regulatoryBw.write(stringBuilder.toString());
                    } else {
                        nonRegulatoryBw.write(stringBuilder.toString());
                    }
                }
            }
        } catch (IOException | NullPointerException e) {
            try {
                logger.error("Variant failing: {}\n", jsonObjectWriter
                        .writeValueAsString(variantAnnotationDiff.getVariantAnnotation()));
            } catch (JsonProcessingException e1) {
                e1.printStackTrace();
            }
            e.printStackTrace();
        }
    }

    @Override
    public boolean write(List<Pair<VariantAnnotationDiff, VariantAnnotationDiff>> list) {
        if (list != null) {
            for (Pair<VariantAnnotationDiff, VariantAnnotationDiff> variantAnnotationDiffPair : list) {
                write(variantAnnotationDiffPair);

                if ((overallSummaryStats.get(TOTAL_VARIANTS) % 3000) == 0) {
                    logger.info("{} variants checked", overallSummaryStats.get(TOTAL_VARIANTS));
                }
                if ((overallSummaryStats.get(TOTAL_VARIANTS) % 10000) == 0) {
                    logger.info("Total number (%) of variants with conflicting annotation: {}/{} ({}% coincidence)",
                            overallSummaryStats.get(TOTAL_DIFF_VARIANTS),
                            overallSummaryStats.get(TOTAL_VARIANTS),
                            100 - overallSummaryStats.get(TOTAL_DIFF_VARIANTS) * 100.0 / overallSummaryStats.get(TOTAL_VARIANTS));
                    logger.info("Total number (%) of variants with conflicting non-regulatory annotation: {}/{} ({}% coincidence)",
                            overallSummaryStats.get(TOTAL_NON_REGULATORY_DIFF_VARIANTS),
                            overallSummaryStats.get(TOTAL_VARIANTS),
                            100 - overallSummaryStats.get(TOTAL_NON_REGULATORY_DIFF_VARIANTS) * 100.0
                                    / overallSummaryStats.get(TOTAL_VARIANTS));
                    logger.info("Total number (%) of variants with conflicting regulatory annotation: {}/{} ({}% coincidence)",
                            overallSummaryStats.get(TOTAL_REGULATORY_DIFF_VARIANTS),
                            overallSummaryStats.get(TOTAL_VARIANTS),
                            100 - overallSummaryStats.get(TOTAL_REGULATORY_DIFF_VARIANTS) * 100.0
                                    / overallSummaryStats.get(TOTAL_VARIANTS));
                    logger.info("Total non-regulatory annotations provided by {} and not provided by {}: {}/{} ({}% coincidence)",
                            annotator1Name,
                            annotator2Name,
                            annotator1SummaryStats.get(TOTAL_DIFF_NON_REGULATORY_SO_TERMS),
                            annotator1SummaryStats.get(TOTAL_ANNOTATIONS),
                            100 - annotator1SummaryStats.get(TOTAL_DIFF_NON_REGULATORY_SO_TERMS) * 100.0
                                    / annotator1SummaryStats.get(TOTAL_ANNOTATIONS));
                    logger.info("Total non-regulatory annotations provided by {} and not provided by {}: {}/{} ({}% coincidence)",
                            annotator2Name,
                            annotator1Name,
                            annotator2SummaryStats.get(TOTAL_DIFF_NON_REGULATORY_SO_TERMS),
                            annotator2SummaryStats.get(TOTAL_ANNOTATIONS),
                            100 - annotator2SummaryStats.get(TOTAL_DIFF_NON_REGULATORY_SO_TERMS) * 100.0
                                    / annotator2SummaryStats.get(TOTAL_ANNOTATIONS));
                }
            }
            return true;
        } else {
            logger.warn("list of VariantAnnotationDiff is null");
        }
        return false;

    }



}<|MERGE_RESOLUTION|>--- conflicted
+++ resolved
@@ -21,12 +21,9 @@
 import java.nio.file.Path;
 import java.util.HashMap;
 import java.util.List;
-<<<<<<< HEAD
-=======
 import java.util.Map;
 import java.util.stream.Collectors;
 import java.util.zip.GZIPOutputStream;
->>>>>>> b7da7035
 
 import static java.nio.file.StandardOpenOption.APPEND;
 import static java.nio.file.StandardOpenOption.CREATE;
@@ -112,13 +109,6 @@
     @Override
     public boolean open() {
         try {
-<<<<<<< HEAD
-            OutputStream os = Files.newOutputStream(outdir.resolve("diff_" + annotator1Name + ".tsv"), CREATE, APPEND);
-            diff1Bw = new BufferedWriter(new OutputStreamWriter(os));
-            os = Files.newOutputStream(outdir.resolve("diff_" + annotator2Name + ".tsv"), CREATE, APPEND);
-            diff2Bw = new BufferedWriter(new OutputStreamWriter(os));
-            os = Files.newOutputStream(outdir.resolve("annotation_" + annotator1Name + ".json"), CREATE, APPEND);
-=======
             // Files that will contain differences on SO terms (annotator 1)
             OutputStream os = new GZIPOutputStream(Files.newOutputStream(outdir.resolve("diff_non_regulatory_"
                     + annotator1Name + ".tsv.gz"), CREATE, APPEND));
@@ -138,7 +128,6 @@
             // Files that will contain whole variant objects for those variants with conflicting annotation
             os = new GZIPOutputStream(Files.newOutputStream(outdir.resolve("annotation_" + annotator1Name + ".json.gz"),
                     CREATE, APPEND));
->>>>>>> b7da7035
             annotation1Bw = new BufferedWriter(new OutputStreamWriter(os));
             os = Files.newOutputStream(outdir.resolve("annotation_" + annotator2Name + ".json"), CREATE, APPEND);
             annotation2Bw = new BufferedWriter(new OutputStreamWriter(os));
