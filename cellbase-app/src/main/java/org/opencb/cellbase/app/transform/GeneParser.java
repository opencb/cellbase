package org.opencb.cellbase.app.transform;

import org.opencb.biodata.formats.feature.gff.Gff2;
import org.opencb.biodata.formats.feature.gff.io.Gff2Reader;
import org.opencb.biodata.formats.feature.gtf.Gtf;
import org.opencb.biodata.formats.feature.gtf.io.GtfReader;
import org.opencb.biodata.formats.io.FileFormatException;
import org.opencb.biodata.formats.sequence.fasta.Fasta;
import org.opencb.biodata.formats.sequence.fasta.io.FastaReader;
import org.opencb.biodata.models.core.*;
import org.opencb.cellbase.app.serializers.CellBaseSerializer;
import org.opencb.commons.utils.FileUtils;

import java.io.*;
import java.nio.charset.Charset;
import java.nio.file.Files;
import java.nio.file.Path;
import java.nio.file.Paths;
import java.sql.*;
import java.util.*;

public class GeneParser extends CellBaseParser {

    private Map<String, Integer> transcriptDict;
    private Map<String, Exon> exonDict;


    private Path gtfFile;
    private Path proteinFastaFile;
    private Path cDnaFastaFile ;
    private Path geneDescriptionFile;
    private Path xrefsFile;
    private Path uniprotIdMappingFile;
    private Path tfbsFile;
    private Path mirnaFile;
    private Path genomeSequenceFilePath;

    private Connection sqlConn;
    private PreparedStatement sqlQuery;

    private int CHUNK_SIZE = 2000;
    private String chunkIdSuffix = CHUNK_SIZE/1000 + "k";



    public GeneParser(Path geneDirectoryPath, Path genomeSequenceFastaFile, CellBaseSerializer serializer) {
        this(null, geneDirectoryPath.resolve("description.txt"), geneDirectoryPath.resolve("xrefs.txt"),
                geneDirectoryPath.resolve("idmapping_selected.tab.gz"), geneDirectoryPath.resolve("MotifFeatures.gff"),
                geneDirectoryPath.resolve("mirna.txt"), genomeSequenceFastaFile, serializer);
        getGtfFileFromGeneDirectoryPath(geneDirectoryPath);
        getProteinFastaFileFromGeneDirectoryPath(geneDirectoryPath);
        getCDnaFastaFileFromGeneDirectoryPath(geneDirectoryPath);
    }

    public GeneParser(Path gtfFile, Path geneDescriptionFile, Path xrefsFile, Path uniprotIdMappingFile, Path tfbsFile, Path mirnaFile, Path genomeSequenceFilePath, CellBaseSerializer serializer) {
        super(serializer);
        this.gtfFile = gtfFile;
        this.geneDescriptionFile = geneDescriptionFile;
        this.xrefsFile = xrefsFile;
        this.uniprotIdMappingFile = uniprotIdMappingFile;
        this.tfbsFile = tfbsFile;
        this.mirnaFile = mirnaFile;
        this.genomeSequenceFilePath = genomeSequenceFilePath;

        transcriptDict = new HashMap<>(250000);
        exonDict = new HashMap<>(8000000);
    }

    public void parse() throws IOException, SecurityException, NoSuchMethodException, FileFormatException, InterruptedException {

        String currentChromosome = "";

        Gene gene = null;
        Transcript transcript;
        Exon exon = null;

        int cdna = 1;
        int cds = 1;

        Map<String, String> geneDescriptionMap = getGeneDescriptionMap();
        Map<String, ArrayList<Xref>> xrefMap = getXrefMap();
        Map<String, Fasta> proteinSequencesMap = getProteinSequencesMap();
        Map<String, Fasta> cDnaSequencesMap = getCDnaSequencesMap();
        Map<String, SortedSet<Gff2>> tfbsMap = getTfbsMap();
        Map<String, MiRNAGene> mirnaGeneMap = getmiRNAGeneMap(mirnaFile);


        // Preparing the fasta file for fast accessing
        try {
            connect(genomeSequenceFilePath);
        } catch (ClassNotFoundException | SQLException e) {
            e.printStackTrace();
            return;
        }

        // TODO remove
        // Empty transcript and exon dictionaries
        transcriptDict.clear();
        exonDict.clear();

        logger.info("Parsing gtf...");
        GtfReader gtfReader = new GtfReader(gtfFile);
        Gtf gtf;
        while ((gtf = gtfReader.read()) != null) {

            if (gtf.getFeature().equals("gene") || gtf.getFeature().equals("transcript") || gtf.getFeature().equals("UTR") || gtf.getFeature().equals("Selenocysteine")) {
                continue;
            }

            String geneId = gtf.getAttributes().get("gene_id");
            String transcriptId = gtf.getAttributes().get("transcript_id");

             // if chromosome is changed (or it's the first chromosome) we load the new chromosome sequence.
            if (!currentChromosome.equals(gtf.getSequenceName()) && !gtf.getSequenceName().startsWith("GL") && !gtf.getSequenceName().startsWith("HS") && !gtf.getSequenceName().startsWith("HG")) {
                currentChromosome = gtf.getSequenceName();
            }

            if (newGene(gene, geneId)) {
                // If new geneId is different from the current then we must serialize before load new gene
                if (gene != null) {
                    serializer.serialize(gene);
                }

                gene = new Gene(geneId, gtf.getAttributes().get("gene_name"), gtf.getAttributes().get("gene_biotype"),
                        "KNOWN", gtf.getSequenceName().replaceFirst("chr", ""), gtf.getStart(), gtf.getEnd(),
                        gtf.getStrand(), "Ensembl", geneDescriptionMap.get(geneId), new ArrayList<Transcript>(), mirnaGeneMap.get(geneId));
                // Do not change order!! size()-1 is the index of the gene ID
            }

            // Check if Transcript exist in the Gene Set of transcripts
            if (!transcriptDict.containsKey(transcriptId)) {
                // TODO: transcript tfbs should be a list and not an array list
                String transcriptChrosome = gtf.getSequenceName().replaceFirst("chr", "");
                ArrayList<TranscriptTfbs> transcriptTfbses = getTranscriptTfbses(gtf, transcriptChrosome, tfbsMap);
                Map<String, String> gtfAttributes = gtf.getAttributes();
                transcript = new Transcript(transcriptId, gtfAttributes.get("transcript_name"), gtfAttributes.get("transcript_biotype"),
                        "KNOWN", transcriptChrosome, gtf.getStart(), gtf.getEnd(),
                        gtf.getStrand(), 0, 0, 0, 0, 0, "", "", xrefMap.get(transcriptId), new ArrayList<Exon>(), transcriptTfbses);
                String tags;
                if((tags = gtf.getAttributes().get("tag"))!=null) {
                    transcript.setAnnotationFlags(new HashSet<String>(Arrays.asList(tags.split(","))));
                }

                Fasta proteinFasta;
                if ((proteinFasta = proteinSequencesMap.get(transcriptId)) != null) {
                    transcript.setProteinSequence(proteinFasta.getSeq());
                }
                Fasta cDnaFasta;
                if ((cDnaFasta = cDnaSequencesMap.get(transcriptId)) != null) {
                    transcript.setcDnaSequence(cDnaFasta.getSeq());
                }
                gene.getTranscripts().add(transcript);
                // TODO: could use a transcriptId -> transcript map?
                // Do not change order!! size()-1 is the index of the transcript ID
                transcriptDict.put(transcriptId, gene.getTranscripts().size() - 1);
            } else {
                transcript = gene.getTranscripts().get(transcriptDict.get(transcriptId));
            }

            // At this point gene and transcript objects are set up

            // Update gene and transcript genomic coordinates, start must be the
            // lower, and end the higher
            updateTranscriptAndGeneCoords(transcript, gene, gtf);

            if (gtf.getFeature().equalsIgnoreCase("exon")) {
                // TODO: sequence should be null or empty string?
                // Obtaining the exon sequence
                String exonSequence = "";
                if(currentChromosome.equals(gtf.getSequenceName()) ) { //&& chromSequence.length() > 0
                    // as starts is inclusive and position begins in 1 we must -1, end is OK.
//                    exonSequence = chromSequence.substring(gtf.getStart()-1, gtf.getEnd());
//                    System.out.println("exonSequence = " + exonSequence);
                    try {
                        exonSequence = getExonSequence(gtf.getSequenceName(), gtf.getStart(), gtf.getEnd());
                    } catch (SQLException e) {
                        // TODO: remove those debug messages
                        System.out.println(gtf.getSequenceName()+", start: "+gtf.getStart()+", end: "+gtf.getEnd());
                        e.printStackTrace();
                    }
                }
                exon = new Exon(gtf.getAttributes().get("exon_id"), gtf.getSequenceName().replaceFirst("chr", ""),
                        gtf.getStart(), gtf.getEnd(), gtf.getStrand(), 0, 0, 0, 0, 0, 0, -1, Integer.parseInt(gtf
                        .getAttributes().get("exon_number")), exonSequence);
                transcript.getExons().add(exon);
                exonDict.put(transcript.getId() + "_" + exon.getExonNumber(), exon);
                if (gtf.getAttributes().get("exon_number").equals("1")) {
                    cdna = 1;
                    cds = 1;
                } else {
                    // with every exon we update cDNA length with the previous exon length
                    cdna += exonDict.get(transcript.getId() + "_" + (exon.getExonNumber() - 1)).getEnd()
                            - exonDict.get(transcript.getId() + "_" + (exon.getExonNumber() - 1)).getStart() + 1;
                }
            } else {
                exon = exonDict.get(transcript.getId() + "_" + exon.getExonNumber());
                if (gtf.getFeature().equalsIgnoreCase("CDS")) {
                    if (gtf.getStrand().equals("+") || gtf.getStrand().equals("1")) {
                        // CDS states the beginning of coding start
                        exon.setGenomicCodingStart(gtf.getStart());
                        exon.setGenomicCodingEnd(gtf.getEnd());

                        // cDNA coordinates
                        exon.setCdnaCodingStart(gtf.getStart() - exon.getStart() + cdna);
                        exon.setCdnaCodingEnd(gtf.getEnd() - exon.getStart() + cdna);
                        transcript.setCdnaCodingEnd(gtf.getEnd() - exon.getStart() + cdna);  // Set cdnaCodingEnd to prevent those cases without stop_codon

                        exon.setCdsStart(cds);
                        exon.setCdsEnd(gtf.getEnd() - gtf.getStart() + cds);

                        // increment in the coding length
                        cds += gtf.getEnd() - gtf.getStart() + 1;
                        transcript.setCdsLength(cds-1);  // Set cdnaCodingEnd to prevent those cases without stop_codon

<<<<<<< HEAD
                        // phase calculation
                        if (gtf.getStart() == exon.getStart()) {
                            // retrieve previous exon if exists
                            if (exonDict.get(transcript.getId() + "_" + (exon.getExonNumber() - 1)) != null) {
                                Exon e = exonDict.get(transcript.getId() + "_" + (exon.getExonNumber() - 1));
                                if (e.getPhase() == -1) {
                                    exon.setPhase((e.getCdnaCodingEnd() - e.getCdnaCodingStart() + 1) % 3); // (prev-phase+1)%3
                                } else {
                                    exon.setPhase(((e.getCdnaCodingEnd() - e.getCdnaCodingStart() + 1) % 3 + e
                                            .getPhase()) % 3); // (prev-phase+current-phase+1)%3
                                }
                            } else {
                                // if it is the first exon then we just take the frame
                                if (gtf.getFrame().equals("0")) {
                                    exon.setPhase(Integer.parseInt(gtf.getFrame()));
                                } else {
                                    if (gtf.getFrame().equals("1")) {
                                        exon.setPhase(2);
                                    } else {
                                        exon.setPhase(1);
                                    }
                                }
                            }
                        } else {
                            // if coding start and genomic start is different then there is UTR: -1
                            exon.setPhase(-1);
                        }
=======
                        exon.setPhase(Integer.valueOf(gtf.getFrame()));
//                        // phase calculation
//                        if (gtf.getStart() == exon.getStart()) {
//                            // retrieve previous exon if exists
//                            if (exonDict.get(transcript.getId() + "_" + (exon.getExonNumber() - 1)) != null) {
//                                Exon e = exonDict.get(transcript.getId() + "_" + (exon.getExonNumber() - 1));
//                                if (e.getPhase() == -1) {
//                                    exon.setPhase((e.getCdnaCodingEnd() - e.getCdnaCodingStart() + 1) % 3); // (prev-phase+1)%3
//                                } else {
//                                    exon.setPhase(((e.getCdnaCodingEnd() - e.getCdnaCodingStart() + 1) % 3 + e
//                                            .getPhase()) % 3); // (prev-phase+current-phase+1)%3
//                                }
//                            } else {
//                                // if it is the first exon then we just take the
//                                // frame
//                                if (gtf.getFrame().equals("0")) {
//                                    exon.setPhase(Integer.parseInt(gtf.getFrame()));
//                                } else {
//                                    if (gtf.getFrame().equals("1")) {
//                                        exon.setPhase(2);
//                                    } else {
//                                        exon.setPhase(1);
//                                    }
//                                }
//                            }
//                        } else {
//                            // if coding start and genomic start is different
//                            // then there is UTR: -1
//                            exon.setPhase(-1);
//                        }
>>>>>>> 372f6d06

                        if (transcript.getGenomicCodingStart() == 0 || transcript.getGenomicCodingStart() > gtf.getStart()) {
                            transcript.setGenomicCodingStart(gtf.getStart());
                        }
                        if (transcript.getGenomicCodingEnd() == 0 || transcript.getGenomicCodingEnd() < gtf.getEnd()) {
                            transcript.setGenomicCodingEnd(gtf.getEnd());
                        }
                        // only first time
                        if (transcript.getCdnaCodingStart() == 0) {
                            transcript.setCdnaCodingStart(gtf.getStart() - exon.getStart() + cdna);
                        }

                        // strand -
                    } else {
                        // CDS states the beginning of coding start
                        exon.setGenomicCodingStart(gtf.getStart());
                        exon.setGenomicCodingEnd(gtf.getEnd());

                        // cDNA coordinates
                        exon.setCdnaCodingStart(exon.getEnd() - gtf.getEnd() + cdna);  // cdnaCodingStart points to the same base position than genomicCodingEnd
                        exon.setCdnaCodingEnd(exon.getEnd() - gtf.getStart() + cdna);  // cdnaCodingEnd points to the same base position than genomicCodingStart
                        transcript.setCdnaCodingEnd(exon.getEnd() - gtf.getStart() + cdna);  // Set cdnaCodingEnd to prevent those cases without stop_codon

                        exon.setCdsStart(cds);
                        exon.setCdsEnd(gtf.getEnd() - gtf.getStart() + cds);

                        // increment in the coding length
                        cds += gtf.getEnd() - gtf.getStart() + 1;
                        transcript.setCdsLength(cds-1);  // Set cdnaCodingEnd to prevent those cases without stop_codon

<<<<<<< HEAD
                        // phase calculation
                        if (gtf.getEnd() == exon.getEnd()) {
                            // retrieve previous exon if exists
                            if (exonDict.get(transcript.getId() + "_" + (exon.getExonNumber() - 1)) != null) {
                                Exon e = exonDict.get(transcript.getId() + "_" + (exon.getExonNumber() - 1));
                                if (e.getPhase() == -1) {
                                    exon.setPhase((e.getCdnaCodingEnd() - e.getCdnaCodingStart() + 1) % 3); // (prev-phase+1)%3
                                } else {
                                    exon.setPhase(((e.getCdnaCodingEnd() - e.getCdnaCodingStart() + 1) % 3 + e
                                            .getPhase()) % 3); // (prev-phase+current-phase+1)%3
                                }
                            } else {
                                // if it is the first exon then we just take the frame
                                if (gtf.getFrame().equals("0")) {
                                    exon.setPhase(Integer.parseInt(gtf.getFrame()));
                                } else {
                                    if (gtf.getFrame().equals("1")) {
                                        exon.setPhase(2);
                                    } else {
                                        exon.setPhase(1);
                                    }
                                }
                            }
                        } else {
                            // if coding start and genomic start is different then there is UTR: -1
                            exon.setPhase(-1);
                        }
=======
                        exon.setPhase(Integer.valueOf(gtf.getFrame()));
//                        // phase calculation
//                        if (gtf.getEnd() == exon.getEnd()) {
//                            // retrieve previous exon if exists
//                            if (exonDict.get(transcript.getId() + "_" + (exon.getExonNumber() - 1)) != null) {
//                                Exon e = exonDict.get(transcript.getId() + "_" + (exon.getExonNumber() - 1));
//                                if (e.getPhase() == -1) {
//                                    exon.setPhase((e.getCdnaCodingEnd() - e.getCdnaCodingStart() + 1) % 3); // (prev-phase+1)%3
//                                } else {
//                                    exon.setPhase(((e.getCdnaCodingEnd() - e.getCdnaCodingStart() + 1) % 3 + e
//                                            .getPhase()) % 3); // (prev-phase+current-phase+1)%3
//                                }
//                            } else {
//                                // if it is the first exon then we just take the
//                                // frame
//                                if (gtf.getFrame().equals("0")) {
//                                    exon.setPhase(Integer.parseInt(gtf.getFrame()));
//                                } else {
//                                    if (gtf.getFrame().equals("1")) {
//                                        exon.setPhase(2);
//                                    } else {
//                                        exon.setPhase(1);
//                                    }
//                                }
//                            }
//                        } else {
//                            // if coding start and genomic start is different
//                            // then there is UTR: -1
//                            exon.setPhase(-1);
//                        }
>>>>>>> 372f6d06

                        if (transcript.getGenomicCodingStart() == 0 || transcript.getGenomicCodingStart() > gtf.getStart()) {
                            transcript.setGenomicCodingStart(gtf.getStart());
                        }
                        if (transcript.getGenomicCodingEnd() == 0 || transcript.getGenomicCodingEnd() < gtf.getEnd()) {
                            transcript.setGenomicCodingEnd(gtf.getEnd());
                        }
                        // only first time
                        if (transcript.getCdnaCodingStart() == 0) {
                            transcript.setCdnaCodingStart(exon.getEnd() - gtf.getEnd() + cdna);  // cdnaCodingStart points to the same base position than genomicCodingEnd
                        }
                    }

                    // no strand dependent
                    transcript.setProteinID(gtf.getAttributes().get("protein_id"));
                }

                if (gtf.getFeature().equalsIgnoreCase("start_codon")) {
                    // nothing to do
                }

                if (gtf.getFeature().equalsIgnoreCase("stop_codon")) {
//                    setCdnaCodingEnd = false; // stop_codon found, cdnaCodingEnd will be set here, no need to set it at the beginning of next feature
                    if (exon.getStrand().equals("+")) {
                        // we need to increment 3 nts, the stop_codon length.
                        exon.setGenomicCodingEnd(gtf.getEnd());
                        exon.setCdnaCodingEnd(gtf.getEnd() - exon.getStart() + cdna);
                        exon.setCdsEnd(gtf.getEnd() - gtf.getStart() + cds);
                        cds += gtf.getEnd() - gtf.getStart();

                        // If stop_codon appears, overwrite values
                        transcript.setGenomicCodingEnd(gtf.getEnd());
                        transcript.setCdnaCodingEnd(gtf.getEnd() - exon.getStart() + cdna);
                        transcript.setCdsLength(cds-1);
                    } else {
                        // we need to increment 3 nts, the stop_codon length.
                        exon.setGenomicCodingStart(gtf.getStart());
                        exon.setCdnaCodingEnd(exon.getEnd() - gtf.getStart() + cdna);  // cdnaCodingEnd points to the same base position than genomicCodingStart
                        exon.setCdsEnd(gtf.getEnd() - gtf.getStart() + cds);
                        cds += gtf.getEnd() - gtf.getStart();

                        // If stop_codon appears, overwrite values
                        transcript.setGenomicCodingStart(gtf.getStart());
                        transcript.setCdnaCodingEnd(exon.getEnd() - gtf.getStart() + cdna);  // cdnaCodingEnd points to the same base position than genomicCodingStart
                        transcript.setCdsLength(cds-1);
                    }
                }
            }
        }

        // last gene must be serialized
        serializer.serialize(gene);

        // cleaning
        gtfReader.close();
        serializer.close();

        try {
            disconnectSqlite();
        } catch (SQLException e) {
            e.printStackTrace();
        }
    }

    private ArrayList<TranscriptTfbs> getTranscriptTfbses(Gtf transcript, String chromosome, Map<String, SortedSet<Gff2>> tfbsMap) {
        ArrayList<TranscriptTfbs> transcriptTfbses = null;
        if (tfbsMap.containsKey(chromosome)) {
            for (Gff2 tfbs : tfbsMap.get(chromosome)) {
                if (transcript.getStrand().equals("+")) {
                    if (tfbs.getStart() > transcript.getStart() + 500) {
                        break;
                    } else if (tfbs.getEnd() > transcript.getStart() - 2500) {
                        transcriptTfbses = addTranscriptTfbstoList(tfbs, transcript, chromosome, transcriptTfbses);
                    }
                } else {
                    // transcript in negative strand
                    if (tfbs.getStart() > transcript.getEnd() + 2500) {
                        break;
                    } else if (tfbs.getStart() > transcript.getEnd() - 500) {
                        transcriptTfbses = addTranscriptTfbstoList(tfbs, transcript, chromosome, transcriptTfbses);
                    }
                }
            }
        }
        return transcriptTfbses;
    }

    private ArrayList<TranscriptTfbs> addTranscriptTfbstoList(Gff2 tfbs, Gtf transcript, String chromosome, ArrayList<TranscriptTfbs> transcriptTfbses) {
        if (transcriptTfbses == null) {
            transcriptTfbses = new ArrayList<>();
        }
        String[] tfbsNameFields = tfbs.getAttribute().split("=")[1].split(":");
        transcriptTfbses.add(new TranscriptTfbs(tfbsNameFields[0], tfbsNameFields[1], chromosome, tfbs.getStart(), tfbs.getEnd(), tfbs.getStrand(), getRelativeTranscriptTfbsStart(tfbs, transcript), getRelativeTranscriptTfbsEnd(tfbs, transcript), Float.parseFloat(tfbs.getScore())));
        return transcriptTfbses;
    }

    private Integer getRelativeTranscriptTfbsStart(Gff2 tfbs, Gtf transcript) {
        Integer relativeStart;
        if (transcript.getStrand().equals("+")) {
            if (tfbs.getStart() < transcript.getStart()) {
                relativeStart = tfbs.getStart() - transcript.getStart();
            } else {
                relativeStart = tfbs.getStart() - transcript.getStart() + 1;
            }
        } else {
            // negative strand transcript
            if (tfbs.getEnd() > transcript.getEnd()) {
                relativeStart = transcript.getEnd() - tfbs.getEnd();
            } else {
                relativeStart = transcript.getEnd() - tfbs.getEnd() + 1;
            }
        }
        return relativeStart;
    }

    private Integer getRelativeTranscriptTfbsEnd(Gff2 tfbs, Gtf transcript) {
        Integer relativeEnd;
        if (transcript.getStrand().equals("+")) {
            if (tfbs.getEnd() < transcript.getStart()) {
                relativeEnd = tfbs.getEnd() - transcript.getStart();
            } else {
                relativeEnd = tfbs.getEnd() - transcript.getStart() + 1;
            }
        }else {
            if (tfbs.getStart() > transcript.getEnd()) {
                relativeEnd = transcript.getEnd() - tfbs.getStart();
            }else {
                relativeEnd = transcript.getEnd() - tfbs.getStart() + 1;
            }
        }
        return relativeEnd;
    }

    private Map<String, SortedSet<Gff2>> getTfbsMap() {
        // load MotifFeatures content in a Map
        Map<String, SortedSet<Gff2>> tfbsMap = new HashMap<>();
        try {
            if (tfbsFile != null && Files.exists(tfbsFile) && !Files.isDirectory(tfbsFile)) {
                Gff2Reader motifsFeatureReader = new Gff2Reader(tfbsFile);
                Gff2 tfbsMotifFeature;
                while ((tfbsMotifFeature = motifsFeatureReader.read()) != null) {
                    addTfbsMotifToMap(tfbsMap, tfbsMotifFeature);
                }
                motifsFeatureReader.close();
            }
        }catch (IOException | NoSuchMethodException | FileFormatException e) {
            logger.error("Error loading TFBS file: " + e.getMessage());
            logger.error("transcript TFBS objects will not be serialized");
            tfbsMap.clear();
        }
        return tfbsMap;
    }

    private void addTfbsMotifToMap(Map<String, SortedSet<Gff2>> tfbsMap, Gff2 tfbsMotifFeature) {
        String chromosome = tfbsMotifFeature.getSequenceName().replaceFirst("chr", "");
        SortedSet<Gff2> chromosomeTfbsSet = tfbsMap.get(chromosome);
        if (chromosomeTfbsSet == null) {
            chromosomeTfbsSet = new TreeSet<Gff2>(new Comparator<Gff2>() {
                @Override
                public int compare(Gff2 feature1, Gff2 feature2) {
                    // TODO: maybe this should be in TranscriptTfbs class, and equals method should be overriden too
                    if (feature1.getStart() != feature2.getStart()) {
                        return feature1.getStart() - feature2.getStart();
                    } else {
                        return feature1.getAttribute().compareTo(feature2.getAttribute());
                    }
                }
            });
            tfbsMap.put(chromosome, chromosomeTfbsSet);
        }
        chromosomeTfbsSet.add(tfbsMotifFeature);
    }

    private Map<String, Fasta> getCDnaSequencesMap() throws IOException, FileFormatException {
        logger.info("Loading ENSEMBL's cDNA sequences...");
        Map<String, Fasta> cDnaSequencesMap = new HashMap<>();
        if(cDnaFastaFile != null && Files.exists(cDnaFastaFile) &&
                !Files.isDirectory(cDnaFastaFile)) {
            FastaReader fastaReader = new FastaReader(cDnaFastaFile);
            List<Fasta> fastaList = fastaReader.readAll();
            fastaReader.close();
            for(Fasta fasta : fastaList) {
                cDnaSequencesMap.put(fasta.getId(), fasta);
            }
        } else {
            logger.warn("cDNA fasta file " + cDnaFastaFile + " not found");
            logger.warn("ENSEMBL's cDNA sequences not loaded");
        }
        return cDnaSequencesMap;
    }

    private Map<String, Fasta> getProteinSequencesMap() throws IOException, FileFormatException {
        logger.info("Loading ENSEMBL's protein sequences...");
        Map<String, Fasta> proteinSequencesMap = new HashMap<>();
        if(proteinFastaFile != null && Files.exists(proteinFastaFile) &&
                !Files.isDirectory(proteinFastaFile)) {
            FastaReader fastaReader = new FastaReader(proteinFastaFile);
            List<Fasta> fastaList = fastaReader.readAll();
            fastaReader.close();
            for(Fasta fasta : fastaList) {
                proteinSequencesMap.put(fasta.getDescription().split("transcript:")[1].split("\\s")[0], fasta);
            }
        } else {
            logger.warn("Protein fasta file " + proteinFastaFile + " not found");
            logger.warn("ENSEMBL's protein sequences not loaded");
        }
        return proteinSequencesMap;
    }

    private Map<String, ArrayList<Xref>> getXrefMap() throws IOException {
        String[] fields;
        logger.info("Loading xref data...");
        Map<String, ArrayList<Xref>> xrefMap = new HashMap<>();
        if (xrefsFile != null && Files.exists(xrefsFile)) {
            List<String> lines = Files.readAllLines(xrefsFile, Charset.defaultCharset());
            for (String line : lines) {
                fields = line.split("\t", -1);
                if (fields.length >= 4) {
                    if (!xrefMap.containsKey(fields[0])) {
                        xrefMap.put(fields[0], new ArrayList<Xref>());
                    }
                    xrefMap.get(fields[0]).add(new Xref(fields[1], fields[2], fields[3]));
                }
            }
        } else {
            logger.warn("Xrefs file " + xrefsFile + " not found");
            logger.warn("Xref data not loaded");
        }

        logger.info("Loading protein mapping into xref data...");
        if (uniprotIdMappingFile != null && Files.exists(uniprotIdMappingFile)) {
            BufferedReader br = FileUtils.newBufferedReader(uniprotIdMappingFile);
            String line;
            while ((line = br.readLine()) != null) {
                fields = line.split("\t", -1);
                if (fields.length >= 20 && fields[20].startsWith("ENST")) {
                    if (!xrefMap.containsKey(fields[20])) {
                        xrefMap.put(fields[20], new ArrayList<Xref>());
                    }
                    xrefMap.get(fields[20]).add(new Xref(fields[0], "uniprotkb_acc", "UniProtKB ACC"));
                    xrefMap.get(fields[20]).add(new Xref(fields[1], "uniprotkb_id", "UniProtKB ID"));
                }
            }
            br.close();
        } else {
            logger.warn("Uniprot if mapping file " + uniprotIdMappingFile + " not found");
            logger.warn("Protein mapping into xref data not loaded");
        }

        return xrefMap;
    }

    private Map<String, String> getGeneDescriptionMap() throws IOException {
        String[] fields;
        logger.info("Loading gene description data...");
        Map<String, String> geneDescriptionMap = new HashMap<>();
        if (geneDescriptionFile != null && Files.exists(geneDescriptionFile)) {
            List<String> lines = Files.readAllLines(geneDescriptionFile, Charset.defaultCharset());
            for (String line : lines) {
                fields = line.split("\t", -1);
                geneDescriptionMap.put(fields[0], fields[1]);
            }
        } else {
            logger.warn("Gene description file " + geneDescriptionFile + " not found");
            logger.warn("Gene description data not loaded");
        }
        return geneDescriptionMap;
    }

//    private Map<String, ArrayList<TranscriptTfbs>> getTfbsMap() throws IOException {
//        String[] fields;
//        Map<String, ArrayList<TranscriptTfbs>> tfbsMap = new HashMap<>();
//        if (tfbsFile != null && Files.exists(tfbsFile) && !Files.isDirectory(tfbsFile)) {
//            List<String> lines = Files.readAllLines(tfbsFile, Charset.defaultCharset());
//            for (String line : lines) {
//                fields = line.split("\t", -1);
//                if (!tfbsMap.containsKey(fields[0])) {
//                    tfbsMap.put(fields[0], new ArrayList<TranscriptTfbs>());
//                }
//                tfbsMap.get(fields[0]).add(new TranscriptTfbs(fields[1], fields[2], fields[3], Integer.parseInt(fields[4]), Integer.parseInt(fields[5]), fields[6], Integer.parseInt(fields[7]), Integer.parseInt(fields[8]), Float.parseFloat(fields[9])));
//            }
//        }
//        return tfbsMap;
//    }

    private boolean newGene(Gene previousGene, String newGeneId) {
        return previousGene == null || !newGeneId.equals(previousGene.getId());
    }

    private void connect(Path genomeSequenceFilePath) throws ClassNotFoundException, SQLException, IOException {
        logger.info("Connecting to reference genome sequence database ...");
        Class.forName("org.sqlite.JDBC");
        sqlConn = DriverManager.getConnection("jdbc:sqlite:" + genomeSequenceFilePath.getParent().toString() + "/reference_genome.db");
        if(!Files.exists(Paths.get(genomeSequenceFilePath.getParent().toString(), "reference_genome.db")) ||
                Files.size(genomeSequenceFilePath.getParent().resolve("reference_genome.db")) == 0) {
            logger.info("Genome sequence database doesn't exists and will be created");
            Statement createTable = sqlConn.createStatement();
            createTable.executeUpdate("CREATE TABLE if not exists  genome_sequence (sequenceName VARCHAR(50), chunkId VARCHAR(30), start INT, end INT, sequence VARCHAR(2000))");
            indexReferenceGenomeFasta(genomeSequenceFilePath);
        }
        sqlQuery = sqlConn.prepareStatement("SELECT sequence from genome_sequence WHERE chunkId = ? "); //AND start <= ? AND end >= ?
        logger.info("Genome sequence database connected");
    }

    private void disconnectSqlite() throws SQLException {
        sqlConn.close();
    }

    private void indexReferenceGenomeFasta(Path genomeSequenceFilePath) throws IOException, ClassNotFoundException, SQLException {
       BufferedReader bufferedReader = FileUtils.newBufferedReader(genomeSequenceFilePath);

        // Some parameters initialization
        String sequenceName = "";
        boolean haplotypeSequenceType = false;

        PreparedStatement sqlInsert = sqlConn.prepareStatement("INSERT INTO genome_sequence (chunkID, start, end, sequence) values (?, ?, ?, ?)");
        StringBuilder sequenceStringBuilder = new StringBuilder();
        String line;
        while ((line = bufferedReader.readLine()) != null) {
            // We accumulate the complete sequence in a StringBuilder
            if (!line.startsWith(">")) {
                sequenceStringBuilder.append(line);
            } else {
                // New sequence has been found and we must insert it into SQLite.
                // Note that the first time there is no sequence. Only not HAP sequences are stored.
                if (sequenceStringBuilder.length() > 0) {
                    insertGenomeSequence(sequenceName, haplotypeSequenceType, sqlInsert, sequenceStringBuilder);
                }

                // initialize data structures
                sequenceName = line.replace(">", "").split(" ")[0];
                haplotypeSequenceType = line.endsWith("HAP");
                sequenceStringBuilder.delete(0, sequenceStringBuilder.length());
            }
        }
        insertGenomeSequence(sequenceName, haplotypeSequenceType, sqlInsert, sequenceStringBuilder);

        bufferedReader.close();

        Statement stm = sqlConn.createStatement();
        stm.executeUpdate("CREATE INDEX chunkkId_idx on genome_sequence(chunkId)");
    }

    private void insertGenomeSequence(String sequenceName, boolean haplotypeSequenceType, PreparedStatement sqlInsert, StringBuilder sequenceStringBuilder) throws SQLException {
        int chunk = 0;
        int start = 1;
        int end = CHUNK_SIZE - 1;
        // if the sequence read is not HAP then we stored in sqlite
        if(!haplotypeSequenceType && !sequenceName.contains("PATCH") && !sequenceName.contains("HSCHR")) {

            //chromosome sequence length could shorter than CHUNK_SIZE
            if (sequenceStringBuilder.length() < CHUNK_SIZE) {
                sqlInsert.setString(1, sequenceName+"_"+chunk+"_"+chunkIdSuffix);
                sqlInsert.setInt(2, start);
                sqlInsert.setInt(3, sequenceStringBuilder.length() - 1);
                sqlInsert.setString(4, sequenceStringBuilder.toString());

                // Sequence to store is larger than CHUNK_SIZE
            } else {
                int sequenceLength = sequenceStringBuilder.length();

                sqlConn.setAutoCommit(false);
                while (start < sequenceLength) {
                    if (chunk % 10000 == 0 && chunk != 0) {
                        System.out.println("Sequence: " + sequenceName + ", chunkId:" + chunk);
                        sqlInsert.executeBatch();
                        sqlConn.commit();
                    }

                    // chunkId is common for all the options
                    sqlInsert.setString(1, sequenceName+"_"+chunk+"_"+chunkIdSuffix);
                    if (start == 1) {   // First chunk of the chromosome
                        // First chunk contains CHUNK_SIZE-1 nucleotides as index start at position 1 but must end at 1999
//                                        chunkSequence = sequenceStringBuilder.substring(start - 1, CHUNK_SIZE - 1);
//                                        genomeSequenceChunk = new GenomeSequenceChunk(chromosome, chromosome+"_"+chunk+"_"+chunkIdSuffix, start, end, sequenceType, sequenceAssembly, chunkSequence);
                        sqlInsert.setInt(2, start);
                        sqlInsert.setInt(3, end);
                        sqlInsert.setString(4, sequenceStringBuilder.substring(start - 1, CHUNK_SIZE - 1));

                        start += CHUNK_SIZE - 1;
                    } else {    // Regular chunk
                        if ((start + CHUNK_SIZE) < sequenceLength) {
                            sqlInsert.setInt(2, start);
                            sqlInsert.setInt(3, end);
                            sqlInsert.setString(4, sequenceStringBuilder.substring(start - 1, start + CHUNK_SIZE - 1));
                            start += CHUNK_SIZE;
                        } else {    // Last chunk of the chromosome
                            sqlInsert.setInt(2, start);
                            sqlInsert.setInt(3, sequenceLength);
                            sqlInsert.setString(4, sequenceStringBuilder.substring(start - 1, sequenceLength));
                            start = sequenceLength;
                        }
                    }
                    // we add the inserts in a batch
                    sqlInsert.addBatch();

                    end = start + CHUNK_SIZE - 1;
                    chunk++;
                }

                sqlInsert.executeBatch();
                sqlConn.commit();
            }
        }
    }

    private String getExonSequence(String sequenceName, int start, int end) throws SQLException {
        StringBuilder stringBuilder = new StringBuilder();
        ResultSet rs;
        int regionChunkStart = getChunk(start);
        int regionChunkEnd = getChunk(end);
        for (int chunkId = regionChunkStart; chunkId <= regionChunkEnd; chunkId++) {
            sqlQuery.setString(1, sequenceName + "_" + chunkId + "_" + chunkIdSuffix);
            rs = sqlQuery.executeQuery();
            stringBuilder.append(rs.getString(1));
        }

        int startStr = getOffset(start);
        int endStr = getOffset(start) + (end - start) + 1;
        String subStr = "";
        if (regionChunkStart > 0) {
            if (stringBuilder.toString().length() > 0 && stringBuilder.toString().length() >= endStr) {
                subStr = stringBuilder.toString().substring(startStr, endStr);
            }
        } else {
            if (stringBuilder.toString().length() > 0 && stringBuilder.toString().length() + 1 >= endStr) {
                subStr = stringBuilder.toString().substring(startStr - 1, endStr - 1);
            }
        }
        return subStr;
    }

    private int getChunk(int position) {
        return (position / CHUNK_SIZE);
    }

    private int getOffset(int position) {
        return (position % CHUNK_SIZE);
    }

    private void updateTranscriptAndGeneCoords(Transcript transcript, Gene gene, Gtf gtf) {
        if (transcript.getStart() > gtf.getStart()) {
            transcript.setStart(gtf.getStart());
        }
        if (transcript.getEnd() < gtf.getEnd()) {
            transcript.setEnd(gtf.getEnd());
        }
        if (gene.getStart() > gtf.getStart()) {
            gene.setStart(gtf.getStart());
        }
        if (gene.getEnd() < gtf.getEnd()) {
            gene.setEnd(gtf.getEnd());
        }
    }

    private Map<String, MiRNAGene> getmiRNAGeneMap(Path mirnaGeneFile) throws IOException {
        logger.info("Loading miRNA data ...");
        Map<String, MiRNAGene> mirnaGeneMap = new HashMap<>();
        if (mirnaFile != null && Files.exists(mirnaFile) && !Files.isDirectory(mirnaFile)) {
            BufferedReader br = Files.newBufferedReader(mirnaGeneFile, Charset.defaultCharset());
            String line;
            String[] fields, mirnaMatures, mirnaMaturesFields;
            List<String> aliases;
            MiRNAGene miRNAGene;
            while ((line = br.readLine()) != null) {
                fields = line.split("\t");

                // First, read aliases of miRNA, field #5
                aliases = new ArrayList<>();
                for (String alias : fields[5].split(",")) {
                    aliases.add(alias);
                }

                miRNAGene = new MiRNAGene(fields[1], fields[2], fields[3], fields[4], aliases, new ArrayList<MiRNAGene.MiRNAMature>());

                // Second, read the miRNA matures, field #6
                mirnaMatures = fields[6].split(",");
                for (String s : mirnaMatures) {
                    mirnaMaturesFields = s.split("\\|");
                    // Save directly into MiRNAGene object.
                    miRNAGene.addMiRNAMature(mirnaMaturesFields[0], mirnaMaturesFields[1], mirnaMaturesFields[2]);
                }

                // Add object to Map<EnsemblID, MiRNAGene>
                mirnaGeneMap.put(fields[0], miRNAGene);
            }
            br.close();
        } else {
            logger.warn("Mirna file " + mirnaFile + " not found");
            logger.warn("Mirna data not loaded");
        }

        return mirnaGeneMap;
    }

    private void getGtfFileFromGeneDirectoryPath(Path geneDirectoryPath) {
        for (String fileName : geneDirectoryPath.toFile().list()) {
            if (fileName.endsWith(".gtf") || fileName.endsWith(".gtf.gz")) {
                gtfFile = geneDirectoryPath.resolve(fileName);
                break;
            }
        }
    }

    private void getProteinFastaFileFromGeneDirectoryPath(Path geneDirectoryPath) {
        for (String fileName : geneDirectoryPath.toFile().list()) {
            if (fileName.endsWith(".pep.all.fa") || fileName.endsWith(".pep.all.fa.gz")) {
                proteinFastaFile = geneDirectoryPath.resolve(fileName);
                break;
            }
        }
    }

    private void getCDnaFastaFileFromGeneDirectoryPath(Path geneDirectoryPath) {
        for (String fileName : geneDirectoryPath.toFile().list()) {
            if (fileName.endsWith(".cdna.all.fa") || fileName.endsWith(".cdna.all.fa.gz")) {
                cDnaFastaFile = geneDirectoryPath.resolve(fileName);
                break;
            }
        }
    }
}<|MERGE_RESOLUTION|>--- conflicted
+++ resolved
@@ -212,66 +212,7 @@
                         cds += gtf.getEnd() - gtf.getStart() + 1;
                         transcript.setCdsLength(cds-1);  // Set cdnaCodingEnd to prevent those cases without stop_codon
 
-<<<<<<< HEAD
-                        // phase calculation
-                        if (gtf.getStart() == exon.getStart()) {
-                            // retrieve previous exon if exists
-                            if (exonDict.get(transcript.getId() + "_" + (exon.getExonNumber() - 1)) != null) {
-                                Exon e = exonDict.get(transcript.getId() + "_" + (exon.getExonNumber() - 1));
-                                if (e.getPhase() == -1) {
-                                    exon.setPhase((e.getCdnaCodingEnd() - e.getCdnaCodingStart() + 1) % 3); // (prev-phase+1)%3
-                                } else {
-                                    exon.setPhase(((e.getCdnaCodingEnd() - e.getCdnaCodingStart() + 1) % 3 + e
-                                            .getPhase()) % 3); // (prev-phase+current-phase+1)%3
-                                }
-                            } else {
-                                // if it is the first exon then we just take the frame
-                                if (gtf.getFrame().equals("0")) {
-                                    exon.setPhase(Integer.parseInt(gtf.getFrame()));
-                                } else {
-                                    if (gtf.getFrame().equals("1")) {
-                                        exon.setPhase(2);
-                                    } else {
-                                        exon.setPhase(1);
-                                    }
-                                }
-                            }
-                        } else {
-                            // if coding start and genomic start is different then there is UTR: -1
-                            exon.setPhase(-1);
-                        }
-=======
                         exon.setPhase(Integer.valueOf(gtf.getFrame()));
-//                        // phase calculation
-//                        if (gtf.getStart() == exon.getStart()) {
-//                            // retrieve previous exon if exists
-//                            if (exonDict.get(transcript.getId() + "_" + (exon.getExonNumber() - 1)) != null) {
-//                                Exon e = exonDict.get(transcript.getId() + "_" + (exon.getExonNumber() - 1));
-//                                if (e.getPhase() == -1) {
-//                                    exon.setPhase((e.getCdnaCodingEnd() - e.getCdnaCodingStart() + 1) % 3); // (prev-phase+1)%3
-//                                } else {
-//                                    exon.setPhase(((e.getCdnaCodingEnd() - e.getCdnaCodingStart() + 1) % 3 + e
-//                                            .getPhase()) % 3); // (prev-phase+current-phase+1)%3
-//                                }
-//                            } else {
-//                                // if it is the first exon then we just take the
-//                                // frame
-//                                if (gtf.getFrame().equals("0")) {
-//                                    exon.setPhase(Integer.parseInt(gtf.getFrame()));
-//                                } else {
-//                                    if (gtf.getFrame().equals("1")) {
-//                                        exon.setPhase(2);
-//                                    } else {
-//                                        exon.setPhase(1);
-//                                    }
-//                                }
-//                            }
-//                        } else {
-//                            // if coding start and genomic start is different
-//                            // then there is UTR: -1
-//                            exon.setPhase(-1);
-//                        }
->>>>>>> 372f6d06
 
                         if (transcript.getGenomicCodingStart() == 0 || transcript.getGenomicCodingStart() > gtf.getStart()) {
                             transcript.setGenomicCodingStart(gtf.getStart());
@@ -302,66 +243,7 @@
                         cds += gtf.getEnd() - gtf.getStart() + 1;
                         transcript.setCdsLength(cds-1);  // Set cdnaCodingEnd to prevent those cases without stop_codon
 
-<<<<<<< HEAD
-                        // phase calculation
-                        if (gtf.getEnd() == exon.getEnd()) {
-                            // retrieve previous exon if exists
-                            if (exonDict.get(transcript.getId() + "_" + (exon.getExonNumber() - 1)) != null) {
-                                Exon e = exonDict.get(transcript.getId() + "_" + (exon.getExonNumber() - 1));
-                                if (e.getPhase() == -1) {
-                                    exon.setPhase((e.getCdnaCodingEnd() - e.getCdnaCodingStart() + 1) % 3); // (prev-phase+1)%3
-                                } else {
-                                    exon.setPhase(((e.getCdnaCodingEnd() - e.getCdnaCodingStart() + 1) % 3 + e
-                                            .getPhase()) % 3); // (prev-phase+current-phase+1)%3
-                                }
-                            } else {
-                                // if it is the first exon then we just take the frame
-                                if (gtf.getFrame().equals("0")) {
-                                    exon.setPhase(Integer.parseInt(gtf.getFrame()));
-                                } else {
-                                    if (gtf.getFrame().equals("1")) {
-                                        exon.setPhase(2);
-                                    } else {
-                                        exon.setPhase(1);
-                                    }
-                                }
-                            }
-                        } else {
-                            // if coding start and genomic start is different then there is UTR: -1
-                            exon.setPhase(-1);
-                        }
-=======
                         exon.setPhase(Integer.valueOf(gtf.getFrame()));
-//                        // phase calculation
-//                        if (gtf.getEnd() == exon.getEnd()) {
-//                            // retrieve previous exon if exists
-//                            if (exonDict.get(transcript.getId() + "_" + (exon.getExonNumber() - 1)) != null) {
-//                                Exon e = exonDict.get(transcript.getId() + "_" + (exon.getExonNumber() - 1));
-//                                if (e.getPhase() == -1) {
-//                                    exon.setPhase((e.getCdnaCodingEnd() - e.getCdnaCodingStart() + 1) % 3); // (prev-phase+1)%3
-//                                } else {
-//                                    exon.setPhase(((e.getCdnaCodingEnd() - e.getCdnaCodingStart() + 1) % 3 + e
-//                                            .getPhase()) % 3); // (prev-phase+current-phase+1)%3
-//                                }
-//                            } else {
-//                                // if it is the first exon then we just take the
-//                                // frame
-//                                if (gtf.getFrame().equals("0")) {
-//                                    exon.setPhase(Integer.parseInt(gtf.getFrame()));
-//                                } else {
-//                                    if (gtf.getFrame().equals("1")) {
-//                                        exon.setPhase(2);
-//                                    } else {
-//                                        exon.setPhase(1);
-//                                    }
-//                                }
-//                            }
-//                        } else {
-//                            // if coding start and genomic start is different
-//                            // then there is UTR: -1
-//                            exon.setPhase(-1);
-//                        }
->>>>>>> 372f6d06
 
                         if (transcript.getGenomicCodingStart() == 0 || transcript.getGenomicCodingStart() > gtf.getStart()) {
                             transcript.setGenomicCodingStart(gtf.getStart());
