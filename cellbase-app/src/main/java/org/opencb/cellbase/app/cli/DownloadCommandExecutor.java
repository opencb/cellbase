--- conflicted
+++ resolved
@@ -96,11 +96,8 @@
     private static final String PHASTCONS_NAME = "PhastCons";
     private static final String PHYLOP_NAME = "PhyloP";
     private static final String CLINVAR_NAME = "ClinVar";
-<<<<<<< HEAD
     private static final String IARCTP53_NAME = "IARC TP53 Database";
-=======
     private static final String DGV_NAME = "DGV";
->>>>>>> 00f300a4
     private static final String GWAS_NAME = "Gwas Catalog";
     private static final String DBSNP_NAME = "dbSNP";
     private static final String REACTOME_NAME = "Reactome";
@@ -1129,8 +1126,6 @@
                 proteinFolder.resolve("reactomeVersion.json"));
     }
 
-<<<<<<< HEAD
-=======
     private void downloadRepeats(Species species, String assembly, Path speciesFolder)
             throws IOException, InterruptedException {
 
@@ -1175,7 +1170,6 @@
         }
     }
 
->>>>>>> 00f300a4
     private void downloadFile(String url, String outputFileName) throws IOException, InterruptedException {
         downloadFile(url, outputFileName, null);
     }
