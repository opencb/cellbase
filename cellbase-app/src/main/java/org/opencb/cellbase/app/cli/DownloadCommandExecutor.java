--- conflicted
+++ resolved
@@ -93,12 +93,8 @@
     private static final String CLINVAR_NAME = "ClinVar";
     private static final String IARCTP53_NAME = "IARC TP53 Database";
     private static final String GWAS_NAME = "Gwas Catalog";
-<<<<<<< HEAD
     private static final String DBSNP_NAME = "dbSNP";
-=======
-//    private static final String DBSNP_NAME = "dbSNP";
     private static final String REACTOME_NAME = "Reactome";
->>>>>>> 03c02c6a
 
     public DownloadCommandExecutor(CliOptionsParser.DownloadCommandOptions downloadCommandOptions) {
         super(downloadCommandOptions.commonOptions.logLevel, downloadCommandOptions.commonOptions.verbose,
@@ -995,8 +991,6 @@
         }
     }
 
-<<<<<<< HEAD
-=======
     private void downloadReactomeData() throws IOException, InterruptedException {
         Path proteinFolder = common.resolve("protein");
 
@@ -1006,8 +1000,6 @@
                 proteinFolder.resolve("reactomeVersion.json"));
     }
 
-
->>>>>>> 03c02c6a
     private void downloadFile(String url, String outputFileName) throws IOException, InterruptedException {
         downloadFile(url, outputFileName, null);
     }
