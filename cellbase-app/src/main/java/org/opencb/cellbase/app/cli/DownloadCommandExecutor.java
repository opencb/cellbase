/*
 * Copyright 2015-2020 OpenCB
 *
 * Licensed under the Apache License, Version 2.0 (the "License");
 * you may not use this file except in compliance with the License.
 * You may obtain a copy of the License at
 *
 *     http://www.apache.org/licenses/LICENSE-2.0
 *
 * Unless required by applicable law or agreed to in writing, software
 * distributed under the License is distributed on an "AS IS" BASIS,
 * WITHOUT WARRANTIES OR CONDITIONS OF ANY KIND, either express or implied.
 * See the License for the specific language governing permissions and
 * limitations under the License.
 */

package org.opencb.cellbase.app.cli;

import com.beust.jcommander.ParameterException;
import com.fasterxml.jackson.databind.DeserializationFeature;
import com.fasterxml.jackson.databind.ObjectMapper;
import com.fasterxml.jackson.databind.ObjectReader;
import com.fasterxml.jackson.databind.ObjectWriter;
import org.apache.commons.collections.map.HashedMap;
import org.apache.commons.io.FilenameUtils;
import org.apache.commons.io.IOUtils;
import org.apache.commons.lang.StringUtils;
import org.opencb.cellbase.core.config.Species;
import org.opencb.commons.utils.FileUtils;

import javax.ws.rs.client.Client;
import javax.ws.rs.client.ClientBuilder;
import javax.ws.rs.client.WebTarget;
import java.io.*;
import java.net.URI;
import java.nio.charset.Charset;
import java.nio.file.Files;
import java.nio.file.Path;
import java.nio.file.Paths;
import java.text.SimpleDateFormat;
import java.util.*;
import java.util.zip.ZipEntry;
import java.util.zip.ZipFile;

/**
 * Created by imedina on 03/02/15.
 */
public class DownloadCommandExecutor extends CommandExecutor {

    private CliOptionsParser.DownloadCommandOptions downloadCommandOptions;

    private Path output = null;
    private Path common = null;

    private File ensemblScriptsFolder;
    private String ensemblVersion;
    private String ensemblRelease;

    private Species species;

    private static final String[] VARIATION_FILES = {"variation.txt.gz", "variation_feature.txt.gz",
            "transcript_variation.txt.gz", "variation_synonym.txt.gz", "seq_region.txt.gz", "source.txt.gz",
            "attrib.txt.gz", "attrib_type.txt.gz", "seq_region.txt.gz", "structural_variation_feature.txt.gz",
            "study.txt.gz", "phenotype.txt.gz", "phenotype_feature.txt.gz", "phenotype_feature_attrib.txt.gz",
            "motif_feature_variation.txt.gz", "genotype_code.txt.gz", "allele_code.txt.gz",
            "population_genotype.txt.gz", "population.txt.gz", "allele.txt.gz", };

    @Deprecated
    private static final String[] DEPRECATED_REGULATION_FILES = {"AnnotatedFeatures.gff.gz", "MotifFeatures.gff.gz",
            "RegulatoryFeatures_MultiCell.gff.gz", };

    private static final Map<String, String> GENE_UNIPROT_XREF_FILES = new HashMap() {
        {
            put("Homo sapiens", "HUMAN_9606_idmapping_selected.tab.gz");
            put("Mus musculus", "MOUSE_10090_idmapping_selected.tab.gz");
            put("Rattus norvegicus", "RAT_10116_idmapping_selected.tab.gz");
            put("Danio rerio", "DANRE_7955_idmapping_selected.tab.gz");
            put("Drosophila melanogaster", "DROME_7227_idmapping_selected.tab.gz");
            put("Saccharomyces cerevisiae", "YEAST_559292_idmapping_selected.tab.gz");
        }
    };

    private static final String ENSEMBL_NAME = "ENSEMBL";
    private static final String GENE_EXPRESSION_ATLAS_NAME = "Gene Expression Atlas";
    private static final String HPO_NAME = "HPO";
    private static final String DISGENET_NAME = "DisGeNET";
    private static final String DGIDB_NAME = "DGIdb";
    private static final String UNIPROT_NAME = "UniProt";
    private static final String CADD_NAME = "CADD";
    private static final String MIRBASE_NAME = "miRBase";
    private static final String MIRTARBASE_NAME = "miRTarBase";
    private static final String TARGETSCAN_NAME = "TargetScan";
    private static final String INTACT_NAME = "IntAct";
    private static final String INTERPRO_NAME = "InterPro";
    private static final String GERP_NAME = "GERP++";
    private static final String PHASTCONS_NAME = "PhastCons";
    private static final String PHYLOP_NAME = "PhyloP";
    private static final String CLINVAR_NAME = "ClinVar";
    private static final String IARCTP53_NAME = "IARC TP53 Database";
    private static final String DGV_NAME = "DGV";
    private static final String GWAS_NAME = "Gwas Catalog";
    private static final String DBSNP_NAME = "dbSNP";
    private static final String REACTOME_NAME = "Reactome";
    private static final String TRF_NAME = "Tandem repeats finder";
    private static final String GSD_NAME = "Genomic super duplications";
    private static final String WM_NAME = "WindowMasker";
    private static final String GNOMAD_NAME = "gnomAD";


    public DownloadCommandExecutor(CliOptionsParser.DownloadCommandOptions downloadCommandOptions) {
        super(downloadCommandOptions.commonOptions.logLevel, downloadCommandOptions.commonOptions.verbose,
                downloadCommandOptions.commonOptions.conf);

        this.downloadCommandOptions = downloadCommandOptions;

        if (downloadCommandOptions.output != null) {
            output = Paths.get(downloadCommandOptions.output);
        }
        if (downloadCommandOptions.common != null) {
            common = Paths.get(downloadCommandOptions.common);
        } else {
            common = output.resolve("common");
        }

        this.ensemblScriptsFolder = new File(System.getProperty("basedir") + "/bin/ensembl-scripts/");
    }


    /**
     * Execute specific 'download' command options.
     */
    public void execute() {
        try {
            if (downloadCommandOptions.species != null && !downloadCommandOptions.species.isEmpty()) {
                // We need to get the Species object from the CLI name
                // This can be the scientific or common name, or the ID
                //            Species speciesToDownload = null;
                for (Species sp : configuration.getAllSpecies()) {
                    if (downloadCommandOptions.species.equalsIgnoreCase(sp.getScientificName())
                            || downloadCommandOptions.species.equalsIgnoreCase(sp.getCommonName())
                            || downloadCommandOptions.species.equalsIgnoreCase(sp.getId())) {
                        species = sp;
                        break;
                    }
                }

                // If everything is right we launch the download
                if (species != null) {
                    processSpecies(species);
                } else {
                    logger.error("Species '{}' not valid", downloadCommandOptions.species);
                }
            } else {
                logger.error("--species parameter '{}' not valid", downloadCommandOptions.species);
            }
        } catch (ParameterException e) {
            logger.error("Error in 'download' command line: " + e.getMessage());
        } catch (IOException | InterruptedException e) {
            logger.error("Error downloading '" + downloadCommandOptions.species + "' files: " + e.getMessage());
        }

    }

    private void processSpecies(Species sp) throws IOException, InterruptedException {
        logger.info("Processing species " + sp.getScientificName());

        // We need to find which is the correct Ensembl host URL.
        // This can different depending on if is a vertebrate species.
        String ensemblHostUrl;
        if (configuration.getSpecies().getVertebrates().contains(sp)) {
            ensemblHostUrl = configuration.getDownload().getEnsembl().getUrl().getHost();
        } else {
            ensemblHostUrl = configuration.getDownload().getEnsemblGenomes().getUrl().getHost();
        }

        // Getting the assembly.
        // By default the first assembly in the configuration.json
        Species.Assembly assembly = null;
        if (downloadCommandOptions.assembly == null || downloadCommandOptions.assembly.isEmpty()) {
            assembly = sp.getAssemblies().get(0);
        } else {
            for (Species.Assembly assembly1 : sp.getAssemblies()) {
                if (downloadCommandOptions.assembly.equalsIgnoreCase(assembly1.getName())) {
                    assembly = assembly1;
                    break;
                }
            }
        }

        // Checking that the species and assembly are correct
        if (ensemblHostUrl == null || assembly == null) {
            logger.error("Something is not correct, check the species '{}' or the assembly '{}'",
                    downloadCommandOptions.species, downloadCommandOptions.assembly);
            return;
        }

        // Output folder creation
        String spShortName = sp.getScientificName().toLowerCase()
                .replaceAll("\\.", "")
                .replaceAll("\\)", "")
                .replaceAll("\\(", "")
                .replaceAll("[-/]", " ")
                .replaceAll("\\s+", "_");
        String spAssembly = assembly.getName().toLowerCase();
        Path spFolder = output.resolve(spShortName + "_" + spAssembly);
        makeDir(spFolder);
        makeDir(common);

        ensemblVersion = assembly.getEnsemblVersion();
        ensemblRelease = "release-" + ensemblVersion.split("_")[0];

        if (downloadCommandOptions.data != null && !downloadCommandOptions.data.isEmpty()) {
            List<String> dataList;
            if (downloadCommandOptions.data.equals("all")) {
                dataList = sp.getData();
            } else {
                dataList = Arrays.asList(downloadCommandOptions.data.split(","));
            }

            for (String data : dataList) {
                switch (data) {
                    case EtlCommons.GENOME_DATA:
                        downloadReferenceGenome(sp, spShortName, assembly.getName(), spFolder, ensemblHostUrl);
                        break;
                    case EtlCommons.GENE_DATA:
                        downloadEnsemblGene(sp, spShortName, assembly.getName(), spFolder, ensemblHostUrl);
                        break;
                    case EtlCommons.VARIATION_DATA:
                        if (speciesHasInfoToDownload(sp, "variation")) {
                            downloadVariation(sp, spShortName, spFolder, ensemblHostUrl);
                        }
                        break;
                    case EtlCommons.VARIATION_FUNCTIONAL_SCORE_DATA:
                        if (speciesHasInfoToDownload(sp, "variation_functional_score")) {
                            downloadCaddScores(sp, assembly.getName(), spFolder);
                        }
                        break;
                    case EtlCommons.REGULATION_DATA:
                        if (speciesHasInfoToDownload(sp, "regulation")) {
                            downloadRegulation(sp, spShortName, assembly.getName(), spFolder, ensemblHostUrl);
                        }
                        break;
                    case EtlCommons.PROTEIN_DATA:
                        if (speciesHasInfoToDownload(sp, "protein")) {
                            downloadProtein();
                        }
                        break;
                    case EtlCommons.CONSERVATION_DATA:
                        if (speciesHasInfoToDownload(sp, "conservation")) {
                            downloadConservation(sp, assembly.getName(), spFolder);
                        }
                        break;
                    case EtlCommons.CLINICAL_VARIANTS_DATA:
                        if (speciesHasInfoToDownload(sp, "clinical_variants")) {
                            downloadClinical(sp, assembly.getName(), spFolder);
                        }
                        break;
                    case EtlCommons.STRUCTURAL_VARIANTS_DATA:
                        if (speciesHasInfoToDownload(sp, "svs")) {
                            downloadStructuralVariants(sp, assembly.getName(), spFolder);
                        }
                        break;
                    case EtlCommons.REPEATS_DATA:
                        if (speciesHasInfoToDownload(sp, "repeats")) {
                            downloadRepeats(sp, assembly.getName(), spFolder);
                        }
                        break;
                    default:
                        System.out.println("Value \"" + data + "\" is not allowed for the data parameter. Allowed values"
                                + " are: {genome, gene, gene_disease_association, variation, variation_functional_score,"
                                + " regulation, protein, conservation, clinical_variants}");
                        break;
                }
            }
        }
    }

    private void downloadStructuralVariants(Species species, String assembly, Path speciesFolder) throws IOException, InterruptedException {
        if (species.getScientificName().equals("Homo sapiens")) {
            logger.info("Downloading DGV data ...");

            Path structuralVariantsFolder = speciesFolder.resolve(EtlCommons.STRUCTURAL_VARIANTS_FOLDER);
            makeDir(structuralVariantsFolder);
            String sourceFilename = (assembly.equalsIgnoreCase("grch37") ? "GRCh37_hg19" : "GRCh38_hg38")
                    + "_variants_2016-05-15.txt";
            String url = configuration.getDownload().getDgv().getHost() + "/" + sourceFilename;
            downloadFile(url, structuralVariantsFolder.resolve(EtlCommons.DGV_FILE).toString());

            saveVersionData(EtlCommons.STRUCTURAL_VARIANTS_DATA, DGV_NAME, getDGVVersion(sourceFilename), getTimeStamp(),
                    Collections.singletonList(url), structuralVariantsFolder.resolve(EtlCommons.DGV_VERSION_FILE));

        }
    }

    private String getDGVVersion(String sourceFilename) {
        return sourceFilename.split("\\.")[0].split("_")[3];
    }


    private boolean speciesHasInfoToDownload(Species sp, String info) {
        boolean hasInfo = true;
        if (sp.getData() == null || !sp.getData().contains(info)) {
            logger.warn("Species '{}' has no '{}' information available to download", sp.getScientificName(), info);
            hasInfo = false;
        }
        return hasInfo;
    }

    private String getPhylo(Species sp) {
        if (configuration.getSpecies().getVertebrates().contains(sp)) {
            return "vertebrates";
        } else if (configuration.getSpecies().getMetazoa().contains(sp)) {
            return "metazoa";
        } else if (configuration.getSpecies().getFungi().contains(sp)) {
            return "fungi";
        } else if (configuration.getSpecies().getProtist().contains(sp)) {
            return "protists";
        } else if (configuration.getSpecies().getPlants().contains(sp)) {
            return "plants";
        } else if (configuration.getSpecies().getVirus().contains(sp)) {
            return "virus";
        } else if (configuration.getSpecies().getBacteria().contains(sp)) {
            return "bacteria";
        } else {
            throw new ParameterException("Species " + sp.getScientificName() + " not associated to any phylo in the configuration file");
        }
    }

    private void downloadReferenceGenome(Species sp, String shortName, String assembly, Path spFolder, String host)
            throws IOException, InterruptedException {
        logger.info("Downloading genome information ...");
        Path sequenceFolder = spFolder.resolve("genome");
        makeDir(sequenceFolder);

        /**
         * Reference genome sequences are downloaded from Ensembl
         */
        String url = host + "/" + ensemblRelease;
        if (sp.getScientificName().equals("Homo sapiens")) {
            // New Homo sapiens assemblies contain too many ALT regions,
            // so we download 'primary_assembly' file
            url = url + "/fasta/" + shortName + "/dna/*.dna.primary_assembly.fa.gz";
        } else {
            if (!configuration.getSpecies().getVertebrates().contains(sp)) {
                url = host + "/" + ensemblRelease + "/" + getPhylo(sp);
            }
            url = url + "/fasta/";
            if (configuration.getSpecies().getBacteria().contains(sp)) {
                // WARN: assuming there's just one assembly
                url = url + sp.getAssemblies().get(0).getEnsemblCollection() + "/";
            }
            url = url + shortName + "/dna/*.dna.toplevel.fa.gz";
        }

        String outputFileName = StringUtils.capitalize(shortName) + "." + assembly + ".fa.gz";
        Path outputPath = sequenceFolder.resolve(outputFileName);
        downloadFile(url, outputPath.toString());
        logger.info("Saving reference genome version data at {}", sequenceFolder.resolve("genomeVersion.json"));
        saveVersionData(EtlCommons.GENOME_DATA, ENSEMBL_NAME, ensemblVersion, getTimeStamp(),
                Collections.singletonList(url), sequenceFolder.resolve("genomeVersion.json"));
    }

    private String getTimeStamp() {
        return new SimpleDateFormat("yyyyMMdd_HHmmss").format(Calendar.getInstance().getTime());
    }

    private void saveVersionData(String data, String source, String version, String date, List<String> url, Path outputFilePath)
            throws IOException {
        Map<String, Object> versionDataMap = new HashMap<>();
        versionDataMap.put("data", data);
        versionDataMap.put("source", source);
        versionDataMap.put("version", version);
        versionDataMap.put("downloadDate", date);
        versionDataMap.put("uRL", url);

        ObjectMapper jsonObjectMapper = new ObjectMapper();
        jsonObjectMapper.writeValue(outputFilePath.toFile(), versionDataMap);
    }

    private void downloadEnsemblGene(Species sp, String spShortName, String assembly, Path speciesFolder, String host)
            throws IOException, InterruptedException {
        logger.info("Downloading gene information ...");
        Path geneFolder = speciesFolder.resolve("gene");
        makeDir(geneFolder);

        downloadEnsemblData(sp, spShortName, geneFolder, host);
        downloadDrugData(sp, speciesFolder);
        downloadGeneUniprotXref(sp, geneFolder);
        downloadGeneExpressionAtlas();
        downloadGeneDiseaseAnnotation(geneFolder);
        downloadGnomad(sp, speciesFolder);
        runGeneExtraInfo(sp, assembly, geneFolder);
    }

    private void downloadDrugData(Species species, Path speciesFolder) throws IOException, InterruptedException {
        if (species.getScientificName().equals("Homo sapiens")) {
            logger.info("Downloading drug-gene data...");
            Path geneDrugFolder = speciesFolder.resolve("gene/geneDrug");
            makeDir(geneDrugFolder);
            String url = configuration.getDownload().getDgidb().getHost();
            downloadFile(url, geneDrugFolder.resolve("dgidb.tsv").toString());
            saveVersionData(EtlCommons.GENE_DATA, DGIDB_NAME, null, getTimeStamp(), Collections.singletonList(url),
                    geneDrugFolder.resolve("dgidbVersion.json"));
        }
    }

    private void downloadEnsemblData(Species species, String speciesShortName, Path geneFolder, String host)
            throws IOException, InterruptedException {
        logger.info("Downloading gene Ensembl data (gtf, pep, cdna, motifs) ...");
        List<String> downloadedUrls = new ArrayList<>(4);

        String ensemblHost = host + "/" + ensemblRelease;
        if (!configuration.getSpecies().getVertebrates().contains(species)) {
            ensemblHost = host + "/" + ensemblRelease + "/" + getPhylo(species);
        }

        String bacteriaCollectionPath = "";
        if (configuration.getSpecies().getBacteria().contains(species)) {
            // WARN: assuming there's just one assembly
            bacteriaCollectionPath =  species.getAssemblies().get(0).getEnsemblCollection() + "/";
        }

        // Ensembl leaves now several GTF files in the FTP folder, we need to build a more accurate URL
        // to download the correct GTF file.
        String version = ensemblRelease.split("-")[1];
        String url = ensemblHost + "/gtf/" + bacteriaCollectionPath + speciesShortName + "/*" + version + ".gtf.gz";
        String fileName = geneFolder.resolve(speciesShortName + ".gtf.gz").toString();
        downloadFile(url, fileName);
        downloadedUrls.add(url);

        url = ensemblHost + "/fasta/" + bacteriaCollectionPath + speciesShortName + "/pep/*.pep.all.fa.gz";
        fileName = geneFolder.resolve(speciesShortName + ".pep.all.fa.gz").toString();
        downloadFile(url, fileName);
        downloadedUrls.add(url);

        url = ensemblHost + "/fasta/" + bacteriaCollectionPath + speciesShortName + "/cdna/*.cdna.all.fa.gz";
        fileName = geneFolder.resolve(speciesShortName + ".cdna.all.fa.gz").toString();
        downloadFile(url, fileName);
        downloadedUrls.add(url);

        url = ensemblHost + "/regulation/" + speciesShortName + "/MotifFeatures.gff.gz";
        Path outputFile = geneFolder.resolve("MotifFeatures.gff.gz");
        downloadFile(url, outputFile.toString());
        downloadedUrls.add(url);

        saveVersionData(EtlCommons.GENE_DATA, ENSEMBL_NAME, ensemblVersion, getTimeStamp(), downloadedUrls,
                geneFolder.resolve("ensemblCoreVersion.json"));
    }

    private void downloadGeneUniprotXref(Species sp, Path geneFolder) throws IOException, InterruptedException {
        logger.info("Downloading UniProt ID mapping ...");

        if (GENE_UNIPROT_XREF_FILES.containsKey(sp.getScientificName())) {
            String geneGtfUrl = configuration.getDownload().getGeneUniprotXref().getHost() + "/"
                    + GENE_UNIPROT_XREF_FILES.get(sp.getScientificName());
            downloadFile(geneGtfUrl, geneFolder.resolve("idmapping_selected.tab.gz").toString());
            downloadFile(getUniProtReleaseNotesUrl(), geneFolder.resolve("uniprotRelnotes.txt").toString());

            saveVersionData(EtlCommons.GENE_DATA, UNIPROT_NAME,
                    getUniProtRelease(geneFolder.resolve("uniprotRelnotes.txt").toString()), getTimeStamp(),
                    Collections.singletonList(geneGtfUrl), geneFolder.resolve("uniprotXrefVersion.json"));
        }
    }

    private String getUniProtRelease(String relnotesFilename) {
        Path path = Paths.get(relnotesFilename);
        Files.exists(path);
        try {
            // The first line at the relnotes.txt file contains the UniProt release
            BufferedReader reader = Files.newBufferedReader(path, Charset.defaultCharset());
            String release = reader.readLine().split(" ")[2];
            reader.close();
            return  release;
        } catch (IOException e) {
            e.printStackTrace();
        }
        return null;
    }

    private String getUniProtReleaseNotesUrl() {
        return URI.create(configuration.getDownload().getGeneUniprotXref().getHost()).resolve("../../../").toString()
                + "/relnotes.txt";
    }

    private void downloadGeneExpressionAtlas() throws IOException, InterruptedException {
        logger.info("Downloading gene expression atlas ...");
        Path expression = common.resolve("expression");

        if (!Files.exists(expression)) {
            makeDir(expression);

            String geneGtfUrl = configuration.getDownload().getGeneExpressionAtlas().getHost();
            downloadFile(geneGtfUrl, expression.resolve("allgenes_updown_in_organism_part.tab.gz").toString());

            saveVersionData(EtlCommons.GENE_DATA, GENE_EXPRESSION_ATLAS_NAME, getGeneExpressionAtlasVersion(), getTimeStamp(),
                    Collections.singletonList(geneGtfUrl), expression.resolve("geneExpressionAtlasVersion.json"));
        }
    }

    private String getGeneExpressionAtlasVersion() {
        return FilenameUtils.getBaseName(configuration.getDownload().getGeneExpressionAtlas().getHost())
                .split("_")[5].replace(".tab", "");
    }

    private void downloadGeneDiseaseAnnotation(Path geneFolder) throws IOException, InterruptedException {
        logger.info("Downloading gene disease annotation ...");

        String host = configuration.getDownload().getHpo().getHost();
        String fileName = StringUtils.substringAfterLast(host, "/");
        downloadFile(host, geneFolder.resolve(fileName).toString());
        saveVersionData(EtlCommons.GENE_DATA, HPO_NAME, null, getTimeStamp(), Collections.singletonList(host),
                geneFolder.resolve("hpoVersion.json"));

//        host = configuration.getDownload().getDisgenet().getHost();
//        String readme = configuration.getDownload().getDisgenetReadme().getHost();
//        fileName = StringUtils.substringAfterLast(host, "/");
//        downloadFile(host, geneFolder.resolve(fileName).toString());
//        downloadFile(readme, geneFolder.resolve("disgenetReadme.txt").toString());

        host = configuration.getDownload().getDisgenet().getHost();
        List<String> files = configuration.getDownload().getDisgenet().getFiles();
        for (String file : files) {
            file = file.equalsIgnoreCase("readme.txt") ? "disgenetReadme.txt" : file;
            downloadFile(host + "/" + file, file );
        }

        saveVersionData(EtlCommons.GENE_DISEASE_ASSOCIATION_DATA, DISGENET_NAME,
                getVersionFromVersionLine(geneFolder.resolve("disgenetReadme.txt"), "(version"), getTimeStamp(),
                Collections.singletonList(host), geneFolder.resolve("disgenetVersion.json"));
    }

    private void downloadGnomad(Species species, Path speciesFolder) throws IOException, InterruptedException {
        if (species.getScientificName().equals("Homo sapiens")) {
            logger.info("Downloading gnomAD data...");
<<<<<<< HEAD
            String host = configuration.getDownload().getGnomad().getHost();
            List<String> fileNames = configuration.getDownload().getGnomad().getFiles();
            downloadFiles(host, fileNames);
            saveVersionData(EtlCommons.GENE_DATA, GNOMAD_NAME, configuration.getDownload().getGnomad().getVersion(), getTimeStamp(),
                    Collections.singletonList(host), speciesFolder.resolve("gnomadVersion.json"));
=======

            String url = configuration.getDownload().getGnomad().getHost();
            downloadFile(url, speciesFolder.resolve("gnomad.v2.1.1.lof_metrics.by_transcript.txt.bgz").toString());
            saveVersionData(EtlCommons.GENE_DATA, GNOMAD_NAME, "2.1.1", getTimeStamp(), Collections.singletonList(url),
                    speciesFolder.resolve("gnomadVersion.json"));

>>>>>>> f705166c
        }
    }

    private String getVersionFromVersionLine(Path path, String tag) {
        Files.exists(path);
        try {
            BufferedReader reader = Files.newBufferedReader(path, Charset.defaultCharset());
            String line = reader.readLine();
            // There shall be a line at the README.txt containing the version.
            // e.g. The files in the current directory contain the data corresponding to the latest release
            // (version 4.0, April 2016). ...
            while (line != null) {
                // tag specifies a certain string that must be found within the line supposed to contain the version
                // info
                if (line.contains(tag)) {
                    String version = line.split("\\(")[1].split("\\)")[0];
                    reader.close();
                    return version;
                }
                line = reader.readLine();
            }
        } catch (IOException e) {
            e.printStackTrace();
        }
        return null;
    }

    private void runGeneExtraInfo(Species sp, String assembly, Path geneFolder) throws IOException, InterruptedException {
        logger.info("Downloading gene extra info ...");

        String geneExtraInfoLogFile = geneFolder.resolve("gene_extra_info.log").toString();
        List<String> args = new ArrayList<>();
//        if (sp.getScientificName().equals("Homo sapiens") && assembly.equalsIgnoreCase("GRCh37")) {
//            args.addAll(Arrays.asList("--species", sp.getScientificName(), "--outdir", geneFolder.toAbsolutePath().toString(),
//                    "--ensembl-libs", configuration.getDownload().getEnsembl().getLibs()
//                            .replace("79", "75")));
//        } else {
//            args.addAll(Arrays.asList("--species", sp.getScientificName(), "--outdir", geneFolder.toAbsolutePath().toString(),
//                    "--ensembl-libs", configuration.getDownload().getEnsembl().getLibs()));
//
//        }

        args.addAll(Arrays.asList("--species", sp.getScientificName(), "--assembly", assembly,
                "--outdir", geneFolder.toAbsolutePath().toString(),
                "--ensembl-libs", configuration.getDownload().getEnsembl().getLibs()));

        if (!configuration.getSpecies().getVertebrates().contains(species)
                && !species.getScientificName().equals("Drosophila melanogaster")) {
            args.add("--phylo");
            args.add("no-vertebrate");
        }

        // run gene_extra_info.pl
        boolean geneExtraInfoDownloaded = EtlCommons.runCommandLineProcess(ensemblScriptsFolder,
                "./gene_extra_info.pl",
                args,
                geneExtraInfoLogFile);

        // check output
        if (geneExtraInfoDownloaded) {
            logger.info("Gene extra files created OK");
        } else {
            logger.error("Gene extra info for " + sp.getScientificName() + " cannot be downloaded");
        }
    }


    private void downloadVariation(Species sp, String shortName, Path spFolder, String host)
            throws IOException, InterruptedException {
        logger.info("Downloading variation information ...");
        Path variationFolder = spFolder.resolve("variation");
        makeDir(variationFolder);

        String variationUrl = host + "/" + ensemblRelease;
        if (!configuration.getSpecies().getVertebrates().contains(sp)) {
            variationUrl = host + "/" + ensemblRelease + "/" + getPhylo(sp);
        }
        variationUrl = variationUrl + "/mysql/" + shortName + "_variation_" + ensemblVersion;
        List<String> downloadedUrls = new ArrayList<>(VARIATION_FILES.length);

        for (String variationFile : VARIATION_FILES) {
            Path outputFile = variationFolder.resolve(variationFile);
            downloadFile(variationUrl + "/" + variationFile, outputFile.toString());
            downloadedUrls.add(variationUrl + "/" + variationFile);
        }

        saveVersionData(EtlCommons.VARIATION_DATA, ENSEMBL_NAME, ensemblVersion, getTimeStamp(), downloadedUrls,
                variationFolder.resolve("ensemblVariationVersion.json"));

    }


    private void downloadRegulation(Species species, String shortName, String assembly, Path speciesFolder, String host)
            throws IOException, InterruptedException {
        logger.info("Downloading regulation information ...");

        Path regulationFolder = speciesFolder.resolve("regulation");
        makeDir(regulationFolder);

        // Downloading Ensembl Regulation
        String regulationUrl = host + "/" + ensemblRelease;
        if (!configuration.getSpecies().getVertebrates().contains(species)) {
            regulationUrl = host + "/" + ensemblRelease + "/" + getPhylo(species);
        }
        regulationUrl = regulationUrl + "/regulation/" + shortName;

        List<String> downloadedUrls = new ArrayList<>(DEPRECATED_REGULATION_FILES.length + 2);
        // TODO: REMOVE
        // >>>>>>>>>>>>>>>>>>>>>>>>>>> DEPRECATED
        for (String regulationFile : DEPRECATED_REGULATION_FILES) {
            Path outputFile = regulationFolder.resolve(regulationFile);
            downloadFile(regulationUrl + "/" + regulationFile, outputFile.toString());
            downloadedUrls.add(regulationUrl + "/" + regulationFile);
        }
        // <<<<<<<<<<<<<<<<<<<<<<<<<<< DEPRECATED

        Path outputFile = regulationFolder.resolve(EtlCommons.REGULATORY_FEATURES_FILE);
        downloadFile(regulationUrl + "/*Regulatory_Build.regulatory_features*.gff.gz", outputFile.toString());
        downloadedUrls.add(regulationUrl + "/*Regulatory_Build.regulatory_features*.gff.gz");

        outputFile = regulationFolder.resolve(EtlCommons.MOTIF_FEATURES_FILE);
        downloadFile(regulationUrl + "/*motiffeatures*.gff.gz", outputFile.toString());
        downloadedUrls.add(regulationUrl + "/*motiffeatures*.gff.gz");

        saveVersionData(EtlCommons.REGULATION_DATA, ENSEMBL_NAME, ensemblVersion, getTimeStamp(), downloadedUrls,
                regulationFolder.resolve("ensemblRegulationVersion.json"));

        // Downloading miRNA info
        String url;
        Path mirbaseFolder = common.resolve("mirbase");
        if (!Files.exists(mirbaseFolder)) {
            makeDir(mirbaseFolder);
            downloadedUrls = new ArrayList<>(2);

            url = configuration.getDownload().getMirbase().getHost() + "/miRNA.xls.gz";
            downloadFile(url, mirbaseFolder.resolve("miRNA.xls.gz").toString());
            downloadedUrls.add(url);

            url = configuration.getDownload().getMirbase().getHost() + "/aliases.txt.gz";
            downloadFile(url, mirbaseFolder.resolve("aliases.txt.gz").toString());
            downloadedUrls.add(url);

            String readmeUrl = configuration.getDownload().getMirbaseReadme().getHost();
            downloadFile(readmeUrl, mirbaseFolder.resolve("mirbaseReadme.txt").toString());
            saveVersionData(EtlCommons.REGULATION_DATA, MIRBASE_NAME,
                    getLine(mirbaseFolder.resolve("mirbaseReadme.txt"), 1), getTimeStamp(),
                    Collections.singletonList(url), mirbaseFolder.resolve("mirbaseVersion.json"));
        }

        if (species.getScientificName().equals("Homo sapiens")) {
            if (assembly.equalsIgnoreCase("GRCh37")) {
                url = configuration.getDownload().getTargetScan().getHost() + "/hg19/database/targetScanS.txt.gz";
                downloadFile(url, regulationFolder.resolve("targetScanS.txt.gz").toString());

                String readmeUrl = configuration.getDownload().getTargetScan().getHost() + "/hg19/database/README.txt";
                saveVersionData(EtlCommons.REGULATION_DATA, TARGETSCAN_NAME, null, getTimeStamp(),
                        Collections.singletonList(url), regulationFolder.resolve("targetScanVersion.json"));

                url = configuration.getDownload().getMiRTarBase().getHost() + "/hsa_MTI.xls";
                downloadFile(url, regulationFolder.resolve("hsa_MTI.xls").toString());
                saveVersionData(EtlCommons.REGULATION_DATA, MIRTARBASE_NAME, url.split("/")[5], getTimeStamp(),
                        Collections.singletonList(url), regulationFolder.resolve("miRTarBaseVersion.json"));
            }
        }
        if (species.getScientificName().equals("Mus musculus")) {
            url = configuration.getDownload().getTargetScan().getHost() + "/mm9/database/targetScanS.txt.gz";
            downloadFile(url, regulationFolder.resolve("targetScanS.txt.gz").toString());

            String readmeUrl = configuration.getDownload().getTargetScan().getHost() + "/mm9/database/README.txt";
            downloadFile(readmeUrl, regulationFolder.resolve("targetScanReadme.txt").toString());
            saveVersionData(EtlCommons.REGULATION_DATA, TARGETSCAN_NAME, null, getTimeStamp(),
                    Collections.singletonList(url), regulationFolder.resolve("targetScanVersion.json"));

            url = configuration.getDownload().getMiRTarBase().getHost() + "/mmu_MTI.xls";
            downloadFile(url, regulationFolder.resolve("mmu_MTI.xls").toString());
            saveVersionData(EtlCommons.REGULATION_DATA, MIRTARBASE_NAME, url.split("/")[5], getTimeStamp(),
                    Collections.singletonList(url),
                    regulationFolder.resolve("miRTarBaseVersion.json"));
        }
    }

    private String getLine(Path readmePath, int lineNumber) {
        Files.exists(readmePath);
        try {
            BufferedReader reader = Files.newBufferedReader(readmePath, Charset.defaultCharset());
            String line = null;
            for (int i = 0; i < lineNumber; i++) {
                line = reader.readLine();
            }
            reader.close();
            return line;
        } catch (IOException e) {
            e.printStackTrace();
        }
        return null;
    }

    /**
     * This method downloads UniProt, IntAct and Interpro data from EMBL-EBI.
     *
     * @throws IOException
     * @throws InterruptedException
     */
    private void downloadProtein() throws IOException, InterruptedException {
        logger.info("Downloading protein information ...");
        Path proteinFolder = common.resolve("protein");

        if (!Files.exists(proteinFolder)) {
            makeDir(proteinFolder);
            String url = configuration.getDownload().getUniprot().getHost();
            downloadFile(url, proteinFolder.resolve("uniprot_sprot.xml.gz").toString());
            String relNotesUrl = configuration.getDownload().getUniprotRelNotes().getHost();
            downloadFile(relNotesUrl, proteinFolder.resolve("uniprotRelnotes.txt").toString());
            saveVersionData(EtlCommons.PROTEIN_DATA, UNIPROT_NAME, getLine(proteinFolder.resolve("uniprotRelnotes.txt"), 1),
                    getTimeStamp(), Collections.singletonList(url), proteinFolder.resolve("uniprotVersion.json"));

            makeDir(proteinFolder.resolve("uniprot_chunks"));
            splitUniprot(proteinFolder.resolve("uniprot_sprot.xml.gz"), proteinFolder.resolve("uniprot_chunks"));

            url = configuration.getDownload().getIntact().getHost();
            downloadFile(url, proteinFolder.resolve("intact.txt").toString());
            saveVersionData(EtlCommons.PROTEIN_DATA, INTACT_NAME, null, getTimeStamp(), Collections.singletonList(url),
                    proteinFolder.resolve("intactVersion.json"));

            url = configuration.getDownload().getInterpro().getHost();
            downloadFile(url, proteinFolder.resolve("protein2ipr.dat.gz").toString());
            relNotesUrl = configuration.getDownload().getInterproRelNotes().getHost();
            downloadFile(relNotesUrl, proteinFolder.resolve("interproRelnotes.txt").toString());
            saveVersionData(EtlCommons.PROTEIN_DATA, INTERPRO_NAME, getLine(proteinFolder.resolve("interproRelnotes.txt"), 5),
                    getTimeStamp(), Collections.singletonList(url), proteinFolder.resolve("interproVersion.json"));

        } else {
            logger.info("Protein: skipping this since it is already downloaded. Delete 'protein' folder to force download");
        }
    }

    private void splitUniprot(Path uniprotFilePath, Path splitOutdirPath) throws IOException {
        BufferedReader br = FileUtils.newBufferedReader(uniprotFilePath);
        PrintWriter pw = null;
        StringBuilder header = new StringBuilder();
        boolean beforeEntry = true;
        boolean inEntry = false;
        int count = 0;
        int chunk = 0;
        String line;
        while ((line = br.readLine()) != null) {
            if (line.trim().startsWith("<entry ")) {
                inEntry = true;
                beforeEntry = false;
                if (count % 10000 == 0) {
                    pw = new PrintWriter(new FileOutputStream(splitOutdirPath.resolve("chunk_" + chunk + ".xml").toFile()));
                    pw.println(header.toString().trim());
                }
                count++;
            }

            if (beforeEntry) {
                header.append(line).append("\n");
            }

            if (inEntry) {
                pw.println(line);
            }

            if (line.trim().startsWith("</entry>")) {
                inEntry = false;
                if (count % 10000 == 0) {
                    pw.print("</uniprot>");
                    pw.close();
                    chunk++;
                }
            }
        }
        pw.print("</uniprot>");
        pw.close();
        br.close();
    }

    /**
     * This method downloads bith PhastCons and PhyloP data from UCSC for Human and Mouse species.
     *
     * @param species       The Species object to download the data
     * @param assembly      The assembly required
     * @param speciesFolder Output folder to download the data
     * @throws IOException
     * @throws InterruptedException
     */
    private void downloadConservation(Species species, String assembly, Path speciesFolder)
            throws IOException, InterruptedException {
        logger.info("Downloading conservation information ...");
        Path conservationFolder = speciesFolder.resolve("conservation");

        if (species.getScientificName().equals("Homo sapiens")) {
            makeDir(conservationFolder);
            makeDir(conservationFolder.resolve("phastCons"));
            makeDir(conservationFolder.resolve("phylop"));
            makeDir(conservationFolder.resolve("gerp"));

            String[] chromosomes = {"1", "2", "3", "4", "5", "6", "7", "8", "9", "10", "11", "12", "13", "14",
                    "15", "16", "17", "18", "19", "20", "21", "22", "X", "Y", "M", };

            if (assembly.equalsIgnoreCase("GRCh37")) {
                logger.debug("Downloading GERP++ ...");
                downloadFile(configuration.getDownload().getGerp().getHost(),
                        conservationFolder.resolve(EtlCommons.GERP_SUBDIRECTORY + "/" + EtlCommons.GERP_FILE).toAbsolutePath().toString());
                saveVersionData(EtlCommons.CONSERVATION_DATA, GERP_NAME, null, getTimeStamp(),
                        Collections.singletonList(configuration.getDownload().getGerp().getHost()),
                        conservationFolder.resolve("gerpVersion.json"));

                String url = configuration.getDownload().getConservation().getHost() + "/hg19";
                List<String> phastconsUrls = new ArrayList<>(chromosomes.length);
                List<String> phyloPUrls = new ArrayList<>(chromosomes.length);
                for (int i = 0; i < chromosomes.length; i++) {
                    String phastConsUrl = url + "/phastCons46way/primates/chr" + chromosomes[i] + ".phastCons46way.primates.wigFix.gz";
                    downloadFile(phastConsUrl, conservationFolder.resolve("phastCons").resolve("chr" + chromosomes[i]
                            + ".phastCons46way.primates.wigFix.gz").toString());
                    phastconsUrls.add(phastConsUrl);

                    String phyloPUrl = url + "/phyloP46way/primates/chr" + chromosomes[i] + ".phyloP46way.primate.wigFix.gz";
                    downloadFile(phyloPUrl, conservationFolder.resolve("phylop").resolve("chr" + chromosomes[i]
                            + ".phyloP46way.primate.wigFix.gz").toString());
                    phyloPUrls.add(phyloPUrl);
                }
                saveVersionData(EtlCommons.CONSERVATION_DATA, PHASTCONS_NAME, null, getTimeStamp(), phastconsUrls,
                        conservationFolder.resolve("phastConsVersion.json"));
                saveVersionData(EtlCommons.CONSERVATION_DATA, PHYLOP_NAME, null, getTimeStamp(), phyloPUrls,
                        conservationFolder.resolve("phyloPVersion.json"));
            }

            if (assembly.equalsIgnoreCase("GRCh38")) {
                String url = configuration.getDownload().getConservation().getHost() + "/hg38";
                List<String> phastconsUrls = new ArrayList<>(chromosomes.length);
                List<String> phyloPUrls = new ArrayList<>(chromosomes.length);
                for (int i = 0; i < chromosomes.length; i++) {
                    String phastConsUrl = url + "/phastCons100way/hg38.100way.phastCons/chr" + chromosomes[i]
                            + ".phastCons100way.wigFix.gz";
                    downloadFile(phastConsUrl, conservationFolder.resolve("phastCons").resolve("chr" + chromosomes[i]
                            + ".phastCons100way.wigFix.gz").toString());
                    phastconsUrls.add(phastConsUrl);

                    String phyloPUrl = url + "/phyloP100way/hg38.100way.phyloP100way/chr" + chromosomes[i] + ".phyloP100way.wigFix.gz";
                    downloadFile(phyloPUrl, conservationFolder.resolve("phylop").resolve("chr" + chromosomes[i]
                            + ".phyloP100way.wigFix.gz").toString());
                    phyloPUrls.add(phyloPUrl);
                }
                saveVersionData(EtlCommons.CONSERVATION_DATA, PHASTCONS_NAME, null, getTimeStamp(), phastconsUrls,
                        conservationFolder.resolve("phastConsVersion.json"));
                saveVersionData(EtlCommons.CONSERVATION_DATA, PHYLOP_NAME, null, getTimeStamp(), phyloPUrls,
                        conservationFolder.resolve("phyloPVersion.json"));
//                String phastConsUrl = url + "/phastCons7way/hg38.phastCons100way.wigFix.gz";
//                Path outFile = conservationFolder.resolve("phastCons").resolve("hg38.phastCons100way.wigFix.gz");
//                downloadFile(phastConsUrl, outFile.toString());
//
//                String phyloPUrl = url + "/phyloP7way/hg38.phyloP100way.wigFix.gz";
//                outFile = conservationFolder.resolve("phylop").resolve("hg38.phyloP100way.wigFix.gz");
//                downloadFile(phyloPUrl, outFile.toString());
            }
        }

        if (species.getScientificName().equals("Mus musculus")) {
            makeDir(conservationFolder);
            makeDir(conservationFolder.resolve("phastCons"));
            makeDir(conservationFolder.resolve("phylop"));

            String url = configuration.getDownload().getConservation().getHost() + "/mm10";
            String[] chromosomes = {"1", "2", "3", "4", "5", "6", "7", "8", "9", "10", "11", "12", "13", "14",
                    "15", "16", "17", "18", "19", "X", "Y", "M", };
            List<String> phastconsUrls = new ArrayList<>(chromosomes.length);
            List<String> phyloPUrls = new ArrayList<>(chromosomes.length);
            for (int i = 0; i < chromosomes.length; i++) {
                String phastConsUrl = url + "/phastCons60way/mm10.60way.phastCons/chr" + chromosomes[i] + ".phastCons60way.wigFix.gz";
                downloadFile(phastConsUrl, conservationFolder.resolve("phastCons").resolve("chr" + chromosomes[i]
                        + ".phastCons60way.wigFix.gz").toString());
                phastconsUrls.add(phastConsUrl);
                String phyloPUrl = url + "/phyloP60way/mm10.60way.phyloP60way/chr" + chromosomes[i] + ".phyloP60way.wigFix.gz";
                downloadFile(phyloPUrl, conservationFolder.resolve("phylop").resolve("chr" + chromosomes[i]
                        + ".phyloP60way.wigFix.gz").toString());
                phyloPUrls.add(phyloPUrl);
            }
            saveVersionData(EtlCommons.CONSERVATION_DATA, PHASTCONS_NAME, null, getTimeStamp(), phastconsUrls,
                    conservationFolder.resolve("phastConsVersion.json"));
            saveVersionData(EtlCommons.CONSERVATION_DATA, PHYLOP_NAME, null, getTimeStamp(), phyloPUrls,
                    conservationFolder.resolve("phastConsVersion.json"));
        }
    }

    private void downloadClinical(Species species, String assembly, Path speciesFolder)
            throws IOException, InterruptedException {

        if (species.getScientificName().equals("Homo sapiens")) {
            if (downloadCommandOptions.assembly == null) {
                throw new ParameterException("Assembly must be provided for downloading clinical variants data."
                        + " Please, specify either --assembly GRCh37 or --assembly GRCh38");
            }

            logger.info("Downloading clinical information ...");

            Path clinicalFolder = speciesFolder.resolve(EtlCommons.CLINICAL_VARIANTS_FOLDER);
            makeDir(clinicalFolder);
            List<String> clinvarUrls = new ArrayList<>(3);
            String url = configuration.getDownload().getClinvar().getHost();

            downloadFile(url, clinicalFolder.resolve(EtlCommons.CLINVAR_XML_FILE).toString());
            clinvarUrls.add(url);

            url = configuration.getDownload().getClinvarEfoTerms().getHost();
            downloadFile(url, clinicalFolder.resolve(EtlCommons.CLINVAR_EFO_FILE).toString());
            clinvarUrls.add(url);

            url = configuration.getDownload().getClinvarSummary().getHost();
            downloadFile(url, clinicalFolder.resolve(EtlCommons.CLINVAR_SUMMARY_FILE).toString());
            clinvarUrls.add(url);

            url = configuration.getDownload().getClinvarVariationAllele().getHost();
            downloadFile(url, clinicalFolder.resolve(EtlCommons.CLINVAR_VARIATION_ALLELE_FILE).toString());
            clinvarUrls.add(url);
            saveVersionData(EtlCommons.CLINICAL_VARIANTS_DATA, CLINVAR_NAME, getClinVarVersion(), getTimeStamp(), clinvarUrls,
                    clinicalFolder.resolve("clinvarVersion.json"));

            // TODO: Fix and enable when needed
//            url = configuration.getDownload().getGwasCatalog().getHost();
//            downloadFile(url, clinicalFolder.resolve(EtlCommons.GWAS_FILE).toString());
//            saveVersionData(EtlCommons.CLINICAL_VARIANTS_DATA, GWAS_NAME, getGwasVersion(), getTimeStamp(),
//                     Collections.singletonList(url), clinicalFolder.resolve("gwasVersion.json"));

//            List<String> dbsnpUrls = new ArrayList<>(2);
//            url = configuration.getDownload().getDbsnp().getHost();
//            downloadFile(url, clinicalFolder.resolve(EtlCommons.DBSNP_FILE).toString());
//            dbsnpUrls.add(url);
//
//            url = url + ".tbi";
//            downloadFile(url, clinicalFolder.resolve(EtlCommons.DBSNP_FILE + ".tbi").toString());
//            dbsnpUrls.add(url);
//            saveVersionData(EtlCommons.CLINICAL_VARIANTS_DATA, DBSNP_NAME, getDbsnpVersion(), getTimeStamp(), dbsnpUrls,
//                    clinicalFolder.resolve("dbsnpVersion.json"));

            List<String> hgvsList = getDocmHgvsList();
            if (!hgvsList.isEmpty()) {
                downloadDocm(hgvsList, clinicalFolder.resolve(EtlCommons.DOCM_FILE));
                downloadFile(configuration.getDownload().getDocmVersion().getHost(),
                        clinicalFolder.resolve("docmIndex.html").toString());
                saveVersionData(EtlCommons.CLINICAL_VARIANTS_DATA, EtlCommons.DOCM_NAME,
                        getDocmVersion(clinicalFolder.resolve("docmIndex.html")), getTimeStamp(),
                        Arrays.asList(configuration.getDownload().getDocm().getHost() + "v1/variants.json",
                                configuration.getDownload().getDocm().getHost() + "v1/variants/{hgvs}.json"),
                        clinicalFolder.resolve("docmVersion.json"));
            } else {
                logger.warn("No DOCM variants found for assembly {}. Please double-check that this is the correct "
                        + "assembly", assembly);
            }

            if (assembly.equalsIgnoreCase("grch37")) {
                url = configuration.getDownload().getIarctp53().getHost();
                downloadFile(url, clinicalFolder.resolve(EtlCommons.IARCTP53_FILE).toString(),
                        Collections.singletonList("--post-data=dataset-somaticMutationData=somaticMutationData"
                                + "&dataset-germlineMutationData=germlineMutationData"
                                + "&dataset-somaticMutationReference=somaticMutationReference"
                                + "&dataset-germlineMutationReference=germlineMutationReference"));

                ZipFile zipFile = new ZipFile(clinicalFolder.resolve(EtlCommons.IARCTP53_FILE).toString());
                Enumeration<? extends ZipEntry> entries = zipFile.entries();
                while (entries.hasMoreElements()) {
                    ZipEntry entry = entries.nextElement();
                    File entryDestination = new File(clinicalFolder.toFile(), entry.getName());
                    if (entry.isDirectory()) {
                        entryDestination.mkdirs();
                    } else {
                        entryDestination.getParentFile().mkdirs();
                        InputStream in = zipFile.getInputStream(entry);
                        OutputStream out = new FileOutputStream(entryDestination);
                        IOUtils.copy(in, out);
                        IOUtils.closeQuietly(in);
                        out.close();
                    }
                }
                saveVersionData(EtlCommons.CLINICAL_VARIANTS_DATA, IARCTP53_NAME,
                        getVersionFromVersionLine(clinicalFolder.resolve("Disclaimer.txt"),
                                "The version of the database should be identified"), getTimeStamp(),
                        Collections.singletonList(url), clinicalFolder.resolve("iarctp53Version.json"));
            }
        }
    }

    private String getDocmVersion(Path docmIndexHtml) {
        return getVersionFromVersionLine(docmIndexHtml, "<select name=\"version\" id=\"version\"");
    }

    private void downloadDocm(List<String> hgvsList, Path path) throws IOException, InterruptedException {
        BufferedWriter bufferedWriter = FileUtils.newBufferedWriter(path);
        Client client = ClientBuilder.newClient();
        WebTarget restUrlBase = client
                .target(URI.create(configuration.getDownload().getDocm().getHost() + "v1/variants"));

        logger.info("Querying DOCM REST API to get detailed data for all their variants");
        int counter = 0;
        for (String hgvs : hgvsList) {
            WebTarget callUrl = restUrlBase.path(hgvs + ".json");
            String jsonString = callUrl.request().get(String.class);
            bufferedWriter.write(jsonString + "\n");

            if (counter % 10 == 0) {
                logger.info("{} DOCM variants saved", counter);
            }
            // Wait 1/3 of a second to avoid saturating their REST server - also avoid getting banned
            Thread.sleep(300);

            counter++;
        }
        logger.info("Finished. {} DOCM variants saved at {}", counter, path.toString());
        bufferedWriter.close();
    }

    private List<String> getDocmHgvsList() throws IOException {
        Client client = ClientBuilder.newClient();
        WebTarget restUrl = client
                .target(URI.create(configuration.getDownload().getDocm().getHost() + "v1/variants.json"));

        String jsonString;
        logger.info("Getting full list of DOCM hgvs from: {}", restUrl.getUri().toURL());
        jsonString = restUrl.request().get(String.class);

        List<Map<String, String>> responseMap = parseResult(jsonString);
        List<String> hgvsList = new ArrayList<>(responseMap.size());
        for (Map<String, String> document : responseMap) {
            if (document.containsKey("reference_version")
                    && document.get("reference_version").equalsIgnoreCase(downloadCommandOptions.assembly)) {
                hgvsList.add(document.get("hgvs"));
            }
        }
        logger.info("{} hgvs found", hgvsList.size());

        return hgvsList;
    }

    private List<Map<String, String>> parseResult(String json) throws IOException {
        ObjectMapper jsonObjectMapper = new ObjectMapper();
        jsonObjectMapper.configure(DeserializationFeature.FAIL_ON_UNKNOWN_PROPERTIES, false);
        ObjectReader reader = jsonObjectMapper
                .readerFor(jsonObjectMapper.getTypeFactory().constructCollectionType(List.class, Map.class));
        return reader.readValue(json);
    }

    private String getDbsnpVersion() {
        // ftp://ftp.ncbi.nih.gov/snp/organisms/human_9606_b144_GRCh37p13/VCF/All_20150605.vcf.gz
        return configuration.getDownload().getDbsnp().getHost().split("_")[2];
    }

    private String getGwasVersion() {
        // ftp://ftp.ebi.ac.uk/pub/databases/gwas/releases/2016/05/10/gwas-catalog-associations.tsv
        String[] pathParts = configuration.getDownload().getGwasCatalog().getHost().split("/");
        return pathParts[9] + "/" + pathParts[8] + "/" + pathParts[7];
    }

    private String getClinVarVersion() {
        // ftp://ftp.ncbi.nlm.nih.gov/pub/clinvar/xml/ClinVarFullRelease_2015-12.xml.gz
        return configuration.getDownload().getClinvar().getHost().split("_")[1].split("\\.")[0];
    }

    private void downloadCaddScores(Species species, String assembly, Path speciesFolder) throws IOException, InterruptedException {
        if (species.getScientificName().equals("Homo sapiens") && assembly.equalsIgnoreCase("GRCh37")) {
            logger.info("Downloading CADD scores information ...");

            Path variationFunctionalScoreFolder = speciesFolder.resolve("variation_functional_score");
            makeDir(variationFunctionalScoreFolder);

            // Downloads CADD scores
            String url = configuration.getDownload().getCadd().getHost();
            downloadFile(url, variationFunctionalScoreFolder.resolve("whole_genome_SNVs.tsv.gz").toString());
            saveVersionData(EtlCommons.VARIATION_FUNCTIONAL_SCORE_DATA, CADD_NAME, url.split("/")[5], getTimeStamp(),
                    Collections.singletonList(url), variationFunctionalScoreFolder.resolve("caddVersion.json"));
        }
    }

    private void downloadReactomeData() throws IOException, InterruptedException {
        Path proteinFolder = common.resolve("protein");

        String url = configuration.getDownload().getReactome().getHost();
        downloadFile(url, proteinFolder.resolve("biopax.zip").toString());
        saveVersionData(EtlCommons.PROTEIN_DATA, REACTOME_NAME, null, getTimeStamp(), Collections.singletonList(url),
                proteinFolder.resolve("reactomeVersion.json"));
    }

    private void downloadRepeats(Species species, String assembly, Path speciesFolder)
            throws IOException, InterruptedException {

        if (species.getScientificName().equals("Homo sapiens")) {
            logger.info("Downloading repeats data ...");
            Path repeatsFolder = speciesFolder.resolve(EtlCommons.REPEATS_FOLDER);
            makeDir(repeatsFolder);
            String pathParam;
            if (assembly.equalsIgnoreCase("grch37")) {
                pathParam = "hg19";
            } else if (assembly.equalsIgnoreCase("grch38")) {
                pathParam = "hg38";
            } else {
                logger.error("Please provide a valid human assembly {GRCh37, GRCh38)");
                throw new ParameterException("Assembly '" + assembly + "' is not valid. Please provide a valid human "
                        + "assembly {GRCh37, GRCh38)");
            }

            // Download tandem repeat finder
            String url = configuration.getDownload().getSimpleRepeats().getHost() + "/" + pathParam
                    + "/database/simpleRepeat.txt.gz";
            downloadFile(url, repeatsFolder.resolve(EtlCommons.TRF_FILE).toString());
            saveVersionData(EtlCommons.REPEATS_DATA, TRF_NAME, null, getTimeStamp(), Collections.singletonList(url),
                    repeatsFolder.resolve(EtlCommons.TRF_VERSION_FILE));

            // Download genomic super duplications
            url = configuration.getDownload().getGenomicSuperDups().getHost() + "/" + pathParam
                    + "/database/genomicSuperDups.txt.gz";
            downloadFile(url, repeatsFolder.resolve(EtlCommons.GSD_FILE).toString());
            saveVersionData(EtlCommons.REPEATS_DATA, GSD_NAME, null, getTimeStamp(), Collections.singletonList(url),
                    repeatsFolder.resolve(EtlCommons.GSD_VERSION_FILE));

            // Download WindowMasker
            if (!pathParam.equalsIgnoreCase("hg19")) {
                url = configuration.getDownload().getWindowMasker().getHost() + "/" + pathParam
                        + "/database/windowmaskerSdust.txt.gz";
                downloadFile(url, repeatsFolder.resolve(EtlCommons.WM_FILE).toString());
                saveVersionData(EtlCommons.REPEATS_DATA, WM_NAME, null, getTimeStamp(), Collections.singletonList(url),
                        repeatsFolder.resolve(EtlCommons.WM_VERSION_FILE));
            }

        }
    }


    private void downloadFile(String url, String outputFileName) throws IOException, InterruptedException {
        downloadFile(url, outputFileName, null);
    }

    private void downloadFiles(String host, List<String> fileNames) throws IOException, InterruptedException {
        downloadFiles(host, fileNames, fileNames);
    }

    private void downloadFiles(String host, List<String> fileNames, List<String> ouputFileNames) throws IOException, InterruptedException {
        for (int i = 0; i < fileNames.size(); i++) {
            downloadFile(host + "/" + fileNames.get(i), ouputFileNames.get(i), null);
        }
    }

    private void downloadFile(String url, String outputFileName, List<String> wgetAdditionalArgs)
            throws IOException, InterruptedException {
        List<String> wgetArgs = new ArrayList<>(Arrays.asList("--tries=10", url, "-O", outputFileName, "-o", outputFileName + ".log"));
        if (wgetAdditionalArgs != null && !wgetAdditionalArgs.isEmpty()) {
            wgetArgs.addAll(wgetAdditionalArgs);
        }

        boolean downloaded = EtlCommons.runCommandLineProcess(null, "wget", wgetArgs, null);
        if (downloaded) {
            logger.info(outputFileName + " created OK");
        } else {
            logger.warn(url + " cannot be downloaded");
        }
    }
}<|MERGE_RESOLUTION|>--- conflicted
+++ resolved
@@ -20,8 +20,6 @@
 import com.fasterxml.jackson.databind.DeserializationFeature;
 import com.fasterxml.jackson.databind.ObjectMapper;
 import com.fasterxml.jackson.databind.ObjectReader;
-import com.fasterxml.jackson.databind.ObjectWriter;
-import org.apache.commons.collections.map.HashedMap;
 import org.apache.commons.io.FilenameUtils;
 import org.apache.commons.io.IOUtils;
 import org.apache.commons.lang.StringUtils;
@@ -532,20 +530,11 @@
     private void downloadGnomad(Species species, Path speciesFolder) throws IOException, InterruptedException {
         if (species.getScientificName().equals("Homo sapiens")) {
             logger.info("Downloading gnomAD data...");
-<<<<<<< HEAD
             String host = configuration.getDownload().getGnomad().getHost();
             List<String> fileNames = configuration.getDownload().getGnomad().getFiles();
             downloadFiles(host, fileNames);
             saveVersionData(EtlCommons.GENE_DATA, GNOMAD_NAME, configuration.getDownload().getGnomad().getVersion(), getTimeStamp(),
                     Collections.singletonList(host), speciesFolder.resolve("gnomadVersion.json"));
-=======
-
-            String url = configuration.getDownload().getGnomad().getHost();
-            downloadFile(url, speciesFolder.resolve("gnomad.v2.1.1.lof_metrics.by_transcript.txt.bgz").toString());
-            saveVersionData(EtlCommons.GENE_DATA, GNOMAD_NAME, "2.1.1", getTimeStamp(), Collections.singletonList(url),
-                    speciesFolder.resolve("gnomadVersion.json"));
-
->>>>>>> f705166c
         }
     }
 
