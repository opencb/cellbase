/*
 * Copyright 2015-2020 OpenCB
 *
 * Licensed under the Apache License, Version 2.0 (the "License");
 * you may not use this file except in compliance with the License.
 * You may obtain a copy of the License at
 *
 *     http://www.apache.org/licenses/LICENSE-2.0
 *
 * Unless required by applicable law or agreed to in writing, software
 * distributed under the License is distributed on an "AS IS" BASIS,
 * WITHOUT WARRANTIES OR CONDITIONS OF ANY KIND, either express or implied.
 * See the License for the specific language governing permissions and
 * limitations under the License.
 */

package org.opencb.cellbase.app.cli.admin.executors;

import org.apache.commons.collections4.CollectionUtils;
import org.apache.commons.lang3.StringUtils;
import org.opencb.cellbase.app.cli.CommandExecutor;
import org.opencb.cellbase.app.cli.admin.AdminCliOptionsParser;
import org.opencb.cellbase.core.exception.CellBaseException;
import org.opencb.cellbase.core.models.DataRelease;
import org.opencb.cellbase.core.result.CellBaseDataResult;
import org.opencb.cellbase.lib.EtlCommons;
import org.opencb.cellbase.lib.builders.PolygenicScoreBuilder;
import org.opencb.cellbase.lib.impl.core.CellBaseDBAdaptor;
import org.opencb.cellbase.lib.indexer.IndexManager;
import org.opencb.cellbase.lib.loader.LoadRunner;
import org.opencb.cellbase.lib.loader.LoaderException;
import org.opencb.cellbase.lib.managers.DataReleaseManager;

import java.io.File;
import java.io.FileNotFoundException;
import java.io.IOException;
import java.lang.reflect.InvocationTargetException;
import java.nio.file.DirectoryStream;
import java.nio.file.Files;
import java.nio.file.Path;
import java.nio.file.Paths;
import java.util.ArrayList;
import java.util.Arrays;
import java.util.Collections;
import java.util.List;
import java.util.concurrent.ExecutionException;

import static org.opencb.cellbase.lib.EtlCommons.*;

/**
 * Created by imedina on 03/02/15.
 */
public class LoadCommandExecutor extends CommandExecutor {

    private static final String METADATA = "metadata";
    private LoadRunner loadRunner;
    private AdminCliOptionsParser.LoadCommandOptions loadCommandOptions;

    private Path input;
    private String[] loadOptions;
    private int dataRelease;

    private String database;
    private String field;
    private String[] innerFields;
    private String loader;
    private int numThreads;
    private boolean createIndexes;
    private IndexManager indexManager;
    private DataReleaseManager dataReleaseManager;

    public LoadCommandExecutor(AdminCliOptionsParser.LoadCommandOptions loadCommandOptions) {
        super(loadCommandOptions.commonOptions.logLevel, loadCommandOptions.commonOptions.conf);

        this.loadCommandOptions = loadCommandOptions;

        input = Paths.get(loadCommandOptions.input);
        if (loadCommandOptions.database != null) {
            database = loadCommandOptions.database;
        }
        if (loadCommandOptions.data.equals("all")) {
            loadOptions = new String[]{EtlCommons.GENOME_DATA, EtlCommons.GENE_DATA, EtlCommons.REFSEQ_DATA,
                    EtlCommons.CONSERVATION_DATA, EtlCommons.REGULATION_DATA, EtlCommons.PROTEIN_DATA,
                    EtlCommons.PROTEIN_FUNCTIONAL_PREDICTION_DATA, EtlCommons.VARIATION_DATA,
                    EtlCommons.VARIATION_FUNCTIONAL_SCORE_DATA, EtlCommons.CLINICAL_VARIANTS_DATA, EtlCommons.REPEATS_DATA,
                    EtlCommons.ONTOLOGY_DATA, EtlCommons.MISSENSE_VARIATION_SCORE_DATA, EtlCommons.SPLICE_SCORE_DATA,
<<<<<<< HEAD
                    EtlCommons.PUBMED_DATA, EtlCommons.PHARMACOGENOMICS_DATA, EtlCommons.PGS_DATA};
=======
                    PUBMED_DATA, EtlCommons.PHARMACOGENOMICS_DATA};
>>>>>>> 68c47efb
        } else {
            loadOptions = loadCommandOptions.data.split(",");
        }
        if (loadCommandOptions.field != null) {
            field = loadCommandOptions.field;
        }
        if (loadCommandOptions.innerFields != null) {
            innerFields = loadCommandOptions.innerFields.split(",");
        }
        if (loadCommandOptions.loader != null) {
            loader = loadCommandOptions.loader;
        }
        createIndexes = !loadCommandOptions.skipIndex;
    }

    /**
     * Parse specific 'data' command options.
     *
     * @throws CellBaseException CellBase exception
     */
    public void execute() throws CellBaseException {
        // Init release manager
        dataReleaseManager = new DataReleaseManager(database, configuration);

        checkParameters();
        logger.info("Loading in data release {}", dataRelease);

        if (loadCommandOptions.data != null) {
            // If 'authenticationDatabase' is not passed by argument then we read it from configuration.json
            if (loadCommandOptions.loaderParams.containsKey("authenticationDatabase")) {
                configuration.getDatabases().getMongodb().getOptions().put("authenticationDatabase",
                        loadCommandOptions.loaderParams.get("authenticationDatabase"));
            }
            loadRunner = new LoadRunner(loader, database, numThreads, dataReleaseManager, configuration);
            if (createIndexes) {
                Path indexFile = Paths.get(this.appHome).resolve("conf").resolve("mongodb-indexes.json");
                indexManager = new IndexManager(database, indexFile, configuration);
            }

            for (String loadOption : loadOptions) {
                try {
                    switch (loadOption) {
                        case EtlCommons.GENOME_DATA: {
                            // Load data
                            if (input.resolve("genome_info.json").toFile().exists()) {
                                loadIfExists(input.resolve("genome_info.json"), "genome_info");
                            } else {
                                loadIfExists(input.resolve("genome_info.json.gz"), "genome_info");
                            }
                            loadIfExists(input.resolve("genome_sequence.json.gz"), "genome_sequence");

                            // Create index
                            createIndex("genome_info");
                            createIndex("genome_sequence");

                            // Update release (collection and sources)
                            List<Path> sources = new ArrayList<>(Arrays.asList(
                                    input.resolve("genomeVersion.json")
                            ));
                            dataReleaseManager.update(dataRelease, "genome_info", EtlCommons.GENOME_DATA, sources);
                            dataReleaseManager.update(dataRelease, "genome_sequence", null, null);
                            break;
                        }
                        case EtlCommons.GENE_DATA: {
                            // Load data
                            loadIfExists(input.resolve("gene.json.gz"), "gene");

                            // Create index
                            createIndex("gene");

                            // Update release (collection and sources)
                            List<Path> sources = new ArrayList<>(Arrays.asList(
                                    input.resolve("dgidbVersion.json"),
                                    input.resolve("ensemblCoreVersion.json"),
                                    input.resolve("uniprotXrefVersion.json"),
                                    input.resolve("geneExpressionAtlasVersion.json"),
                                    input.resolve("hpoVersion.json"),
                                    input.resolve("disgenetVersion.json"),
                                    input.resolve("gnomadVersion.json")
                            ));
                            dataReleaseManager.update(dataRelease, "gene", EtlCommons.GENE_DATA, sources);
                            break;
                        }
                        case EtlCommons.REFSEQ_DATA: {
                            // Load data
                            loadIfExists(input.resolve("refseq.json.gz"), "refseq");

                            // Create index
                            createIndex("refseq");

                            // Update release (collection and sources)
                            List<Path> sources = new ArrayList<>(
                                    Collections.singletonList(input.resolve("refseqVersion.json")));
                            dataReleaseManager.update(dataRelease, "refseq", EtlCommons.REFSEQ_DATA, sources);
                            break;
                        }
                        case EtlCommons.VARIATION_DATA: {
                            // Load data, create index and update release
                            loadVariationData();
                            break;
                        }
                        case EtlCommons.VARIATION_FUNCTIONAL_SCORE_DATA: {
                            // Load data
                            loadIfExists(input.resolve("cadd.json.gz"), "variation_functional_score");

                            // Create index
                            createIndex("variation_functional_score");

                            // Update release (collection and sources)
                            List<Path> sources = new ArrayList<>(Collections.singletonList(input.resolve("caddVersion.json")));
                            dataReleaseManager.update(dataRelease, "variation_functional_score",
                                    EtlCommons.VARIATION_FUNCTIONAL_SCORE_DATA, sources);
                            break;
                        }
                        case EtlCommons.MISSENSE_VARIATION_SCORE_DATA: {
                            // Load data
                            loadIfExists(input.resolve("missense_variation_functional_score.json.gz"),
                                    "missense_variation_functional_score");

                            // Create index
                            createIndex("missense_variation_functional_score");

                            // Update release (collection and sources)
                            List<Path> sources = new ArrayList<>(Collections.singletonList(input.resolve("revelVersion.json")));
                            dataReleaseManager.update(dataRelease, "missense_variation_functional_score",
                                    EtlCommons.MISSENSE_VARIATION_SCORE_DATA, sources);
                            break;
                        }
                        case EtlCommons.CONSERVATION_DATA: {
                            // Load data, create index and update release
                            loadConservation();
                            break;
                        }
                        case EtlCommons.REGULATION_DATA: {
                            // Load data (regulatory region and regulatory PFM))
                            loadIfExists(input.resolve("regulatory_region.json.gz"), "regulatory_region");
                            loadIfExists(input.resolve("regulatory_pfm.json.gz"), "regulatory_pfm");

                            // Create index
                            createIndex("regulatory_region");
                            createIndex("regulatory_pfm");

                            // Update release (collection and sources)
                            List<Path> sources = new ArrayList<>(Collections.singletonList(input.resolve("ensemblRegulationVersion.json")));
                            dataReleaseManager.update(dataRelease, "regulatory_region", EtlCommons.REGULATION_DATA, sources);
                            dataReleaseManager.update(dataRelease, "regulatory_pfm", null, null);
                            break;
                        }
                        case EtlCommons.PROTEIN_DATA: {
                            // Load data
                            loadIfExists(input.resolve("protein.json.gz"), "protein");

                            // Create index
                            createIndex("protein");

                            // Update release (collection and sources)
                            List<Path> sources = new ArrayList<>(Arrays.asList(
                                    input.resolve("uniprotVersion.json"),
                                    input.resolve("interproVersion.json")
                            ));
                            dataReleaseManager.update(dataRelease, "protein", EtlCommons.PROTEIN_DATA, sources);
                            break;
                        }
//                        case EtlCommons.PPI_DATA:
//                            loadIfExists(input.resolve("protein_protein_interaction.json.gz"), "protein_protein_interaction");
//                            loadIfExists(input.resolve("intactVersion.json"), METADATA);
//                            createIndex("protein_protein_interaction");
//                            break;
                        case EtlCommons.PROTEIN_FUNCTIONAL_PREDICTION_DATA: {
                            // Load data, create index and update release
                            loadProteinFunctionalPrediction();
                            break;
                        }
                        case EtlCommons.CLINICAL_VARIANTS_DATA: {
                            // Load data, create index and update release
                            loadClinical();
                            break;
                        }
                        case EtlCommons.REPEATS_DATA: {
                            // Load data, create index and update release
                            loadRepeats();
                            break;
                        }
//                        case EtlCommons.STRUCTURAL_VARIANTS_DATA:
//                            loadStructuralVariants();
//                            break;
                        case EtlCommons.ONTOLOGY_DATA: {
                            // Load data
                            loadIfExists(input.resolve("ontology.json.gz"), "ontology");

                            // Create index
                            createIndex("ontology");

                            // Update release (collection and sources)
                            List<Path> sources = new ArrayList<>(Arrays.asList(
                                    input.resolve(EtlCommons.HPO_VERSION_FILE),
                                    input.resolve(EtlCommons.GO_VERSION_FILE),
                                    input.resolve(EtlCommons.DO_VERSION_FILE)
                            ));
                            dataReleaseManager.update(dataRelease, "ontology", EtlCommons.ONTOLOGY_DATA, sources);
                            break;
                        }
                        case EtlCommons.SPLICE_SCORE_DATA: {
                            // Load data, create index and update release
                            loadSpliceScores();
                            break;
                        }
                        case PUBMED_DATA: {
                            // Load data, create index and update release
                            loadPubMed();
                            break;
                        }
                        case EtlCommons.PHARMACOGENOMICS_DATA: {
                            // Load data, create index and update release
                            loadPharmacogenomica();
                            break;
                        }
                        case EtlCommons.PGS_DATA: {
                            // Load data, create index and update release
                            loadPolygenicScores();
                            break;
                        }
                        default:
                            logger.warn("Not valid 'data'. We should not reach this point");
                            break;
                    }
                } catch (IllegalAccessException | InstantiationException | InvocationTargetException | ExecutionException
                        | NoSuchMethodException | InterruptedException | ClassNotFoundException | LoaderException | IOException e) {
                    e.printStackTrace();
                }
            }
        }
    }

//    private void loadStructuralVariants() {
//        Path path = input.resolve(EtlCommons.STRUCTURAL_VARIANTS_JSON + ".json.gz");
//        if (Files.exists(path)) {
//            try {
//                logger.debug("Loading '{}' ...", path.toString());
//                loadRunner.load(path, EtlCommons.STRUCTURAL_VARIANTS_DATA);
//                loadIfExists(input.resolve(EtlCommons.DGV_VERSION_FILE), "metadata");
//            } catch (ClassNotFoundException | NoSuchMethodException | InstantiationException | InvocationTargetException
//                    | IllegalAccessException | ExecutionException | IOException | InterruptedException e) {
//                logger.error(e.toString());
//            }
//        }
//    }

    private void loadIfExists(Path path, String collection) throws NoSuchMethodException, InterruptedException,
            ExecutionException, InstantiationException, IOException, IllegalAccessException, InvocationTargetException,
            ClassNotFoundException, LoaderException, CellBaseException {
        File file = new File(path.toString());
        if (file.exists()) {
            if (file.isFile()) {
                loadRunner.load(path, collection, dataRelease);
            } else {
                logger.warn("{} is not a file - skipping", path);
            }
        } else {
            logger.warn("{} does not exist - skipping", path);
        }
    }

    private void checkParameters() throws CellBaseException {
        if (loadCommandOptions.numThreads > 1) {
            numThreads = loadCommandOptions.numThreads;
        } else {
            numThreads = 1;
            logger.warn("Incorrect number of numThreads, it must be a positive value. This has been set to '{}'", numThreads);
        }

        if (field != null) {
            if (loadCommandOptions.data == null) {
                logger.error("--data option cannot be empty. Please provide a valid value for the --data parameter.");
            } else if (!Files.exists(input)) {
                logger.error("Input parameter {} does not exist", input);
            }
        } else if (!Files.exists(input) || !Files.isDirectory(input)) {
            logger.error("Input parameter {} does not exist or is not a directory", input);
        }
        try {
            Class.forName(loader);
        } catch (ClassNotFoundException e) {
            logger.error("Loader Java class '{}' does not exist", loader);
            e.printStackTrace();
            System.exit(-1);
        }

        // Check data release
        dataRelease = getDataReleaseForLoading(dataReleaseManager).getRelease();
    }

    private void loadVariationData() throws NoSuchMethodException, InterruptedException, ExecutionException,
            InstantiationException, IllegalAccessException, InvocationTargetException, ClassNotFoundException,
            IOException, LoaderException, CellBaseException {
        // First load data
        // Common loading process from CellBase variation data models
        if (field == null) {
            DirectoryStream<Path> stream = Files.newDirectoryStream(input,
                    entry -> entry.getFileName().toString().startsWith("variation_chr"));

            for (Path entry : stream) {
                logger.info("Loading file '{}'", entry);
                loadRunner.load(input.resolve(entry.getFileName()), "variation", dataRelease);
            }

            // Create index
            createIndex("variation");

            // Update release (collection and sources)
            List<Path> sources = new ArrayList<>(Arrays.asList(
                    input.resolve("ensemblVariationVersion.json")
            ));
            dataReleaseManager.update(dataRelease, "variation", EtlCommons.VARIATION_DATA, sources);

            // Custom update required e.g. population freqs loading
        } else {
            logger.info("Loading file '{}'", input);
            loadRunner.load(input, "variation", dataRelease, field, innerFields);
        }
    }

    private void loadConservation() throws NoSuchMethodException, InterruptedException, ExecutionException,
            InstantiationException, IllegalAccessException, InvocationTargetException, ClassNotFoundException,
            IOException, CellBaseException, LoaderException {
        // Load data
        DirectoryStream<Path> stream = Files.newDirectoryStream(input,
                entry -> entry.getFileName().toString().startsWith("conservation_"));

        for (Path entry : stream) {
            logger.info("Loading file '{}'", entry);
            loadRunner.load(input.resolve(entry.getFileName()), "conservation", dataRelease);
        }

        // Create index
        createIndex("conservation");

        // Update release (collection and sources)
        List<Path> sources = new ArrayList<>(Arrays.asList(
                input.resolve("gerpVersion.json"),
                input.resolve("phastConsVersion.json"),
                input.resolve("phyloPVersion.json")
        ));
        dataReleaseManager.update(dataRelease, "conservation", EtlCommons.CONSERVATION_DATA, sources);
    }

    private void loadProteinFunctionalPrediction() throws NoSuchMethodException, InterruptedException, ExecutionException,
            InstantiationException, IllegalAccessException, InvocationTargetException, ClassNotFoundException,
            IOException, CellBaseException, LoaderException {
        // Load data
        DirectoryStream<Path> stream = Files.newDirectoryStream(input,
                entry -> entry.getFileName().toString().startsWith("prot_func_pred_"));

        for (Path entry : stream) {
            logger.info("Loading file '{}'", entry);
            loadRunner.load(input.resolve(entry.getFileName()), "protein_functional_prediction", dataRelease);
        }

        // Create index
        createIndex("protein_functional_prediction");

        // Update release (collection and sources)
        dataReleaseManager.update(dataRelease, "protein_functional_prediction", null, null);
    }

    private void loadClinical() throws FileNotFoundException {
        Path path = input.resolve(EtlCommons.CLINICAL_VARIANTS_ANNOTATED_JSON_FILE);
        if (Files.exists(path)) {
            try {
                // Load data
                logger.info("Loading '{}' ...", path);
                loadRunner.load(path, "clinical_variants", dataRelease);

                // Create index
                createIndex("clinical_variants");

                // Update release (collection and sources)
                List<Path> sources = new ArrayList<>(Arrays.asList(
                        input.resolve("clinvarVersion.json"),
                        input.resolve("cosmicVersion.json"),
                        input.resolve("gwasVersion.json")
                ));
                dataReleaseManager.update(dataRelease, "clinical_variants", EtlCommons.CLINICAL_VARIANTS_DATA, sources);
            } catch (ClassNotFoundException | NoSuchMethodException | InstantiationException | InvocationTargetException
                    | IllegalAccessException | ExecutionException | IOException | InterruptedException | CellBaseException e) {
                logger.error(e.toString());
            } catch (LoaderException e) {
                e.printStackTrace();
            }
        } else {
            throw new FileNotFoundException("File " + path + " does not exist");
        }
    }

    private void loadRepeats() {
        Path path = input.resolve(EtlCommons.REPEATS_JSON + ".json.gz");
        if (Files.exists(path)) {
            try {
                // Load data
                logger.debug("Loading '{}' ...", path);
                loadRunner.load(path, "repeats", dataRelease);

                // Create index
                createIndex("repeats");

                // Update release (collection and sources)
                List<Path> sources = new ArrayList<>(Arrays.asList(
                        input.resolve(getDataVersionFilename(TRF_DATA)),
                        input.resolve(getDataVersionFilename(GSD_DATA)),
                        input.resolve(getDataVersionFilename(WM_DATA))
                ));
                dataReleaseManager.update(dataRelease, "repeats", EtlCommons.REPEATS_DATA, sources);
            } catch (ClassNotFoundException | NoSuchMethodException | InstantiationException | InvocationTargetException
                    | IllegalAccessException | ExecutionException | IOException | InterruptedException | CellBaseException e) {
                logger.error(e.toString());
            } catch (LoaderException e) {
                e.printStackTrace();
            }
        } else {
            logger.warn("Repeats file {} not found", path);
            logger.warn("No repeats data will be loaded");
        }
    }

    private void loadSpliceScores() throws NoSuchMethodException, InterruptedException, ExecutionException, InstantiationException,
            IllegalAccessException, InvocationTargetException, ClassNotFoundException, IOException, CellBaseException, LoaderException {
        // Load data
        logger.info("Loading splice scores from '{}'", input);
        // MMSplice scores
        loadSpliceScores(input.resolve(EtlCommons.SPLICE_SCORE_DATA + "/" + EtlCommons.MMSPLICE_SUBDIRECTORY));
        // SpliceAI scores
        loadSpliceScores(input.resolve(EtlCommons.SPLICE_SCORE_DATA + "/" + EtlCommons.SPLICEAI_SUBDIRECTORY));

        // Create index
        createIndex("splice_score");

        // Update release (collection and sources)
        List<Path> sources = new ArrayList<>(Arrays.asList(
                input.resolve(EtlCommons.SPLICE_SCORE_DATA + "/" + EtlCommons.MMSPLICE_VERSION_FILENAME),
                input.resolve(EtlCommons.SPLICE_SCORE_DATA + "/" + EtlCommons.SPLICEAI_VERSION_FILENAME)
        ));
        dataReleaseManager.update(dataRelease, "splice_score", EtlCommons.SPLICE_SCORE_DATA, sources);
    }

    private void loadSpliceScores(Path spliceFolder) throws IOException, ExecutionException, InterruptedException,
            ClassNotFoundException, InvocationTargetException, NoSuchMethodException, InstantiationException, IllegalAccessException,
            LoaderException, CellBaseException {
        // Get files from folder
        DirectoryStream<Path> stream = Files.newDirectoryStream(spliceFolder,
                entry -> entry.getFileName().toString().startsWith("splice_score_"));

        // Load from JSON files
        for (Path entry : stream) {
            logger.info("Loading file '{}'", entry);
            loadRunner.load(spliceFolder.resolve(entry.getFileName()), "splice_score", dataRelease);
        }
    }

    private void loadPubMed() throws CellBaseException {
        Path pubmedPath = input.resolve(PUBMED_DATA);

        if (Files.exists(pubmedPath)) {
            // Load data
            for (File file : pubmedPath.toFile().listFiles()) {
                if (file.isFile() && (file.getName().endsWith("gz"))) {
                    logger.info("Loading file '{}'", file.getName());
                    try {
                        loadRunner.load(file.toPath(), PUBMED_DATA, dataRelease);
                    } catch (ClassNotFoundException | NoSuchMethodException | InstantiationException | InvocationTargetException
                            | IllegalAccessException | ExecutionException | IOException | InterruptedException | LoaderException e) {
                        logger.error("Error loading file '{}': {}", file.getName(), e.toString());
                    }
                }
            }
            // Create index
            createIndex(PUBMED_DATA);

            // Update release (collection and sources)
            List<Path> sources = Collections.singletonList(pubmedPath.resolve(EtlCommons.getDataVersionFilename(PUBMED_DATA)));
            dataReleaseManager.update(dataRelease, PUBMED_DATA, PUBMED_DATA, sources);
        } else {
            logger.warn("PubMed folder {} not found", pubmedPath);
        }
    }

    private void loadPharmacogenomica() throws IOException, CellBaseException {
        Path pharmaPath = input.resolve(EtlCommons.PHARMACOGENOMICS_DATA);

        if (!Files.exists(pharmaPath)) {
            logger.warn("Pharmacogenomics folder {} not found to load", pharmaPath);
            return;
        }

        // Load data
        Path pharmaJsonPath = pharmaPath.resolve(EtlCommons.PHARMACOGENOMICS_DATA + ".json.gz");
        logger.info("Loading file '{}'", pharmaJsonPath.toFile().getName());
        try {
            loadRunner.load(pharmaJsonPath, EtlCommons.PHARMACOGENOMICS_DATA, dataRelease);
        } catch (ClassNotFoundException | NoSuchMethodException | InstantiationException | InvocationTargetException
                | IllegalAccessException | ExecutionException | IOException | InterruptedException | CellBaseException
                | LoaderException e) {
            logger.error("Error loading file '{}': {}", pharmaJsonPath.toFile().getName(), e.toString());
        }

        // Create index
        createIndex(EtlCommons.PHARMACOGENOMICS_DATA);

        // Update release (collection and sources)
        List<Path> sources = Collections.singletonList(pharmaPath.resolve(getDataVersionFilename(PHARMGKB_DATA)));
        dataReleaseManager.update(dataRelease, EtlCommons.PHARMACOGENOMICS_DATA, EtlCommons.PHARMACOGENOMICS_DATA, sources);
    }

    private void loadPolygenicScores() throws NoSuchMethodException, InterruptedException, ExecutionException, InstantiationException,
            IllegalAccessException, InvocationTargetException, ClassNotFoundException, IOException, CellBaseException, LoaderException {
        Path pgsPath = input.resolve(EtlCommons.PGS_DATA);

        if (!Files.exists(pgsPath)) {
            logger.warn("Polygenic scores (PGS) folder {} not found to load", pgsPath);
            return;
        }

        // Load common polygenic scores data
        Path pathToLoad = pgsPath.resolve(PolygenicScoreBuilder.COMMON_POLYGENIC_SCORE_FILENAME);
        logger.info("Loading file '{}'", pathToLoad.toFile().getName());
        try {
            loadRunner.load(pathToLoad, EtlCommons.PGS_COMMON_COLLECTION, dataRelease);
        } catch (ClassNotFoundException | NoSuchMethodException | InstantiationException | InvocationTargetException
                | IllegalAccessException | ExecutionException | IOException | InterruptedException | CellBaseException
                | LoaderException e) {
            logger.error("Error loading file '{}': {}", pathToLoad.toFile().getName(), e.toString());
        }

        // Load variant polygenic scores data
        pathToLoad = pgsPath.resolve(PolygenicScoreBuilder.VARIANT_POLYGENIC_SCORE_FILENAME);
        logger.info("Loading file '{}'", pathToLoad.toFile().getName());
        try {
            loadRunner.load(pathToLoad, EtlCommons.PGS_VARIANT_COLLECTION, dataRelease);
        } catch (ClassNotFoundException | NoSuchMethodException | InstantiationException | InvocationTargetException
                | IllegalAccessException | ExecutionException | IOException | InterruptedException | CellBaseException
                | LoaderException e) {
            logger.error("Error loading file '{}': {}", pathToLoad.toFile().getName(), e.toString());
        }

        // Create index
        createIndex(EtlCommons.PGS_COMMON_COLLECTION);
        createIndex(EtlCommons.PGS_VARIANT_COLLECTION);

        // Update release (collection and sources)
        List<Path> sources = new ArrayList<>(Arrays.asList(
                input.resolve(EtlCommons.PGS_DATA + "/" + EtlCommons.PGS_CATALOG_VERSION_FILENAME)
        ));
        dataReleaseManager.update(dataRelease, EtlCommons.PGS_VARIANT_COLLECTION, EtlCommons.PGS_DATA, sources);
        dataReleaseManager.update(dataRelease, EtlCommons.PGS_COMMON_COLLECTION, null, null);
    }

    private void createIndex(String collection) {
        if (!createIndexes) {
            return;
        }
        String collectionName = CellBaseDBAdaptor.buildCollectionName(collection, dataRelease);
        logger.info("Loading indexes for '{}' collection ...", collectionName);
        try {
            indexManager.createMongoDBIndexes(Collections.singletonList(collectionName), true);
        } catch (IOException e) {
            logger.error("Error creating index: {}", e.getMessage());
        }
    }

    private DataRelease getDataReleaseForLoading(DataReleaseManager dataReleaseManager) throws CellBaseException {
        // Check data release
        CellBaseDataResult<DataRelease> dataReleaseResults = dataReleaseManager.getReleases();
        if (CollectionUtils.isEmpty(dataReleaseResults.getResults())) {
            throw new CellBaseException("No data releases are available");
        }
        DataRelease lastDataRelease = null;
        for (DataRelease dataRelease : dataReleaseResults.getResults()) {
            if (lastDataRelease == null) {
                lastDataRelease = dataRelease;
            } else if (dataRelease.getRelease() > lastDataRelease.getRelease()) {
                lastDataRelease = dataRelease;
            }
        }
        if (lastDataRelease == null) {
            throw new CellBaseException("Loading data is not permitted since no data release is found");
        }
        if (CollectionUtils.isNotEmpty(lastDataRelease.getActiveByDefaultIn())) {
            throw new CellBaseException("Loading data is not permitted for data release " + lastDataRelease.getRelease() + " since it has"
                    + " already assigned CellBase versions:" + StringUtils.join(lastDataRelease.getActiveByDefaultIn(), ","));
        }
        return lastDataRelease;
    }
}<|MERGE_RESOLUTION|>--- conflicted
+++ resolved
@@ -84,11 +84,7 @@
                     EtlCommons.PROTEIN_FUNCTIONAL_PREDICTION_DATA, EtlCommons.VARIATION_DATA,
                     EtlCommons.VARIATION_FUNCTIONAL_SCORE_DATA, EtlCommons.CLINICAL_VARIANTS_DATA, EtlCommons.REPEATS_DATA,
                     EtlCommons.ONTOLOGY_DATA, EtlCommons.MISSENSE_VARIATION_SCORE_DATA, EtlCommons.SPLICE_SCORE_DATA,
-<<<<<<< HEAD
                     EtlCommons.PUBMED_DATA, EtlCommons.PHARMACOGENOMICS_DATA, EtlCommons.PGS_DATA};
-=======
-                    PUBMED_DATA, EtlCommons.PHARMACOGENOMICS_DATA};
->>>>>>> 68c47efb
         } else {
             loadOptions = loadCommandOptions.data.split(",");
         }
