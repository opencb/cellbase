/*
 * Copyright 2015-2020 OpenCB
 *
 * Licensed under the Apache License, Version 2.0 (the "License");
 * you may not use this file except in compliance with the License.
 * You may obtain a copy of the License at
 *
 *     http://www.apache.org/licenses/LICENSE-2.0
 *
 * Unless required by applicable law or agreed to in writing, software
 * distributed under the License is distributed on an "AS IS" BASIS,
 * WITHOUT WARRANTIES OR CONDITIONS OF ANY KIND, either express or implied.
 * See the License for the specific language governing permissions and
 * limitations under the License.
 */

package org.opencb.cellbase.app.cli.admin.executors;

import org.apache.commons.collections4.CollectionUtils;
import org.apache.commons.lang3.StringUtils;
import org.opencb.cellbase.app.cli.CommandExecutor;
import org.opencb.cellbase.app.cli.admin.AdminCliOptionsParser;
import org.opencb.cellbase.core.exception.CellBaseException;
import org.opencb.cellbase.core.models.DataRelease;
import org.opencb.cellbase.core.result.CellBaseDataResult;
import org.opencb.cellbase.lib.EtlCommons;
import org.opencb.cellbase.lib.builders.PolygenicScoreBuilder;
import org.opencb.cellbase.lib.impl.core.CellBaseDBAdaptor;
import org.opencb.cellbase.lib.indexer.IndexManager;
import org.opencb.cellbase.lib.loader.LoadRunner;
import org.opencb.cellbase.lib.loader.LoaderException;
import org.opencb.cellbase.lib.managers.DataReleaseManager;

import java.io.File;
import java.io.FileNotFoundException;
import java.io.IOException;
import java.lang.reflect.InvocationTargetException;
import java.nio.file.DirectoryStream;
import java.nio.file.Files;
import java.nio.file.Path;
import java.nio.file.Paths;
import java.util.ArrayList;
import java.util.Arrays;
import java.util.Collections;
import java.util.List;
import java.util.concurrent.ExecutionException;

/**
 * Created by imedina on 03/02/15.
 */
public class LoadCommandExecutor extends CommandExecutor {

    private static final String METADATA = "metadata";
    private LoadRunner loadRunner;
    private AdminCliOptionsParser.LoadCommandOptions loadCommandOptions;

    private Path input;
    private String[] loadOptions;
    private int dataRelease;

    private String database;
    private String field;
    private String[] innerFields;
    private String loader;
    private int numThreads;
    private boolean createIndexes;
    private IndexManager indexManager;
    private DataReleaseManager dataReleaseManager;

    public LoadCommandExecutor(AdminCliOptionsParser.LoadCommandOptions loadCommandOptions) {
        super(loadCommandOptions.commonOptions.logLevel, loadCommandOptions.commonOptions.conf);

        this.loadCommandOptions = loadCommandOptions;

        input = Paths.get(loadCommandOptions.input);
        if (loadCommandOptions.database != null) {
            database = loadCommandOptions.database;
        }
        if (loadCommandOptions.data.equals("all")) {
            loadOptions = new String[]{EtlCommons.GENOME_DATA, EtlCommons.GENE_DATA, EtlCommons.REFSEQ_DATA,
                    EtlCommons.CONSERVATION_DATA, EtlCommons.REGULATION_DATA, EtlCommons.PROTEIN_DATA,
                    EtlCommons.PROTEIN_FUNCTIONAL_PREDICTION_DATA, EtlCommons.VARIATION_DATA,
                    EtlCommons.VARIATION_FUNCTIONAL_SCORE_DATA, EtlCommons.CLINICAL_VARIANTS_DATA, EtlCommons.REPEATS_DATA,
<<<<<<< HEAD
                    EtlCommons.OBO_DATA, EtlCommons.MISSENSE_VARIATION_SCORE_DATA, EtlCommons.SPLICE_SCORE_DATA, EtlCommons.PUBMED_DATA,
                    EtlCommons.PHARMACOGENOMICS_DATA, EtlCommons.PGS_DATA};
=======
                    EtlCommons.ONTOLOGY_DATA, EtlCommons.MISSENSE_VARIATION_SCORE_DATA, EtlCommons.SPLICE_SCORE_DATA,
                    EtlCommons.PUBMED_DATA, EtlCommons.PHARMACOGENOMICS_DATA};
>>>>>>> 55afe6b8
        } else {
            loadOptions = loadCommandOptions.data.split(",");
        }
        if (loadCommandOptions.field != null) {
            field = loadCommandOptions.field;
        }
        if (loadCommandOptions.innerFields != null) {
            innerFields = loadCommandOptions.innerFields.split(",");
        }
        if (loadCommandOptions.loader != null) {
            loader = loadCommandOptions.loader;
        }
        createIndexes = !loadCommandOptions.skipIndex;
    }

    /**
     * Parse specific 'data' command options.
     *
     * @throws CellBaseException CellBase exception
     */
    public void execute() throws CellBaseException {
        // Init release manager
        dataReleaseManager = new DataReleaseManager(database, configuration);

        checkParameters();
        logger.info("Loading in data release {}", dataRelease);

        if (loadCommandOptions.data != null) {
            // If 'authenticationDatabase' is not passed by argument then we read it from configuration.json
            if (loadCommandOptions.loaderParams.containsKey("authenticationDatabase")) {
                configuration.getDatabases().getMongodb().getOptions().put("authenticationDatabase",
                        loadCommandOptions.loaderParams.get("authenticationDatabase"));
            }
            loadRunner = new LoadRunner(loader, database, numThreads, dataReleaseManager, configuration);
            if (createIndexes) {
                Path indexFile = Paths.get(this.appHome).resolve("conf").resolve("mongodb-indexes.json");
                indexManager = new IndexManager(database, indexFile, configuration);
            }

            for (String loadOption : loadOptions) {
                try {
                    switch (loadOption) {
                        case EtlCommons.GENOME_DATA: {
                            // Load data
                            if (input.resolve("genome_info.json").toFile().exists()) {
                                loadIfExists(input.resolve("genome_info.json"), "genome_info");
                            } else {
                                loadIfExists(input.resolve("genome_info.json.gz"), "genome_info");
                            }
                            loadIfExists(input.resolve("genome_sequence.json.gz"), "genome_sequence");

                            // Create index
                            createIndex("genome_info");
                            createIndex("genome_sequence");

                            // Update release (collection and sources)
                            List<Path> sources = new ArrayList<>(Arrays.asList(
                                    input.resolve("genomeVersion.json")
                            ));
                            dataReleaseManager.update(dataRelease, "genome_info", EtlCommons.GENOME_DATA, sources);
                            dataReleaseManager.update(dataRelease, "genome_sequence", null, null);
                            break;
                        }
                        case EtlCommons.GENE_DATA: {
                            // Load data
                            loadIfExists(input.resolve("gene.json.gz"), "gene");

                            // Create index
                            createIndex("gene");

                            // Update release (collection and sources)
                            List<Path> sources = new ArrayList<>(Arrays.asList(
                                    input.resolve("dgidbVersion.json"),
                                    input.resolve("ensemblCoreVersion.json"),
                                    input.resolve("uniprotXrefVersion.json"),
                                    input.resolve("geneExpressionAtlasVersion.json"),
                                    input.resolve("hpoVersion.json"),
                                    input.resolve("disgenetVersion.json"),
                                    input.resolve("gnomadVersion.json")
                            ));
                            dataReleaseManager.update(dataRelease, "gene", EtlCommons.GENE_DATA, sources);
                            break;
                        }
                        case EtlCommons.REFSEQ_DATA: {
                            // Load data
                            loadIfExists(input.resolve("refseq.json.gz"), "refseq");

                            // Create index
                            createIndex("refseq");

                            // Update release (collection and sources)
                            List<Path> sources = new ArrayList<>(
                                    Collections.singletonList(input.resolve("refseqVersion.json")));
                            dataReleaseManager.update(dataRelease, "refseq", EtlCommons.REFSEQ_DATA, sources);
                            break;
                        }
                        case EtlCommons.VARIATION_DATA: {
                            // Load data, create index and update release
                            loadVariationData();
                            break;
                        }
                        case EtlCommons.VARIATION_FUNCTIONAL_SCORE_DATA: {
                            // Load data
                            loadIfExists(input.resolve("cadd.json.gz"), "variation_functional_score");

                            // Create index
                            createIndex("variation_functional_score");

                            // Update release (collection and sources)
                            List<Path> sources = new ArrayList<>(Collections.singletonList(input.resolve("caddVersion.json")));
                            dataReleaseManager.update(dataRelease, "variation_functional_score",
                                    EtlCommons.VARIATION_FUNCTIONAL_SCORE_DATA, sources);
                            break;
                        }
                        case EtlCommons.MISSENSE_VARIATION_SCORE_DATA: {
                            // Load data
                            loadIfExists(input.resolve("missense_variation_functional_score.json.gz"),
                                    "missense_variation_functional_score");

                            // Create index
                            createIndex("missense_variation_functional_score");

                            // Update release (collection and sources)
                            List<Path> sources = new ArrayList<>(Collections.singletonList(input.resolve("revelVersion.json")));
                            dataReleaseManager.update(dataRelease, "missense_variation_functional_score",
                                    EtlCommons.MISSENSE_VARIATION_SCORE_DATA, sources);
                            break;
                        }
                        case EtlCommons.CONSERVATION_DATA: {
                            // Load data, create index and update release
                            loadConservation();
                            break;
                        }
                        case EtlCommons.REGULATION_DATA: {
                            // Load data (regulatory region and regulatory PFM))
                            loadIfExists(input.resolve("regulatory_region.json.gz"), "regulatory_region");
                            loadIfExists(input.resolve("regulatory_pfm.json.gz"), "regulatory_pfm");

                            // Create index
                            createIndex("regulatory_region");
                            createIndex("regulatory_pfm");

                            // Update release (collection and sources)
                            List<Path> sources = new ArrayList<>(Collections.singletonList(input.resolve("ensemblRegulationVersion.json")));
                            dataReleaseManager.update(dataRelease, "regulatory_region", EtlCommons.REGULATION_DATA, sources);
                            dataReleaseManager.update(dataRelease, "regulatory_pfm", null, null);
                            break;
                        }
                        case EtlCommons.PROTEIN_DATA: {
                            // Load data
                            loadIfExists(input.resolve("protein.json.gz"), "protein");

                            // Create index
                            createIndex("protein");

                            // Update release (collection and sources)
                            List<Path> sources = new ArrayList<>(Arrays.asList(
                                    input.resolve("uniprotVersion.json"),
                                    input.resolve("interproVersion.json")
                            ));
                            dataReleaseManager.update(dataRelease, "protein", EtlCommons.PROTEIN_DATA, sources);
                            break;
                        }
//                        case EtlCommons.PPI_DATA:
//                            loadIfExists(input.resolve("protein_protein_interaction.json.gz"), "protein_protein_interaction");
//                            loadIfExists(input.resolve("intactVersion.json"), METADATA);
//                            createIndex("protein_protein_interaction");
//                            break;
                        case EtlCommons.PROTEIN_FUNCTIONAL_PREDICTION_DATA: {
                            // Load data, create index and update release
                            loadProteinFunctionalPrediction();
                            break;
                        }
                        case EtlCommons.CLINICAL_VARIANTS_DATA: {
                            // Load data, create index and update release
                            loadClinical();
                            break;
                        }
                        case EtlCommons.REPEATS_DATA: {
                            // Load data, create index and update release
                            loadRepeats();
                            break;
                        }
//                        case EtlCommons.STRUCTURAL_VARIANTS_DATA:
//                            loadStructuralVariants();
//                            break;
                        case EtlCommons.ONTOLOGY_DATA: {
                            // Load data
                            loadIfExists(input.resolve("ontology.json.gz"), "ontology");

                            // Create index
                            createIndex("ontology");

                            // Update release (collection and sources)
                            List<Path> sources = new ArrayList<>(Arrays.asList(
                                    input.resolve(EtlCommons.HPO_VERSION_FILE),
                                    input.resolve(EtlCommons.GO_VERSION_FILE),
                                    input.resolve(EtlCommons.DO_VERSION_FILE)
                            ));
                            dataReleaseManager.update(dataRelease, "ontology", EtlCommons.ONTOLOGY_DATA, sources);
                            break;
                        }
                        case EtlCommons.SPLICE_SCORE_DATA: {
                            // Load data, create index and update release
                            loadSpliceScores();
                            break;
                        }
                        case EtlCommons.PUBMED_DATA: {
                            // Load data, create index and update release
                            loadPubMed();
                            break;
                        }
                        case EtlCommons.PHARMACOGENOMICS_DATA: {
                            // Load data, create index and update release
                            loadPharmacogenomica();
                            break;
                        }
                        case EtlCommons.PGS_DATA: {
                            // Load data, create index and update release
                            loadPolygenicScores();
                            break;
                        }
                        default:
                            logger.warn("Not valid 'data'. We should not reach this point");
                            break;
                    }
                } catch (IllegalAccessException | InstantiationException | InvocationTargetException | ExecutionException
                        | NoSuchMethodException | InterruptedException | ClassNotFoundException | LoaderException | IOException e) {
                    e.printStackTrace();
                }
            }
        }
    }

//    private void loadStructuralVariants() {
//        Path path = input.resolve(EtlCommons.STRUCTURAL_VARIANTS_JSON + ".json.gz");
//        if (Files.exists(path)) {
//            try {
//                logger.debug("Loading '{}' ...", path.toString());
//                loadRunner.load(path, EtlCommons.STRUCTURAL_VARIANTS_DATA);
//                loadIfExists(input.resolve(EtlCommons.DGV_VERSION_FILE), "metadata");
//            } catch (ClassNotFoundException | NoSuchMethodException | InstantiationException | InvocationTargetException
//                    | IllegalAccessException | ExecutionException | IOException | InterruptedException e) {
//                logger.error(e.toString());
//            }
//        }
//    }

    private void loadIfExists(Path path, String collection) throws NoSuchMethodException, InterruptedException,
            ExecutionException, InstantiationException, IOException, IllegalAccessException, InvocationTargetException,
            ClassNotFoundException, LoaderException, CellBaseException {
        File file = new File(path.toString());
        if (file.exists()) {
            if (file.isFile()) {
                loadRunner.load(path, collection, dataRelease);
            } else {
                logger.warn("{} is not a file - skipping", path);
            }
        } else {
            logger.warn("{} does not exist - skipping", path);
        }
    }

    private void checkParameters() throws CellBaseException {
        if (loadCommandOptions.numThreads > 1) {
            numThreads = loadCommandOptions.numThreads;
        } else {
            numThreads = 1;
            logger.warn("Incorrect number of numThreads, it must be a positive value. This has been set to '{}'", numThreads);
        }

        if (field != null) {
            if (loadCommandOptions.data == null) {
                logger.error("--data option cannot be empty. Please provide a valid value for the --data parameter.");
            } else if (!Files.exists(input)) {
                logger.error("Input parameter {} does not exist", input);
            }
        } else if (!Files.exists(input) || !Files.isDirectory(input)) {
            logger.error("Input parameter {} does not exist or is not a directory", input);
        }
        try {
            Class.forName(loader);
        } catch (ClassNotFoundException e) {
            logger.error("Loader Java class '{}' does not exist", loader);
            e.printStackTrace();
            System.exit(-1);
        }

        // Check data release
        dataRelease = getDataReleaseForLoading(dataReleaseManager).getRelease();
    }

    private void loadVariationData() throws NoSuchMethodException, InterruptedException, ExecutionException,
            InstantiationException, IllegalAccessException, InvocationTargetException, ClassNotFoundException,
            IOException, LoaderException, CellBaseException {
        // First load data
        // Common loading process from CellBase variation data models
        if (field == null) {
            DirectoryStream<Path> stream = Files.newDirectoryStream(input,
                    entry -> entry.getFileName().toString().startsWith("variation_chr"));

            for (Path entry : stream) {
                logger.info("Loading file '{}'", entry);
                loadRunner.load(input.resolve(entry.getFileName()), "variation", dataRelease);
            }

            // Create index
            createIndex("variation");

            // Update release (collection and sources)
            List<Path> sources = new ArrayList<>(Arrays.asList(
                    input.resolve("ensemblVariationVersion.json")
            ));
            dataReleaseManager.update(dataRelease, "variation", EtlCommons.VARIATION_DATA, sources);

            // Custom update required e.g. population freqs loading
        } else {
            logger.info("Loading file '{}'", input);
            loadRunner.load(input, "variation", dataRelease, field, innerFields);
        }
    }

    private void loadConservation() throws NoSuchMethodException, InterruptedException, ExecutionException,
            InstantiationException, IllegalAccessException, InvocationTargetException, ClassNotFoundException,
            IOException, CellBaseException, LoaderException {
        // Load data
        DirectoryStream<Path> stream = Files.newDirectoryStream(input,
                entry -> entry.getFileName().toString().startsWith("conservation_"));

        for (Path entry : stream) {
            logger.info("Loading file '{}'", entry);
            loadRunner.load(input.resolve(entry.getFileName()), "conservation", dataRelease);
        }

        // Create index
        createIndex("conservation");

        // Update release (collection and sources)
        List<Path> sources = new ArrayList<>(Arrays.asList(
                input.resolve("gerpVersion.json"),
                input.resolve("phastConsVersion.json"),
                input.resolve("phyloPVersion.json")
        ));
        dataReleaseManager.update(dataRelease, "conservation", EtlCommons.CONSERVATION_DATA, sources);
    }

    private void loadProteinFunctionalPrediction() throws NoSuchMethodException, InterruptedException, ExecutionException,
            InstantiationException, IllegalAccessException, InvocationTargetException, ClassNotFoundException,
            IOException, CellBaseException, LoaderException {
        // Load data
        DirectoryStream<Path> stream = Files.newDirectoryStream(input,
                entry -> entry.getFileName().toString().startsWith("prot_func_pred_"));

        for (Path entry : stream) {
            logger.info("Loading file '{}'", entry);
            loadRunner.load(input.resolve(entry.getFileName()), "protein_functional_prediction", dataRelease);
        }

        // Create index
        createIndex("protein_functional_prediction");

        // Update release (collection and sources)
        dataReleaseManager.update(dataRelease, "protein_functional_prediction", null, null);
    }

    private void loadClinical() throws FileNotFoundException {
        Path path = input.resolve(EtlCommons.CLINICAL_VARIANTS_ANNOTATED_JSON_FILE);
        if (Files.exists(path)) {
            try {
                // Load data
                logger.info("Loading '{}' ...", path);
                loadRunner.load(path, "clinical_variants", dataRelease);

                // Create index
                createIndex("clinical_variants");

                // Update release (collection and sources)
                List<Path> sources = new ArrayList<>(Arrays.asList(
                        input.resolve("clinvarVersion.json"),
                        input.resolve("cosmicVersion.json"),
                        input.resolve("gwasVersion.json")
                ));
                dataReleaseManager.update(dataRelease, "clinical_variants", EtlCommons.CLINICAL_VARIANTS_DATA, sources);
            } catch (ClassNotFoundException | NoSuchMethodException | InstantiationException | InvocationTargetException
                    | IllegalAccessException | ExecutionException | IOException | InterruptedException | CellBaseException e) {
                logger.error(e.toString());
            } catch (LoaderException e) {
                e.printStackTrace();
            }
        } else {
            throw new FileNotFoundException("File " + path + " does not exist");
        }
    }

    private void loadRepeats() {
        Path path = input.resolve(EtlCommons.REPEATS_JSON + ".json.gz");
        if (Files.exists(path)) {
            try {
                // Load data
                logger.debug("Loading '{}' ...", path);
                loadRunner.load(path, "repeats", dataRelease);

                // Create index
                createIndex("repeats");

                // Update release (collection and sources)
                List<Path> sources = new ArrayList<>(Arrays.asList(
                        input.resolve(EtlCommons.TRF_VERSION_FILENAME),
                        input.resolve(EtlCommons.GSD_VERSION_FILENAME),
                        input.resolve(EtlCommons.WM_VERSION_FILENAME)
                ));
                dataReleaseManager.update(dataRelease, "repeats", EtlCommons.REPEATS_DATA, sources);
            } catch (ClassNotFoundException | NoSuchMethodException | InstantiationException | InvocationTargetException
                    | IllegalAccessException | ExecutionException | IOException | InterruptedException | CellBaseException e) {
                logger.error(e.toString());
            } catch (LoaderException e) {
                e.printStackTrace();
            }
        } else {
            logger.warn("Repeats file {} not found", path);
            logger.warn("No repeats data will be loaded");
        }
    }

    private void loadSpliceScores() throws NoSuchMethodException, InterruptedException, ExecutionException, InstantiationException,
            IllegalAccessException, InvocationTargetException, ClassNotFoundException, IOException, CellBaseException, LoaderException {
        // Load data
        logger.info("Loading splice scores from '{}'", input);
        // MMSplice scores
        loadSpliceScores(input.resolve(EtlCommons.SPLICE_SCORE_DATA + "/" + EtlCommons.MMSPLICE_SUBDIRECTORY));
        // SpliceAI scores
        loadSpliceScores(input.resolve(EtlCommons.SPLICE_SCORE_DATA + "/" + EtlCommons.SPLICEAI_SUBDIRECTORY));

        // Create index
        createIndex("splice_score");

        // Update release (collection and sources)
        List<Path> sources = new ArrayList<>(Arrays.asList(
                input.resolve(EtlCommons.SPLICE_SCORE_DATA + "/" + EtlCommons.MMSPLICE_VERSION_FILENAME),
                input.resolve(EtlCommons.SPLICE_SCORE_DATA + "/" + EtlCommons.SPLICEAI_VERSION_FILENAME)
        ));
        dataReleaseManager.update(dataRelease, "splice_score", EtlCommons.SPLICE_SCORE_DATA, sources);
    }

    private void loadSpliceScores(Path spliceFolder) throws IOException, ExecutionException, InterruptedException,
            ClassNotFoundException, InvocationTargetException, NoSuchMethodException, InstantiationException, IllegalAccessException,
            LoaderException, CellBaseException {
        // Get files from folder
        DirectoryStream<Path> stream = Files.newDirectoryStream(spliceFolder,
                entry -> entry.getFileName().toString().startsWith("splice_score_"));

        // Load from JSON files
        for (Path entry : stream) {
            logger.info("Loading file '{}'", entry);
            loadRunner.load(spliceFolder.resolve(entry.getFileName()), "splice_score", dataRelease);
        }
    }

    private void loadPubMed() throws CellBaseException {
        Path pubmedPath = input.resolve(EtlCommons.PUBMED_DATA);

        if (Files.exists(pubmedPath)) {
            // Load data
            for (File file : pubmedPath.toFile().listFiles()) {
                if (file.isFile() && (file.getName().endsWith("gz"))) {
                    logger.info("Loading file '{}'", file.getName());
                    try {
                        loadRunner.load(file.toPath(), EtlCommons.PUBMED_DATA, dataRelease);
                    } catch (ClassNotFoundException | NoSuchMethodException | InstantiationException | InvocationTargetException
                            | IllegalAccessException | ExecutionException | IOException | InterruptedException | LoaderException e) {
                        logger.error("Error loading file '{}': {}", file.getName(), e.toString());
                    }
                }
            }
            // Create index
            createIndex(EtlCommons.PUBMED_DATA);

            // Update release (collection and sources)
            List<Path> sources = Collections.singletonList(pubmedPath.resolve(EtlCommons.PUBMED_VERSION_FILENAME));
            dataReleaseManager.update(dataRelease, EtlCommons.PUBMED_DATA, EtlCommons.PUBMED_DATA, sources);
        } else {
            logger.warn("PubMed folder {} not found", pubmedPath);
        }
    }

    private void loadPharmacogenomica() throws IOException, CellBaseException {
        Path pharmaPath = input.resolve(EtlCommons.PHARMACOGENOMICS_DATA);

        if (!Files.exists(pharmaPath)) {
            logger.warn("Pharmacogenomics folder {} not found to load", pharmaPath);
            return;
        }

        // Load data
        Path pharmaJsonPath = pharmaPath.resolve(EtlCommons.PHARMACOGENOMICS_DATA + ".json.gz");
        logger.info("Loading file '{}'", pharmaJsonPath.toFile().getName());
        try {
            loadRunner.load(pharmaJsonPath, EtlCommons.PHARMACOGENOMICS_DATA, dataRelease);
        } catch (ClassNotFoundException | NoSuchMethodException | InstantiationException | InvocationTargetException
                | IllegalAccessException | ExecutionException | IOException | InterruptedException | CellBaseException
                | LoaderException e) {
            logger.error("Error loading file '{}': {}", pharmaJsonPath.toFile().getName(), e.toString());
        }

        // Create index
        createIndex(EtlCommons.PHARMACOGENOMICS_DATA);

        // Update release (collection and sources)
        List<Path> sources = Collections.singletonList(pharmaPath.resolve(EtlCommons.PHARMGKB_VERSION_FILENAME));
        dataReleaseManager.update(dataRelease, EtlCommons.PHARMACOGENOMICS_DATA, EtlCommons.PHARMACOGENOMICS_DATA, sources);
    }

    private void loadPolygenicScores() throws NoSuchMethodException, InterruptedException, ExecutionException, InstantiationException,
            IllegalAccessException, InvocationTargetException, ClassNotFoundException, IOException, CellBaseException, LoaderException {
        Path pgsPath = input.resolve(EtlCommons.PGS_DATA);

        if (!Files.exists(pgsPath)) {
            logger.warn("Polygenic scores (PGS) folder {} not found to load", pgsPath);
            return;
        }

        // Load common polygenic scores data
        Path pathToLoad = pgsPath.resolve(PolygenicScoreBuilder.COMMON_POLYGENIC_SCORE_FILENAME);
        logger.info("Loading file '{}'", pathToLoad.toFile().getName());
        try {
            loadRunner.load(pathToLoad, EtlCommons.PGS_COMMON_COLLECTION, dataRelease);
        } catch (ClassNotFoundException | NoSuchMethodException | InstantiationException | InvocationTargetException
                | IllegalAccessException | ExecutionException | IOException | InterruptedException | CellBaseException
                | LoaderException e) {
            logger.error("Error loading file '{}': {}", pathToLoad.toFile().getName(), e.toString());
        }

        // Load variant polygenic scores data
        pathToLoad = pgsPath.resolve(PolygenicScoreBuilder.VARIANT_POLYGENIC_SCORE_FILENAME);
        logger.info("Loading file '{}'", pathToLoad.toFile().getName());
        try {
            loadRunner.load(pathToLoad, EtlCommons.PGS_VARIANT_COLLECTION, dataRelease);
        } catch (ClassNotFoundException | NoSuchMethodException | InstantiationException | InvocationTargetException
                | IllegalAccessException | ExecutionException | IOException | InterruptedException | CellBaseException
                | LoaderException e) {
            logger.error("Error loading file '{}': {}", pathToLoad.toFile().getName(), e.toString());
        }

        // Create index
        createIndex(EtlCommons.PGS_COMMON_COLLECTION);
        createIndex(EtlCommons.PGS_VARIANT_COLLECTION);

        // Update release (collection and sources)
        List<Path> sources = new ArrayList<>(Arrays.asList(
                input.resolve(EtlCommons.PGS_DATA + "/" + EtlCommons.PGS_VERSION_FILENAME)
        ));
        dataReleaseManager.update(dataRelease, EtlCommons.PGS_VARIANT_COLLECTION, EtlCommons.PGS_DATA, sources);
        dataReleaseManager.update(dataRelease, EtlCommons.PGS_COMMON_COLLECTION, null, null);
    }

    private void createIndex(String collection) {
        if (!createIndexes) {
            return;
        }
        String collectionName = CellBaseDBAdaptor.buildCollectionName(collection, dataRelease);
        logger.info("Loading indexes for '{}' collection ...", collectionName);
        try {
            indexManager.createMongoDBIndexes(Collections.singletonList(collectionName), true);
        } catch (IOException e) {
            logger.error("Error creating index: {}", e.getMessage());
        }
    }

    private DataRelease getDataReleaseForLoading(DataReleaseManager dataReleaseManager) throws CellBaseException {
        // Check data release
        CellBaseDataResult<DataRelease> dataReleaseResults = dataReleaseManager.getReleases();
        if (CollectionUtils.isEmpty(dataReleaseResults.getResults())) {
            throw new CellBaseException("No data releases are available");
        }
        DataRelease lastDataRelease = null;
        for (DataRelease dataRelease : dataReleaseResults.getResults()) {
            if (lastDataRelease == null) {
                lastDataRelease = dataRelease;
            } else if (dataRelease.getRelease() > lastDataRelease.getRelease()) {
                lastDataRelease = dataRelease;
            }
        }
        if (lastDataRelease == null) {
            throw new CellBaseException("Loading data is not permitted since no data release is found");
        }
        if (CollectionUtils.isNotEmpty(lastDataRelease.getActiveByDefaultIn())) {
            throw new CellBaseException("Loading data is not permitted for data release " + lastDataRelease.getRelease() + " since it has"
                    + " already assigned CellBase versions:" + StringUtils.join(lastDataRelease.getActiveByDefaultIn(), ","));
        }
        return lastDataRelease;
    }
}<|MERGE_RESOLUTION|>--- conflicted
+++ resolved
@@ -81,13 +81,8 @@
                     EtlCommons.CONSERVATION_DATA, EtlCommons.REGULATION_DATA, EtlCommons.PROTEIN_DATA,
                     EtlCommons.PROTEIN_FUNCTIONAL_PREDICTION_DATA, EtlCommons.VARIATION_DATA,
                     EtlCommons.VARIATION_FUNCTIONAL_SCORE_DATA, EtlCommons.CLINICAL_VARIANTS_DATA, EtlCommons.REPEATS_DATA,
-<<<<<<< HEAD
-                    EtlCommons.OBO_DATA, EtlCommons.MISSENSE_VARIATION_SCORE_DATA, EtlCommons.SPLICE_SCORE_DATA, EtlCommons.PUBMED_DATA,
-                    EtlCommons.PHARMACOGENOMICS_DATA, EtlCommons.PGS_DATA};
-=======
                     EtlCommons.ONTOLOGY_DATA, EtlCommons.MISSENSE_VARIATION_SCORE_DATA, EtlCommons.SPLICE_SCORE_DATA,
-                    EtlCommons.PUBMED_DATA, EtlCommons.PHARMACOGENOMICS_DATA};
->>>>>>> 55afe6b8
+                    EtlCommons.PUBMED_DATA, EtlCommons.PHARMACOGENOMICS_DATA, EtlCommons.PGS_DATA};
         } else {
             loadOptions = loadCommandOptions.data.split(",");
         }
@@ -637,7 +632,7 @@
 
         // Update release (collection and sources)
         List<Path> sources = new ArrayList<>(Arrays.asList(
-                input.resolve(EtlCommons.PGS_DATA + "/" + EtlCommons.PGS_VERSION_FILENAME)
+                input.resolve(EtlCommons.PGS_DATA + "/" + EtlCommons.PGS_CATALOG_VERSION_FILENAME)
         ));
         dataReleaseManager.update(dataRelease, EtlCommons.PGS_VARIANT_COLLECTION, EtlCommons.PGS_DATA, sources);
         dataReleaseManager.update(dataRelease, EtlCommons.PGS_COMMON_COLLECTION, null, null);
