package org.opencb.cellbase.app.transform.clinical.variant;

import com.fasterxml.jackson.core.JsonProcessingException;
import org.opencb.biodata.formats.variant.clinvar.ClinvarParser;
import org.opencb.biodata.formats.variant.clinvar.v53jaxb.*;
import org.opencb.biodata.models.variant.avro.*;
import org.opencb.cellbase.app.cli.EtlCommons;
import org.opencb.cellbase.core.variant.annotation.VariantAnnotationUtils;
import org.opencb.commons.ProgressLogger;
import org.opencb.commons.utils.FileUtils;
import org.rocksdb.RocksDB;
import org.rocksdb.RocksDBException;

import javax.xml.bind.JAXBElement;
import javax.xml.bind.JAXBException;
import java.io.BufferedReader;
import java.io.IOException;
import java.math.BigInteger;
import java.nio.file.Files;
import java.nio.file.Path;
import java.util.*;
import java.util.stream.Collectors;
import java.util.stream.Stream;

//import org.opencb.biodata.formats.variant.clinvar.v24jaxb.*;

/**
 * Created by fjlopez on 28/09/16.
 */
public class ClinVarIndexer extends ClinicalIndexer {

    private static final String CLINVAR_CONTEXT_V53 = "org.opencb.biodata.formats.variant.clinvar.v53jaxb";

    private static final String CLINVAR_NAME = "clinvar";
    private static final int VARIANT_SUMMARY_CHR_COLUMN = 18;
    private static final int VARIANT_SUMMARY_START_COLUMN = 19;
    private static final int VARIANT_SUMMARY_END_COLUMN = 20;
    private static final int VARIANT_SUMMARY_REFERENCE_COLUMN = 21;
    private static final int VARIANT_SUMMARY_ALTERNATE_COLUMN = 22;
    private static final int VARIANT_SUMMARY_CLINSIG_COLUMN = 6;
    private static final int VARIANT_SUMMARY_GENE_COLUMN = 4;
    private static final int VARIANT_SUMMARY_REVIEW_COLUMN = 24;
    private static final int VARIANT_SUMMARY_ORIGIN_COLUMN = 14;
    private static final int VARIANT_SUMMARY_PHENOTYPE_COLUMN = 13;
    private static final int VARIATION_ALLELE_VARIATION_COLUMN = 0;
    private static final int VARIATION_ALLELE_TYPE_COLUMN = 1;
    private static final int VARIATION_ALLELE_ALLELE_COLUMN = 2;
    private static final String SOMATIC = "somatic";
    private static final String CLINICAL_SIGNIFICANCE_IN_SOURCE_FILE = "ClinicalSignificance_in_source_file";
    private static final String REVIEW_STATUS_IN_SOURCE_FILE = "ReviewStatus_in_source_file";
    private static final String TRAIT = "trait";
    private static final String MODE_OF_INHERITANCE = "modeOfInheritance";
    private static final String GENOTYPESET = "GenotypeSet";
    private static final String COMPOUND_HETEROZYGOTE = "CompoundHeterozygote";
    private static final String DIPLOTYPE = "Diplotype";
    private static final String VARIANT = "Variant";
    private final Path clinvarXMLFile;
    private final Path clinvarSummaryFile;
    private final Path clinvarVariationAlleleFile;
    private final Path clinvarEFOFile;
    private final String assembly;
    private int numberSomaticRecords = 0;
    private int numberGermlineRecords = 0;
    private int numberNoDiseaseTrait = 0;
    private int numberMultipleInheritanceModels = 0;
    private static final Set<ModeOfInheritance> DOMINANT_TERM_SET
            = new HashSet<>(Arrays.asList(ModeOfInheritance.monoallelic,
            ModeOfInheritance.monoallelic_maternally_imprinted,
            ModeOfInheritance.monoallelic_not_imprinted, ModeOfInheritance.monoallelic_paternally_imprinted));
    private static final Set<ModeOfInheritance> RECESSIVE_TERM_SET
            = new HashSet<>(Arrays.asList(ModeOfInheritance.biallelic));

    public ClinVarIndexer(Path clinvarXMLFile, Path clinvarSummaryFile, Path clinvarVariationAlleleFile,
                          Path clinvarEFOFile, String assembly, RocksDB rdb) {
        super();
        this.rdb = rdb;
        this.clinvarXMLFile = clinvarXMLFile;
        this.clinvarSummaryFile = clinvarSummaryFile;
        this.clinvarVariationAlleleFile = clinvarVariationAlleleFile;
        this.clinvarEFOFile = clinvarEFOFile;
        this.assembly = assembly;
    }

    public void index() throws RocksDBException {
        try {
            Map<String, EFO> traitsToEfoTermsMap = loadEFOTerms();
            Map<String, List<AlleleLocationData>> rcvToAlleleLocationData = parseVariantSummary(traitsToEfoTermsMap);

            logger.info("Unmarshalling clinvar file " + clinvarXMLFile + " ...");
            JAXBElement<ReleaseType> clinvarRelease = unmarshalXML(clinvarXMLFile);
            logger.info("Done");

            logger.info("Serializing clinvar records that have Sequence Location for Assembly " + assembly + " ...");
            ProgressLogger progressLogger = new ProgressLogger("Parsed XML records:", clinvarRelease.getValue().getClinVarSet().size(),
                    200).setBatchSize(10000);
            for (PublicSetType publicSet : clinvarRelease.getValue().getClinVarSet()) {
                List<AlleleLocationData> alleleLocationDataList =
                        rcvToAlleleLocationData.get(publicSet.getReferenceClinVarAssertion().getClinVarAccession().getAcc());
                if (alleleLocationDataList != null) {
                    // Actually this list is currently not allowed to be > 2
                    for (int i = 0; i < alleleLocationDataList.size(); i++) {
                        String mateVariantString = getMateVariantStringByAlleleLocationData(i, alleleLocationDataList);
                        updateRocksDB(alleleLocationDataList.get(i), publicSet, mateVariantString, traitsToEfoTermsMap);
                    }
                    numberIndexedRecords++;
                }
                progressLogger.increment(1);
                totalNumberRecords++;
            }
            logger.info("Done");
            printSummary();
        } catch (RocksDBException e) {
            logger.error("Error reading/writing from/to the RocksDB index while indexing ClinVar");
            throw e;
        } catch (JAXBException e) {
            logger.error("Error unmarshalling clinvar Xml file " + clinvarXMLFile + ": " + e.getMessage());
        } catch (IOException e) {
            logger.error("Error indexing clinvar Xml file: " + e.getMessage());
        }
    }

    private String getMateVariantStringByAlleleLocationData(int i, List<AlleleLocationData> alleleLocationDataList) {
        StringBuilder mateVariantString = new StringBuilder();
        // Generate a string with comma separated list of variant strings including all other variants but the one
        // in position i
        for (int j = 0; j < alleleLocationDataList.size(); j++) {
            if (j != i) {
                SequenceLocation sequenceLocation = alleleLocationDataList.get(j).getSequenceLocation();
                // First variant string must avoid including the separator
                if (mateVariantString.length() > 0) {
                    mateVariantString.append(",");
                }
                mateVariantString.append(VariantAnnotationUtils.buildVariantId(sequenceLocation.getChromosome(),
                        sequenceLocation.getStart(), sequenceLocation.getReference(),
                        sequenceLocation.getAlternate()).replace(" ", ""));
            }
        }
        return mateVariantString.length() == 0 ? null : mateVariantString.toString();
    }

    private void printSummary() {
        logger.info("Total number of parsed ClinVar records: {}", totalNumberRecords);
        logger.info("Number of indexed Clinvar records: {}", numberIndexedRecords);
        logger.info("Number of new variants in ClinVar not previously indexed in RocksDB: {}", numberNewVariants);
        logger.info("Number of updated variants during ClinVar indexing: {}", numberVariantUpdates);
        logger.info("Number of ClinVar germline variants: {}", numberGermlineRecords);
        logger.info("Number of ClinVar somatic variants: {}", numberSomaticRecords);
        logger.info("Number of ClinVar records without a \"disease\" trait: {}", numberNoDiseaseTrait);
        logger.info("Number of ClinVar records with multiple inheritance models: {}", numberMultipleInheritanceModels);
    }

    private void updateRocksDB(SequenceLocation sequenceLocation, String variationId, String[] lineFields,
                               String mateVariantString, Map<String, EFO> traitsToEfoTermsMap)
            throws RocksDBException, IOException {
        byte[] key = VariantAnnotationUtils.buildVariantId(sequenceLocation.getChromosome(),
                sequenceLocation.getStart(), sequenceLocation.getReference(),
                sequenceLocation.getAlternate()).getBytes();
<<<<<<< HEAD
        VariantAnnotation variantAnnotation = getVariantAnnotation(key);
//        List<EvidenceEntry> evidenceEntryList = getEvidenceEntryList(key);
        addNewEntries(variantAnnotation, variationId, lineFields, traitsToEfoTermsMap);
        rdb.put(key, jsonObjectWriter.writeValueAsBytes(variantAnnotation));
=======
        List<EvidenceEntry> evidenceEntryList = getEvidenceEntryList(key);
        addNewEntries(evidenceEntryList, variationId, lineFields, mateVariantString, traitsToEfoTermsMap);
        rdb.put(key, jsonObjectWriter.writeValueAsBytes(evidenceEntryList));
>>>>>>> a7c35304
    }

    private void updateRocksDB(AlleleLocationData alleleLocationData, PublicSetType publicSet,
                               String mateVariantString, Map<String, EFO> traitsToEfoTermsMap)
            throws RocksDBException, IOException {

<<<<<<< HEAD
        byte[] key = VariantAnnotationUtils.buildVariantId(sequenceLocation.getChromosome(),
                sequenceLocation.getStart(), sequenceLocation.getReference(),
                sequenceLocation.getAlternate()).getBytes();
        VariantAnnotation variantAnnotation = getVariantAnnotation(key);
//        List<EvidenceEntry> evidenceEntryList = getVariantAnnotation(key);
        addNewEntries(variantAnnotation, publicSet, traitsToEfoTermsMap);
        rdb.put(key, jsonObjectWriter.writeValueAsBytes(variantAnnotation));
    }

    private void addNewEntries(VariantAnnotation variantAnnotation, String variationId, String[] lineFields,
                               Map<String, EFO> traitsToEfoTermsMap) {
=======
        byte[] key = VariantAnnotationUtils.buildVariantId(alleleLocationData.getSequenceLocation().getChromosome(),
                alleleLocationData.getSequenceLocation().getStart(),
                alleleLocationData.getSequenceLocation().getReference(),
                alleleLocationData.getSequenceLocation().getAlternate()).getBytes();
        List<EvidenceEntry> evidenceEntryList = getEvidenceEntryList(key);
        addNewEntries(evidenceEntryList, publicSet, alleleLocationData.getAlleleId(), mateVariantString,
                traitsToEfoTermsMap);
        rdb.put(key, jsonObjectWriter.writeValueAsBytes(evidenceEntryList));
    }

    private void addNewEntries(List<EvidenceEntry> evidenceEntryList, String variationId, String[] lineFields,
                               String mateVariantString, Map<String, EFO> traitsToEfoTermsMap) {
>>>>>>> a7c35304

        EvidenceSource evidenceSource = new EvidenceSource(EtlCommons.CLINVAR_DATA, null, null);
        // Create a set to avoid situations like germline;germline;germline
        List<AlleleOrigin> alleleOrigin = null;
        if (!EtlCommons.isMissing(lineFields[VARIANT_SUMMARY_ORIGIN_COLUMN])) {
            Set<String> originSet = new HashSet<String>(Arrays.asList(lineFields[VARIANT_SUMMARY_ORIGIN_COLUMN]
                    .toLowerCase().split(";")));
            alleleOrigin = getAlleleOriginList(new ArrayList<>(originSet));
        }

        List<HeritableTrait> heritableTraitList = Collections.emptyList();
        if (!EtlCommons.isMissing(lineFields[VARIANT_SUMMARY_PHENOTYPE_COLUMN])) {
            Set<String> phenotypeSet = new HashSet<String>(Arrays.asList(lineFields[VARIANT_SUMMARY_PHENOTYPE_COLUMN]
                    .toLowerCase().split(";")));
            heritableTraitList = phenotypeSet.stream()
                    .map((phenotype) -> new HeritableTrait(phenotype, null)).collect(Collectors.toList());
        }

        List<GenomicFeature> genomicFeatureList = Collections.emptyList();
        if (!EtlCommons.isMissing(lineFields[VARIANT_SUMMARY_GENE_COLUMN])) {
            String[] geneList = lineFields[VARIANT_SUMMARY_GENE_COLUMN].split(",");
            genomicFeatureList = new ArrayList<>(geneList.length);
            for (String geneString : geneList) {
                genomicFeatureList.add(createGeneGenomicFeature(geneString));
            }
        }

        List<Property> additionalProperties = new ArrayList<>(3);
        VariantClassification variantClassification = null;
        if (!EtlCommons.isMissing(lineFields[VARIANT_SUMMARY_CLINSIG_COLUMN])) {
            variantClassification = getVariantClassification(Arrays.asList(lineFields[VARIANT_SUMMARY_CLINSIG_COLUMN].split("[,/;]")));
            additionalProperties.add(new Property(null, CLINICAL_SIGNIFICANCE_IN_SOURCE_FILE,
                    lineFields[VARIANT_SUMMARY_CLINSIG_COLUMN]));
        }

        ConsistencyStatus consistencyStatus = null;
        if (!EtlCommons.isMissing(lineFields[VARIANT_SUMMARY_REVIEW_COLUMN])) {
            consistencyStatus = getConsistencyStatus(lineFields[VARIANT_SUMMARY_REVIEW_COLUMN]);
            additionalProperties.add(new Property(null, REVIEW_STATUS_IN_SOURCE_FILE,
                    lineFields[VARIANT_SUMMARY_REVIEW_COLUMN]));
        }

        // Multiple vars within the same RCV. Maximum of two vars permitted so far
        if (mateVariantString != null) {
            additionalProperties.add(new Property(null, GENOTYPESET, mateVariantString));
        }

        EvidenceEntry evidenceEntry = new EvidenceEntry(evidenceSource, Collections.emptyList(), null,
                "https://www.ncbi.nlm.nih.gov/clinvar/variation/" + variationId, variationId, null,
                !(alleleOrigin == null || alleleOrigin.isEmpty()) ? alleleOrigin : null, heritableTraitList, genomicFeatureList,
                variantClassification, null,
                null, consistencyStatus, EthnicCategory.Z, null, null,
                null, additionalProperties, Collections.emptyList());

        variantAnnotation.getTraitAssociation().add(evidenceEntry);
    }

    private ConsistencyStatus getConsistencyStatus(String lineField) {
        for (String value : lineField.split("[,/;]")) {
            value = value.toLowerCase().trim();
            if (VariantAnnotationUtils.CLINVAR_REVIEW_TO_CONSISTENCY_STATUS.containsKey(value)) {
                return VariantAnnotationUtils.CLINVAR_REVIEW_TO_CONSISTENCY_STATUS.get(value);
            }
        }
        return null;
    }

<<<<<<< HEAD
    private void addNewEntries(VariantAnnotation variantAnnotation, PublicSetType publicSet,
                               Map<String, EFO> traitsToEfoTermsMap) throws JsonProcessingException {
=======
    private VariantClassification getVariantClassification(String lineField) {
        VariantClassification variantClassification = new VariantClassification();
        for (String value : lineField.split("[,/;]")) {
            value = value.toLowerCase().trim();
            if (VariantAnnotationUtils.CLINVAR_CLINSIG_TO_ACMG.containsKey(value)) {
                // No value set
                if (variantClassification.getClinicalSignificance() == null) {
                    variantClassification.setClinicalSignificance(VariantAnnotationUtils.CLINVAR_CLINSIG_TO_ACMG.get(value));
                // Seen cases like Benign;Pathogenic;association;not provided;risk factor for the same record
                } else if (isBenign(VariantAnnotationUtils.CLINVAR_CLINSIG_TO_ACMG.get(value))
                        && isPathogenic(variantClassification.getClinicalSignificance())) {
                    logger.warn("Benign and Pathogenic clinical significances found for the same record");
                    logger.warn("Will set uncertain_significance instead");
                    variantClassification.setClinicalSignificance(ClinicalSignificance.uncertain_significance);
                }
            } else if (VariantAnnotationUtils.CLINVAR_CLINSIG_TO_TRAIT_ASSOCIATION.containsKey(value)) {
                variantClassification.setTraitAssociation(VariantAnnotationUtils.CLINVAR_CLINSIG_TO_TRAIT_ASSOCIATION.get(value));
            } else if (VariantAnnotationUtils.CLINVAR_CLINSIG_TO_DRUG_RESPONSE.containsKey(value)) {
                variantClassification.setDrugResponseClassification(VariantAnnotationUtils.CLINVAR_CLINSIG_TO_DRUG_RESPONSE.get(value));
            } else {
                logger.debug("No mapping found for referenceClinVarAssertion.clinicalSignificance {}", value);
                logger.debug("No value will be set at EvidenceEntry.variantClassification for this term");
            }
        }
        return variantClassification;
    }

    private boolean isPathogenic(ClinicalSignificance clinicalSignificance) {
        return ClinicalSignificance.pathogenic.equals(clinicalSignificance)
                || ClinicalSignificance.likely_pathogenic.equals(clinicalSignificance);
    }

    private boolean isBenign(ClinicalSignificance clinicalSignificance) {
        return ClinicalSignificance.benign.equals(clinicalSignificance)
                || ClinicalSignificance.likely_benign.equals(clinicalSignificance);
    }

    private void addNewEntries(List<EvidenceEntry> evidenceEntryList, PublicSetType publicSet, String alleleId,
                               String mateVariantString, Map<String, EFO> traitsToEfoTermsMap) throws JsonProcessingException {
>>>>>>> a7c35304

        List<Property> additionalProperties = new ArrayList<>(3);
        EvidenceSource evidenceSource = new EvidenceSource(EtlCommons.CLINVAR_DATA, null, null);
        String accession = publicSet.getReferenceClinVarAssertion().getClinVarAccession().getAcc();

        VariantClassification variantClassification = getVariantClassification(
                Arrays.asList(publicSet.getReferenceClinVarAssertion().getClinicalSignificance().getDescription().split("[,/;]")));
        additionalProperties.add(new Property(null, CLINICAL_SIGNIFICANCE_IN_SOURCE_FILE, publicSet.getReferenceClinVarAssertion()
                .getClinicalSignificance().getDescription()));

        ConsistencyStatus consistencyStatus = getConsistencyStatus(publicSet.getReferenceClinVarAssertion()
                .getClinicalSignificance().getReviewStatus().name());
        additionalProperties.add(new Property(null, REVIEW_STATUS_IN_SOURCE_FILE, publicSet.getReferenceClinVarAssertion()
                .getClinicalSignificance().getReviewStatus().name()));

        // Multiple vars within the same RCV. Maximum of two vars permitted so far
        if (mateVariantString != null) {
            additionalProperties.add(new Property(null, GENOTYPESET, mateVariantString));
        }

        // Compose heterozygous, for example, may provide more than one allele for a single RCV
        List<GenomicFeature> genomicFeatureList = getGenomicFeature(publicSet, alleleId);
        List<EvidenceSubmission> submissions = getSubmissionList(publicSet);

        List<String> bibliography = new ArrayList<>();
        Set<String> originSet = new HashSet<>(publicSet.getReferenceClinVarAssertion().getObservedIn().size());
        for (ObservationSet observationSet : publicSet.getReferenceClinVarAssertion().getObservedIn()) {
            // Origin for a number of the variants may not be clear, values found in the database for this field are:
            // {"germline",  "unknown",  "inherited",  "maternal",  "de novo",  "paternal",  "not provided",  "somatic",
            // "uniparental",  "biparental",  "tested-inconclusive",  "not applicable"}
            // For the sake of simplicity and since it's not clear what to do with the rest of tags, we'll classify
            // as somatic only those with the "somatic" tag and the rest will be stored as germline
            originSet.add(observationSet.getSample().getOrigin());
            bibliography = addBibliographyFromObservationSet(bibliography, observationSet);
        }
        List<AlleleOrigin> alleleOrigin = getAlleleOriginList(new ArrayList<>(originSet));

        List<HeritableTrait> heritableTraitList = getHeritableTrait(publicSet, traitsToEfoTermsMap, additionalProperties);

        EvidenceEntry evidenceEntry = new EvidenceEntry(evidenceSource, submissions, null,
                "https://www.ncbi.nlm.nih.gov/clinvar/" + accession, accession, null,
                !(alleleOrigin == null || alleleOrigin.isEmpty()) ? alleleOrigin : null, heritableTraitList, genomicFeatureList,
                variantClassification, null,
                null, consistencyStatus, EthnicCategory.Z, null, null,
                null, additionalProperties, bibliography);

        variantAnnotation.getTraitAssociation().add(evidenceEntry);

    }

    private List<EvidenceSubmission> getSubmissionList(PublicSetType publicSet) {
        List<EvidenceSubmission> submissionList = new ArrayList<>(publicSet.getClinVarAssertion().size());
        for (MeasureTraitType measureTraitType : publicSet.getClinVarAssertion()) {
            String date;
            // Try to provide the clinVarAssertion.clinicalSignificance.dateLastUpdated date. If does not exist, provide
            // the clinVarAccession.dateUpdated one. We are assuming thate clinVarAccession and
            // clinVarAccession.dateUpdated fields do always exist
            if (measureTraitType.getClinicalSignificance() != null
                    && measureTraitType.getClinicalSignificance().getDateLastEvaluated() != null) {
                date = String.format("%04d", measureTraitType.getClinicalSignificance().getDateLastEvaluated().getYear())
                        + String.format("%02d", measureTraitType.getClinicalSignificance().getDateLastEvaluated().getMonth())
                        + String.format("%02d", measureTraitType.getClinicalSignificance().getDateLastEvaluated().getDay());
            } else {
                date = String.format("%04d", measureTraitType.getClinVarAccession().getDateUpdated().getYear())
                        + String.format("%02d", measureTraitType.getClinVarAccession().getDateUpdated().getMonth())
                        + String.format("%02d", measureTraitType.getClinVarAccession().getDateUpdated().getDay());
            }
            submissionList.add(new EvidenceSubmission(measureTraitType.getClinVarSubmissionID().getSubmitter(), date,
                    null));
        }
        return submissionList;
    }

    private String getPreferredTraitName(PublicSetType publicSet, Map<String, EFO> traitsToEfoTermsMap) {
        for (TraitType trait : publicSet.getReferenceClinVarAssertion().getTraitSet().getTrait()) {
//            if (!trait.getType().equalsIgnoreCase("disease")) {
//                logger.warn("Entry {}. trait type = {}. No action defined for these traits. Skipping entry",
//                        publicSet.getReferenceClinVarAssertion().getClinVarAccession().getAcc(), trait.getType());
////                System.exit(1);
//            } else {
            for (SetElementSetType setElementSet : trait.getName()) {
                if (setElementSet.getElementValue().getType().equalsIgnoreCase("preferred")) {
                    if (traitsToEfoTermsMap.get(setElementSet.getElementValue().getValue()) != null) {
                        return traitsToEfoTermsMap.get(setElementSet.getElementValue().getValue()).name;
                    } else {
                        return setElementSet.getElementValue().getValue();
                    }
                }
            }
//            }
        }
        logger.warn("Entry {}. No \"disease\" entry found among the traits",
                        publicSet.getReferenceClinVarAssertion().getClinVarAccession().getAcc());
        numberNoDiseaseTrait++;

        return null;
    }

//    private List<String> getInheritanceModel(PublicSetType publicSet) {
//    private ModeOfInheritance getInheritanceModel(TraitType trait, Map<String, String> sourceInheritableTrait)
    private ModeOfInheritance getInheritanceModel(List<ReferenceAssertionType.AttributeSet> attributeSetList,
                                                  Map<String, String> sourceInheritableTrait)
            throws JsonProcessingException {
        Set<String> inheritanceModelSet = new HashSet<>();
//        for (TraitType trait : publicSet.getReferenceClinVarAssertion().getTraitSet().getTrait()) {
//        if (trait.getAttributeSet() != null) {
        if (attributeSetList != null) {
            for (ReferenceAssertionType.AttributeSet attributeSet : attributeSetList) {
                if (attributeSet.getAttribute().getType() != null
                        && attributeSet.getAttribute().getType().equalsIgnoreCase("modeofinheritance")) {
                    inheritanceModelSet.add(attributeSet.getAttribute().getValue().toLowerCase());
                }
            }
        }
//        }

        if (inheritanceModelSet.size() == 0) {
            return null;
        } else if (inheritanceModelSet.size() > 1) {
            sourceInheritableTrait.put(MODE_OF_INHERITANCE,
                    jsonObjectWriter.writeValueAsString(new ArrayList<>(inheritanceModelSet)));
            numberMultipleInheritanceModels++;
            return solveModeOfInheritanceConflict(inheritanceModelSet);
        } else {
            sourceInheritableTrait.put(MODE_OF_INHERITANCE, inheritanceModelSet.iterator().next());
            return getModeOfInheritance(inheritanceModelSet.iterator().next());
        }
    }

    private ModeOfInheritance solveModeOfInheritanceConflict(Set<String> inheritanceModelSet) {
        logger.warn("Multiple inheritance models found for a variant: {}",
                String.join(",", new ArrayList<>(inheritanceModelSet)));
        Set<ModeOfInheritance> modeOfInheritanceSet = inheritanceModelSet.stream()
                .map((modeofInheritanceString) -> getModeOfInheritance(modeofInheritanceString))
                .collect(Collectors.toSet());

        if (modeOfInheritanceSet.size() == 1
                || (modeOfInheritanceSet.size() == 2 && modeOfInheritanceSet.contains(null))) {
            modeOfInheritanceSet.remove(null);
            logger.warn("Selected inheritance model: {}", modeOfInheritanceSet.iterator().next());
            return modeOfInheritanceSet.iterator().next();
        } else {
            modeOfInheritanceSet.remove(null);
            modeOfInheritanceSet.removeAll(DOMINANT_TERM_SET);
            if (modeOfInheritanceSet.size() > 0) {
                modeOfInheritanceSet.removeAll(RECESSIVE_TERM_SET);
                if (modeOfInheritanceSet.size() > 0) {
                    logger.warn("No inheritance model selected, conflicting inheritance models found");
                    return null;
                } else {
                    logger.warn("Dominant and recessive models found, {} selected",
                            ModeOfInheritance.monoallelic_and_biallelic.name());
                    return ModeOfInheritance.monoallelic_and_biallelic;
                }
            }
        }

        return null;
    }

    private ModeOfInheritance getModeOfInheritance(String modeOfInheritance) {
        if (VariantAnnotationUtils.MODEOFINHERITANCE_MAP.containsKey(modeOfInheritance)) {
            return VariantAnnotationUtils.MODEOFINHERITANCE_MAP.get(modeOfInheritance);
        }
        return null;
    }

    private List<GenomicFeature> getGenomicFeature(PublicSetType publicSet, String alleleId) {
        if (publicSet.getReferenceClinVarAssertion().getMeasureSet() != null) {
            return getGenomicFeature(publicSet.getReferenceClinVarAssertion().getMeasureSet());
        // No measureSet means there must be genotypeSet
        } else if (publicSet.getReferenceClinVarAssertion().getGenotypeSet() != null) {
            for (MeasureSetType measureSet : publicSet.getReferenceClinVarAssertion().getGenotypeSet().getMeasureSet()) {
                if (measureSet.getMeasure() != null) {
                    for (MeasureType measure : measureSet.getMeasure()) {
                        if (measure.getID() != null && (new BigInteger(alleleId)).equals(measure.getID())) {
                            return getGenomicFeature(measureSet);
                        }
                    }
                }
            }
        }
        throw new RuntimeException("One of either MeasureSet or GenotypeSet attributes are required within "
                + "publicSet.getReferenceClinVarAssertion(). Also, if GenotypeSet is present, at least one MeasureSet"
                + " corresponding to each alleleId is required.Please check "
                + publicSet.getReferenceClinVarAssertion().getClinVarAccession().getAcc());
    }

    private List<GenomicFeature> getGenomicFeature(MeasureSetType measureSet) {
        Set<GenomicFeature> genomicFeatureSet = new HashSet<>();
        for (MeasureType measure : measureSet.getMeasure()) {
            if (measure.getMeasureRelationship() != null) {
                for (MeasureType.MeasureRelationship measureRelationship : measure.getMeasureRelationship()) {
                    if (measureRelationship.getSymbol() != null) {
                        for (SetElementSetType setElementSet : measureRelationship.getSymbol()) {
                            if (setElementSet.getElementValue() != null) {
                                if (setElementSet.getElementValue().getValue() != null) {
                                    genomicFeatureSet.add(createGeneGenomicFeature(setElementSet.getElementValue().getValue()));
                                }
                            }
                        }
                    }
                }
            }
        }
        return new ArrayList<>(genomicFeatureSet);
    }

    private List<HeritableTrait> getHeritableTrait(PublicSetType publicSet, Map<String, EFO> traitsToEfoTermsMap,
                                                   List<Property> propertyList) throws JsonProcessingException {

        List<HeritableTrait> heritableTraitList
                = new ArrayList<>(publicSet.getReferenceClinVarAssertion().getTraitSet().getTrait().size());
        // To keep trait and inheritance modes as they appear in the source file
        List<Map<String, String>> sourceInheritableTraitList
                = new ArrayList<>(publicSet.getReferenceClinVarAssertion().getTraitSet().getTrait().size());

        Map<String, String> sourceInheritableTraitMap = new HashMap<>();
        // WARNING: in version 53 onwards of ClinVar schema the mode of inheritance is provided at the
        // root of the ReferenceClinvarAssertion rather than for each trait
        ModeOfInheritance modeOfInheritance
                = getInheritanceModel(publicSet.getReferenceClinVarAssertion().getAttributeSet(),
                        sourceInheritableTraitMap);

        for (TraitType trait : publicSet.getReferenceClinVarAssertion().getTraitSet().getTrait()) {
            // Look for the preferred trait name
            int i = 0;
            while (i < trait.getName().size()
                    && !trait.getName().get(i).getElementValue().getType().equalsIgnoreCase("preferred")) {
                i++;
            }
            // WARN: assuming there will always be a preferred trait name
            // Found preferred trait name
            if (i < trait.getName().size()) {
                Map<String, String> currentSourceInheritableTraitMap = new HashMap<>(sourceInheritableTraitMap);
                // WARNING: overwrites previous TRAIT entry if present in order to reuse the same object in each
                // iteration - in version 53 onwards of ClinVar schema the mode of inheritance is provided at the
                // root of the ReferenceClinvarAssertion rather than for each trait
                currentSourceInheritableTraitMap.put(TRAIT, trait.getName().get(i).getElementValue().getValue());

//                heritableTraitList.add(new HeritableTrait(trait.getName().get(i).getElementValue().getValue(),
//                        getInheritanceModel(trait, sourceInheritableTraitMap)));
                heritableTraitList.add(new HeritableTrait(trait.getName().get(i).getElementValue().getValue(),
                        modeOfInheritance));

                // This is to double-confirm that the new ClinVar (v53) schema is properly read. It will just check
                // that there are no inheritance modes provided within the trait
                if (traitInheritanceModesPresent(trait.getAttributeSet())) {
                    throw new RuntimeException("ClinVar record found providing inheritance mode withint the trait."
                            + " After ClinVar schema v53 inheritance mode is expected to be provided at the root"
                            + " of the ReferenceClinvarAssertion field.");
                }

                sourceInheritableTraitList.add(currentSourceInheritableTraitMap);
            } else {
                throw new IllegalArgumentException("ClinVar record found "
                        + publicSet.getReferenceClinVarAssertion().getClinVarAccession().getAcc()
                        + " with no preferred trait provided");
            }
        }

        if (heritableTraitList.size() == 0) {
            logger.warn("Entry {}. No \"disease\" entry found among the traits",
                    publicSet.getReferenceClinVarAssertion().getClinVarAccession().getAcc());
            numberNoDiseaseTrait++;
        } else {
            propertyList.add(new Property(null, MODE_OF_INHERITANCE,
                    jsonObjectWriter.writeValueAsString(sourceInheritableTraitList)));
        }
        return heritableTraitList;
    }

    private boolean traitInheritanceModesPresent(List<TraitType.AttributeSet> attributeSetList) {
        if (attributeSetList != null) {
            for (TraitType.AttributeSet attributeSet : attributeSetList) {
                if (attributeSet.getAttribute().getType() != null
                        && attributeSet.getAttribute().getType().equalsIgnoreCase("modeofinheritance")) {
                    return true;
                }
            }
        }

        return false;
    }

    private List<String> addBibliographyFromObservationSet(List<String> germlineBibliography, ObservationSet observationSet) {
        for (ObservationSet.ObservedData observedData : observationSet.getObservedData()) {
            for (CitationType citation : observedData.getCitation()) {
                for (CitationType.ID id : citation.getID()) {
                    if (id.getSource().equalsIgnoreCase("pubmed")) {
                        if (germlineBibliography == null) {
                            germlineBibliography = new ArrayList<>();
                        }
                        germlineBibliography.add("PMID:" + id.getValue());
                    }
                }
            }
        }
        return germlineBibliography;
    }

    private Map<String, List<AlleleLocationData>> parseVariantSummary(Map<String, EFO> traitsToEfoTermsMap)
            throws IOException, RocksDBException {

        logger.info("Loading AlleleID -> variation ID map...");
        Map<String, List<VariationData>> alleleIdToVariationData = loadAlleleIdToVariationData();

        logger.info("Parsing {}...", clinvarSummaryFile);
        BufferedReader bufferedReader;
        bufferedReader = FileUtils.newBufferedReader(clinvarSummaryFile);

        ProgressLogger progressLogger = new ProgressLogger("Parsed variant summary lines:",
                () -> EtlCommons.countFileLines(clinvarSummaryFile), 200).setBatchSize(10000);

        Map<String, List<AlleleLocationData>> rcvToAlelleLocationData = new HashMap<>();
        // variationID -> [lineFields1, lineFields2] where lineFields* correspond to the two associated lines in
        // variant_summary.txt splitted by \t
        Map<String, List<String[]>> compoundVariationRecords = new HashMap<>();

        // Parse line by line variant_summary.txt. "Simple" lines corresponding to records involving just one variant
        // will be directly indexed in RocksDB. Lines corresponding to compound records will be saved in memory for
        // posterior parsing and indexing. This was decided to be done in this way in order to avoid saving all lines
        // in memory since may become too much in a near future.
        // Skip header, read first data line
        bufferedReader.readLine();
        String line = bufferedReader.readLine();
        while (line != null) {
            String[] parts = line.split("\t");
            // Check assembly
            if (parts[16].equals(assembly)) {
                SequenceLocation sequenceLocation = new SequenceLocation(parts[VARIANT_SUMMARY_CHR_COLUMN],
                        Integer.valueOf(parts[VARIANT_SUMMARY_START_COLUMN]),
                        Integer.valueOf(parts[VARIANT_SUMMARY_END_COLUMN]),
                        parts[VARIANT_SUMMARY_REFERENCE_COLUMN],
                        parts[VARIANT_SUMMARY_ALTERNATE_COLUMN]);
                // Each line may contain more than one RCV; e.g.: RCV000000019;RCV000000020;RCV000000021;RCV000000022;...
                // Also, RCV ids may be repeated in the same line!!! e.g RCV000540418;RCV000540418;RCV000540418;RCV000000066
                Set<String> rcvSet = new HashSet<>(Arrays.asList(parts[11].split(";")));
                // Fill in rcvToAlleleLocationData map
                for (String rcv : rcvSet) {
                    List<AlleleLocationData> alleleLocationDataList;
                    // One RCV may appear in multiple lines e.g. compound heterozygote
                    if (rcvToAlelleLocationData.get(rcv) == null) {
                        alleleLocationDataList = new ArrayList<>();
                        rcvToAlelleLocationData.put(rcv, alleleLocationDataList);
                    } else {
                        alleleLocationDataList = rcvToAlelleLocationData.get(rcv);
                    }
                    // Allele ID assumed to always be present
                    if (EtlCommons.isMissing(parts[0])) {
                        throw new RuntimeException("Allele id missing from variant_summary.txt. Aborting parsing. Line: "
                                + line);
                    } else {
                        alleleLocationDataList.add(new AlleleLocationData(parts[0], sequenceLocation));
                    }
                }
                // Index the Germline/Somatic documents corresponding to the aggregated variation object
                // !EtlCommons.isMissing(parts[0]) is also checked above and therefore redundant but kept it here
                // just in case
                if (!EtlCommons.isMissing(parts[0])) {
                    // One allele ID may be associated with multiple variation records e.g. 187140 -> [242617, 424712]
                    for (VariationData variationData : alleleIdToVariationData.get(parts[0])) {
                        // This is a "normal" line with just one variant being involved in this/these RCV records
                        if (VARIANT.equals(variationData.getType())) {
                            updateRocksDB(sequenceLocation, variationData.getId(), parts, null,
                                    traitsToEfoTermsMap);
                            numberIndexedRecords++;
                        // Save lines forming a compound variation/RCV record in memory, within a HashMap for
                        // posterior processing.
                        // In order to generate the EvidenceEntry object of compound variation records we need first to
                        // collect all the lines associated with it, so that we are able to generate mate variant
                        // strings for each of the forming variants
                        } else {
                            List<String[]> lineList;
                            // Check if there was a list of lines already initialised for this variation id
                            if (compoundVariationRecords.containsKey(variationData.getId())) {
                                lineList = compoundVariationRecords.get(variationData.getId());
                            } else {
                                 lineList = new ArrayList<>(2);
                                 compoundVariationRecords.put(variationData.getId(), lineList);
                            }
                            // Add current - splitted - line to the list for this variation id
                            lineList.add(parts);

                        }
                    }
                }
                totalNumberRecords++;
            }
            progressLogger.increment(1);
            line = bufferedReader.readLine();
        }
        bufferedReader.close();

        // Drain compoundVariationRecords map by parsing the lines in it and creating corresponding EvidenceEntry objects
        logger.info("{} compound variation records found.", compoundVariationRecords.size());
        logger.info("Indexing compound variation records");
        for (String variationId : compoundVariationRecords.keySet()) {
            for (int i = 0; i < compoundVariationRecords.get(variationId).size(); i++) {
                String[] currentVarFields = compoundVariationRecords.get(variationId).get(i);
                updateRocksDB(new SequenceLocation(currentVarFields[VARIANT_SUMMARY_CHR_COLUMN],
                                Integer.valueOf(currentVarFields[VARIANT_SUMMARY_START_COLUMN]),
                                Integer.valueOf(currentVarFields[VARIANT_SUMMARY_END_COLUMN]),
                                currentVarFields[VARIANT_SUMMARY_REFERENCE_COLUMN],
                                currentVarFields[VARIANT_SUMMARY_ALTERNATE_COLUMN]), variationId, currentVarFields,
                        getMateVariantStringByVariantSummaryRecord(i, compoundVariationRecords.get(variationId)), traitsToEfoTermsMap);
                numberIndexedRecords++;
            }
        }

        return rcvToAlelleLocationData;
    }

    private String getMateVariantStringByVariantSummaryRecord(int i, List<String[]> splitLineList) {
        StringBuilder mateVariantString = new StringBuilder();
        // Generate a string with comma separated list of variant strings including all other variants but the one
        // in position i
        for (int j = 0; j < splitLineList.size(); j++) {
            if (j != i) {
                // First variant string must avoid including the separator
                if (mateVariantString.length() > 0) {
                    mateVariantString.append(",");
                }
                String[] mateFields = splitLineList.get(j);
                mateVariantString.append(VariantAnnotationUtils.buildVariantId(mateFields[VARIANT_SUMMARY_CHR_COLUMN],
                        Integer.valueOf(mateFields[VARIANT_SUMMARY_START_COLUMN]),
                        mateFields[VARIANT_SUMMARY_REFERENCE_COLUMN],
                        mateFields[VARIANT_SUMMARY_ALTERNATE_COLUMN]).replace(" ", ""));
            }
        }
        return mateVariantString.length() == 0 ? null : mateVariantString.toString();
    }

    private Map<String, List<VariationData>> loadAlleleIdToVariationData() throws IOException {
        Map<String, List<VariationData>> alleleIdToVariationId = new HashMap<>();
        BufferedReader bufferedReader = FileUtils.newBufferedReader(clinvarVariationAlleleFile);

        String line = bufferedReader.readLine();
        while (line != null && line.startsWith("#")) {
            line = bufferedReader.readLine();
        }

        while (line != null) {
            String[] parts = line.split("\t");
            List<VariationData> variationDataList;
            variationDataList = alleleIdToVariationId.get(parts[VARIATION_ALLELE_ALLELE_COLUMN]);
            // One allele ID may be associated with multiple variation records e.g. 187140 -> [242617, 424712]
            if (variationDataList == null) {
                variationDataList = new ArrayList<>();
                alleleIdToVariationId.put(parts[VARIATION_ALLELE_ALLELE_COLUMN], variationDataList);
            }
//            else if (variationDataList.size() == 2) {
//                throw new RuntimeException("No more than two variation records per allele ID are currently modelled."
//                        + " Pleasee check line \n" + line + "\n of file " + clinvarVariationAlleleFile.toString());
//
//            }
            variationDataList.add(new VariationData(parts[VARIATION_ALLELE_VARIATION_COLUMN],
                    parts[VARIATION_ALLELE_TYPE_COLUMN]));
            line = bufferedReader.readLine();
        }
        bufferedReader.close();

        return alleleIdToVariationId;
    }

    private Map<String, EFO> loadEFOTerms() {
        if (clinvarEFOFile != null) {
            logger.info("Loading EFO terms ...");
            Map<String, EFO> efoTerms = new HashMap<>();
            try (Stream<String> linesStream = Files.lines(clinvarEFOFile)) {
                linesStream.forEach(line -> addEfoTermToMap(line, efoTerms));
                logger.info("Done");
                return efoTerms;
            } catch (IOException e) {
                logger.error("Error loading EFO file: " + e.getMessage());
                logger.error("EFO terms won't be added");
            }
        } else {
            logger.warn("No EFO terms file present: EFO terms won't be added");
        }
        return null;
    }

    private void addEfoTermToMap(String line, Map<String, EFO> efoTerms) {
        String[] columns = line.split("\t");
        efoTerms.put(columns[0], new ClinVarIndexer.EFO(columns[2], columns[3], columns[1]));
    }

    private JAXBElement<ReleaseType> unmarshalXML(Path clinvarXmlFile) throws JAXBException, IOException {
        return (JAXBElement<ReleaseType>) ClinvarParser.loadXMLInfo(clinvarXmlFile.toString(), CLINVAR_CONTEXT_V53);
    }

    class EFO {
        private final String id;
        private final String name;
        private final String url;

        EFO(String id, String name, String url) {
            this.id = id;
            this.name = name;
            this.url = url;
        }
    }

    private class AlleleLocationData {
        private String alleleId;
        private SequenceLocation sequenceLocation;

        AlleleLocationData(String alleleId, SequenceLocation sequenceLocation) {
            this.alleleId = alleleId;
            this.sequenceLocation = sequenceLocation;
        }

        String getAlleleId() {
            return alleleId;
        }

        void setAlleleId(String alleleId) {
            this.alleleId = alleleId;
        }

        SequenceLocation getSequenceLocation() {
            return sequenceLocation;
        }

        void setSequenceLocation(SequenceLocation sequenceLocation) {
            this.sequenceLocation = sequenceLocation;
        }
    }

    private class VariationData {
        private String id;
        private String type;

        VariationData(String id, String type) {
            this.id = id;
            this.type = type;
        }

        String getId() {
            return id;
        }

        void setId(String id) {
            this.id = id;
        }

        String getType() {
            return type;
        }

        void setType(String type) {
            this.type = type;
        }
    }
}<|MERGE_RESOLUTION|>--- conflicted
+++ resolved
@@ -155,48 +155,30 @@
         byte[] key = VariantAnnotationUtils.buildVariantId(sequenceLocation.getChromosome(),
                 sequenceLocation.getStart(), sequenceLocation.getReference(),
                 sequenceLocation.getAlternate()).getBytes();
-<<<<<<< HEAD
         VariantAnnotation variantAnnotation = getVariantAnnotation(key);
 //        List<EvidenceEntry> evidenceEntryList = getEvidenceEntryList(key);
-        addNewEntries(variantAnnotation, variationId, lineFields, traitsToEfoTermsMap);
+        addNewEntries(variantAnnotation, variationId, lineFields, mateVariantString, traitsToEfoTermsMap);
         rdb.put(key, jsonObjectWriter.writeValueAsBytes(variantAnnotation));
-=======
-        List<EvidenceEntry> evidenceEntryList = getEvidenceEntryList(key);
-        addNewEntries(evidenceEntryList, variationId, lineFields, mateVariantString, traitsToEfoTermsMap);
-        rdb.put(key, jsonObjectWriter.writeValueAsBytes(evidenceEntryList));
->>>>>>> a7c35304
     }
 
     private void updateRocksDB(AlleleLocationData alleleLocationData, PublicSetType publicSet,
                                String mateVariantString, Map<String, EFO> traitsToEfoTermsMap)
             throws RocksDBException, IOException {
 
-<<<<<<< HEAD
-        byte[] key = VariantAnnotationUtils.buildVariantId(sequenceLocation.getChromosome(),
-                sequenceLocation.getStart(), sequenceLocation.getReference(),
-                sequenceLocation.getAlternate()).getBytes();
-        VariantAnnotation variantAnnotation = getVariantAnnotation(key);
-//        List<EvidenceEntry> evidenceEntryList = getVariantAnnotation(key);
-        addNewEntries(variantAnnotation, publicSet, traitsToEfoTermsMap);
-        rdb.put(key, jsonObjectWriter.writeValueAsBytes(variantAnnotation));
-    }
-
-    private void addNewEntries(VariantAnnotation variantAnnotation, String variationId, String[] lineFields,
-                               Map<String, EFO> traitsToEfoTermsMap) {
-=======
         byte[] key = VariantAnnotationUtils.buildVariantId(alleleLocationData.getSequenceLocation().getChromosome(),
                 alleleLocationData.getSequenceLocation().getStart(),
                 alleleLocationData.getSequenceLocation().getReference(),
                 alleleLocationData.getSequenceLocation().getAlternate()).getBytes();
-        List<EvidenceEntry> evidenceEntryList = getEvidenceEntryList(key);
-        addNewEntries(evidenceEntryList, publicSet, alleleLocationData.getAlleleId(), mateVariantString,
+        VariantAnnotation variantAnnotation = getVariantAnnotation(key);
+//        List<EvidenceEntry> evidenceEntryList = getVariantAnnotation(key);
+        addNewEntries(variantAnnotation, publicSet, alleleLocationData.getAlleleId(), mateVariantString,
                 traitsToEfoTermsMap);
-        rdb.put(key, jsonObjectWriter.writeValueAsBytes(evidenceEntryList));
-    }
-
-    private void addNewEntries(List<EvidenceEntry> evidenceEntryList, String variationId, String[] lineFields,
+
+        rdb.put(key, jsonObjectWriter.writeValueAsBytes(variantAnnotation));
+    }
+
+    private void addNewEntries(VariantAnnotation variantAnnotation, String variationId, String[] lineFields,
                                String mateVariantString, Map<String, EFO> traitsToEfoTermsMap) {
->>>>>>> a7c35304
 
         EvidenceSource evidenceSource = new EvidenceSource(EtlCommons.CLINVAR_DATA, null, null);
         // Create a set to avoid situations like germline;germline;germline
@@ -264,10 +246,6 @@
         return null;
     }
 
-<<<<<<< HEAD
-    private void addNewEntries(VariantAnnotation variantAnnotation, PublicSetType publicSet,
-                               Map<String, EFO> traitsToEfoTermsMap) throws JsonProcessingException {
-=======
     private VariantClassification getVariantClassification(String lineField) {
         VariantClassification variantClassification = new VariantClassification();
         for (String value : lineField.split("[,/;]")) {
@@ -305,9 +283,8 @@
                 || ClinicalSignificance.likely_benign.equals(clinicalSignificance);
     }
 
-    private void addNewEntries(List<EvidenceEntry> evidenceEntryList, PublicSetType publicSet, String alleleId,
+    private void addNewEntries(VariantAnnotation variantAnnotation, PublicSetType publicSet, String alleleId,
                                String mateVariantString, Map<String, EFO> traitsToEfoTermsMap) throws JsonProcessingException {
->>>>>>> a7c35304
 
         List<Property> additionalProperties = new ArrayList<>(3);
         EvidenceSource evidenceSource = new EvidenceSource(EtlCommons.CLINVAR_DATA, null, null);
