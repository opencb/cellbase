<!--<?xml version="1.0" encoding="UTF-8"?>-->
<!--
  ~ Copyright 2015-2016 OpenCB
  ~
  ~ Licensed under the Apache License, Version 2.0 (the "License");
  ~ you may not use this file except in compliance with the License.
  ~ You may obtain a copy of the License at
  ~
  ~     http://www.apache.org/licenses/LICENSE-2.0
  ~
  ~ Unless required by applicable law or agreed to in writing, software
  ~ distributed under the License is distributed on an "AS IS" BASIS,
  ~ WITHOUT WARRANTIES OR CONDITIONS OF ANY KIND, either express or implied.
  ~ See the License for the specific language governing permissions and
  ~ limitations under the License.
  -->

<project xmlns="http://maven.apache.org/POM/4.0.0"
         xmlns:xsi="http://www.w3.org/2001/XMLSchema-instance"
         xsi:schemaLocation="http://maven.apache.org/POM/4.0.0 http://maven.apache.org/maven-v4_0_0.xsd">
    <modelVersion>4.0.0</modelVersion>

    <groupId>org.opencb.cellbase</groupId>
    <artifactId>cellbase-test</artifactId>
<<<<<<< HEAD
    <version>5.2.1</version>
=======
    <version>5.1.5-SNAPSHOT</version>
>>>>>>> a99d0f97
    <packaging>pom</packaging>

    <dependencies>
        <dependency>
            <groupId>smartrics.restfixture</groupId>
            <artifactId>smartrics-RestFixture</artifactId>
            <version>4.1</version>
        </dependency>
        <dependency>
            <groupId>org.fitnesse</groupId>
            <artifactId>fitnesse</artifactId>
            <version>20161106</version>
        </dependency>
    </dependencies>

    <build>
        <plugins>
            <plugin>
                <groupId>org.codehaus.mojo</groupId>
                <artifactId>appassembler-maven-plugin</artifactId>
                <version>1.10</version>
                <executions>
                    <execution>
                        <phase>package</phase>
                        <goals>
                            <goal>assemble</goal>
                        </goals>
                    </execution>
                </executions>
                <configuration>
                    <repositoryName>dependencies</repositoryName>
                    <repositoryLayout>flat</repositoryLayout>
                    <useWildcardClassPath>false</useWildcardClassPath>
                    <!--By default, "etc".-->
                    <configurationDirectory>conf</configurationDirectory>
                    <!--Do we need to include the configuration folder in the classpath?-->
                    <includeConfigurationDirectoryInClasspath>false</includeConfigurationDirectoryInClasspath>
                    <extraJvmArguments>-Xms256m -Xmx2048m -Dfile.encoding=UTF-8</extraJvmArguments>
                    <programs>
                        <program>
                            <id>cellbase-fitnesse.sh</id>
                            <mainClass>fitnesseMain.FitNesseMain</mainClass>
                            <platforms>
                                <platform>unix</platform>
                            </platforms>
                            <commandLineArguments>
                                <commandLineArgument>-p 7070</commandLineArgument>
                                <commandLineArgument>-d fitnesse</commandLineArgument>
                            </commandLineArguments>
                        </program>
                    </programs>
                </configuration>
            </plugin>
        </plugins>
    </build>
</project><|MERGE_RESOLUTION|>--- conflicted
+++ resolved
@@ -22,11 +22,7 @@
 
     <groupId>org.opencb.cellbase</groupId>
     <artifactId>cellbase-test</artifactId>
-<<<<<<< HEAD
-    <version>5.2.1</version>
-=======
-    <version>5.1.5-SNAPSHOT</version>
->>>>>>> a99d0f97
+    <version>5.2.2</version>
     <packaging>pom</packaging>
 
     <dependencies>
