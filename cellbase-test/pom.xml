<!--<?xml version="1.0" encoding="UTF-8"?>-->
<!--
  ~ Copyright 2015-2016 OpenCB
  ~
  ~ Licensed under the Apache License, Version 2.0 (the "License");
  ~ you may not use this file except in compliance with the License.
  ~ You may obtain a copy of the License at
  ~
  ~     http://www.apache.org/licenses/LICENSE-2.0
  ~
  ~ Unless required by applicable law or agreed to in writing, software
  ~ distributed under the License is distributed on an "AS IS" BASIS,
  ~ WITHOUT WARRANTIES OR CONDITIONS OF ANY KIND, either express or implied.
  ~ See the License for the specific language governing permissions and
  ~ limitations under the License.
  -->

<project xmlns="http://maven.apache.org/POM/4.0.0"
         xmlns:xsi="http://www.w3.org/2001/XMLSchema-instance"
         xsi:schemaLocation="http://maven.apache.org/POM/4.0.0 http://maven.apache.org/maven-v4_0_0.xsd">
    <modelVersion>4.0.0</modelVersion>

    <groupId>org.opencb.cellbase</groupId>
    <artifactId>cellbase-test</artifactId>
<<<<<<< HEAD
    <version>4.6.2</version>
=======
    <version>4.7.0</version>
>>>>>>> 60fd092a
    <packaging>pom</packaging>

    <dependencies>
        <dependency>
            <groupId>smartrics.restfixture</groupId>
            <artifactId>smartrics-RestFixture</artifactId>
            <version>4.1</version>
        </dependency>
        <dependency>
            <groupId>org.fitnesse</groupId>
            <artifactId>fitnesse</artifactId>
            <version>20161106</version>
        </dependency>
    </dependencies>

    <build>
        <plugins>
            <plugin>
                <groupId>org.codehaus.mojo</groupId>
                <artifactId>appassembler-maven-plugin</artifactId>
                <version>1.10</version>
                <executions>
                    <execution>
                        <phase>package</phase>
                        <goals>
                            <goal>assemble</goal>
                        </goals>
                    </execution>
                </executions>
                <configuration>
                    <repositoryName>dependencies</repositoryName>
                    <repositoryLayout>flat</repositoryLayout>
                    <useWildcardClassPath>false</useWildcardClassPath>
                    <!--By default, "etc".-->
                    <configurationDirectory>conf</configurationDirectory>
                    <!--Do we need to include the configuration folder in the classpath?-->
                    <includeConfigurationDirectoryInClasspath>false</includeConfigurationDirectoryInClasspath>
                    <extraJvmArguments>-Xms256m -Xmx2048m -Dfile.encoding=UTF-8</extraJvmArguments>
                    <programs>
                        <program>
                            <id>cellbase-fitnesse.sh</id>
                            <mainClass>fitnesseMain.FitNesseMain</mainClass>
                            <platforms>
                                <platform>unix</platform>
                            </platforms>
                            <commandLineArguments>
                                <commandLineArgument>-p 7070</commandLineArgument>
                                <commandLineArgument>-d fitnesse</commandLineArgument>
                            </commandLineArguments>
                        </program>
                    </programs>
                </configuration>
            </plugin>
        </plugins>
    </build>
</project><|MERGE_RESOLUTION|>--- conflicted
+++ resolved
@@ -22,11 +22,7 @@
 
     <groupId>org.opencb.cellbase</groupId>
     <artifactId>cellbase-test</artifactId>
-<<<<<<< HEAD
-    <version>4.6.2</version>
-=======
     <version>4.7.0</version>
->>>>>>> 60fd092a
     <packaging>pom</packaging>
 
     <dependencies>
