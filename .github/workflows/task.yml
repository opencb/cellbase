--- conflicted
+++ resolved
@@ -13,30 +13,31 @@
   test:
     uses: opencb/cellbase/.github/workflows/test-analysis.yml@develop
     needs: build
-    secrets:
-      SONAR_TOKEN: ${{ secrets.SONAR_TOKEN }}
-      SSH_TESTING_SERVER_HOST: ${{ secrets.SSH_TESTING_SERVER_HOST}}
-      SSH_TESTING_SERVER_PORT: ${{ secrets.SSH_TESTING_SERVER_PORT}}
-      SSH_TESTING_SERVER_USER: ${{ secrets.SSH_TESTING_SERVER_USER }}
-      SSH_TESTING_SERVER_PASSWORD: ${{ secrets.SSH_TESTING_SERVER_PASSWORD }}
-
-<<<<<<< HEAD
+    secrets: inherit
+#      SONAR_TOKEN: ${{ secrets.SONAR_TOKEN }}
+#      SSH_TESTING_SERVER_HOST: ${{ secrets.SSH_TESTING_SERVER_HOST}}
+#      SSH_TESTING_SERVER_PORT: ${{ secrets.SSH_TESTING_SERVER_PORT}}
+#      SSH_TESTING_SERVER_USER: ${{ secrets.SSH_TESTING_SERVER_USER }}
+#      SSH_TESTING_SERVER_PASSWORD: ${{ secrets.SSH_TESTING_SERVER_PASSWORD }}
 
   deploy-maven:
-    if: contains( needs.build.outputs.version ,'TASK')
     uses: opencb/java-common-libs/.github/workflows/deploy-maven-repository-workflow.yml@develop
     needs: [ build, test ]
-    secrets:
-      MAVEN_NEXUS_USER: ${{ secrets.MAVEN_NEXUS_USER }}
-      MAVEN_NEXUS_PASSWORD: ${{ secrets.MAVEN_NEXUS_PASSWORD }}
-      MAVEN_GPG_PASSPHRASE: ${{ secrets.MAVEN_GPG_PASSPHRASE }}
-      MAVEN_GPG_PRIVATE_KEY: ${{ secrets.MAVEN_GPG_PRIVATE_KEY }}
+    with:
+      maven_opts: -Dcheckstyle.skip -DCELLBASE.WAR.NAME=cellbase
+    if: contains( needs.build.outputs.version ,'TASK')
+    secrets: inherit
+
+#      MAVEN_NEXUS_USER: ${{ secrets.MAVEN_NEXUS_USER }}
+#      MAVEN_NEXUS_PASSWORD: ${{ secrets.MAVEN_NEXUS_PASSWORD }}
+#      MAVEN_GPG_PASSPHRASE: ${{ secrets.MAVEN_GPG_PASSPHRASE }}
+#      MAVEN_GPG_PRIVATE_KEY: ${{ secrets.MAVEN_GPG_PRIVATE_KEY }}
 
 
   #The following jobs are to see that the previous if does not fail and that the maven deploy is executed because it is true
   snapshot-version:
     name: Check SNAPSHOT version
-    needs: [ build,test ]
+    needs: [ build, test ]
     if: contains(needs.build.outputs.version ,'SNAPSHOT')
     runs-on: ubuntu-22.04
     steps:
@@ -45,19 +46,9 @@
 
   task-version:
     name: Check TASK version
-    needs: [ build,test ]
+    needs: [ build, test ]
     if: contains(needs.build.outputs.version ,'TASK')
     runs-on: ubuntu-22.04
     steps:
       - name: test-version-from-check
         run: echo "Project version is " ${{ needs.build.outputs.version }}
-=======
-  deploy-docker:
-    uses: opencb/java-common-libs/.github/workflows/deploy-docker-hub-workflow.yml@develop
-    needs: test
-    with:
-      cli: python3 ./build/cloud/docker/docker-build.py push --images base --tag ${{ github.ref_name }}
-    secrets:
-      DOCKER_HUB_USER: ${{ secrets.DOCKER_HUB_USER }}
-      DOCKER_HUB_PASSWORD: ${{ secrets.DOCKER_HUB_PASSWORD }}
->>>>>>> d75c2efb
