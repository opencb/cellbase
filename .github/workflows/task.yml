--- conflicted
+++ resolved
@@ -8,45 +8,12 @@
     
 jobs:
   build:
-<<<<<<< HEAD
     uses: opencb/java-common-libs/.github/workflows/build-java-app-workflow.yml@develop
-=======
-    uses: opencb/java-common-libs/.github/workflows/build-java-app-workflow.yml@release-4.6.x
-    with:
-      maven_opts: -Dcheckstyle.skip -DCELLBASE.WAR.NAME=cellbase
->>>>>>> f4479ee6
 
   test:
     uses: ./.github/workflows/test-analysis.yml
     needs: build
-<<<<<<< HEAD
     secrets: inherit
-=======
-    strategy:
-      matrix:
-        mongodb: ["4.2"]
-    steps:
-      - uses: actions/checkout@v2
-        with:
-          fetch-depth: '10'
-      - name: Set up JDK 8
-        uses: actions/setup-java@v3
-        with:
-          distribution: 'temurin'
-          java-version: '8'
-          cache: 'maven'
-      - name: Start MongoDB v${{ matrix.mongodb }}
-        uses: supercharge/mongodb-github-action@1.7.0
-        with:
-          mongodb-version: ${{ matrix.mongodb }}
-          mongodb-replica-set: rs-test
-      - name: Build with Maven
-        run: mvn -T 2 clean install -DskipTests -Dcheckstyle.skip
-
-  sonar:
-    uses: opencb/java-common-libs/.github/workflows/sonar-analysis-workflow.yml@release-4.6.x
-    needs: test
->>>>>>> f4479ee6
     with:
       report_context: development
       report_dir: ${{ github.ref_name }}/cellbase/${{ github.sha }}
