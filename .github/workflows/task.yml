--- conflicted
+++ resolved
@@ -11,11 +11,7 @@
     uses: opencb/java-common-libs/.github/workflows/build-java-app-workflow.yml@develop
     with:
       maven_opts: -DCELLBASE.WAR.NAME=cellbase -P default-config-test
-<<<<<<< HEAD
-      
-=======
 
->>>>>>> 81276f6c
   test:
     uses: ./.github/workflows/test-analysis.yml
     needs: build
