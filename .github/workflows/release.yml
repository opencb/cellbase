--- conflicted
+++ resolved
@@ -8,45 +8,12 @@
 
 jobs:
   build:
-<<<<<<< HEAD
     uses: opencb/java-common-libs/.github/workflows/build-java-app-workflow.yml@develop
-=======
-    uses: opencb/java-common-libs/.github/workflows/build-java-app-workflow.yml@release-4.6.x
-    with:
-      maven_opts: -Dcheckstyle.skip -DCELLBASE.WAR.NAME=cellbase
->>>>>>> f4479ee6
 
   test:
     uses: ./.github/workflows/test-analysis.yml
     needs: build
-<<<<<<< HEAD
     secrets: inherit
-=======
-    strategy:
-      matrix:
-        mongodb: ["4.2"]
-    steps:
-      - uses: actions/checkout@v2
-        with:
-          fetch-depth: '10'
-      - name: Set up JDK 8
-        uses: actions/setup-java@v3
-        with:
-          distribution: 'temurin'
-          java-version: '8'
-          cache: 'maven'
-      - name: Start MongoDB v${{ matrix.mongodb }}
-        uses: supercharge/mongodb-github-action@1.7.0
-        with:
-          mongodb-version: ${{ matrix.mongodb }}
-          mongodb-replica-set: rs-test
-      - name: Build with Maven
-        run: mvn -T 2 clean install -DskipTests -Dcheckstyle.skip
-
-  sonar:
-    uses: opencb/java-common-libs/.github/workflows/sonar-analysis-workflow.yml@release-4.6.x
-    needs: test
->>>>>>> f4479ee6
     with:
       report_context: xetabase
       report_dir: cellbase
@@ -74,122 +41,5 @@
     secrets: inherit
 
   release:
-<<<<<<< HEAD
-    uses: opencb/java-common-libs/.github/workflows/release-github-workflow.yml@develop
-    needs: [deploy-maven, deploy-docker, deploy-python]
-=======
     uses: opencb/java-common-libs/.github/workflows/release-github-workflow.yml@release-4.6.x
-    needs: [deploy-maven, deploy-docker, deploy-python]
-
-#  deploy:
-#    name: Build and deploy CellBase libs, Java docs and Docker images in Maven Central and DockerHub repositories
-#    runs-on: ubuntu-18.04
-##    needs: test
-#    steps:
-#      - uses: actions/checkout@v2
-#        with:
-#          fetch-depth: '10'
-#      - name: Set up JDK 1.8
-#        uses: actions/setup-java@v1
-#        with:
-#          java-version: 1.8
-#          server-id: ossrh                        # Value of the distributionManagement/repository/id field of the pom.xml
-#          server-username: MAVEN_NEXUS_USER       # env variable for username in deploy
-#          server-password: MAVEN_NEXUS_PASSWORD   # env variable for token in deploy
-#
-#      ## IMPORTANT: this creates the 'build' installation folder and must be the FIRST action!
-#      ## Deploy in Maven repository
-#      - name: Copy GPG Private key
-#        run: echo "${{ secrets.MAVEN_GPG_PRIVATE_KEY }}" > private-key.txt && gpg --import --no-tty --batch --yes private-key.txt
-#      - name: Deploy to Maven Central respository
-#        env:
-#          MAVEN_NEXUS_USER: ${{ secrets.MAVEN_NEXUS_USER }}
-#          MAVEN_NEXUS_PASSWORD: ${{ secrets.MAVEN_NEXUS_PASSWORD }}
-#        run: mvn clean deploy -Dgpg.passphrase=${{ secrets.MAVEN_GPG_PASSPHRASE }} -DskipTests -DCELLBASE.WAR.NAME=cellbase -P deploy
-#
-#      ## set tag name
-#      - name: Get tag
-#        id: get_tag
-#        run: echo ::set-output name=TAG_NAME::${GITHUB_REF/refs\/tags\//}
-#
-#      ## Build and deploy Docker images to DockerHub
-#      - name: Login to dockerhub
-#        run: docker login -u ${{ secrets.DOCKER_HUB_USER }} -p ${{ secrets.DOCKER_HUB_PASSWORD }}
-#      - name: Build and publish Docker images to DockerHub
-#        run: python3 ./build/cloud/docker/docker-build.py push --tag ${{ steps.get_tag.outputs.TAG_NAME }}
-#
-#      ## Delete snapshot
-#      - name: Delete SNAPSHOT image on dockerhub, if present
-#        env:
-#          SNAPSHOT_TAG: "${{ steps.get_tag.outputs.TAG_NAME }}-SNAPSHOT"
-#        run: python3 ./build/cloud/docker/docker-build.py delete --username ${{ secrets.DOCKER_HUB_USER }} --password ${{ secrets.DOCKER_HUB_PASSWORD}} --tag ${SNAPSHOT_TAG}
-#
-#      ## Publish GitHub release
-#      - name: Create GitHub Release
-#        id: create_release
-#        uses: actions/create-release@master
-#        env:
-#          GITHUB_TOKEN: ${{ secrets.GITHUB_TOKEN }} # This token is provided by Actions, you do not need to create your own token
-#        with:
-#          tag_name: ${{ github.ref }}
-#          release_name: Release ${{ github.ref }}
-#          body: |
-#            See http://docs.opencb.org/display/cellbase/Release+Notes for the full list of features and fixes in this release.
-#          draft: false
-#          prerelease: false
-#
-#      ## Tar the build directory
-#      - name: zip
-#        id: zip
-#        run: tar -zcf cellbase-${{ steps.get_tag.outputs.TAG_NAME }}.tar.gz build --transform s/build/cellbase-${{ steps.get_tag.outputs.TAG_NAME }}/
-#
-#      ## Upload tarball
-#      - name: Upload Release Asset
-#        id: upload-release-asset
-#        uses: actions/upload-release-asset@v1.0.1
-#        env:
-#          GITHUB_TOKEN: ${{ secrets.GITHUB_TOKEN }}
-#        with:
-#          upload_url: ${{ steps.create_release.outputs.upload_url }} # This pulls from the CREATE RELEASE step above, referencing it's ID to get its outputs object, which include a `upload_url`. See this blog post for more info: https://jasonet.co/posts/new-features-of-github-actions/#passing-data-to-future-steps
-#          asset_path: ./cellbase-${{ steps.get_tag.outputs.TAG_NAME }}.tar.gz
-#          asset_name: cellbase-${{ steps.get_tag.outputs.TAG_NAME }}.tar.gz
-#          asset_content_type: application/tar+gzip
-
-#  site:
-#    name: Generate Maven site
-#    runs-on: ubuntu-18.04
-#    needs: build
-#    steps:
-#      - uses: actions/checkout@v2
-#        with:
-#          fetch-depth: '10'
-#      - name: Set up JDK 1.8
-#        uses: actions/setup-java@v1
-#        with:
-#          java-version: 1.8
-#      - name: Generate Site with Maven CLI
-#        run: mvn site
-#      - name: Prepare Maven Site submodules
-#        run: cp -r cellbase-app/target/site target/site/cellbase-app &&
-#          cp -r cellbase-client/target/site target/site/cellbase-client &&
-#          cp -r cellbase-core/target/site target/site/cellbase-core &&
-#          cp -r cellbase-lib/target/site target/site/cellbase-lib &&
-#          cp -r cellbase-server/target/site target/site/cellbase-server
-#      - name: Get CellBase version
-#        id: get_version
-#        run: echo ::set-output name=VERSION::$(grep '<cellbase.version>' pom.xml | sed 's/cellbase.version//g' | sed 's/[<>/ ]//g')
-#      - name: Get current date in YYMMDD format
-#        id: get_date
-#        run: echo ::set-output name=YYMMDD::$(date +%Y%m%d)
-#      - name: Get current date in HHMMSS format
-#        id: get_time
-#        run: echo ::set-output name=HHMMSS::$(date +%H%M%S)
-#      - name: Deploy Site web recursively to remote
-#        uses: garygrossgarten/github-action-scp@release
-#        with:
-#          local: target/site
-#          remote: /mnt/resources/opencb/cellbase/site/${{ steps.get_tag.outputs.TAG_NAME }}/${{ steps.get_date.outputs.YYMMDD }}/${{ steps.get_time.outputs.HHMMSS }}-${{ github.sha }}
-#          host: 128.232.224.128
-#          username: ${{ secrets.SCP_SITE_USER }}
-#          password: ${{ secrets.SCP_SITE_PASSWORD }}
->>>>>>> f4479ee6
+    needs: [deploy-maven, deploy-docker, deploy-python]